// Copyright 2015 The go-ethereum Authors
// This file is part of the go-ethereum library.
//
// The go-ethereum library is free software: you can redistribute it and/or modify
// it under the terms of the GNU Lesser General Public License as published by
// the Free Software Foundation, either version 3 of the License, or
// (at your option) any later version.
//
// The go-ethereum library is distributed in the hope that it will be useful,
// but WITHOUT ANY WARRANTY; without even the implied warranty of
// MERCHANTABILITY or FITNESS FOR A PARTICULAR PURPOSE. See the
// GNU Lesser General Public License for more details.
//
// You should have received a copy of the GNU Lesser General Public License
// along with the go-ethereum library. If not, see <http://www.gnu.org/licenses/>.

package eth

import (
	"math/big"
	"sort"
	"sync"

	"github.com/ethereum/go-ethereum/common"
	"github.com/ethereum/go-ethereum/consensus/ethash"
	"github.com/ethereum/go-ethereum/core"
	"github.com/ethereum/go-ethereum/core/rawdb"
	"github.com/ethereum/go-ethereum/core/txpool"
	"github.com/ethereum/go-ethereum/core/types"
	"github.com/ethereum/go-ethereum/crypto"
	"github.com/ethereum/go-ethereum/eth/ethconfig"
	"github.com/ethereum/go-ethereum/ethdb"
	"github.com/ethereum/go-ethereum/event"
	"github.com/ethereum/go-ethereum/params"
	"github.com/ethereum/go-ethereum/rlp"
	"github.com/holiman/uint256"
)

var (
	// testKey is a private key to use for funding a tester account.
	testKey, _ = crypto.HexToECDSA("b71c71a67e1177ad4e901695e1b4b9ee17ae16c6668d313eac2f96dbcda3f291")

	// testAddr is the Ethereum address of the tester account.
	testAddr = crypto.PubkeyToAddress(testKey.PublicKey)
)

// testTxPool is a mock transaction pool that blindly accepts all transactions.
// Its goal is to get around setting up a valid statedb for the balance and nonce
// checks.
type testTxPool struct {
	pool map[common.Hash]*types.Transaction // Hash map of collected transactions

	txFeed event.Feed   // Notification feed to allow waiting for inclusion
	lock   sync.RWMutex // Protects the transaction pool
}

// newTestTxPool creates a mock transaction pool.
func newTestTxPool() *testTxPool {
	return &testTxPool{
		pool: make(map[common.Hash]*types.Transaction),
	}
}

// Has returns an indicator whether txpool has a transaction
// cached with the given hash.
func (p *testTxPool) Has(hash common.Hash) bool {
	p.lock.Lock()
	defer p.lock.Unlock()

	return p.pool[hash] != nil
}

// Get retrieves the transaction from local txpool with given
// tx hash.
func (p *testTxPool) Get(hash common.Hash) *types.Transaction {
	p.lock.Lock()
	defer p.lock.Unlock()
	return p.pool[hash]
}

// Get retrieves the transaction from local txpool with given
// tx hash.
func (p *testTxPool) GetRLP(hash common.Hash) []byte {
	p.lock.Lock()
	defer p.lock.Unlock()

	tx := p.pool[hash]
	if tx != nil {
		blob, _ := rlp.EncodeToBytes(tx)
		return blob
	}
	return nil
}

// GetMetadata returns the transaction type and transaction size with the given
// hash.
func (p *testTxPool) GetMetadata(hash common.Hash) *txpool.TxMetadata {
	p.lock.Lock()
	defer p.lock.Unlock()

	tx := p.pool[hash]
	if tx != nil {
		return &txpool.TxMetadata{
			Type: tx.Type(),
			Size: tx.Size(),
		}
	}
	return nil
}

// Add appends a batch of transactions to the pool, and notifies any
// listeners if the addition channel is non nil
func (p *testTxPool) Add(txs []*types.Transaction, sync bool) []error {
	p.lock.Lock()
	defer p.lock.Unlock()

	for _, tx := range txs {
		p.pool[tx.Hash()] = tx
	}
	p.txFeed.Send(core.NewTxsEvent{Txs: txs})
	return make([]error, len(txs))
}

// Pending returns all the transactions known to the pool
func (p *testTxPool) Pending(filter txpool.PendingFilter) map[common.Address][]*txpool.LazyTransaction {
	p.lock.RLock()
	defer p.lock.RUnlock()

	batches := make(map[common.Address][]*types.Transaction)
	for _, tx := range p.pool {
		from, _ := types.Sender(types.HomesteadSigner{}, tx)
		batches[from] = append(batches[from], tx)
	}
	for _, batch := range batches {
		sort.Sort(types.TxByNonce(batch))
	}
	pending := make(map[common.Address][]*txpool.LazyTransaction)
	for addr, batch := range batches {
		for _, tx := range batch {
			pending[addr] = append(pending[addr], &txpool.LazyTransaction{
				Hash:      tx.Hash(),
				Tx:        tx,
				Time:      tx.Time(),
				GasFeeCap: uint256.MustFromBig(tx.GasFeeCap()),
				GasTipCap: uint256.MustFromBig(tx.GasTipCap()),
				Gas:       tx.Gas(),
				BlobGas:   tx.BlobGas(),
			})
		}
	}
	return pending
}

// SubscribeTransactions should return an event subscription of NewTxsEvent and
// send events to the given channel.
func (p *testTxPool) SubscribeTransactions(ch chan<- core.NewTxsEvent, reorgs bool) event.Subscription {
	return p.txFeed.Subscribe(ch)
}

// testHandler is a live implementation of the Ethereum protocol handler, just
// preinitialized with some sane testing defaults and the transaction pool mocked
// out.
type testHandler struct {
	db      ethdb.Database
	chain   *core.BlockChain
	txpool  *testTxPool
	handler *handler
}

// newTestHandler creates a new handler for testing purposes with no blocks.
func newTestHandler() *testHandler {
	return newTestHandlerWithBlocks(0)
}

// newTestHandlerWithBlocks creates a new handler for testing purposes, with a
// given number of initial blocks.
func newTestHandlerWithBlocks(blocks int) *testHandler {
	// Create a database pre-initialize with a genesis block
	db := rawdb.NewMemoryDatabase()
	gspec := &core.Genesis{
		Config: params.TestChainConfig,
		Alloc:  types.GenesisAlloc{testAddr: {Balance: big.NewInt(1000000)}},
	}
<<<<<<< HEAD
	chain, _ := core.NewBlockChain(db, nil, nil, gspec, nil, ethash.NewFaker(), vm.Config{}, nil)
=======
	chain, _ := core.NewBlockChain(db, gspec, ethash.NewFaker(), nil)
>>>>>>> ac50181b

	_, bs, _ := core.GenerateChainWithGenesis(gspec, ethash.NewFaker(), blocks, nil)
	if _, err := chain.InsertChain(bs); err != nil {
		panic(err)
	}
	txpool := newTestTxPool()

	handler, _ := newHandler(&handlerConfig{
		Database:   db,
		Chain:      chain,
		TxPool:     txpool,
		Network:    1,
		Sync:       ethconfig.SnapSync,
		BloomCache: 1,
	})
	handler.Start(1000)

	return &testHandler{
		db:      db,
		chain:   chain,
		txpool:  txpool,
		handler: handler,
	}
}

// close tears down the handler and all its internal constructs.
func (b *testHandler) close() {
	b.handler.Stop()
	b.chain.Stop()
}<|MERGE_RESOLUTION|>--- conflicted
+++ resolved
@@ -181,11 +181,7 @@
 		Config: params.TestChainConfig,
 		Alloc:  types.GenesisAlloc{testAddr: {Balance: big.NewInt(1000000)}},
 	}
-<<<<<<< HEAD
-	chain, _ := core.NewBlockChain(db, nil, nil, gspec, nil, ethash.NewFaker(), vm.Config{}, nil)
-=======
-	chain, _ := core.NewBlockChain(db, gspec, ethash.NewFaker(), nil)
->>>>>>> ac50181b
+	chain, _ := core.NewBlockChain(db, nil, gspec, ethash.NewFaker(), nil)
 
 	_, bs, _ := core.GenerateChainWithGenesis(gspec, ethash.NewFaker(), blocks, nil)
 	if _, err := chain.InsertChain(bs); err != nil {

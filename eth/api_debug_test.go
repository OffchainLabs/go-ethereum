--- conflicted
+++ resolved
@@ -75,11 +75,7 @@
 		Preimages:      true,
 		ArchiveMode:    true, // Archive mode
 	}
-<<<<<<< HEAD
-	chain, err := core.NewBlockChain(rawdb.NewMemoryDatabase(), cacheConfig, nil, gspec, nil, engine, vm.Config{}, nil)
-=======
-	chain, err := core.NewBlockChain(rawdb.NewMemoryDatabase(), gspec, engine, options)
->>>>>>> ac50181b
+	chain, err := core.NewBlockChain(rawdb.NewMemoryDatabase(), nil, gspec, engine, options)
 	if err != nil {
 		t.Fatalf("failed to create tester chain: %v", err)
 	}

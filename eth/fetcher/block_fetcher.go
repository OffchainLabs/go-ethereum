// Copyright 2015 The go-ethereum Authors
// This file is part of the go-ethereum library.
//
// The go-ethereum library is free software: you can redistribute it and/or modify
// it under the terms of the GNU Lesser General Public License as published by
// the Free Software Foundation, either version 3 of the License, or
// (at your option) any later version.
//
// The go-ethereum library is distributed in the hope that it will be useful,
// but WITHOUT ANY WARRANTY; without even the implied warranty of
// MERCHANTABILITY or FITNESS FOR A PARTICULAR PURPOSE. See the
// GNU Lesser General Public License for more details.
//
// You should have received a copy of the GNU Lesser General Public License
// along with the go-ethereum library. If not, see <http://www.gnu.org/licenses/>.

// Package fetcher contains the announcement based header, blocks or transaction synchronisation.
package fetcher

import (
	"errors"
	"math/rand"
	"time"

	"github.com/ethereum/go-ethereum/common"
	"github.com/ethereum/go-ethereum/common/prque"
	"github.com/ethereum/go-ethereum/consensus"
	"github.com/ethereum/go-ethereum/core/types"
	"github.com/ethereum/go-ethereum/eth/protocols/eth"
	"github.com/ethereum/go-ethereum/log"
	"github.com/ethereum/go-ethereum/metrics"
	"github.com/ethereum/go-ethereum/trie"
)

const (
	lightTimeout  = time.Millisecond       // Time allowance before an announced header is explicitly requested
	arriveTimeout = 500 * time.Millisecond // Time allowance before an announced block/transaction is explicitly requested
	gatherSlack   = 100 * time.Millisecond // Interval used to collate almost-expired announces with fetches
	fetchTimeout  = 5 * time.Second        // Maximum allotted time to return an explicitly requested block/transaction
)

const (
	maxUncleDist = 7   // Maximum allowed backward distance from the chain head
	maxQueueDist = 32  // Maximum allowed distance from the chain head to queue
	hashLimit    = 256 // Maximum number of unique blocks or headers a peer may have announced
	blockLimit   = 64  // Maximum number of unique blocks a peer may have delivered
)

var (
	blockAnnounceInMeter   = metrics.NewRegisteredMeter("eth/fetcher/block/announces/in", nil)
	blockAnnounceOutTimer  = metrics.NewRegisteredTimer("eth/fetcher/block/announces/out", nil)
	blockAnnounceDropMeter = metrics.NewRegisteredMeter("eth/fetcher/block/announces/drop", nil)
	blockAnnounceDOSMeter  = metrics.NewRegisteredMeter("eth/fetcher/block/announces/dos", nil)

	blockBroadcastInMeter   = metrics.NewRegisteredMeter("eth/fetcher/block/broadcasts/in", nil)
	blockBroadcastOutTimer  = metrics.NewRegisteredTimer("eth/fetcher/block/broadcasts/out", nil)
	blockBroadcastDropMeter = metrics.NewRegisteredMeter("eth/fetcher/block/broadcasts/drop", nil)
	blockBroadcastDOSMeter  = metrics.NewRegisteredMeter("eth/fetcher/block/broadcasts/dos", nil)

	headerFetchMeter = metrics.NewRegisteredMeter("eth/fetcher/block/headers", nil)
	bodyFetchMeter   = metrics.NewRegisteredMeter("eth/fetcher/block/bodies", nil)

	headerFilterInMeter  = metrics.NewRegisteredMeter("eth/fetcher/block/filter/headers/in", nil)
	headerFilterOutMeter = metrics.NewRegisteredMeter("eth/fetcher/block/filter/headers/out", nil)
	bodyFilterInMeter    = metrics.NewRegisteredMeter("eth/fetcher/block/filter/bodies/in", nil)
	bodyFilterOutMeter   = metrics.NewRegisteredMeter("eth/fetcher/block/filter/bodies/out", nil)
)

var errTerminated = errors.New("terminated")

// HeaderRetrievalFn is a callback type for retrieving a header from the local chain.
type HeaderRetrievalFn func(common.Hash) *types.Header

// blockRetrievalFn is a callback type for retrieving a block from the local chain.
type blockRetrievalFn func(common.Hash) *types.Block

// headerRequesterFn is a callback type for sending a header retrieval request.
type headerRequesterFn func(common.Hash, chan *eth.Response) (*eth.Request, error)

// bodyRequesterFn is a callback type for sending a body retrieval request.
type bodyRequesterFn func([]common.Hash, chan *eth.Response) (*eth.Request, error)

// headerVerifierFn is a callback type to verify a block's header for fast propagation.
type headerVerifierFn func(header *types.Header) error

// blockBroadcasterFn is a callback type for broadcasting a block to connected peers.
type blockBroadcasterFn func(block *types.Block, propagate bool)

// chainHeightFn is a callback type to retrieve the current chain height.
type chainHeightFn func() uint64

// headersInsertFn is a callback type to insert a batch of headers into the local chain.
type headersInsertFn func(headers []*types.Header) (int, error)

// chainInsertFn is a callback type to insert a batch of blocks into the local chain.
type chainInsertFn func(types.Blocks) (int, error)

// peerDropFn is a callback type for dropping a peer detected as malicious.
type peerDropFn func(id string)

// blockAnnounce is the hash notification of the availability of a new block in the
// network.
type blockAnnounce struct {
	hash   common.Hash   // Hash of the block being announced
	number uint64        // Number of the block being announced (0 = unknown | old protocol)
	header *types.Header // Header of the block partially reassembled (new protocol)
	time   time.Time     // Timestamp of the announcement

	origin string // Identifier of the peer originating the notification

	fetchHeader headerRequesterFn // Fetcher function to retrieve the header of an announced block
	fetchBodies bodyRequesterFn   // Fetcher function to retrieve the body of an announced block
}

// headerFilterTask represents a batch of headers needing fetcher filtering.
type headerFilterTask struct {
	peer    string          // The source peer of block headers
	headers []*types.Header // Collection of headers to filter
	time    time.Time       // Arrival time of the headers
}

// bodyFilterTask represents a batch of block bodies (transactions and uncles)
// needing fetcher filtering.
type bodyFilterTask struct {
	peer         string                 // The source peer of block bodies
	transactions [][]*types.Transaction // Collection of transactions per block bodies
	uncles       [][]*types.Header      // Collection of uncles per block bodies
	time         time.Time              // Arrival time of the blocks' contents
}

// blockOrHeaderInject represents a schedules import operation.
type blockOrHeaderInject struct {
	origin string

	header *types.Header // Used for light mode fetcher which only cares about header.
	block  *types.Block  // Used for normal mode fetcher which imports full block.
}

// number returns the block number of the injected object.
func (inject *blockOrHeaderInject) number() uint64 {
	if inject.header != nil {
		return inject.header.Number.Uint64()
	}
	return inject.block.NumberU64()
}

// number returns the block hash of the injected object.
func (inject *blockOrHeaderInject) hash() common.Hash {
	if inject.header != nil {
		return inject.header.Hash()
	}
	return inject.block.Hash()
}

// BlockFetcher is responsible for accumulating block announcements from various peers
// and scheduling them for retrieval.
type BlockFetcher struct {
	light bool // The indicator whether it's a light fetcher or normal one.

	// Various event channels
	notify chan *blockAnnounce
	inject chan *blockOrHeaderInject

	headerFilter chan chan *headerFilterTask
	bodyFilter   chan chan *bodyFilterTask

	done chan common.Hash
	quit chan struct{}

	// Announce states
	announces  map[string]int                   // Per peer blockAnnounce counts to prevent memory exhaustion
	announced  map[common.Hash][]*blockAnnounce // Announced blocks, scheduled for fetching
	fetching   map[common.Hash]*blockAnnounce   // Announced blocks, currently fetching
	fetched    map[common.Hash][]*blockAnnounce // Blocks with headers fetched, scheduled for body retrieval
	completing map[common.Hash]*blockAnnounce   // Blocks with headers, currently body-completing

	// Block cache
	queue  *prque.Prque                         // Queue containing the import operations (block number sorted)
	queues map[string]int                       // Per peer block counts to prevent memory exhaustion
	queued map[common.Hash]*blockOrHeaderInject // Set of already queued blocks (to dedup imports)

	// Callbacks
	getHeader      HeaderRetrievalFn  // Retrieves a header from the local chain
	getBlock       blockRetrievalFn   // Retrieves a block from the local chain
	verifyHeader   headerVerifierFn   // Checks if a block's headers have a valid proof of work
	broadcastBlock blockBroadcasterFn // Broadcasts a block to connected peers
	chainHeight    chainHeightFn      // Retrieves the current chain's height
	insertHeaders  headersInsertFn    // Injects a batch of headers into the chain
	insertChain    chainInsertFn      // Injects a batch of blocks into the chain
	dropPeer       peerDropFn         // Drops a peer for misbehaving

	// Testing hooks
	announceChangeHook func(common.Hash, bool)           // Method to call upon adding or deleting a hash from the blockAnnounce list
	queueChangeHook    func(common.Hash, bool)           // Method to call upon adding or deleting a block from the import queue
	fetchingHook       func([]common.Hash)               // Method to call upon starting a block (eth/61) or header (eth/62) fetch
	completingHook     func([]common.Hash)               // Method to call upon starting a block body fetch (eth/62)
	importedHook       func(*types.Header, *types.Block) // Method to call upon successful header or block import (both eth/61 and eth/62)
}

// NewBlockFetcher creates a block fetcher to retrieve blocks based on hash announcements.
func NewBlockFetcher(light bool, getHeader HeaderRetrievalFn, getBlock blockRetrievalFn, verifyHeader headerVerifierFn, broadcastBlock blockBroadcasterFn, chainHeight chainHeightFn, insertHeaders headersInsertFn, insertChain chainInsertFn, dropPeer peerDropFn) *BlockFetcher {
	return &BlockFetcher{
		light:          light,
		notify:         make(chan *blockAnnounce),
		inject:         make(chan *blockOrHeaderInject),
		headerFilter:   make(chan chan *headerFilterTask),
		bodyFilter:     make(chan chan *bodyFilterTask),
		done:           make(chan common.Hash),
		quit:           make(chan struct{}),
		announces:      make(map[string]int),
		announced:      make(map[common.Hash][]*blockAnnounce),
		fetching:       make(map[common.Hash]*blockAnnounce),
		fetched:        make(map[common.Hash][]*blockAnnounce),
		completing:     make(map[common.Hash]*blockAnnounce),
		queue:          prque.New(nil),
		queues:         make(map[string]int),
		queued:         make(map[common.Hash]*blockOrHeaderInject),
		getHeader:      getHeader,
		getBlock:       getBlock,
		verifyHeader:   verifyHeader,
		broadcastBlock: broadcastBlock,
		chainHeight:    chainHeight,
		insertHeaders:  insertHeaders,
		insertChain:    insertChain,
		dropPeer:       dropPeer,
	}
}

// Start boots up the announcement based synchroniser, accepting and processing
// hash notifications and block fetches until termination requested.
func (f *BlockFetcher) Start() {
	go f.loop()
}

// Stop terminates the announcement based synchroniser, canceling all pending
// operations.
func (f *BlockFetcher) Stop() {
	close(f.quit)
}

// Notify announces the fetcher of the potential availability of a new block in
// the network.
func (f *BlockFetcher) Notify(peer string, hash common.Hash, number uint64, time time.Time,
	headerFetcher headerRequesterFn, bodyFetcher bodyRequesterFn) error {
	block := &blockAnnounce{
		hash:        hash,
		number:      number,
		time:        time,
		origin:      peer,
		fetchHeader: headerFetcher,
		fetchBodies: bodyFetcher,
	}
	select {
	case f.notify <- block:
		return nil
	case <-f.quit:
		return errTerminated
	}
}

// Enqueue tries to fill gaps the fetcher's future import queue.
func (f *BlockFetcher) Enqueue(peer string, block *types.Block) error {
	op := &blockOrHeaderInject{
		origin: peer,
		block:  block,
	}
	select {
	case f.inject <- op:
		return nil
	case <-f.quit:
		return errTerminated
	}
}

// FilterHeaders extracts all the headers that were explicitly requested by the fetcher,
// returning those that should be handled differently.
func (f *BlockFetcher) FilterHeaders(peer string, headers []*types.Header, time time.Time) []*types.Header {
	log.Trace("Filtering headers", "peer", peer, "headers", len(headers))

	// Send the filter channel to the fetcher
	filter := make(chan *headerFilterTask)

	select {
	case f.headerFilter <- filter:
	case <-f.quit:
		return nil
	}
	// Request the filtering of the header list
	select {
	case filter <- &headerFilterTask{peer: peer, headers: headers, time: time}:
	case <-f.quit:
		return nil
	}
	// Retrieve the headers remaining after filtering
	select {
	case task := <-filter:
		return task.headers
	case <-f.quit:
		return nil
	}
}

// FilterBodies extracts all the block bodies that were explicitly requested by
// the fetcher, returning those that should be handled differently.
func (f *BlockFetcher) FilterBodies(peer string, transactions [][]*types.Transaction, uncles [][]*types.Header, time time.Time) ([][]*types.Transaction, [][]*types.Header) {
	log.Trace("Filtering bodies", "peer", peer, "txs", len(transactions), "uncles", len(uncles))

	// Send the filter channel to the fetcher
	filter := make(chan *bodyFilterTask)

	select {
	case f.bodyFilter <- filter:
	case <-f.quit:
		return nil, nil
	}
	// Request the filtering of the body list
	select {
	case filter <- &bodyFilterTask{peer: peer, transactions: transactions, uncles: uncles, time: time}:
	case <-f.quit:
		return nil, nil
	}
	// Retrieve the bodies remaining after filtering
	select {
	case task := <-filter:
		return task.transactions, task.uncles
	case <-f.quit:
		return nil, nil
	}
}

// Loop is the main fetcher loop, checking and processing various notification
// events.
func (f *BlockFetcher) loop() {
	// Iterate the block fetching until a quit is requested
	var (
		fetchTimer    = time.NewTimer(0)
		completeTimer = time.NewTimer(0)
	)
	<-fetchTimer.C // clear out the channel
	<-completeTimer.C
	defer fetchTimer.Stop()
	defer completeTimer.Stop()

	for {
		// Clean up any expired block fetches
		for hash, announce := range f.fetching {
			if time.Since(announce.time) > fetchTimeout {
				f.forgetHash(hash)
			}
		}
		// Import any queued blocks that could potentially fit
		height := f.chainHeight()
		for !f.queue.Empty() {
			op := f.queue.PopItem().(*blockOrHeaderInject)
			hash := op.hash()
			if f.queueChangeHook != nil {
				f.queueChangeHook(hash, false)
			}
			// If too high up the chain or phase, continue later
			number := op.number()
			if number > height+1 {
				f.queue.Push(op, -int64(number))
				if f.queueChangeHook != nil {
					f.queueChangeHook(hash, true)
				}
				break
			}
			// Otherwise if fresh and still unknown, try and import
			if (number+maxUncleDist < height) || (f.light && f.getHeader(hash) != nil) || (!f.light && f.getBlock(hash) != nil) {
				f.forgetBlock(hash)
				continue
			}
			if f.light {
				f.importHeaders(op.origin, op.header)
			} else {
				f.importBlocks(op.origin, op.block)
			}
		}
		// Wait for an outside event to occur
		select {
		case <-f.quit:
			// BlockFetcher terminating, abort all operations
			return

		case notification := <-f.notify:
			// A block was announced, make sure the peer isn't DOSing us
			blockAnnounceInMeter.Mark(1)

			count := f.announces[notification.origin] + 1
			if count > hashLimit {
				log.Debug("Peer exceeded outstanding announces", "peer", notification.origin, "limit", hashLimit)
				blockAnnounceDOSMeter.Mark(1)
				break
			}
			if notification.number == 0 {
				break
			}
			// If we have a valid block number, check that it's potentially useful
			if dist := int64(notification.number) - int64(f.chainHeight()); dist < -maxUncleDist || dist > maxQueueDist {
				log.Debug("Peer discarded announcement", "peer", notification.origin, "number", notification.number, "hash", notification.hash, "distance", dist)
				blockAnnounceDropMeter.Mark(1)
				break
			}
			// All is well, schedule the announce if block's not yet downloading
			if _, ok := f.fetching[notification.hash]; ok {
				break
			}
			if _, ok := f.completing[notification.hash]; ok {
				break
			}
			f.announces[notification.origin] = count
			f.announced[notification.hash] = append(f.announced[notification.hash], notification)
			if f.announceChangeHook != nil && len(f.announced[notification.hash]) == 1 {
				f.announceChangeHook(notification.hash, true)
			}
			if len(f.announced) == 1 {
				f.rescheduleFetch(fetchTimer)
			}

		case op := <-f.inject:
			// A direct block insertion was requested, try and fill any pending gaps
			blockBroadcastInMeter.Mark(1)

			// Now only direct block injection is allowed, drop the header injection
			// here silently if we receive.
			if f.light {
				continue
			}
			f.enqueue(op.origin, nil, op.block)

		case hash := <-f.done:
			// A pending import finished, remove all traces of the notification
			f.forgetHash(hash)
			f.forgetBlock(hash)

		case <-fetchTimer.C:
			// At least one block's timer ran out, check for needing retrieval
			request := make(map[string][]common.Hash)

			for hash, announces := range f.announced {
				// In current LES protocol(les2/les3), only header announce is
				// available, no need to wait too much time for header broadcast.
				timeout := arriveTimeout - gatherSlack
				if f.light {
					timeout = 0
				}
				if time.Since(announces[0].time) > timeout {
					// Pick a random peer to retrieve from, reset all others
					announce := announces[rand.Intn(len(announces))]
					f.forgetHash(hash)

					// If the block still didn't arrive, queue for fetching
					if (f.light && f.getHeader(hash) == nil) || (!f.light && f.getBlock(hash) == nil) {
						request[announce.origin] = append(request[announce.origin], hash)
						f.fetching[hash] = announce
					}
				}
			}
			// Send out all block header requests
			for peer, hashes := range request {
				log.Trace("Fetching scheduled headers", "peer", peer, "list", hashes)

				// Create a closure of the fetch and schedule in on a new thread
				fetchHeader, hashes := f.fetching[hashes[0]].fetchHeader, hashes
				go func(peer string) {
					if f.fetchingHook != nil {
						f.fetchingHook(hashes)
					}
					for _, hash := range hashes {
						headerFetchMeter.Mark(1)
						go func(hash common.Hash) {
							resCh := make(chan *eth.Response)

							req, err := fetchHeader(hash, resCh)
							if err != nil {
								return // Legacy code, yolo
							}
							defer req.Close()

<<<<<<< HEAD
							res := <-resCh
							res.Done <- nil

							f.FilterHeaders(peer, *res.Res.(*eth.BlockHeadersPacket), time.Now().Add(res.Time))
=======
							timeout := time.NewTimer(2 * fetchTimeout) // 2x leeway before dropping the peer
							defer timeout.Stop()

							select {
							case res := <-resCh:
								res.Done <- nil
								f.FilterHeaders(peer, *res.Res.(*eth.BlockHeadersPacket), time.Now().Add(res.Time))

							case <-timeout.C:
								// The peer didn't respond in time. The request
								// was already rescheduled at this point, we were
								// waiting for a catchup. With an unresponsive
								// peer however, it's a protocol violation.
								f.dropPeer(peer)
							}
>>>>>>> d90f67b2
						}(hash)
					}
				}(peer)
			}
			// Schedule the next fetch if blocks are still pending
			f.rescheduleFetch(fetchTimer)

		case <-completeTimer.C:
			// At least one header's timer ran out, retrieve everything
			request := make(map[string][]common.Hash)

			for hash, announces := range f.fetched {
				// Pick a random peer to retrieve from, reset all others
				announce := announces[rand.Intn(len(announces))]
				f.forgetHash(hash)

				// If the block still didn't arrive, queue for completion
				if f.getBlock(hash) == nil {
					request[announce.origin] = append(request[announce.origin], hash)
					f.completing[hash] = announce
				}
			}
			// Send out all block body requests
			for peer, hashes := range request {
				log.Trace("Fetching scheduled bodies", "peer", peer, "list", hashes)

				// Create a closure of the fetch and schedule in on a new thread
				if f.completingHook != nil {
					f.completingHook(hashes)
				}
				fetchBodies := f.completing[hashes[0]].fetchBodies
				bodyFetchMeter.Mark(int64(len(hashes)))

				go func(peer string, hashes []common.Hash) {
					resCh := make(chan *eth.Response)

					req, err := fetchBodies(hashes, resCh)
					if err != nil {
						return // Legacy code, yolo
					}
					defer req.Close()

<<<<<<< HEAD
					res := <-resCh
					res.Done <- nil

					txs, uncles := res.Res.(*eth.BlockBodiesPacket).Unpack()
					f.FilterBodies(peer, txs, uncles, time.Now())
=======
					timeout := time.NewTimer(2 * fetchTimeout) // 2x leeway before dropping the peer
					defer timeout.Stop()

					select {
					case res := <-resCh:
						res.Done <- nil

						txs, uncles := res.Res.(*eth.BlockBodiesPacket).Unpack()
						f.FilterBodies(peer, txs, uncles, time.Now())

					case <-timeout.C:
						// The peer didn't respond in time. The request
						// was already rescheduled at this point, we were
						// waiting for a catchup. With an unresponsive
						// peer however, it's a protocol violation.
						f.dropPeer(peer)
					}
>>>>>>> d90f67b2
				}(peer, hashes)
			}
			// Schedule the next fetch if blocks are still pending
			f.rescheduleComplete(completeTimer)

		case filter := <-f.headerFilter:
			// Headers arrived from a remote peer. Extract those that were explicitly
			// requested by the fetcher, and return everything else so it's delivered
			// to other parts of the system.
			var task *headerFilterTask
			select {
			case task = <-filter:
			case <-f.quit:
				return
			}
			headerFilterInMeter.Mark(int64(len(task.headers)))

			// Split the batch of headers into unknown ones (to return to the caller),
			// known incomplete ones (requiring body retrievals) and completed blocks.
			unknown, incomplete, complete, lightHeaders := []*types.Header{}, []*blockAnnounce{}, []*types.Block{}, []*blockAnnounce{}
			for _, header := range task.headers {
				hash := header.Hash()

				// Filter fetcher-requested headers from other synchronisation algorithms
				if announce := f.fetching[hash]; announce != nil && announce.origin == task.peer && f.fetched[hash] == nil && f.completing[hash] == nil && f.queued[hash] == nil {
					// If the delivered header does not match the promised number, drop the announcer
					if header.Number.Uint64() != announce.number {
						log.Trace("Invalid block number fetched", "peer", announce.origin, "hash", header.Hash(), "announced", announce.number, "provided", header.Number)
						f.dropPeer(announce.origin)
						f.forgetHash(hash)
						continue
					}
					// Collect all headers only if we are running in light
					// mode and the headers are not imported by other means.
					if f.light {
						if f.getHeader(hash) == nil {
							announce.header = header
							lightHeaders = append(lightHeaders, announce)
						}
						f.forgetHash(hash)
						continue
					}
					// Only keep if not imported by other means
					if f.getBlock(hash) == nil {
						announce.header = header
						announce.time = task.time

						// If the block is empty (header only), short circuit into the final import queue
						if header.TxHash == types.EmptyRootHash && header.UncleHash == types.EmptyUncleHash {
							log.Trace("Block empty, skipping body retrieval", "peer", announce.origin, "number", header.Number, "hash", header.Hash())

							block := types.NewBlockWithHeader(header)
							block.ReceivedAt = task.time

							complete = append(complete, block)
							f.completing[hash] = announce
							continue
						}
						// Otherwise add to the list of blocks needing completion
						incomplete = append(incomplete, announce)
					} else {
						log.Trace("Block already imported, discarding header", "peer", announce.origin, "number", header.Number, "hash", header.Hash())
						f.forgetHash(hash)
					}
				} else {
					// BlockFetcher doesn't know about it, add to the return list
					unknown = append(unknown, header)
				}
			}
			headerFilterOutMeter.Mark(int64(len(unknown)))
			select {
			case filter <- &headerFilterTask{headers: unknown, time: task.time}:
			case <-f.quit:
				return
			}
			// Schedule the retrieved headers for body completion
			for _, announce := range incomplete {
				hash := announce.header.Hash()
				if _, ok := f.completing[hash]; ok {
					continue
				}
				f.fetched[hash] = append(f.fetched[hash], announce)
				if len(f.fetched) == 1 {
					f.rescheduleComplete(completeTimer)
				}
			}
			// Schedule the header for light fetcher import
			for _, announce := range lightHeaders {
				f.enqueue(announce.origin, announce.header, nil)
			}
			// Schedule the header-only blocks for import
			for _, block := range complete {
				if announce := f.completing[block.Hash()]; announce != nil {
					f.enqueue(announce.origin, nil, block)
				}
			}

		case filter := <-f.bodyFilter:
			// Block bodies arrived, extract any explicitly requested blocks, return the rest
			var task *bodyFilterTask
			select {
			case task = <-filter:
			case <-f.quit:
				return
			}
			bodyFilterInMeter.Mark(int64(len(task.transactions)))
			blocks := []*types.Block{}
			// abort early if there's nothing explicitly requested
			if len(f.completing) > 0 {
				for i := 0; i < len(task.transactions) && i < len(task.uncles); i++ {
					// Match up a body to any possible completion request
					var (
						matched   = false
						uncleHash common.Hash // calculated lazily and reused
						txnHash   common.Hash // calculated lazily and reused
					)
					for hash, announce := range f.completing {
						if f.queued[hash] != nil || announce.origin != task.peer {
							continue
						}
						if uncleHash == (common.Hash{}) {
							uncleHash = types.CalcUncleHash(task.uncles[i])
						}
						if uncleHash != announce.header.UncleHash {
							continue
						}
						if txnHash == (common.Hash{}) {
							txnHash = types.DeriveSha(types.Transactions(task.transactions[i]), trie.NewStackTrie(nil))
						}
						if txnHash != announce.header.TxHash {
							continue
						}
						// Mark the body matched, reassemble if still unknown
						matched = true
						if f.getBlock(hash) == nil {
							block := types.NewBlockWithHeader(announce.header).WithBody(task.transactions[i], task.uncles[i])
							block.ReceivedAt = task.time
							blocks = append(blocks, block)
						} else {
							f.forgetHash(hash)
						}

					}
					if matched {
						task.transactions = append(task.transactions[:i], task.transactions[i+1:]...)
						task.uncles = append(task.uncles[:i], task.uncles[i+1:]...)
						i--
						continue
					}
				}
			}
			bodyFilterOutMeter.Mark(int64(len(task.transactions)))
			select {
			case filter <- task:
			case <-f.quit:
				return
			}
			// Schedule the retrieved blocks for ordered import
			for _, block := range blocks {
				if announce := f.completing[block.Hash()]; announce != nil {
					f.enqueue(announce.origin, nil, block)
				}
			}
		}
	}
}

// rescheduleFetch resets the specified fetch timer to the next blockAnnounce timeout.
func (f *BlockFetcher) rescheduleFetch(fetch *time.Timer) {
	// Short circuit if no blocks are announced
	if len(f.announced) == 0 {
		return
	}
	// Schedule announcement retrieval quickly for light mode
	// since server won't send any headers to client.
	if f.light {
		fetch.Reset(lightTimeout)
		return
	}
	// Otherwise find the earliest expiring announcement
	earliest := time.Now()
	for _, announces := range f.announced {
		if earliest.After(announces[0].time) {
			earliest = announces[0].time
		}
	}
	fetch.Reset(arriveTimeout - time.Since(earliest))
}

// rescheduleComplete resets the specified completion timer to the next fetch timeout.
func (f *BlockFetcher) rescheduleComplete(complete *time.Timer) {
	// Short circuit if no headers are fetched
	if len(f.fetched) == 0 {
		return
	}
	// Otherwise find the earliest expiring announcement
	earliest := time.Now()
	for _, announces := range f.fetched {
		if earliest.After(announces[0].time) {
			earliest = announces[0].time
		}
	}
	complete.Reset(gatherSlack - time.Since(earliest))
}

// enqueue schedules a new header or block import operation, if the component
// to be imported has not yet been seen.
func (f *BlockFetcher) enqueue(peer string, header *types.Header, block *types.Block) {
	var (
		hash   common.Hash
		number uint64
	)
	if header != nil {
		hash, number = header.Hash(), header.Number.Uint64()
	} else {
		hash, number = block.Hash(), block.NumberU64()
	}
	// Ensure the peer isn't DOSing us
	count := f.queues[peer] + 1
	if count > blockLimit {
		log.Debug("Discarded delivered header or block, exceeded allowance", "peer", peer, "number", number, "hash", hash, "limit", blockLimit)
		blockBroadcastDOSMeter.Mark(1)
		f.forgetHash(hash)
		return
	}
	// Discard any past or too distant blocks
	if dist := int64(number) - int64(f.chainHeight()); dist < -maxUncleDist || dist > maxQueueDist {
		log.Debug("Discarded delivered header or block, too far away", "peer", peer, "number", number, "hash", hash, "distance", dist)
		blockBroadcastDropMeter.Mark(1)
		f.forgetHash(hash)
		return
	}
	// Schedule the block for future importing
	if _, ok := f.queued[hash]; !ok {
		op := &blockOrHeaderInject{origin: peer}
		if header != nil {
			op.header = header
		} else {
			op.block = block
		}
		f.queues[peer] = count
		f.queued[hash] = op
		f.queue.Push(op, -int64(number))
		if f.queueChangeHook != nil {
			f.queueChangeHook(hash, true)
		}
		log.Debug("Queued delivered header or block", "peer", peer, "number", number, "hash", hash, "queued", f.queue.Size())
	}
}

// importHeaders spawns a new goroutine to run a header insertion into the chain.
// If the header's number is at the same height as the current import phase, it
// updates the phase states accordingly.
func (f *BlockFetcher) importHeaders(peer string, header *types.Header) {
	hash := header.Hash()
	log.Debug("Importing propagated header", "peer", peer, "number", header.Number, "hash", hash)

	go func() {
		defer func() { f.done <- hash }()
		// If the parent's unknown, abort insertion
		parent := f.getHeader(header.ParentHash)
		if parent == nil {
			log.Debug("Unknown parent of propagated header", "peer", peer, "number", header.Number, "hash", hash, "parent", header.ParentHash)
			return
		}
		// Validate the header and if something went wrong, drop the peer
		if err := f.verifyHeader(header); err != nil && err != consensus.ErrFutureBlock {
			log.Debug("Propagated header verification failed", "peer", peer, "number", header.Number, "hash", hash, "err", err)
			f.dropPeer(peer)
			return
		}
		// Run the actual import and log any issues
		if _, err := f.insertHeaders([]*types.Header{header}); err != nil {
			log.Debug("Propagated header import failed", "peer", peer, "number", header.Number, "hash", hash, "err", err)
			return
		}
		// Invoke the testing hook if needed
		if f.importedHook != nil {
			f.importedHook(header, nil)
		}
	}()
}

// importBlocks spawns a new goroutine to run a block insertion into the chain. If the
// block's number is at the same height as the current import phase, it updates
// the phase states accordingly.
func (f *BlockFetcher) importBlocks(peer string, block *types.Block) {
	hash := block.Hash()

	// Run the import on a new thread
	log.Debug("Importing propagated block", "peer", peer, "number", block.Number(), "hash", hash)
	go func() {
		defer func() { f.done <- hash }()

		// If the parent's unknown, abort insertion
		parent := f.getBlock(block.ParentHash())
		if parent == nil {
			log.Debug("Unknown parent of propagated block", "peer", peer, "number", block.Number(), "hash", hash, "parent", block.ParentHash())
			return
		}
		// Quickly validate the header and propagate the block if it passes
		switch err := f.verifyHeader(block.Header()); err {
		case nil:
			// All ok, quickly propagate to our peers
			blockBroadcastOutTimer.UpdateSince(block.ReceivedAt)
			go f.broadcastBlock(block, true)

		case consensus.ErrFutureBlock:
			// Weird future block, don't fail, but neither propagate

		default:
			// Something went very wrong, drop the peer
			log.Debug("Propagated block verification failed", "peer", peer, "number", block.Number(), "hash", hash, "err", err)
			f.dropPeer(peer)
			return
		}
		// Run the actual import and log any issues
		if _, err := f.insertChain(types.Blocks{block}); err != nil {
			log.Debug("Propagated block import failed", "peer", peer, "number", block.Number(), "hash", hash, "err", err)
			return
		}
		// If import succeeded, broadcast the block
		blockAnnounceOutTimer.UpdateSince(block.ReceivedAt)
		go f.broadcastBlock(block, false)

		// Invoke the testing hook if needed
		if f.importedHook != nil {
			f.importedHook(nil, block)
		}
	}()
}

// forgetHash removes all traces of a block announcement from the fetcher's
// internal state.
func (f *BlockFetcher) forgetHash(hash common.Hash) {
	// Remove all pending announces and decrement DOS counters
	if announceMap, ok := f.announced[hash]; ok {
		for _, announce := range announceMap {
			f.announces[announce.origin]--
			if f.announces[announce.origin] <= 0 {
				delete(f.announces, announce.origin)
			}
		}
		delete(f.announced, hash)
		if f.announceChangeHook != nil {
			f.announceChangeHook(hash, false)
		}
	}
	// Remove any pending fetches and decrement the DOS counters
	if announce := f.fetching[hash]; announce != nil {
		f.announces[announce.origin]--
		if f.announces[announce.origin] <= 0 {
			delete(f.announces, announce.origin)
		}
		delete(f.fetching, hash)
	}

	// Remove any pending completion requests and decrement the DOS counters
	for _, announce := range f.fetched[hash] {
		f.announces[announce.origin]--
		if f.announces[announce.origin] <= 0 {
			delete(f.announces, announce.origin)
		}
	}
	delete(f.fetched, hash)

	// Remove any pending completions and decrement the DOS counters
	if announce := f.completing[hash]; announce != nil {
		f.announces[announce.origin]--
		if f.announces[announce.origin] <= 0 {
			delete(f.announces, announce.origin)
		}
		delete(f.completing, hash)
	}
}

// forgetBlock removes all traces of a queued block from the fetcher's internal
// state.
func (f *BlockFetcher) forgetBlock(hash common.Hash) {
	if insert := f.queued[hash]; insert != nil {
		f.queues[insert.origin]--
		if f.queues[insert.origin] == 0 {
			delete(f.queues, insert.origin)
		}
		delete(f.queued, hash)
	}
}<|MERGE_RESOLUTION|>--- conflicted
+++ resolved
@@ -477,12 +477,6 @@
 							}
 							defer req.Close()
 
-<<<<<<< HEAD
-							res := <-resCh
-							res.Done <- nil
-
-							f.FilterHeaders(peer, *res.Res.(*eth.BlockHeadersPacket), time.Now().Add(res.Time))
-=======
 							timeout := time.NewTimer(2 * fetchTimeout) // 2x leeway before dropping the peer
 							defer timeout.Stop()
 
@@ -498,7 +492,6 @@
 								// peer however, it's a protocol violation.
 								f.dropPeer(peer)
 							}
->>>>>>> d90f67b2
 						}(hash)
 					}
 				}(peer)
@@ -541,13 +534,6 @@
 					}
 					defer req.Close()
 
-<<<<<<< HEAD
-					res := <-resCh
-					res.Done <- nil
-
-					txs, uncles := res.Res.(*eth.BlockBodiesPacket).Unpack()
-					f.FilterBodies(peer, txs, uncles, time.Now())
-=======
 					timeout := time.NewTimer(2 * fetchTimeout) // 2x leeway before dropping the peer
 					defer timeout.Stop()
 
@@ -565,7 +551,6 @@
 						// peer however, it's a protocol violation.
 						f.dropPeer(peer)
 					}
->>>>>>> d90f67b2
 				}(peer, hashes)
 			}
 			// Schedule the next fetch if blocks are still pending

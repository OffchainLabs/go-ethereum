--- conflicted
+++ resolved
@@ -125,7 +125,6 @@
 	peer         string                 // The source peer of block bodies
 	transactions [][]*types.Transaction // Collection of transactions per block bodies
 	uncles       [][]*types.Header      // Collection of uncles per block bodies
-	withdrawals  [][]*types.Withdrawal  // Collection of withdrawals per block bodies
 	time         time.Time              // Arrival time of the blocks' contents
 }
 
@@ -303,8 +302,8 @@
 
 // FilterBodies extracts all the block bodies that were explicitly requested by
 // the fetcher, returning those that should be handled differently.
-func (f *BlockFetcher) FilterBodies(peer string, transactions [][]*types.Transaction, uncles [][]*types.Header, withdrawals [][]*types.Withdrawal, time time.Time) ([][]*types.Transaction, [][]*types.Header, [][]*types.Withdrawal) {
-	log.Trace("Filtering bodies", "peer", peer, "txs", len(transactions), "uncles", len(uncles), "withdrawals", len(withdrawals))
+func (f *BlockFetcher) FilterBodies(peer string, transactions [][]*types.Transaction, uncles [][]*types.Header, time time.Time) ([][]*types.Transaction, [][]*types.Header) {
+	log.Trace("Filtering bodies", "peer", peer, "txs", len(transactions), "uncles", len(uncles))
 
 	// Send the filter channel to the fetcher
 	filter := make(chan *bodyFilterTask)
@@ -312,20 +311,20 @@
 	select {
 	case f.bodyFilter <- filter:
 	case <-f.quit:
-		return nil, nil, nil
+		return nil, nil
 	}
 	// Request the filtering of the body list
 	select {
-	case filter <- &bodyFilterTask{peer: peer, transactions: transactions, uncles: uncles, withdrawals: withdrawals, time: time}:
+	case filter <- &bodyFilterTask{peer: peer, transactions: transactions, uncles: uncles, time: time}:
 	case <-f.quit:
-		return nil, nil, nil
+		return nil, nil
 	}
 	// Retrieve the bodies remaining after filtering
 	select {
 	case task := <-filter:
-		return task.transactions, task.uncles, task.withdrawals
+		return task.transactions, task.uncles
 	case <-f.quit:
-		return nil, nil, nil
+		return nil, nil
 	}
 }
 
@@ -541,15 +540,9 @@
 					select {
 					case res := <-resCh:
 						res.Done <- nil
-<<<<<<< HEAD
-
-						txs, uncles, wxs := res.Res.(*eth.BlockBodiesPacket).Unpack()
-						f.FilterBodies(peer, txs, uncles, wxs, time.Now())
-=======
 						// Ignoring withdrawals here, since the block fetcher is not used post-merge.
 						txs, uncles, _ := res.Res.(*eth.BlockBodiesPacket).Unpack()
 						f.FilterBodies(peer, txs, uncles, time.Now())
->>>>>>> 37e3208e
 
 					case <-timeout.C:
 						// The peer didn't respond in time. The request

// Copyright 2014 The go-ethereum Authors
// This file is part of the go-ethereum library.
//
// The go-ethereum library is free software: you can redistribute it and/or modify
// it under the terms of the GNU Lesser General Public License as published by
// the Free Software Foundation, either version 3 of the License, or
// (at your option) any later version.
//
// The go-ethereum library is distributed in the hope that it will be useful,
// but WITHOUT ANY WARRANTY; without even the implied warranty of
// MERCHANTABILITY or FITNESS FOR A PARTICULAR PURPOSE. See the
// GNU Lesser General Public License for more details.
//
// You should have received a copy of the GNU Lesser General Public License
// along with the go-ethereum library. If not, see <http://www.gnu.org/licenses/>.

// Package eth implements the Ethereum protocol.
package eth

import (
	"encoding/json"
	"fmt"
	"math/big"
	"runtime"
	"sync"
	"time"

	"github.com/ethereum/go-ethereum/accounts"
	"github.com/ethereum/go-ethereum/common"
	"github.com/ethereum/go-ethereum/common/hexutil"
	"github.com/ethereum/go-ethereum/consensus"
	"github.com/ethereum/go-ethereum/core"
	"github.com/ethereum/go-ethereum/core/filtermaps"
	"github.com/ethereum/go-ethereum/core/rawdb"
	"github.com/ethereum/go-ethereum/core/state/pruner"
	"github.com/ethereum/go-ethereum/core/txpool"
	"github.com/ethereum/go-ethereum/core/txpool/blobpool"
	"github.com/ethereum/go-ethereum/core/txpool/legacypool"
	"github.com/ethereum/go-ethereum/core/txpool/locals"
	"github.com/ethereum/go-ethereum/core/types"
	"github.com/ethereum/go-ethereum/core/vm"
	"github.com/ethereum/go-ethereum/eth/downloader"
	"github.com/ethereum/go-ethereum/eth/ethconfig"
	"github.com/ethereum/go-ethereum/eth/gasprice"
	"github.com/ethereum/go-ethereum/eth/protocols/eth"
	"github.com/ethereum/go-ethereum/eth/protocols/snap"
	"github.com/ethereum/go-ethereum/eth/tracers"
	"github.com/ethereum/go-ethereum/ethdb"
	"github.com/ethereum/go-ethereum/event"
	"github.com/ethereum/go-ethereum/internal/ethapi"
	"github.com/ethereum/go-ethereum/internal/shutdowncheck"
	"github.com/ethereum/go-ethereum/internal/version"
	"github.com/ethereum/go-ethereum/log"
	"github.com/ethereum/go-ethereum/miner"
	"github.com/ethereum/go-ethereum/node"
	"github.com/ethereum/go-ethereum/p2p"
	"github.com/ethereum/go-ethereum/p2p/dnsdisc"
	"github.com/ethereum/go-ethereum/p2p/enode"
	"github.com/ethereum/go-ethereum/params"
	"github.com/ethereum/go-ethereum/rlp"
	"github.com/ethereum/go-ethereum/rpc"
	gethversion "github.com/ethereum/go-ethereum/version"
)

// Config contains the configuration options of the ETH protocol.
// Deprecated: use ethconfig.Config instead.
type Config = ethconfig.Config

// Ethereum implements the Ethereum full node service.
type Ethereum struct {
	// core protocol objects
	config         *ethconfig.Config
	txPool         *txpool.TxPool
	localTxTracker *locals.TxTracker
	blockchain     *core.BlockChain

	handler *handler
	discmix *enode.FairMix

	// DB interfaces
	chainDb ethdb.Database // Block chain database

	eventMux       *event.TypeMux
	engine         consensus.Engine
	accountManager *accounts.Manager

	filterMaps      *filtermaps.FilterMaps
	closeFilterMaps chan chan struct{}

	APIBackend *EthAPIBackend

	miner    *miner.Miner
	gasPrice *big.Int

	networkID     uint64
	netRPCService *ethapi.NetAPI

	p2pServer *p2p.Server

	lock sync.RWMutex // Protects the variadic fields (e.g. gas price and etherbase)

	shutdownTracker *shutdowncheck.ShutdownTracker // Tracks if and when the node has shutdown ungracefully
}

// New creates a new Ethereum object (including the initialisation of the common Ethereum object),
// whose lifecycle will be managed by the provided node.
func New(stack *node.Node, config *ethconfig.Config) (*Ethereum, error) {
	// Ensure configuration values are compatible and sane
	if !config.SyncMode.IsValid() {
		return nil, fmt.Errorf("invalid sync mode %d", config.SyncMode)
	}
	if !config.HistoryMode.IsValid() {
		return nil, fmt.Errorf("invalid history mode %d", config.HistoryMode)
	}
	if config.Miner.GasPrice == nil || config.Miner.GasPrice.Sign() <= 0 {
		log.Warn("Sanitizing invalid miner gas price", "provided", config.Miner.GasPrice, "updated", ethconfig.Defaults.Miner.GasPrice)
		config.Miner.GasPrice = new(big.Int).Set(ethconfig.Defaults.Miner.GasPrice)
	}
	if config.NoPruning && config.TrieDirtyCache > 0 {
		if config.SnapshotCache > 0 {
			config.TrieCleanCache += config.TrieDirtyCache * 3 / 5
			config.SnapshotCache += config.TrieDirtyCache * 2 / 5
		} else {
			config.TrieCleanCache += config.TrieDirtyCache
		}
		config.TrieDirtyCache = 0
	}
	log.Info("Allocated trie memory caches", "clean", common.StorageSize(config.TrieCleanCache)*1024*1024, "dirty", common.StorageSize(config.TrieDirtyCache)*1024*1024)

	chainDb, err := stack.OpenDatabaseWithFreezer("chaindata", config.DatabaseCache, config.DatabaseHandles, config.DatabaseFreezer, "eth/db/chaindata/", false)
	if err != nil {
		return nil, err
	}
	scheme, err := rawdb.ParseStateScheme(config.StateScheme, chainDb)
	if err != nil {
		return nil, err
	}
	// Try to recover offline state pruning only in hash-based.
	if scheme == rawdb.HashScheme {
		if err := pruner.RecoverPruning(stack.ResolvePath(""), chainDb, 1); err != nil {
			log.Error("Failed to recover state", "error", err)
		}
	}

	// Here we determine genesis hash and active ChainConfig.
	// We need these to figure out the consensus parameters and to set up history pruning.
	chainConfig, genesisHash, err := core.LoadChainConfig(chainDb, config.Genesis)
	if err != nil {
		return nil, err
	}
	engine, err := ethconfig.CreateConsensusEngine(chainConfig, chainDb)
	if err != nil {
		return nil, err
	}

	// Validate history pruning configuration.
	var (
		cutoffNumber uint64
		cutoffHash   common.Hash
	)
	if config.HistoryMode == ethconfig.PostMergeHistory {
		prunecfg, ok := ethconfig.HistoryPrunePoints[genesisHash]
		if !ok {
			return nil, fmt.Errorf("no history pruning point is defined for genesis %x", genesisHash)
		}
		cutoffNumber = prunecfg.BlockNumber
		cutoffHash = prunecfg.BlockHash
		log.Info("Chain cutoff configured", "number", cutoffNumber, "hash", cutoffHash)
	}

	// Set networkID to chainID by default.
	networkID := config.NetworkId
	if networkID == 0 {
		networkID = chainConfig.ChainID.Uint64()
	}

	// Assemble the Ethereum object.
	eth := &Ethereum{
		config:          config,
		chainDb:         chainDb,
		eventMux:        stack.EventMux(),
		accountManager:  stack.AccountManager(),
		engine:          engine,
		networkID:       networkID,
		gasPrice:        config.Miner.GasPrice,
		p2pServer:       stack.Server(),
		discmix:         enode.NewFairMix(0),
		shutdownTracker: shutdowncheck.NewShutdownTracker(chainDb),
	}
	bcVersion := rawdb.ReadDatabaseVersion(chainDb)
	var dbVer = "<nil>"
	if bcVersion != nil {
		dbVer = fmt.Sprintf("%d", *bcVersion)
	}
	log.Info("Initialising Ethereum protocol", "network", networkID, "dbversion", dbVer)

	if !config.SkipBcVersionCheck {
		if bcVersion != nil && *bcVersion > core.BlockChainVersion {
			return nil, fmt.Errorf("database version is v%d, Geth %s only supports v%d", *bcVersion, version.WithMeta, core.BlockChainVersion)
		} else if bcVersion == nil || *bcVersion < core.BlockChainVersion {
			if bcVersion != nil { // only print warning on upgrade, not on init
				log.Warn("Upgrade blockchain database version", "from", dbVer, "to", core.BlockChainVersion)
			}
			rawdb.WriteDatabaseVersion(chainDb, core.BlockChainVersion)
		}
	}
	var (
		vmConfig = vm.Config{
			EnablePreimageRecording: config.EnablePreimageRecording,
		}
		cacheConfig = &core.CacheConfig{
<<<<<<< HEAD

			// Arbitrum
			TriesInMemory: 128,
			TrieRetention: 30 * time.Minute,

			TrieCleanLimit:       config.TrieCleanCache,
			TrieCleanNoPrefetch:  config.NoPrefetch,
			TrieDirtyLimit:       config.TrieDirtyCache,
			TrieDirtyDisabled:    config.NoPruning,
			TrieTimeLimit:        config.TrieTimeout,
			SnapshotLimit:        config.SnapshotCache,
			Preimages:            config.Preimages,
			StateHistory:         config.StateHistory,
			StateScheme:          scheme,
			HistoryPruningCutoff: historyPruningCutoff,
=======
			TrieCleanLimit:             config.TrieCleanCache,
			TrieCleanNoPrefetch:        config.NoPrefetch,
			TrieDirtyLimit:             config.TrieDirtyCache,
			TrieDirtyDisabled:          config.NoPruning,
			TrieTimeLimit:              config.TrieTimeout,
			SnapshotLimit:              config.SnapshotCache,
			Preimages:                  config.Preimages,
			StateHistory:               config.StateHistory,
			StateScheme:                scheme,
			HistoryPruningCutoffNumber: cutoffNumber,
			HistoryPruningCutoffHash:   cutoffHash,
>>>>>>> 90d44e71
		}
	)
	if config.VMTrace != "" {
		traceConfig := json.RawMessage("{}")
		if config.VMTraceJsonConfig != "" {
			traceConfig = json.RawMessage(config.VMTraceJsonConfig)
		}
		t, err := tracers.LiveDirectory.New(config.VMTrace, traceConfig)
		if err != nil {
			return nil, fmt.Errorf("failed to create tracer %s: %v", config.VMTrace, err)
		}
		vmConfig.Tracer = t
	}
	// Override the chain config with provided settings.
	var overrides core.ChainOverrides
	if config.OverridePrague != nil {
		overrides.OverridePrague = config.OverridePrague
	}
	if config.OverrideVerkle != nil {
		overrides.OverrideVerkle = config.OverrideVerkle
	}
	eth.blockchain, err = core.NewBlockChain(chainDb, cacheConfig, nil, config.Genesis, &overrides, eth.engine, vmConfig, &config.TransactionHistory)
	if err != nil {
		return nil, err
	}
	fmConfig := filtermaps.Config{
		History:        config.LogHistory,
		Disabled:       config.LogNoHistory,
		ExportFileName: config.LogExportCheckpoints,
		HashScheme:     scheme == rawdb.HashScheme,
	}
	chainView := eth.newChainView(eth.blockchain.CurrentBlock())
	historyCutoff, _ := eth.blockchain.HistoryPruningCutoff()
	var finalBlock uint64
	if fb := eth.blockchain.CurrentFinalBlock(); fb != nil {
		finalBlock = fb.Number.Uint64()
	}
	eth.filterMaps = filtermaps.NewFilterMaps(chainDb, chainView, historyCutoff, finalBlock, filtermaps.DefaultParams, fmConfig)
	eth.closeFilterMaps = make(chan chan struct{})

	if config.BlobPool.Datadir != "" {
		config.BlobPool.Datadir = stack.ResolvePath(config.BlobPool.Datadir)
	}
	blobPool := blobpool.New(config.BlobPool, eth.blockchain)

	if config.TxPool.Journal != "" {
		config.TxPool.Journal = stack.ResolvePath(config.TxPool.Journal)
	}
	legacyPool := legacypool.New(config.TxPool, eth.blockchain)

	eth.txPool, err = txpool.New(config.TxPool.PriceLimit, eth.blockchain, []txpool.SubPool{legacyPool, blobPool})
	if err != nil {
		return nil, err
	}

	if !config.TxPool.NoLocals {
		rejournal := config.TxPool.Rejournal
		if rejournal < time.Second {
			log.Warn("Sanitizing invalid txpool journal time", "provided", rejournal, "updated", time.Second)
			rejournal = time.Second
		}
		eth.localTxTracker = locals.New(config.TxPool.Journal, rejournal, eth.blockchain.Config(), eth.txPool)
		stack.RegisterLifecycle(eth.localTxTracker)
	}
	// Permit the downloader to use the trie cache allowance during fast sync
	cacheLimit := cacheConfig.TrieCleanLimit + cacheConfig.TrieDirtyLimit + cacheConfig.SnapshotLimit
	if eth.handler, err = newHandler(&handlerConfig{
		NodeID:         eth.p2pServer.Self().ID(),
		Database:       chainDb,
		Chain:          eth.blockchain,
		TxPool:         eth.txPool,
		Network:        networkID,
		Sync:           config.SyncMode,
		BloomCache:     uint64(cacheLimit),
		EventMux:       eth.eventMux,
		RequiredBlocks: config.RequiredBlocks,
	}); err != nil {
		return nil, err
	}

	eth.miner = miner.New(eth, config.Miner, eth.engine)
	eth.miner.SetExtra(makeExtraData(config.Miner.ExtraData))
	eth.miner.SetPrioAddresses(config.TxPool.Locals)

	eth.APIBackend = &EthAPIBackend{stack.Config().ExtRPCEnabled(), stack.Config().AllowUnprotectedTxs, eth, nil}
	if eth.APIBackend.allowUnprotectedTxs {
		log.Info("Unprotected transactions allowed")
	}
	eth.APIBackend.gpo = gasprice.NewOracle(eth.APIBackend, config.GPO, config.Miner.GasPrice)

	// Start the RPC service
	eth.netRPCService = ethapi.NewNetAPI(eth.p2pServer, networkID)

	// Register the backend on the node
	stack.RegisterAPIs(eth.APIs())
	stack.RegisterProtocols(eth.Protocols())
	stack.RegisterLifecycle(eth)

	// Successful startup; push a marker and check previous unclean shutdowns.
	eth.shutdownTracker.MarkStartup()

	return eth, nil
}

func makeExtraData(extra []byte) []byte {
	if len(extra) == 0 {
		// create default extradata
		extra, _ = rlp.EncodeToBytes([]interface{}{
			uint(gethversion.Major<<16 | gethversion.Minor<<8 | gethversion.Patch),
			"geth",
			runtime.Version(),
			runtime.GOOS,
		})
	}
	if uint64(len(extra)) > params.MaximumExtraDataSize {
		log.Warn("Miner extra data exceed limit", "extra", hexutil.Bytes(extra), "limit", params.MaximumExtraDataSize)
		extra = nil
	}
	return extra
}

// APIs return the collection of RPC services the ethereum package offers.
// NOTE, some of these services probably need to be moved to somewhere else.
func (s *Ethereum) APIs() []rpc.API {
	apis := ethapi.GetAPIs(s.APIBackend)

	// Append any APIs exposed explicitly by the consensus engine
	apis = append(apis, s.engine.APIs(s.BlockChain())...)

	// Append all the local APIs and return
	return append(apis, []rpc.API{
		{
			Namespace: "miner",
			Service:   NewMinerAPI(s),
		}, {
			Namespace: "eth",
			Service:   downloader.NewDownloaderAPI(s.handler.downloader, s.blockchain, s.eventMux),
		}, {
			Namespace: "admin",
			Service:   NewAdminAPI(s),
		}, {
			Namespace: "debug",
			Service:   NewDebugAPI(s),
		}, {
			Namespace: "net",
			Service:   s.netRPCService,
		},
	}...)
}

func (s *Ethereum) ResetWithGenesisBlock(gb *types.Block) {
	s.blockchain.ResetWithGenesisBlock(gb)
}

func (s *Ethereum) Miner() *miner.Miner { return s.miner }

func (s *Ethereum) AccountManager() *accounts.Manager  { return s.accountManager }
func (s *Ethereum) BlockChain() *core.BlockChain       { return s.blockchain }
func (s *Ethereum) TxPool() *txpool.TxPool             { return s.txPool }
func (s *Ethereum) Engine() consensus.Engine           { return s.engine }
func (s *Ethereum) ChainDb() ethdb.Database            { return s.chainDb }
func (s *Ethereum) IsListening() bool                  { return true } // Always listening
func (s *Ethereum) Downloader() *downloader.Downloader { return s.handler.downloader }
func (s *Ethereum) Synced() bool                       { return s.handler.synced.Load() }
func (s *Ethereum) SetSynced()                         { s.handler.enableSyncedFeatures() }
func (s *Ethereum) ArchiveMode() bool                  { return s.config.NoPruning }

// Protocols returns all the currently configured
// network protocols to start.
func (s *Ethereum) Protocols() []p2p.Protocol {
	protos := eth.MakeProtocols((*ethHandler)(s.handler), s.networkID, s.discmix)
	if s.config.SnapshotCache > 0 {
		protos = append(protos, snap.MakeProtocols((*snapHandler)(s.handler))...)
	}
	return protos
}

// Start implements node.Lifecycle, starting all internal goroutines needed by the
// Ethereum protocol implementation.
func (s *Ethereum) Start() error {
	if err := s.setupDiscovery(); err != nil {
		return err
	}

	// Regularly update shutdown marker
	s.shutdownTracker.Start()

	// Start the networking layer
	s.handler.Start(s.p2pServer.MaxPeers)

	// start log indexer
	s.filterMaps.Start()
	go s.updateFilterMapsHeads()
	return nil
}

func (s *Ethereum) newChainView(head *types.Header) *filtermaps.ChainView {
	if head == nil {
		return nil
	}
	return filtermaps.NewChainView(s.blockchain, head.Number.Uint64(), head.Hash())
}

func (s *Ethereum) updateFilterMapsHeads() {
	headEventCh := make(chan core.ChainEvent, 10)
	blockProcCh := make(chan bool, 10)
	sub := s.blockchain.SubscribeChainEvent(headEventCh)
	sub2 := s.blockchain.SubscribeBlockProcessingEvent(blockProcCh)
	defer func() {
		sub.Unsubscribe()
		sub2.Unsubscribe()
		for {
			select {
			case <-headEventCh:
			case <-blockProcCh:
			default:
				return
			}
		}
	}()

	var head *types.Header
	setHead := func(newHead *types.Header) {
		if newHead == nil {
			return
		}
		if head == nil || newHead.Hash() != head.Hash() {
			head = newHead
			chainView := s.newChainView(head)
			historyCutoff, _ := s.blockchain.HistoryPruningCutoff()
			var finalBlock uint64
			if fb := s.blockchain.CurrentFinalBlock(); fb != nil {
				finalBlock = fb.Number.Uint64()
			}
			s.filterMaps.SetTarget(chainView, historyCutoff, finalBlock)
		}
	}
	setHead(s.blockchain.CurrentBlock())

	for {
		select {
		case ev := <-headEventCh:
			setHead(ev.Header)
		case blockProc := <-blockProcCh:
			s.filterMaps.SetBlockProcessing(blockProc)
		case <-time.After(time.Second * 10):
			setHead(s.blockchain.CurrentBlock())
		case ch := <-s.closeFilterMaps:
			close(ch)
			return
		}
	}
}

func (s *Ethereum) setupDiscovery() error {
	eth.StartENRUpdater(s.blockchain, s.p2pServer.LocalNode())

	// Add eth nodes from DNS.
	dnsclient := dnsdisc.NewClient(dnsdisc.Config{})
	if len(s.config.EthDiscoveryURLs) > 0 {
		iter, err := dnsclient.NewIterator(s.config.EthDiscoveryURLs...)
		if err != nil {
			return err
		}
		s.discmix.AddSource(iter)
	}

	// Add snap nodes from DNS.
	if len(s.config.SnapDiscoveryURLs) > 0 {
		iter, err := dnsclient.NewIterator(s.config.SnapDiscoveryURLs...)
		if err != nil {
			return err
		}
		s.discmix.AddSource(iter)
	}

	// Add DHT nodes from discv5.
	if s.p2pServer.DiscoveryV5() != nil {
		filter := eth.NewNodeFilter(s.blockchain)
		iter := enode.Filter(s.p2pServer.DiscoveryV5().RandomNodes(), filter)
		s.discmix.AddSource(iter)
	}

	return nil
}

// Stop implements node.Lifecycle, terminating all internal goroutines used by the
// Ethereum protocol.
func (s *Ethereum) Stop() error {
	// Stop all the peer-related stuff first.
	s.discmix.Close()
	s.handler.Stop()

	// Then stop everything else.
	ch := make(chan struct{})
	s.closeFilterMaps <- ch
	<-ch
	s.filterMaps.Stop()
	s.txPool.Close()
	s.blockchain.Stop()
	s.engine.Close()

	// Clean shutdown marker as the last thing before closing db
	s.shutdownTracker.Stop()

	s.chainDb.Close()
	s.eventMux.Stop()

	return nil
}

// SyncMode retrieves the current sync mode, either explicitly set, or derived
// from the chain status.
func (s *Ethereum) SyncMode() ethconfig.SyncMode {
	// If we're in snap sync mode, return that directly
	if s.handler.snapSync.Load() {
		return ethconfig.SnapSync
	}
	// We are probably in full sync, but we might have rewound to before the
	// snap sync pivot, check if we should re-enable snap sync.
	head := s.blockchain.CurrentBlock()
	if pivot := rawdb.ReadLastPivotNumber(s.chainDb); pivot != nil {
		if head.Number.Uint64() < *pivot {
			return ethconfig.SnapSync
		}
	}
	// We are in a full sync, but the associated head state is missing. To complete
	// the head state, forcefully rerun the snap sync. Note it doesn't mean the
	// persistent state is corrupted, just mismatch with the head block.
	if !s.blockchain.HasState(head.Root) {
		log.Info("Reenabled snap sync as chain is stateless")
		return ethconfig.SnapSync
	}
	// Nope, we're really full syncing
	return ethconfig.FullSync
}<|MERGE_RESOLUTION|>--- conflicted
+++ resolved
@@ -209,23 +209,11 @@
 			EnablePreimageRecording: config.EnablePreimageRecording,
 		}
 		cacheConfig = &core.CacheConfig{
-<<<<<<< HEAD
 
 			// Arbitrum
 			TriesInMemory: 128,
 			TrieRetention: 30 * time.Minute,
 
-			TrieCleanLimit:       config.TrieCleanCache,
-			TrieCleanNoPrefetch:  config.NoPrefetch,
-			TrieDirtyLimit:       config.TrieDirtyCache,
-			TrieDirtyDisabled:    config.NoPruning,
-			TrieTimeLimit:        config.TrieTimeout,
-			SnapshotLimit:        config.SnapshotCache,
-			Preimages:            config.Preimages,
-			StateHistory:         config.StateHistory,
-			StateScheme:          scheme,
-			HistoryPruningCutoff: historyPruningCutoff,
-=======
 			TrieCleanLimit:             config.TrieCleanCache,
 			TrieCleanNoPrefetch:        config.NoPrefetch,
 			TrieDirtyLimit:             config.TrieDirtyCache,
@@ -237,7 +225,6 @@
 			StateScheme:                scheme,
 			HistoryPruningCutoffNumber: cutoffNumber,
 			HistoryPruningCutoffHash:   cutoffHash,
->>>>>>> 90d44e71
 		}
 	)
 	if config.VMTrace != "" {

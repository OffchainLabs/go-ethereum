--- conflicted
+++ resolved
@@ -195,24 +195,11 @@
 			EnablePreimageRecording: config.EnablePreimageRecording,
 		}
 		cacheConfig = &core.CacheConfig{
-<<<<<<< HEAD
 
 			// Arbitrum
 			TriesInMemory: 128,
 			TrieRetention: 30 * time.Minute,
 
-			TrieCleanLimit:             config.TrieCleanCache,
-			TrieCleanNoPrefetch:        config.NoPrefetch,
-			TrieDirtyLimit:             config.TrieDirtyCache,
-			TrieDirtyDisabled:          config.NoPruning,
-			TrieTimeLimit:              config.TrieTimeout,
-			SnapshotLimit:              config.SnapshotCache,
-			Preimages:                  config.Preimages,
-			StateHistory:               config.StateHistory,
-			StateScheme:                scheme,
-			HistoryPruningCutoffNumber: cutoffNumber,
-			HistoryPruningCutoffHash:   cutoffHash,
-=======
 			TrieCleanLimit:      config.TrieCleanCache,
 			TrieCleanNoPrefetch: config.NoPrefetch,
 			TrieDirtyLimit:      config.TrieDirtyCache,
@@ -223,7 +210,6 @@
 			StateHistory:        config.StateHistory,
 			StateScheme:         scheme,
 			ChainHistoryMode:    config.HistoryMode,
->>>>>>> 48ec86ab
 		}
 	)
 	if config.VMTrace != "" {

--- conflicted
+++ resolved
@@ -216,11 +216,7 @@
 		if pregenerated {
 			panic("Requested chain generation outside of init")
 		}
-<<<<<<< HEAD
-		chain, err := core.NewBlockChain(rawdb.NewMemoryDatabase(), nil, nil, testGspec, nil, ethash.NewFaker(), vm.Config{}, nil)
-=======
-		chain, err := core.NewBlockChain(rawdb.NewMemoryDatabase(), testGspec, ethash.NewFaker(), nil)
->>>>>>> ac50181b
+		chain, err := core.NewBlockChain(rawdb.NewMemoryDatabase(), nil, testGspec, ethash.NewFaker(), nil)
 		if err != nil {
 			panic(err)
 		}

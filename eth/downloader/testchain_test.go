// Copyright 2018 The go-ethereum Authors
// This file is part of the go-ethereum library.
//
// The go-ethereum library is free software: you can redistribute it and/or modify
// it under the terms of the GNU Lesser General Public License as published by
// the Free Software Foundation, either version 3 of the License, or
// (at your option) any later version.
//
// The go-ethereum library is distributed in the hope that it will be useful,
// but WITHOUT ANY WARRANTY; without even the implied warranty of
// MERCHANTABILITY or FITNESS FOR A PARTICULAR PURPOSE. See the
// GNU Lesser General Public License for more details.
//
// You should have received a copy of the GNU Lesser General Public License
// along with the go-ethereum library. If not, see <http://www.gnu.org/licenses/>.

package downloader

import (
	"fmt"
	"math/big"
	"sync"
	"time"

	"github.com/ethereum/go-ethereum/common"
	"github.com/ethereum/go-ethereum/consensus/ethash"
	"github.com/ethereum/go-ethereum/core"
	"github.com/ethereum/go-ethereum/core/rawdb"
	"github.com/ethereum/go-ethereum/core/types"
	"github.com/ethereum/go-ethereum/core/vm"
	"github.com/ethereum/go-ethereum/crypto"
	"github.com/ethereum/go-ethereum/params"
	"github.com/ethereum/go-ethereum/triedb"
)

// Test chain parameters.
var (
	testKey, _  = crypto.HexToECDSA("b71c71a67e1177ad4e901695e1b4b9ee17ae16c6668d313eac2f96dbcda3f291")
	testAddress = crypto.PubkeyToAddress(testKey.PublicKey)
	testDB      = rawdb.NewMemoryDatabase()

	testGspec = &core.Genesis{
		Config:  params.TestChainConfig,
		Alloc:   types.GenesisAlloc{testAddress: {Balance: big.NewInt(1000000000000000)}},
		BaseFee: big.NewInt(params.InitialBaseFee),
	}
	testGenesis = testGspec.MustCommit(testDB, triedb.NewDatabase(testDB, triedb.HashDefaults))
)

// The common prefix of all test chains:
var testChainBase *testChain

// Different forks on top of the base chain:
var testChainForkLightA, testChainForkLightB, testChainForkHeavy *testChain

var pregenerated bool

func init() {
	// Reduce some of the parameters to make the tester faster
	fullMaxForkAncestry = 10000
	blockCacheMaxItems = 1024
	fsHeaderSafetyNet = 256
	fsHeaderContCheck = 500 * time.Millisecond

	testChainBase = newTestChain(blockCacheMaxItems+200, testGenesis)

	var forkLen = int(fullMaxForkAncestry + 50)
	var wg sync.WaitGroup

	// Generate the test chains to seed the peers with
	wg.Add(3)
	go func() { testChainForkLightA = testChainBase.makeFork(forkLen, false, 1); wg.Done() }()
	go func() { testChainForkLightB = testChainBase.makeFork(forkLen, false, 2); wg.Done() }()
	go func() { testChainForkHeavy = testChainBase.makeFork(forkLen, true, 3); wg.Done() }()
	wg.Wait()

	// Generate the test peers used by the tests to avoid overloading during testing.
	// These seemingly random chains are used in various downloader tests. We're just
	// pre-generating them here.
	chains := []*testChain{
		testChainBase,
		testChainForkLightA,
		testChainForkLightB,
		testChainForkHeavy,
		testChainBase.shorten(1),
		testChainBase.shorten(blockCacheMaxItems - 15),
		testChainBase.shorten((blockCacheMaxItems - 15) / 2),
		testChainBase.shorten(blockCacheMaxItems - 15 - 5),
		testChainBase.shorten(MaxHeaderFetch),
		testChainBase.shorten(800),
		testChainBase.shorten(800 / 2),
		testChainBase.shorten(800 / 3),
		testChainBase.shorten(800 / 4),
		testChainBase.shorten(800 / 5),
		testChainBase.shorten(800 / 6),
		testChainBase.shorten(800 / 7),
		testChainBase.shorten(800 / 8),
		testChainBase.shorten(3*fsHeaderSafetyNet + 256 + fsMinFullBlocks),
		testChainBase.shorten(fsMinFullBlocks + 256 - 1),
		testChainForkLightA.shorten(len(testChainBase.blocks) + 80),
		testChainForkLightB.shorten(len(testChainBase.blocks) + 81),
		testChainForkLightA.shorten(len(testChainBase.blocks) + MaxHeaderFetch),
		testChainForkLightB.shorten(len(testChainBase.blocks) + MaxHeaderFetch),
		testChainForkHeavy.shorten(len(testChainBase.blocks) + 79),
	}
	wg.Add(len(chains))
	for _, chain := range chains {
		go func(blocks []*types.Block) {
			newTestBlockchain(blocks)
			wg.Done()
		}(chain.blocks[1:])
	}
	wg.Wait()

	// Mark the chains pregenerated. Generating a new one will lead to a panic.
	pregenerated = true
}

type testChain struct {
	blocks []*types.Block
}

// newTestChain creates a blockchain of the given length.
func newTestChain(length int, genesis *types.Block) *testChain {
	tc := &testChain{
		blocks: []*types.Block{genesis},
	}
	tc.generate(length-1, 0, genesis, false)
	return tc
}

// makeFork creates a fork on top of the test chain.
func (tc *testChain) makeFork(length int, heavy bool, seed byte) *testChain {
	fork := tc.copy(len(tc.blocks) + length)
	fork.generate(length, seed, tc.blocks[len(tc.blocks)-1], heavy)
	return fork
}

// shorten creates a copy of the chain with the given length. It panics if the
// length is longer than the number of available blocks.
func (tc *testChain) shorten(length int) *testChain {
	if length > len(tc.blocks) {
		panic(fmt.Errorf("can't shorten test chain to %d blocks, it's only %d blocks long", length, len(tc.blocks)))
	}
	return tc.copy(length)
}

func (tc *testChain) copy(newlen int) *testChain {
	if newlen > len(tc.blocks) {
		newlen = len(tc.blocks)
	}
	cpy := &testChain{
		blocks: append([]*types.Block{}, tc.blocks[:newlen]...),
	}
	return cpy
}

// generate creates a chain of n blocks starting at and including parent.
// the returned hash chain is ordered head->parent. In addition, every 22th block
// contains a transaction and every 5th an uncle to allow testing correct block
// reassembly.
func (tc *testChain) generate(n int, seed byte, parent *types.Block, heavy bool) {
	blocks, _ := core.GenerateChain(testGspec.Config, parent, ethash.NewFaker(), testDB, n, func(i int, block *core.BlockGen) {
		block.SetCoinbase(common.Address{seed})
		// If a heavy chain is requested, delay blocks to raise difficulty
		if heavy {
			block.OffsetTime(-9)
		}
		// Include transactions to the miner to make blocks more interesting.
		if parent == tc.blocks[0] && i%22 == 0 {
			signer := types.MakeSigner(params.TestChainConfig, block.Number(), block.Timestamp())
			tx, err := types.SignTx(types.NewTransaction(block.TxNonce(testAddress), common.Address{seed}, big.NewInt(1000), params.TxGas, block.BaseFee(), nil), signer, testKey)
			if err != nil {
				panic(err)
			}
			block.AddTx(tx)
		}
		// if the block number is a multiple of 5, add a bonus uncle to the block
		if i > 0 && i%5 == 0 {
			block.AddUncle(&types.Header{
				ParentHash: block.PrevBlock(i - 2).Hash(),
				Number:     big.NewInt(block.Number().Int64() - 1),
			})
		}
	})
	tc.blocks = append(tc.blocks, blocks...)
}

var (
	testBlockchains     = make(map[common.Hash]*testBlockchain)
	testBlockchainsLock sync.Mutex
)

type testBlockchain struct {
	chain *core.BlockChain
	gen   sync.Once
}

// newTestBlockchain creates a blockchain database built by running the given blocks,
// either actually running them, or reusing a previously created one. The returned
// chains are *shared*, so *do not* mutate them.
func newTestBlockchain(blocks []*types.Block) *core.BlockChain {
	// Retrieve an existing database, or create a new one
	head := testGenesis.Hash()
	if len(blocks) > 0 {
		head = blocks[len(blocks)-1].Hash()
	}
	testBlockchainsLock.Lock()
	if _, ok := testBlockchains[head]; !ok {
		testBlockchains[head] = new(testBlockchain)
	}
	tbc := testBlockchains[head]
	testBlockchainsLock.Unlock()

	// Ensure that the database is generated
	tbc.gen.Do(func() {
		if pregenerated {
			panic("Requested chain generation outside of init")
		}
<<<<<<< HEAD
		chain, err := core.NewBlockChain(rawdb.NewMemoryDatabase(), nil, nil, testGspec, nil, ethash.NewFaker(), vm.Config{}, nil, nil)
=======
		chain, err := core.NewBlockChain(rawdb.NewMemoryDatabase(), nil, testGspec, nil, ethash.NewFaker(), vm.Config{}, nil)
>>>>>>> c350d3ac
		if err != nil {
			panic(err)
		}
		if n, err := chain.InsertChain(blocks); err != nil {
			panic(fmt.Sprintf("block %d: %v", n, err))
		}
		tbc.chain = chain
	})
	return tbc.chain
}<|MERGE_RESOLUTION|>--- conflicted
+++ resolved
@@ -217,11 +217,7 @@
 		if pregenerated {
 			panic("Requested chain generation outside of init")
 		}
-<<<<<<< HEAD
-		chain, err := core.NewBlockChain(rawdb.NewMemoryDatabase(), nil, nil, testGspec, nil, ethash.NewFaker(), vm.Config{}, nil, nil)
-=======
-		chain, err := core.NewBlockChain(rawdb.NewMemoryDatabase(), nil, testGspec, nil, ethash.NewFaker(), vm.Config{}, nil)
->>>>>>> c350d3ac
+		chain, err := core.NewBlockChain(rawdb.NewMemoryDatabase(), nil, nil, testGspec, nil, ethash.NewFaker(), vm.Config{}, nil)
 		if err != nil {
 			panic(err)
 		}

// Copyright 2022 The go-ethereum Authors
// This file is part of the go-ethereum library.
//
// The go-ethereum library is free software: you can redistribute it and/or modify
// it under the terms of the GNU Lesser General Public License as published by
// the Free Software Foundation, either version 3 of the License, or
// (at your option) any later version.
//
// The go-ethereum library is distributed in the hope that it will be useful,
// but WITHOUT ANY WARRANTY; without even the implied warranty of
// MERCHANTABILITY or FITNESS FOR A PARTICULAR PURPOSE. See the
// GNU Lesser General Public License for more details.
//
// You should have received a copy of the GNU Lesser General Public License
// along with the go-ethereum library. If not, see <http://www.gnu.org/licenses/>.

package downloader

import (
	"errors"
	"fmt"
	"sync"
	"time"

	"github.com/ethereum/go-ethereum/common"
	"github.com/ethereum/go-ethereum/core/rawdb"
	"github.com/ethereum/go-ethereum/core/types"
	"github.com/ethereum/go-ethereum/log"
)

// beaconBackfiller is the chain and state backfilling that can be commenced once
// the skeleton syncer has successfully reverse downloaded all the headers up to
// the genesis block or an existing header in the database. Its operation is fully
// directed by the skeleton sync's head/tail events.
type beaconBackfiller struct {
	downloader *Downloader   // Downloader to direct via this callback implementation
	syncMode   SyncMode      // Sync mode to use for backfilling the skeleton chains
	success    func()        // Callback to run on successful sync cycle completion
	filling    bool          // Flag whether the downloader is backfilling or not
	filled     *types.Header // Last header filled by the last terminated sync loop
	started    chan struct{} // Notification channel whether the downloader inited
	lock       sync.Mutex    // Mutex protecting the sync lock
}

// NewBeaconBackfiller is a helper method to create the backfiller.
func NewBeaconBackfiller(dl *Downloader, success func()) Backfiller {
	return &beaconBackfiller{
		downloader: dl,
		success:    success,
	}
}

// suspend cancels any background downloader threads and returns the last header
<<<<<<< HEAD
// that has been successfully backfilled.
=======
// that has been successfully backfilled (potentially in a previous run), or the
// genesis.
>>>>>>> 9dbf2598
func (b *beaconBackfiller) Suspend() *types.Header {
	// If no filling is running, don't waste cycles
	b.lock.Lock()
	filling := b.filling
	filled := b.filled
	started := b.started
	b.lock.Unlock()

	if !filling {
		return filled // Return the filled header on the previous sync completion
	}
	// A previous filling should be running, though it may happen that it hasn't
	// yet started (being done on a new goroutine). Many concurrent beacon head
	// announcements can lead to sync start/stop thrashing. In that case we need
	// to wait for initialization before we can safely cancel it. It is safe to
	// read this channel multiple times, it gets closed on startup.
	<-started

	// Now that we're sure the downloader successfully started up, we can cancel
	// it safely without running the risk of data races.
	b.downloader.Cancel()

	// Sync cycle was just terminated, retrieve and return the last filled header.
	// Can't use `filled` as that contains a stale value from before cancellation.
	return b.downloader.blockchain.CurrentSnapBlock()
}

// resume starts the downloader threads for backfilling state and chain data.
func (b *beaconBackfiller) Resume() {
	b.lock.Lock()
	if b.filling {
		// If a previous filling cycle is still running, just ignore this start
		// request. // TODO(karalabe): We should make this channel driven
		b.lock.Unlock()
		return
	}
	b.filling = true
	b.filled = nil
	b.started = make(chan struct{})
	mode := b.syncMode
	b.lock.Unlock()

	// Start the backfilling on its own thread since the downloader does not have
	// its own lifecycle runloop.
	go func() {
		// Set the backfiller to non-filling when download completes
		defer func() {
			b.lock.Lock()
			b.filling = false
			b.filled = b.downloader.blockchain.CurrentSnapBlock()
			b.lock.Unlock()
		}()
		// If the downloader fails, report an error as in beacon chain mode there
		// should be no errors as long as the chain we're syncing to is valid.
		if err := b.downloader.synchronise("", common.Hash{}, nil, nil, mode, true, b.started); err != nil {
			log.Error("Beacon backfilling failed", "err", err)
			return
		}
		// Synchronization succeeded. Since this happens async, notify the outer
		// context to disable snap syncing and enable transaction propagation.
		if b.success != nil {
			b.success()
		}
	}()
}

// setMode updates the sync mode from the current one to the requested one. If
// there's an active sync in progress, it will be cancelled and restarted.
func (b *beaconBackfiller) SetMode(mode SyncMode) {
	// Update the old sync mode and track if it was changed
	b.lock.Lock()
	updated := b.syncMode != mode
	filling := b.filling
	b.syncMode = mode
	b.lock.Unlock()

	// If the sync mode was changed mid-sync, restart. This should never ever
	// really happen, we just handle it to detect programming errors.
	if !updated || !filling {
		return
	}
	log.Error("Downloader sync mode changed mid-run", "old", mode.String(), "new", mode.String())
	b.Suspend()
	b.Resume()
}

// SetBadBlockCallback sets the callback to run when a bad block is hit by the
// block processor. This method is not thread safe and should be set only once
// on startup before system events are fired.
func (d *Downloader) SetBadBlockCallback(onBadBlock badBlockFn) {
	d.badBlock = onBadBlock
}

// BeaconSync is the post-merge version of the chain synchronization, where the
// chain is not downloaded from genesis onward, rather from trusted head announces
// backwards.
//
// Internally backfilling and state sync is done the same way, but the header
// retrieval and scheduling is replaced.
func (d *Downloader) BeaconSync(mode SyncMode, head *types.Header, final *types.Header) error {
	return d.beaconSync(mode, head, final, true)
}

// BeaconExtend is an optimistic version of BeaconSync, where an attempt is made
// to extend the current beacon chain with a new header, but in case of a mismatch,
// the old sync will not be terminated and reorged, rather the new head is dropped.
//
// This is useful if a beacon client is feeding us large chunks of payloads to run,
// but is not setting the head after each.
func (d *Downloader) BeaconExtend(mode SyncMode, head *types.Header) error {
	return d.beaconSync(mode, head, nil, false)
}

// PivotSync sets an explicit pivot and syncs from there. Pivot state will be read from peers.
func (d *Downloader) PivotSync(head *types.Header, pivot *types.Header) error {
	if pivot != nil && head.Number.Cmp(pivot.Number) < 0 {
		return errors.New("pivot must be behind head")
	}
	d.pivotLock.Lock()
	d.pivotHeader = pivot
	d.pivotExplicit = true
	d.pivotLock.Unlock()
	return d.beaconSync(SnapSync, head, nil, true)
}

// beaconSync is the post-merge version of the chain synchronization, where the
// chain is not downloaded from genesis onward, rather from trusted head announces
// backwards.
//
// Internally backfilling and state sync is done the same way, but the header
// retrieval and scheduling is replaced.
func (d *Downloader) beaconSync(mode SyncMode, head *types.Header, final *types.Header, force bool) error {
	// When the downloader starts a sync cycle, it needs to be aware of the sync
	// mode to use (full, snap). To keep the skeleton chain oblivious, inject the
	// mode into the backfiller directly.
	//
	// Super crazy dangerous type cast. Should be fine (TM), we're only using a
	// different backfiller implementation for skeleton tests.
	d.skeleton.filler.SetMode(mode)

	// Signal the skeleton sync to switch to a new head, however it wants
	if err := d.skeleton.Sync(head, final, force); err != nil {
		return err
	}
	return nil
}

// findBeaconAncestor tries to locate the common ancestor link of the local chain
// and the beacon chain just requested. In the general case when our node was in
// sync and on the correct chain, checking the top N links should already get us
// a match. In the rare scenario when we ended up on a long reorganisation (i.e.
// none of the head links match), we do a binary search to find the ancestor.
func (d *Downloader) findBeaconAncestor() (uint64, error) {
	// Figure out the current local head position
	var chainHead *types.Header

	switch d.getMode() {
	case FullSync:
		chainHead = d.blockchain.CurrentBlock()
	case SnapSync:
		chainHead = d.blockchain.CurrentSnapBlock()
	default:
		chainHead = d.lightchain.CurrentHeader()
	}
	number := chainHead.Number.Uint64()

	// Retrieve the skeleton bounds and ensure they are linked to the local chain
	beaconHead, beaconTail, _, err := d.skeleton.Bounds()
	if err != nil {
		// This is a programming error. The chain backfiller was called with an
		// invalid beacon sync state. Ideally we would panic here, but erroring
		// gives us at least a remote chance to recover. It's still a big fault!
		log.Error("Failed to retrieve beacon bounds", "err", err)
		return 0, err
	}
	var linked bool
	switch d.getMode() {
	case FullSync:
		linked = d.blockchain.HasBlock(beaconTail.ParentHash, beaconTail.Number.Uint64()-1)
	case SnapSync:
		linked = d.blockchain.HasFastBlock(beaconTail.ParentHash, beaconTail.Number.Uint64()-1)
	default:
		linked = d.blockchain.HasHeader(beaconTail.ParentHash, beaconTail.Number.Uint64()-1)
	}
	if !linked {
		// This is a programming error. The chain backfiller was called with a
		// tail that's not linked to the local chain. Whilst this should never
		// happen, there might be some weirdnesses if beacon sync backfilling
		// races with the user (or beacon client) calling setHead. Whilst panic
		// would be the ideal thing to do, it is safer long term to attempt a
		// recovery and fix any noticed issue after the fact.
		log.Error("Beacon sync linkup unavailable", "number", beaconTail.Number.Uint64()-1, "hash", beaconTail.ParentHash)
		return 0, fmt.Errorf("beacon linkup unavailable locally: %d [%x]", beaconTail.Number.Uint64()-1, beaconTail.ParentHash)
	}
	// Binary search to find the ancestor
	start, end := beaconTail.Number.Uint64()-1, number
	if number := beaconHead.Number.Uint64(); end > number {
		// This shouldn't really happen in a healthy network, but if the consensus
		// clients feeds us a shorter chain as the canonical, we should not attempt
		// to access non-existent skeleton items.
		log.Warn("Beacon head lower than local chain", "beacon", number, "local", end)
		end = number
	}
	for start+1 < end {
		// Split our chain interval in two, and request the hash to cross check
		check := (start + end) / 2

		h := d.skeleton.Header(check)
		n := h.Number.Uint64()

		var known bool
		switch d.getMode() {
		case FullSync:
			known = d.blockchain.HasBlock(h.Hash(), n)
		case SnapSync:
			known = d.blockchain.HasFastBlock(h.Hash(), n)
		default:
			known = d.lightchain.HasHeader(h.Hash(), n)
		}
		if !known {
			end = check
			continue
		}
		start = check
	}
	return start, nil
}

func (d *Downloader) SkeletonHead() (*types.Header, error) {
	head, _, _, err := d.skeleton.Bounds()
	if err != nil {
		return nil, err
	}
	return head, nil
}

// fetchBeaconHeaders feeds skeleton headers to the downloader queue for scheduling
// until sync errors or is finished.
func (d *Downloader) fetchBeaconHeaders(from uint64) error {
	var head *types.Header
	_, tail, _, err := d.skeleton.Bounds()
	if err != nil {
		return err
	}
	// A part of headers are not in the skeleton space, try to resolve
	// them from the local chain. Note the range should be very short
	// and it should only happen when there are less than 64 post-merge
	// blocks in the network.
	var localHeaders []*types.Header
	if from < tail.Number.Uint64() {
		count := tail.Number.Uint64() - from
		if count > uint64(fsMinFullBlocks) {
			return fmt.Errorf("invalid origin (%d) of beacon sync (%d)", from, tail.Number)
		}
		localHeaders = d.readHeaderRange(tail, int(count))
		log.Warn("Retrieved beacon headers from local", "from", from, "count", count)
	}
	for {
		// Some beacon headers might have appeared since the last cycle, make
		// sure we're always syncing to all available ones
		head, _, _, err = d.skeleton.Bounds()
		if err != nil {
			return err
		}
		// If the pivot became stale (older than 2*64-8 (bit of wiggle room)),
		// move it ahead to HEAD-64
		d.pivotLock.Lock()
		if d.pivotHeader != nil && !d.pivotExplicit {
			if head.Number.Uint64() > d.pivotHeader.Number.Uint64()+2*uint64(fsMinFullBlocks)-8 {
				// Retrieve the next pivot header, either from skeleton chain
				// or the filled chain
				number := head.Number.Uint64() - uint64(fsMinFullBlocks)

				log.Warn("Pivot seemingly stale, moving", "old", d.pivotHeader.Number, "new", number)
				if d.pivotHeader = d.skeleton.Header(number); d.pivotHeader == nil {
					if number < tail.Number.Uint64() {
						dist := tail.Number.Uint64() - number
						if len(localHeaders) >= int(dist) {
							d.pivotHeader = localHeaders[dist-1]
							log.Warn("Retrieved pivot header from local", "number", d.pivotHeader.Number, "hash", d.pivotHeader.Hash(), "latest", head.Number, "oldest", tail.Number)
						}
					}
				}
				// Print an error log and return directly in case the pivot header
				// is still not found. It means the skeleton chain is not linked
				// correctly with local chain.
				if d.pivotHeader == nil {
					log.Error("Pivot header is not found", "number", number)
					d.pivotLock.Unlock()
					return errNoPivotHeader
				}
				// Write out the pivot into the database so a rollback beyond
				// it will reenable snap sync and update the state root that
				// the state syncer will be downloading
				rawdb.WriteLastPivotNumber(d.stateDB, d.pivotHeader.Number.Uint64())
			}
		}
		d.pivotLock.Unlock()

		// Retrieve a batch of headers and feed it to the header processor
		var (
			headers = make([]*types.Header, 0, maxHeadersProcess)
			hashes  = make([]common.Hash, 0, maxHeadersProcess)
		)
		for i := 0; i < maxHeadersProcess && from <= head.Number.Uint64(); i++ {
			header := d.skeleton.Header(from)

			// The header is not found in skeleton space, try to find it in local chain.
			if header == nil && from < tail.Number.Uint64() {
				dist := tail.Number.Uint64() - from
				if len(localHeaders) >= int(dist) {
					header = localHeaders[dist-1]
				}
			}
			// The header is still missing, the beacon sync is corrupted and bail out
			// the error here.
			if header == nil {
				return fmt.Errorf("missing beacon header %d", from)
			}
			headers = append(headers, header)
			hashes = append(hashes, headers[i].Hash())
			from++
		}
		if len(headers) > 0 {
			log.Trace("Scheduling new beacon headers", "count", len(headers), "from", from-uint64(len(headers)))
			select {
			case d.headerProcCh <- &headerTask{
				headers: headers,
				hashes:  hashes,
			}:
			case <-d.cancelCh:
				return errCanceled
			}
		}
		// If we still have headers to import, loop and keep pushing them
		if from <= head.Number.Uint64() {
			continue
		}
		// If the pivot block is committed, signal header sync termination
		if d.committed.Load() {
			select {
			case d.headerProcCh <- nil:
				return nil
			case <-d.cancelCh:
				return errCanceled
			}
		}
		// State sync still going, wait a bit for new headers and retry
		log.Trace("Pivot not yet committed, waiting...")
		select {
		case <-time.After(fsHeaderContCheck):
		case <-d.cancelCh:
			return errCanceled
		}
	}
}<|MERGE_RESOLUTION|>--- conflicted
+++ resolved
@@ -51,12 +51,8 @@
 }
 
 // suspend cancels any background downloader threads and returns the last header
-<<<<<<< HEAD
-// that has been successfully backfilled.
-=======
 // that has been successfully backfilled (potentially in a previous run), or the
 // genesis.
->>>>>>> 9dbf2598
 func (b *beaconBackfiller) Suspend() *types.Header {
 	// If no filling is running, don't waste cycles
 	b.lock.Lock()

// Copyright 2015 The go-ethereum Authors
// This file is part of the go-ethereum library.
//
// The go-ethereum library is free software: you can redistribute it and/or modify
// it under the terms of the GNU Lesser General Public License as published by
// the Free Software Foundation, either version 3 of the License, or
// (at your option) any later version.
//
// The go-ethereum library is distributed in the hope that it will be useful,
// but WITHOUT ANY WARRANTY; without even the implied warranty of
// MERCHANTABILITY or FITNESS FOR A PARTICULAR PURPOSE. See the
// GNU Lesser General Public License for more details.
//
// You should have received a copy of the GNU Lesser General Public License
// along with the go-ethereum library. If not, see <http://www.gnu.org/licenses/>.

package downloader

import (
	"fmt"
	"math/big"
	"sync"
	"sync/atomic"
	"testing"
	"time"

	"github.com/ethereum/go-ethereum"
	"github.com/ethereum/go-ethereum/common"
	"github.com/ethereum/go-ethereum/consensus/ethash"
	"github.com/ethereum/go-ethereum/core"
	"github.com/ethereum/go-ethereum/core/rawdb"
	"github.com/ethereum/go-ethereum/core/types"
	"github.com/ethereum/go-ethereum/core/vm"
	"github.com/ethereum/go-ethereum/eth/protocols/eth"
	"github.com/ethereum/go-ethereum/eth/protocols/snap"
	"github.com/ethereum/go-ethereum/event"
	"github.com/ethereum/go-ethereum/log"
	"github.com/ethereum/go-ethereum/params"
	"github.com/ethereum/go-ethereum/rlp"
	"github.com/ethereum/go-ethereum/trie"
)

// downloadTester is a test simulator for mocking out local block chain.
type downloadTester struct {
	chain      *core.BlockChain
	downloader *Downloader

	peers map[string]*downloadTesterPeer
	lock  sync.RWMutex
}

// newTester creates a new downloader test mocker.
func newTester(t *testing.T) *downloadTester {
	return newTesterWithNotification(t, nil)
}

// newTesterWithNotification creates a new downloader test mocker.
func newTesterWithNotification(t *testing.T, success func()) *downloadTester {
	db, err := rawdb.NewDatabaseWithFreezer(rawdb.NewMemoryDatabase(), "", "", false)
	if err != nil {
		panic(err)
	}
	t.Cleanup(func() {
		db.Close()
	})
	gspec := &core.Genesis{
		Config:  params.TestChainConfig,
		Alloc:   types.GenesisAlloc{testAddress: {Balance: big.NewInt(1000000000000000)}},
		BaseFee: big.NewInt(params.InitialBaseFee),
	}
	chain, err := core.NewBlockChain(db, nil, nil, gspec, nil, ethash.NewFaker(), vm.Config{}, nil, nil)
	if err != nil {
		panic(err)
	}
	tester := &downloadTester{
		chain: chain,
		peers: make(map[string]*downloadTesterPeer),
	}
	tester.downloader = New(db, new(event.TypeMux), tester.chain, nil, tester.dropPeer, success)
	return tester
}

// terminate aborts any operations on the embedded downloader and releases all
// held resources.
func (dl *downloadTester) terminate() {
	dl.downloader.Terminate()
	dl.chain.Stop()
}

// newPeer registers a new block download source into the downloader.
func (dl *downloadTester) newPeer(id string, version uint, blocks []*types.Block) *downloadTesterPeer {
	dl.lock.Lock()
	defer dl.lock.Unlock()

	peer := &downloadTesterPeer{
		dl:             dl,
		id:             id,
		chain:          newTestBlockchain(blocks),
		withholdBodies: make(map[common.Hash]struct{}),
	}
	dl.peers[id] = peer

	if err := dl.downloader.RegisterPeer(id, version, peer); err != nil {
		panic(err)
	}
	if err := dl.downloader.SnapSyncer.Register(peer); err != nil {
		panic(err)
	}
	return peer
}

// dropPeer simulates a hard peer removal from the connection pool.
func (dl *downloadTester) dropPeer(id string) {
	dl.lock.Lock()
	defer dl.lock.Unlock()

	delete(dl.peers, id)
	dl.downloader.SnapSyncer.Unregister(id)
	dl.downloader.UnregisterPeer(id)
}

type downloadTesterPeer struct {
	dl             *downloadTester
	withholdBodies map[common.Hash]struct{}
	id             string
	chain          *core.BlockChain
}

// Head constructs a function to retrieve a peer's current head hash
// and total difficulty.
func (dlp *downloadTesterPeer) Head() (common.Hash, *big.Int) {
	head := dlp.chain.CurrentBlock()
	return head.Hash(), dlp.chain.GetTd(head.Hash(), head.Number.Uint64())
}

func unmarshalRlpHeaders(rlpdata []rlp.RawValue) []*types.Header {
	var headers = make([]*types.Header, len(rlpdata))
	for i, data := range rlpdata {
		var h types.Header
		if err := rlp.DecodeBytes(data, &h); err != nil {
			panic(err)
		}
		headers[i] = &h
	}
	return headers
}

// RequestHeadersByHash constructs a GetBlockHeaders function based on a hashed
// origin; associated with a particular peer in the download tester. The returned
// function can be used to retrieve batches of headers from the particular peer.
func (dlp *downloadTesterPeer) RequestHeadersByHash(origin common.Hash, amount int, skip int, reverse bool, sink chan *eth.Response) (*eth.Request, error) {
	// Service the header query via the live handler code
	rlpHeaders := eth.ServiceGetBlockHeadersQuery(dlp.chain, &eth.GetBlockHeadersRequest{
		Origin: eth.HashOrNumber{
			Hash: origin,
		},
		Amount:  uint64(amount),
		Skip:    uint64(skip),
		Reverse: reverse,
	}, nil)
	headers := unmarshalRlpHeaders(rlpHeaders)
	hashes := make([]common.Hash, len(headers))
	for i, header := range headers {
		hashes[i] = header.Hash()
	}
	// Deliver the headers to the downloader
	req := &eth.Request{
		Peer: dlp.id,
	}
	res := &eth.Response{
		Req:  req,
		Res:  (*eth.BlockHeadersRequest)(&headers),
		Meta: hashes,
		Time: 1,
		Done: make(chan error, 1), // Ignore the returned status
	}
	go func() {
		sink <- res
	}()
	return req, nil
}

// RequestHeadersByNumber constructs a GetBlockHeaders function based on a numbered
// origin; associated with a particular peer in the download tester. The returned
// function can be used to retrieve batches of headers from the particular peer.
func (dlp *downloadTesterPeer) RequestHeadersByNumber(origin uint64, amount int, skip int, reverse bool, sink chan *eth.Response) (*eth.Request, error) {
	// Service the header query via the live handler code
	rlpHeaders := eth.ServiceGetBlockHeadersQuery(dlp.chain, &eth.GetBlockHeadersRequest{
		Origin: eth.HashOrNumber{
			Number: origin,
		},
		Amount:  uint64(amount),
		Skip:    uint64(skip),
		Reverse: reverse,
	}, nil)
	headers := unmarshalRlpHeaders(rlpHeaders)
	hashes := make([]common.Hash, len(headers))
	for i, header := range headers {
		hashes[i] = header.Hash()
	}
	// Deliver the headers to the downloader
	req := &eth.Request{
		Peer: dlp.id,
	}
	res := &eth.Response{
		Req:  req,
		Res:  (*eth.BlockHeadersRequest)(&headers),
		Meta: hashes,
		Time: 1,
		Done: make(chan error, 1), // Ignore the returned status
	}
	go func() {
		sink <- res
	}()
	return req, nil
}

// RequestBodies constructs a getBlockBodies method associated with a particular
// peer in the download tester. The returned function can be used to retrieve
// batches of block bodies from the particularly requested peer.
func (dlp *downloadTesterPeer) RequestBodies(hashes []common.Hash, sink chan *eth.Response) (*eth.Request, error) {
	blobs := eth.ServiceGetBlockBodiesQuery(dlp.chain, hashes)

	bodies := make([]*eth.BlockBody, len(blobs))
	for i, blob := range blobs {
		bodies[i] = new(eth.BlockBody)
		rlp.DecodeBytes(blob, bodies[i])
	}
	var (
		txsHashes        = make([]common.Hash, len(bodies))
		uncleHashes      = make([]common.Hash, len(bodies))
		withdrawalHashes = make([]common.Hash, len(bodies))
	)
	hasher := trie.NewStackTrie(nil)
	for i, body := range bodies {
		hash := types.DeriveSha(types.Transactions(body.Transactions), hasher)
		if _, ok := dlp.withholdBodies[hash]; ok {
			txsHashes = append(txsHashes[:i], txsHashes[i+1:]...)
			uncleHashes = append(uncleHashes[:i], uncleHashes[i+1:]...)
			continue
		}
		txsHashes[i] = hash
		uncleHashes[i] = types.CalcUncleHash(body.Uncles)
	}
	req := &eth.Request{
		Peer: dlp.id,
	}
	res := &eth.Response{
		Req:  req,
		Res:  (*eth.BlockBodiesResponse)(&bodies),
		Meta: [][]common.Hash{txsHashes, uncleHashes, withdrawalHashes},
		Time: 1,
		Done: make(chan error, 1), // Ignore the returned status
	}
	go func() {
		sink <- res
	}()
	return req, nil
}

// RequestReceipts constructs a getReceipts method associated with a particular
// peer in the download tester. The returned function can be used to retrieve
// batches of block receipts from the particularly requested peer.
func (dlp *downloadTesterPeer) RequestReceipts(hashes []common.Hash, sink chan *eth.Response) (*eth.Request, error) {
	blobs := eth.ServiceGetReceiptsQuery(dlp.chain, hashes)

	receipts := make([][]*types.Receipt, len(blobs))
	for i, blob := range blobs {
		rlp.DecodeBytes(blob, &receipts[i])
	}
	hasher := trie.NewStackTrie(nil)
	hashes = make([]common.Hash, len(receipts))
	for i, receipt := range receipts {
		hashes[i] = types.DeriveSha(types.Receipts(receipt), hasher)
	}
	req := &eth.Request{
		Peer: dlp.id,
	}
	res := &eth.Response{
		Req:  req,
		Res:  (*eth.ReceiptsResponse)(&receipts),
		Meta: hashes,
		Time: 1,
		Done: make(chan error, 1), // Ignore the returned status
	}
	go func() {
		sink <- res
	}()
	return req, nil
}

// ID retrieves the peer's unique identifier.
func (dlp *downloadTesterPeer) ID() string {
	return dlp.id
}

// RequestAccountRange fetches a batch of accounts rooted in a specific account
// trie, starting with the origin.
func (dlp *downloadTesterPeer) RequestAccountRange(id uint64, root, origin, limit common.Hash, bytes uint64) error {
	// Create the request and service it
	req := &snap.GetAccountRangePacket{
		ID:     id,
		Root:   root,
		Origin: origin,
		Limit:  limit,
		Bytes:  bytes,
	}
	slimaccs, proofs := snap.ServiceGetAccountRangeQuery(dlp.chain, req)

	// We need to convert to non-slim format, delegate to the packet code
	res := &snap.AccountRangePacket{
		ID:       id,
		Accounts: slimaccs,
		Proof:    proofs,
	}
	hashes, accounts, _ := res.Unpack()

	go dlp.dl.downloader.SnapSyncer.OnAccounts(dlp, id, hashes, accounts, proofs)
	return nil
}

// RequestStorageRanges fetches a batch of storage slots belonging to one or
// more accounts. If slots from only one account is requested, an origin marker
// may also be used to retrieve from there.
func (dlp *downloadTesterPeer) RequestStorageRanges(id uint64, root common.Hash, accounts []common.Hash, origin, limit []byte, bytes uint64) error {
	// Create the request and service it
	req := &snap.GetStorageRangesPacket{
		ID:       id,
		Accounts: accounts,
		Root:     root,
		Origin:   origin,
		Limit:    limit,
		Bytes:    bytes,
	}
	storage, proofs := snap.ServiceGetStorageRangesQuery(dlp.chain, req)

	// We need to convert to demultiplex, delegate to the packet code
	res := &snap.StorageRangesPacket{
		ID:    id,
		Slots: storage,
		Proof: proofs,
	}
	hashes, slots := res.Unpack()

	go dlp.dl.downloader.SnapSyncer.OnStorage(dlp, id, hashes, slots, proofs)
	return nil
}

// RequestByteCodes fetches a batch of bytecodes by hash.
func (dlp *downloadTesterPeer) RequestByteCodes(id uint64, hashes []common.Hash, bytes uint64) error {
	req := &snap.GetByteCodesPacket{
		ID:     id,
		Hashes: hashes,
		Bytes:  bytes,
	}
	codes := snap.ServiceGetByteCodesQuery(dlp.chain, req)
	go dlp.dl.downloader.SnapSyncer.OnByteCodes(dlp, id, codes)
	return nil
}

// RequestTrieNodes fetches a batch of account or storage trie nodes rooted in
// a specific state trie.
func (dlp *downloadTesterPeer) RequestTrieNodes(id uint64, root common.Hash, paths []snap.TrieNodePathSet, bytes uint64) error {
	req := &snap.GetTrieNodesPacket{
		ID:    id,
		Root:  root,
		Paths: paths,
		Bytes: bytes,
	}
	nodes, _ := snap.ServiceGetTrieNodesQuery(dlp.chain, req, time.Now())
	go dlp.dl.downloader.SnapSyncer.OnTrieNodes(dlp, id, nodes)
	return nil
}

// Log retrieves the peer's own contextual logger.
func (dlp *downloadTesterPeer) Log() log.Logger {
	return log.New("peer", dlp.id)
}

// assertOwnChain checks if the local chain contains the correct number of items
// of the various chain components.
func assertOwnChain(t *testing.T, tester *downloadTester, length int) {
	// Mark this method as a helper to report errors at callsite, not in here
	t.Helper()

	headers, blocks, receipts := length, length, length
	if tester.downloader.getMode() == LightSync {
		blocks, receipts = 1, 1
	}
	if hs := int(tester.chain.CurrentHeader().Number.Uint64()) + 1; hs != headers {
		t.Fatalf("synchronised headers mismatch: have %v, want %v", hs, headers)
	}
	if bs := int(tester.chain.CurrentBlock().Number.Uint64()) + 1; bs != blocks {
		t.Fatalf("synchronised blocks mismatch: have %v, want %v", bs, blocks)
	}
	if rs := int(tester.chain.CurrentSnapBlock().Number.Uint64()) + 1; rs != receipts {
		t.Fatalf("synchronised receipts mismatch: have %v, want %v", rs, receipts)
	}
}

func TestCanonicalSynchronisation68Full(t *testing.T)  { testCanonSync(t, eth.ETH68, FullSync) }
func TestCanonicalSynchronisation68Snap(t *testing.T)  { testCanonSync(t, eth.ETH68, SnapSync) }
func TestCanonicalSynchronisation68Light(t *testing.T) { testCanonSync(t, eth.ETH68, LightSync) }

func testCanonSync(t *testing.T, protocol uint, mode SyncMode) {
	success := make(chan struct{})
	tester := newTesterWithNotification(t, func() {
		close(success)
	})
	defer tester.terminate()

	// Create a small enough block chain to download
	chain := testChainBase.shorten(blockCacheMaxItems - 15)
	tester.newPeer("peer", protocol, chain.blocks[1:])

	// Synchronise with the peer and make sure all relevant data was retrieved
	if err := tester.downloader.BeaconSync(mode, chain.blocks[len(chain.blocks)-1].Header(), nil); err != nil {
		t.Fatalf("failed to beacon-sync chain: %v", err)
	}
	select {
	case <-success:
		assertOwnChain(t, tester, len(chain.blocks))
	case <-time.NewTimer(time.Second * 3).C:
		t.Fatalf("Failed to sync chain in three seconds")
	}
}

// Tests that if a large batch of blocks are being downloaded, it is throttled
// until the cached blocks are retrieved.
func TestThrottling68Full(t *testing.T) { testThrottling(t, eth.ETH68, FullSync) }
func TestThrottling68Snap(t *testing.T) { testThrottling(t, eth.ETH68, SnapSync) }

func testThrottling(t *testing.T, protocol uint, mode SyncMode) {
	tester := newTester(t)
	defer tester.terminate()

	// Create a long block chain to download and the tester
	targetBlocks := len(testChainBase.blocks) - 1
	tester.newPeer("peer", protocol, testChainBase.blocks[1:])

	// Wrap the importer to allow stepping
	var blocked atomic.Uint32
	proceed := make(chan struct{})
	tester.downloader.chainInsertHook = func(results []*fetchResult) {
		blocked.Store(uint32(len(results)))
		<-proceed
	}
	// Start a synchronisation concurrently
	errc := make(chan error, 1)
	go func() {
		errc <- tester.downloader.BeaconSync(mode, testChainBase.blocks[len(testChainBase.blocks)-1].Header(), nil)
	}()
	// Iteratively take some blocks, always checking the retrieval count
	for {
		// Check the retrieval count synchronously (! reason for this ugly block)
		tester.lock.RLock()
		retrieved := int(tester.chain.CurrentSnapBlock().Number.Uint64()) + 1
		tester.lock.RUnlock()
		if retrieved >= targetBlocks+1 {
			break
		}
		// Wait a bit for sync to throttle itself
		var cached, frozen int
		for start := time.Now(); time.Since(start) < 3*time.Second; {
			time.Sleep(25 * time.Millisecond)

			tester.lock.Lock()
			tester.downloader.queue.lock.Lock()
			tester.downloader.queue.resultCache.lock.Lock()
			{
				cached = tester.downloader.queue.resultCache.countCompleted()
				frozen = int(blocked.Load())
				retrieved = int(tester.chain.CurrentSnapBlock().Number.Uint64()) + 1
			}
			tester.downloader.queue.resultCache.lock.Unlock()
			tester.downloader.queue.lock.Unlock()
			tester.lock.Unlock()

			if cached == blockCacheMaxItems ||
				cached == blockCacheMaxItems-reorgProtHeaderDelay ||
				retrieved+cached+frozen == targetBlocks+1 ||
				retrieved+cached+frozen == targetBlocks+1-reorgProtHeaderDelay {
				break
			}
		}
		// Make sure we filled up the cache, then exhaust it
		time.Sleep(25 * time.Millisecond) // give it a chance to screw up
		tester.lock.RLock()
		retrieved = int(tester.chain.CurrentSnapBlock().Number.Uint64()) + 1
		tester.lock.RUnlock()
		if cached != blockCacheMaxItems && cached != blockCacheMaxItems-reorgProtHeaderDelay && retrieved+cached+frozen != targetBlocks+1 && retrieved+cached+frozen != targetBlocks+1-reorgProtHeaderDelay {
			t.Fatalf("block count mismatch: have %v, want %v (owned %v, blocked %v, target %v)", cached, blockCacheMaxItems, retrieved, frozen, targetBlocks+1)
		}
		// Permit the blocked blocks to import
		if blocked.Load() > 0 {
			blocked.Store(uint32(0))
			proceed <- struct{}{}
		}
	}
	// Check that we haven't pulled more blocks than available
	assertOwnChain(t, tester, targetBlocks+1)
	if err := <-errc; err != nil {
		t.Fatalf("block synchronization failed: %v", err)
	}
}

// Tests that a canceled download wipes all previously accumulated state.
func TestCancel68Full(t *testing.T)  { testCancel(t, eth.ETH68, FullSync) }
func TestCancel68Snap(t *testing.T)  { testCancel(t, eth.ETH68, SnapSync) }
func TestCancel68Light(t *testing.T) { testCancel(t, eth.ETH68, LightSync) }

func testCancel(t *testing.T, protocol uint, mode SyncMode) {
	complete := make(chan struct{})
	success := func() {
		close(complete)
	}
	tester := newTesterWithNotification(t, success)
	defer tester.terminate()

	chain := testChainBase.shorten(MaxHeaderFetch)
	tester.newPeer("peer", protocol, chain.blocks[1:])

	// Make sure canceling works with a pristine downloader
	tester.downloader.Cancel()
	if !tester.downloader.queue.Idle() {
		t.Errorf("download queue not idle")
	}
	// Synchronise with the peer, but cancel afterwards
	if err := tester.downloader.BeaconSync(mode, chain.blocks[len(chain.blocks)-1].Header(), nil); err != nil {
		t.Fatalf("failed to synchronise blocks: %v", err)
	}
	<-complete
	tester.downloader.Cancel()
	if !tester.downloader.queue.Idle() {
		t.Errorf("download queue not idle")
	}
}

// Tests that synchronisations behave well in multi-version protocol environments
// and not wreak havoc on other nodes in the network.
func TestMultiProtoSynchronisation68Full(t *testing.T)  { testMultiProtoSync(t, eth.ETH68, FullSync) }
func TestMultiProtoSynchronisation68Snap(t *testing.T)  { testMultiProtoSync(t, eth.ETH68, SnapSync) }
func TestMultiProtoSynchronisation68Light(t *testing.T) { testMultiProtoSync(t, eth.ETH68, LightSync) }

func testMultiProtoSync(t *testing.T, protocol uint, mode SyncMode) {
	complete := make(chan struct{})
	success := func() {
		close(complete)
	}
	tester := newTesterWithNotification(t, success)
	defer tester.terminate()

	// Create a small enough block chain to download
	chain := testChainBase.shorten(blockCacheMaxItems - 15)

	// Create peers of every type
	tester.newPeer("peer 68", eth.ETH68, chain.blocks[1:])

	if err := tester.downloader.BeaconSync(mode, chain.blocks[len(chain.blocks)-1].Header(), nil); err != nil {
		t.Fatalf("failed to start beacon sync: #{err}")
	}
	select {
	case <-complete:
		break
	case <-time.NewTimer(time.Second * 3).C:
		t.Fatalf("Failed to sync chain in three seconds")
	}
	assertOwnChain(t, tester, len(chain.blocks))

	// Check that no peers have been dropped off
	for _, version := range []int{68} {
		peer := fmt.Sprintf("peer %d", version)
		if _, ok := tester.peers[peer]; !ok {
			t.Errorf("%s dropped", peer)
		}
	}
}

// Tests that if a block is empty (e.g. header only), no body request should be
// made, and instead the header should be assembled into a whole block in itself.
func TestEmptyShortCircuit68Full(t *testing.T)  { testEmptyShortCircuit(t, eth.ETH68, FullSync) }
func TestEmptyShortCircuit68Snap(t *testing.T)  { testEmptyShortCircuit(t, eth.ETH68, SnapSync) }
func TestEmptyShortCircuit68Light(t *testing.T) { testEmptyShortCircuit(t, eth.ETH68, LightSync) }

func testEmptyShortCircuit(t *testing.T, protocol uint, mode SyncMode) {
	success := make(chan struct{})
	tester := newTesterWithNotification(t, func() {
		close(success)
	})
	defer tester.terminate()

	// Create a block chain to download
	chain := testChainBase
	tester.newPeer("peer", protocol, chain.blocks[1:])

	// Instrument the downloader to signal body requests
	var bodiesHave, receiptsHave atomic.Int32
	tester.downloader.bodyFetchHook = func(headers []*types.Header) {
		bodiesHave.Add(int32(len(headers)))
	}
	tester.downloader.receiptFetchHook = func(headers []*types.Header) {
		receiptsHave.Add(int32(len(headers)))
	}

	if err := tester.downloader.BeaconSync(mode, chain.blocks[len(chain.blocks)-1].Header(), nil); err != nil {
		t.Fatalf("failed to synchronise blocks: %v", err)
	}
	select {
	case <-success:
		checkProgress(t, tester.downloader, "initial", ethereum.SyncProgress{
			HighestBlock: uint64(len(chain.blocks) - 1),
			CurrentBlock: uint64(len(chain.blocks) - 1),
		})
	case <-time.NewTimer(time.Second * 3).C:
		t.Fatalf("Failed to sync chain in three seconds")
	}
	assertOwnChain(t, tester, len(chain.blocks))

	// Validate the number of block bodies that should have been requested
	bodiesNeeded, receiptsNeeded := 0, 0
	for _, block := range chain.blocks[1:] {
		if mode != LightSync && (len(block.Transactions()) > 0 || len(block.Uncles()) > 0) {
			bodiesNeeded++
		}
	}
	for _, block := range chain.blocks[1:] {
		if mode == SnapSync && len(block.Transactions()) > 0 {
			receiptsNeeded++
		}
	}
	if int(bodiesHave.Load()) != bodiesNeeded {
		t.Errorf("body retrieval count mismatch: have %v, want %v", bodiesHave.Load(), bodiesNeeded)
	}
	if int(receiptsHave.Load()) != receiptsNeeded {
		t.Errorf("receipt retrieval count mismatch: have %v, want %v", receiptsHave.Load(), receiptsNeeded)
	}
}

func checkProgress(t *testing.T, d *Downloader, stage string, want ethereum.SyncProgress) {
	// Mark this method as a helper to report errors at callsite, not in here
	t.Helper()

	p := d.Progress()
	if p.StartingBlock != want.StartingBlock || p.CurrentBlock != want.CurrentBlock || p.HighestBlock != want.HighestBlock {
		t.Fatalf("%s progress mismatch:\nhave %+v\nwant %+v", stage, p, want)
	}
}

// Tests that peers below a pre-configured checkpoint block are prevented from
// being fast-synced from, avoiding potential cheap eclipse attacks.
func TestBeaconSync68Full(t *testing.T) { testBeaconSync(t, eth.ETH68, FullSync) }
func TestBeaconSync68Snap(t *testing.T) { testBeaconSync(t, eth.ETH68, SnapSync) }

func testBeaconSync(t *testing.T, protocol uint, mode SyncMode) {
	var cases = []struct {
		name  string // The name of testing scenario
		local int    // The length of local chain(canonical chain assumed), 0 means genesis is the head
	}{
		{name: "Beacon sync since genesis", local: 0},
		{name: "Beacon sync with short local chain", local: 1},
		{name: "Beacon sync with long local chain", local: blockCacheMaxItems - 15 - fsMinFullBlocks/2},
		{name: "Beacon sync with full local chain", local: blockCacheMaxItems - 15 - 1},
	}
	for _, c := range cases {
		t.Run(c.name, func(t *testing.T) {
			success := make(chan struct{})
			tester := newTesterWithNotification(t, func() {
				close(success)
			})
			defer tester.terminate()

			chain := testChainBase.shorten(blockCacheMaxItems - 15)
			tester.newPeer("peer", protocol, chain.blocks[1:])

			// Build the local chain segment if it's required
			if c.local > 0 {
				tester.chain.InsertChain(chain.blocks[1 : c.local+1])
			}
			if err := tester.downloader.BeaconSync(mode, chain.blocks[len(chain.blocks)-1].Header(), nil); err != nil {
				t.Fatalf("Failed to beacon sync chain %v %v", c.name, err)
			}
			select {
			case <-success:
				// Ok, downloader fully cancelled after sync cycle
				if bs := int(tester.chain.CurrentBlock().Number.Uint64()) + 1; bs != len(chain.blocks) {
					t.Fatalf("synchronised blocks mismatch: have %v, want %v", bs, len(chain.blocks))
				}
			case <-time.NewTimer(time.Second * 3).C:
				t.Fatalf("Failed to sync chain in three seconds")
			}
		})
	}
}

<<<<<<< HEAD
// Tests that synchronisation progress (origin block number and highest block
// number) is tracked and updated correctly in case of manual head reversion
func TestBeaconForkedSyncProgress68Full(t *testing.T) {
	testBeaconForkedSyncProgress(t, eth.ETH68, FullSync)
}
func TestBeaconForkedSyncProgress68Snap(t *testing.T) {
	testBeaconForkedSyncProgress(t, eth.ETH68, SnapSync)
}
func TestBeaconForkedSyncProgress68Light(t *testing.T) {
	testBeaconForkedSyncProgress(t, eth.ETH68, LightSync)
}

func testBeaconForkedSyncProgress(t *testing.T, protocol uint, mode SyncMode) {
=======
// Tests that synchronisation progress (origin block number, current block number
// and highest block number) is tracked and updated correctly.
func TestSyncProgress68Full(t *testing.T)  { testSyncProgress(t, eth.ETH68, FullSync) }
func TestSyncProgress68Snap(t *testing.T)  { testSyncProgress(t, eth.ETH68, SnapSync) }
func TestSyncProgress68Light(t *testing.T) { testSyncProgress(t, eth.ETH68, LightSync) }

func testSyncProgress(t *testing.T, protocol uint, mode SyncMode) {
>>>>>>> 35b2d07f
	success := make(chan struct{})
	tester := newTesterWithNotification(t, func() {
		success <- struct{}{}
	})
	defer tester.terminate()
<<<<<<< HEAD

	chainA := testChainForkLightA.shorten(len(testChainBase.blocks) + MaxHeaderFetch)
	chainB := testChainForkLightB.shorten(len(testChainBase.blocks) + MaxHeaderFetch)

	// Set a sync init hook to catch progress changes
	starting := make(chan struct{})
	progress := make(chan struct{})

	tester.downloader.syncInitHook = func(origin, latest uint64) {
		starting <- struct{}{}
		<-progress
	}
	checkProgress(t, tester.downloader, "pristine", ethereum.SyncProgress{})

	// Synchronise with one of the forks and check progress
	tester.newPeer("fork A", protocol, chainA.blocks[1:])
	pending := new(sync.WaitGroup)
	pending.Add(1)
	go func() {
		defer pending.Done()
		if err := tester.downloader.BeaconSync(mode, chainA.blocks[len(chainA.blocks)-1].Header(), nil); err != nil {
			panic(fmt.Sprintf("failed to beacon sync: %v", err))
		}
	}()

	<-starting
	progress <- struct{}{}
	select {
	case <-success:
		checkProgress(t, tester.downloader, "initial", ethereum.SyncProgress{
			HighestBlock: uint64(len(chainA.blocks) - 1),
			CurrentBlock: uint64(len(chainA.blocks) - 1),
=======
	checkProgress(t, tester.downloader, "pristine", ethereum.SyncProgress{})

	chain := testChainBase.shorten(blockCacheMaxItems - 15)
	shortChain := chain.shorten(len(chain.blocks) / 2).blocks[1:]

	// Connect to peer that provides all headers and part of the bodies
	faultyPeer := tester.newPeer("peer-half", protocol, shortChain)
	for _, header := range shortChain {
		faultyPeer.withholdBodies[header.Hash()] = struct{}{}
	}

	if err := tester.downloader.BeaconSync(mode, chain.blocks[len(chain.blocks)/2-1].Header(), nil); err != nil {
		t.Fatalf("failed to beacon-sync chain: %v", err)
	}
	select {
	case <-success:
		// Ok, downloader fully cancelled after sync cycle
		checkProgress(t, tester.downloader, "peer-half", ethereum.SyncProgress{
			CurrentBlock: uint64(len(chain.blocks)/2 - 1),
			HighestBlock: uint64(len(chain.blocks)/2 - 1),
>>>>>>> 35b2d07f
		})
	case <-time.NewTimer(time.Second * 3).C:
		t.Fatalf("Failed to sync chain in three seconds")
	}

<<<<<<< HEAD
	// Set the head to a second fork
	tester.newPeer("fork B", protocol, chainB.blocks[1:])
	pending.Add(1)
	go func() {
		defer pending.Done()
		if err := tester.downloader.BeaconSync(mode, chainB.blocks[len(chainB.blocks)-1].Header(), nil); err != nil {
			panic(fmt.Sprintf("failed to beacon sync: %v", err))
		}
	}()

	<-starting
	progress <- struct{}{}

	// reorg below available state causes the state sync to rewind to genesis
	select {
	case <-success:
		checkProgress(t, tester.downloader, "initial", ethereum.SyncProgress{
			HighestBlock:  uint64(len(chainB.blocks) - 1),
			CurrentBlock:  uint64(len(chainB.blocks) - 1),
			StartingBlock: 0,
=======
	// Synchronise all the blocks and check continuation progress
	tester.newPeer("peer-full", protocol, chain.blocks[1:])
	if err := tester.downloader.BeaconSync(mode, chain.blocks[len(chain.blocks)-1].Header(), nil); err != nil {
		t.Fatalf("failed to beacon-sync chain: %v", err)
	}
	var startingBlock uint64
	if mode == LightSync {
		// in light-sync mode:
		// * the starting block is 0 on the second sync cycle because blocks
		//   are never downloaded.
		// * The current/highest blocks reported in the progress reflect the
		//   current/highest header.
		startingBlock = 0
	} else {
		startingBlock = uint64(len(chain.blocks)/2 - 1)
	}

	select {
	case <-success:
		// Ok, downloader fully cancelled after sync cycle
		checkProgress(t, tester.downloader, "peer-full", ethereum.SyncProgress{
			StartingBlock: startingBlock,
			CurrentBlock:  uint64(len(chain.blocks) - 1),
			HighestBlock:  uint64(len(chain.blocks) - 1),
>>>>>>> 35b2d07f
		})
	case <-time.NewTimer(time.Second * 3).C:
		t.Fatalf("Failed to sync chain in three seconds")
	}
}<|MERGE_RESOLUTION|>--- conflicted
+++ resolved
@@ -692,21 +692,6 @@
 	}
 }
 
-<<<<<<< HEAD
-// Tests that synchronisation progress (origin block number and highest block
-// number) is tracked and updated correctly in case of manual head reversion
-func TestBeaconForkedSyncProgress68Full(t *testing.T) {
-	testBeaconForkedSyncProgress(t, eth.ETH68, FullSync)
-}
-func TestBeaconForkedSyncProgress68Snap(t *testing.T) {
-	testBeaconForkedSyncProgress(t, eth.ETH68, SnapSync)
-}
-func TestBeaconForkedSyncProgress68Light(t *testing.T) {
-	testBeaconForkedSyncProgress(t, eth.ETH68, LightSync)
-}
-
-func testBeaconForkedSyncProgress(t *testing.T, protocol uint, mode SyncMode) {
-=======
 // Tests that synchronisation progress (origin block number, current block number
 // and highest block number) is tracked and updated correctly.
 func TestSyncProgress68Full(t *testing.T)  { testSyncProgress(t, eth.ETH68, FullSync) }
@@ -714,46 +699,11 @@
 func TestSyncProgress68Light(t *testing.T) { testSyncProgress(t, eth.ETH68, LightSync) }
 
 func testSyncProgress(t *testing.T, protocol uint, mode SyncMode) {
->>>>>>> 35b2d07f
 	success := make(chan struct{})
 	tester := newTesterWithNotification(t, func() {
 		success <- struct{}{}
 	})
 	defer tester.terminate()
-<<<<<<< HEAD
-
-	chainA := testChainForkLightA.shorten(len(testChainBase.blocks) + MaxHeaderFetch)
-	chainB := testChainForkLightB.shorten(len(testChainBase.blocks) + MaxHeaderFetch)
-
-	// Set a sync init hook to catch progress changes
-	starting := make(chan struct{})
-	progress := make(chan struct{})
-
-	tester.downloader.syncInitHook = func(origin, latest uint64) {
-		starting <- struct{}{}
-		<-progress
-	}
-	checkProgress(t, tester.downloader, "pristine", ethereum.SyncProgress{})
-
-	// Synchronise with one of the forks and check progress
-	tester.newPeer("fork A", protocol, chainA.blocks[1:])
-	pending := new(sync.WaitGroup)
-	pending.Add(1)
-	go func() {
-		defer pending.Done()
-		if err := tester.downloader.BeaconSync(mode, chainA.blocks[len(chainA.blocks)-1].Header(), nil); err != nil {
-			panic(fmt.Sprintf("failed to beacon sync: %v", err))
-		}
-	}()
-
-	<-starting
-	progress <- struct{}{}
-	select {
-	case <-success:
-		checkProgress(t, tester.downloader, "initial", ethereum.SyncProgress{
-			HighestBlock: uint64(len(chainA.blocks) - 1),
-			CurrentBlock: uint64(len(chainA.blocks) - 1),
-=======
 	checkProgress(t, tester.downloader, "pristine", ethereum.SyncProgress{})
 
 	chain := testChainBase.shorten(blockCacheMaxItems - 15)
@@ -774,34 +724,11 @@
 		checkProgress(t, tester.downloader, "peer-half", ethereum.SyncProgress{
 			CurrentBlock: uint64(len(chain.blocks)/2 - 1),
 			HighestBlock: uint64(len(chain.blocks)/2 - 1),
->>>>>>> 35b2d07f
 		})
 	case <-time.NewTimer(time.Second * 3).C:
 		t.Fatalf("Failed to sync chain in three seconds")
 	}
 
-<<<<<<< HEAD
-	// Set the head to a second fork
-	tester.newPeer("fork B", protocol, chainB.blocks[1:])
-	pending.Add(1)
-	go func() {
-		defer pending.Done()
-		if err := tester.downloader.BeaconSync(mode, chainB.blocks[len(chainB.blocks)-1].Header(), nil); err != nil {
-			panic(fmt.Sprintf("failed to beacon sync: %v", err))
-		}
-	}()
-
-	<-starting
-	progress <- struct{}{}
-
-	// reorg below available state causes the state sync to rewind to genesis
-	select {
-	case <-success:
-		checkProgress(t, tester.downloader, "initial", ethereum.SyncProgress{
-			HighestBlock:  uint64(len(chainB.blocks) - 1),
-			CurrentBlock:  uint64(len(chainB.blocks) - 1),
-			StartingBlock: 0,
-=======
 	// Synchronise all the blocks and check continuation progress
 	tester.newPeer("peer-full", protocol, chain.blocks[1:])
 	if err := tester.downloader.BeaconSync(mode, chain.blocks[len(chain.blocks)-1].Header(), nil); err != nil {
@@ -826,7 +753,6 @@
 			StartingBlock: startingBlock,
 			CurrentBlock:  uint64(len(chain.blocks) - 1),
 			HighestBlock:  uint64(len(chain.blocks) - 1),
->>>>>>> 35b2d07f
 		})
 	case <-time.NewTimer(time.Second * 3).C:
 		t.Fatalf("Failed to sync chain in three seconds")

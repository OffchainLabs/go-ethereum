// Copyright 2015 The go-ethereum Authors
// This file is part of the go-ethereum library.
//
// The go-ethereum library is free software: you can redistribute it and/or modify
// it under the terms of the GNU Lesser General Public License as published by
// the Free Software Foundation, either version 3 of the License, or
// (at your option) any later version.
//
// The go-ethereum library is distributed in the hope that it will be useful,
// but WITHOUT ANY WARRANTY; without even the implied warranty of
// MERCHANTABILITY or FITNESS FOR A PARTICULAR PURPOSE. See the
// GNU Lesser General Public License for more details.
//
// You should have received a copy of the GNU Lesser General Public License
// along with the go-ethereum library. If not, see <http://www.gnu.org/licenses/>.

package downloader

import (
	"fmt"
	"math/big"
	"sync"
	"sync/atomic"
	"testing"
	"time"

	"github.com/ethereum/go-ethereum"
	"github.com/ethereum/go-ethereum/common"
	"github.com/ethereum/go-ethereum/consensus/ethash"
	"github.com/ethereum/go-ethereum/core"
	"github.com/ethereum/go-ethereum/core/rawdb"
	"github.com/ethereum/go-ethereum/core/types"
	"github.com/ethereum/go-ethereum/eth/protocols/eth"
	"github.com/ethereum/go-ethereum/eth/protocols/snap"
	"github.com/ethereum/go-ethereum/event"
	"github.com/ethereum/go-ethereum/log"
	"github.com/ethereum/go-ethereum/params"
	"github.com/ethereum/go-ethereum/rlp"
	"github.com/ethereum/go-ethereum/trie"
)

// downloadTester is a test simulator for mocking out local block chain.
type downloadTester struct {
	chain      *core.BlockChain
	downloader *Downloader

	peers map[string]*downloadTesterPeer
	lock  sync.RWMutex
}

// newTester creates a new downloader test mocker.
func newTester(t *testing.T) *downloadTester {
	return newTesterWithNotification(t, nil)
}

// newTesterWithNotification creates a new downloader test mocker.
func newTesterWithNotification(t *testing.T, success func()) *downloadTester {
	db, err := rawdb.Open(rawdb.NewMemoryDatabase(), rawdb.OpenOptions{})
	if err != nil {
		panic(err)
	}
	t.Cleanup(func() {
		db.Close()
	})
	gspec := &core.Genesis{
		Config:  params.TestChainConfig,
		Alloc:   types.GenesisAlloc{testAddress: {Balance: big.NewInt(1000000000000000)}},
		BaseFee: big.NewInt(params.InitialBaseFee),
	}
<<<<<<< HEAD
	chain, err := core.NewBlockChain(db, nil, nil, gspec, nil, ethash.NewFaker(), vm.Config{}, nil)
=======
	chain, err := core.NewBlockChain(db, gspec, ethash.NewFaker(), nil)
>>>>>>> ac50181b
	if err != nil {
		panic(err)
	}
	tester := &downloadTester{
		chain: chain,
		peers: make(map[string]*downloadTesterPeer),
	}
	tester.downloader = New(db, new(event.TypeMux), tester.chain, tester.dropPeer, success)
	return tester
}

// terminate aborts any operations on the embedded downloader and releases all
// held resources.
func (dl *downloadTester) terminate() {
	dl.downloader.Terminate()
	dl.chain.Stop()
}

// newPeer registers a new block download source into the downloader.
func (dl *downloadTester) newPeer(id string, version uint, blocks []*types.Block) *downloadTesterPeer {
	dl.lock.Lock()
	defer dl.lock.Unlock()

	peer := &downloadTesterPeer{
		dl:             dl,
		id:             id,
		chain:          newTestBlockchain(blocks),
		withholdBodies: make(map[common.Hash]struct{}),
	}
	dl.peers[id] = peer

	if err := dl.downloader.RegisterPeer(id, version, peer); err != nil {
		panic(err)
	}
	if err := dl.downloader.SnapSyncer.Register(peer); err != nil {
		panic(err)
	}
	return peer
}

// dropPeer simulates a hard peer removal from the connection pool.
func (dl *downloadTester) dropPeer(id string) {
	dl.lock.Lock()
	defer dl.lock.Unlock()

	delete(dl.peers, id)
	dl.downloader.SnapSyncer.Unregister(id)
	dl.downloader.UnregisterPeer(id)
}

type downloadTesterPeer struct {
	dl             *downloadTester
	withholdBodies map[common.Hash]struct{}
	id             string
	chain          *core.BlockChain
}

func unmarshalRlpHeaders(rlpdata []rlp.RawValue) []*types.Header {
	var headers = make([]*types.Header, len(rlpdata))
	for i, data := range rlpdata {
		var h types.Header
		if err := rlp.DecodeBytes(data, &h); err != nil {
			panic(err)
		}
		headers[i] = &h
	}
	return headers
}

// RequestHeadersByHash constructs a GetBlockHeaders function based on a hashed
// origin; associated with a particular peer in the download tester. The returned
// function can be used to retrieve batches of headers from the particular peer.
func (dlp *downloadTesterPeer) RequestHeadersByHash(origin common.Hash, amount int, skip int, reverse bool, sink chan *eth.Response) (*eth.Request, error) {
	// Service the header query via the live handler code
	rlpHeaders := eth.ServiceGetBlockHeadersQuery(dlp.chain, &eth.GetBlockHeadersRequest{
		Origin: eth.HashOrNumber{
			Hash: origin,
		},
		Amount:  uint64(amount),
		Skip:    uint64(skip),
		Reverse: reverse,
	}, nil)
	headers := unmarshalRlpHeaders(rlpHeaders)
	hashes := make([]common.Hash, len(headers))
	for i, header := range headers {
		hashes[i] = header.Hash()
	}
	// Deliver the headers to the downloader
	req := &eth.Request{
		Peer: dlp.id,
	}
	res := &eth.Response{
		Req:  req,
		Res:  (*eth.BlockHeadersRequest)(&headers),
		Meta: hashes,
		Time: 1,
		Done: make(chan error, 1), // Ignore the returned status
	}
	go func() {
		sink <- res
	}()
	return req, nil
}

// RequestHeadersByNumber constructs a GetBlockHeaders function based on a numbered
// origin; associated with a particular peer in the download tester. The returned
// function can be used to retrieve batches of headers from the particular peer.
func (dlp *downloadTesterPeer) RequestHeadersByNumber(origin uint64, amount int, skip int, reverse bool, sink chan *eth.Response) (*eth.Request, error) {
	// Service the header query via the live handler code
	rlpHeaders := eth.ServiceGetBlockHeadersQuery(dlp.chain, &eth.GetBlockHeadersRequest{
		Origin: eth.HashOrNumber{
			Number: origin,
		},
		Amount:  uint64(amount),
		Skip:    uint64(skip),
		Reverse: reverse,
	}, nil)
	headers := unmarshalRlpHeaders(rlpHeaders)
	hashes := make([]common.Hash, len(headers))
	for i, header := range headers {
		hashes[i] = header.Hash()
	}
	// Deliver the headers to the downloader
	req := &eth.Request{
		Peer: dlp.id,
	}
	res := &eth.Response{
		Req:  req,
		Res:  (*eth.BlockHeadersRequest)(&headers),
		Meta: hashes,
		Time: 1,
		Done: make(chan error, 1), // Ignore the returned status
	}
	go func() {
		sink <- res
	}()
	return req, nil
}

// RequestBodies constructs a getBlockBodies method associated with a particular
// peer in the download tester. The returned function can be used to retrieve
// batches of block bodies from the particularly requested peer.
func (dlp *downloadTesterPeer) RequestBodies(hashes []common.Hash, sink chan *eth.Response) (*eth.Request, error) {
	blobs := eth.ServiceGetBlockBodiesQuery(dlp.chain, hashes)

	bodies := make([]*eth.BlockBody, len(blobs))
	for i, blob := range blobs {
		bodies[i] = new(eth.BlockBody)
		rlp.DecodeBytes(blob, bodies[i])
	}
	var (
		txsHashes        = make([]common.Hash, len(bodies))
		uncleHashes      = make([]common.Hash, len(bodies))
		withdrawalHashes = make([]common.Hash, len(bodies))
	)
	hasher := trie.NewStackTrie(nil)
	for i, body := range bodies {
		hash := types.DeriveSha(types.Transactions(body.Transactions), hasher)
		if _, ok := dlp.withholdBodies[hash]; ok {
			txsHashes = append(txsHashes[:i], txsHashes[i+1:]...)
			uncleHashes = append(uncleHashes[:i], uncleHashes[i+1:]...)
			continue
		}
		txsHashes[i] = hash
		uncleHashes[i] = types.CalcUncleHash(body.Uncles)
	}
	req := &eth.Request{
		Peer: dlp.id,
	}
	res := &eth.Response{
		Req:  req,
		Res:  (*eth.BlockBodiesResponse)(&bodies),
		Meta: [][]common.Hash{txsHashes, uncleHashes, withdrawalHashes},
		Time: 1,
		Done: make(chan error, 1), // Ignore the returned status
	}
	go func() {
		sink <- res
	}()
	return req, nil
}

// RequestReceipts constructs a getReceipts method associated with a particular
// peer in the download tester. The returned function can be used to retrieve
// batches of block receipts from the particularly requested peer.
func (dlp *downloadTesterPeer) RequestReceipts(hashes []common.Hash, sink chan *eth.Response) (*eth.Request, error) {
	blobs := eth.ServiceGetReceiptsQuery68(dlp.chain, hashes)

	receipts := make([]types.Receipts, len(blobs))
	for i, blob := range blobs {
		rlp.DecodeBytes(blob, &receipts[i])
	}
	hasher := trie.NewStackTrie(nil)
	hashes = make([]common.Hash, len(receipts))
	for i, receipt := range receipts {
		hashes[i] = types.DeriveSha(receipt, hasher)
	}
	req := &eth.Request{
		Peer: dlp.id,
	}
	resp := eth.ReceiptsRLPResponse(types.EncodeBlockReceiptLists(receipts))
	res := &eth.Response{
		Req:  req,
		Res:  &resp,
		Meta: hashes,
		Time: 1,
		Done: make(chan error, 1), // Ignore the returned status
	}
	go func() {
		sink <- res
	}()
	return req, nil
}

// ID retrieves the peer's unique identifier.
func (dlp *downloadTesterPeer) ID() string {
	return dlp.id
}

// RequestAccountRange fetches a batch of accounts rooted in a specific account
// trie, starting with the origin.
func (dlp *downloadTesterPeer) RequestAccountRange(id uint64, root, origin, limit common.Hash, bytes uint64) error {
	// Create the request and service it
	req := &snap.GetAccountRangePacket{
		ID:     id,
		Root:   root,
		Origin: origin,
		Limit:  limit,
		Bytes:  bytes,
	}
	slimaccs, proofs := snap.ServiceGetAccountRangeQuery(dlp.chain, req)

	// We need to convert to non-slim format, delegate to the packet code
	res := &snap.AccountRangePacket{
		ID:       id,
		Accounts: slimaccs,
		Proof:    proofs,
	}
	hashes, accounts, _ := res.Unpack()

	go dlp.dl.downloader.SnapSyncer.OnAccounts(dlp, id, hashes, accounts, proofs)
	return nil
}

// RequestStorageRanges fetches a batch of storage slots belonging to one or
// more accounts. If slots from only one account is requested, an origin marker
// may also be used to retrieve from there.
func (dlp *downloadTesterPeer) RequestStorageRanges(id uint64, root common.Hash, accounts []common.Hash, origin, limit []byte, bytes uint64) error {
	// Create the request and service it
	req := &snap.GetStorageRangesPacket{
		ID:       id,
		Accounts: accounts,
		Root:     root,
		Origin:   origin,
		Limit:    limit,
		Bytes:    bytes,
	}
	storage, proofs := snap.ServiceGetStorageRangesQuery(dlp.chain, req)

	// We need to convert to demultiplex, delegate to the packet code
	res := &snap.StorageRangesPacket{
		ID:    id,
		Slots: storage,
		Proof: proofs,
	}
	hashes, slots := res.Unpack()

	go dlp.dl.downloader.SnapSyncer.OnStorage(dlp, id, hashes, slots, proofs)
	return nil
}

// RequestByteCodes fetches a batch of bytecodes by hash.
func (dlp *downloadTesterPeer) RequestByteCodes(id uint64, hashes []common.Hash, bytes uint64) error {
	req := &snap.GetByteCodesPacket{
		ID:     id,
		Hashes: hashes,
		Bytes:  bytes,
	}
	codes := snap.ServiceGetByteCodesQuery(dlp.chain, req)
	go dlp.dl.downloader.SnapSyncer.OnByteCodes(dlp, id, codes)
	return nil
}

// RequestTrieNodes fetches a batch of account or storage trie nodes rooted in
// a specific state trie.
func (dlp *downloadTesterPeer) RequestTrieNodes(id uint64, root common.Hash, paths []snap.TrieNodePathSet, bytes uint64) error {
	req := &snap.GetTrieNodesPacket{
		ID:    id,
		Root:  root,
		Paths: paths,
		Bytes: bytes,
	}
	nodes, _ := snap.ServiceGetTrieNodesQuery(dlp.chain, req, time.Now())
	go dlp.dl.downloader.SnapSyncer.OnTrieNodes(dlp, id, nodes)
	return nil
}

// Log retrieves the peer's own contextual logger.
func (dlp *downloadTesterPeer) Log() log.Logger {
	return log.New("peer", dlp.id)
}

// assertOwnChain checks if the local chain contains the correct number of items
// of the various chain components.
func assertOwnChain(t *testing.T, tester *downloadTester, length int) {
	// Mark this method as a helper to report errors at callsite, not in here
	t.Helper()

	headers, blocks, receipts := length, length, length
	if hs := int(tester.chain.CurrentHeader().Number.Uint64()) + 1; hs != headers {
		t.Fatalf("synchronised headers mismatch: have %v, want %v", hs, headers)
	}
	if bs := int(tester.chain.CurrentBlock().Number.Uint64()) + 1; bs != blocks {
		t.Fatalf("synchronised blocks mismatch: have %v, want %v", bs, blocks)
	}
	if rs := int(tester.chain.CurrentSnapBlock().Number.Uint64()) + 1; rs != receipts {
		t.Fatalf("synchronised receipts mismatch: have %v, want %v", rs, receipts)
	}
}

func TestCanonicalSynchronisation68Full(t *testing.T) { testCanonSync(t, eth.ETH68, FullSync) }
func TestCanonicalSynchronisation68Snap(t *testing.T) { testCanonSync(t, eth.ETH68, SnapSync) }

func testCanonSync(t *testing.T, protocol uint, mode SyncMode) {
	success := make(chan struct{})
	tester := newTesterWithNotification(t, func() {
		close(success)
	})
	defer tester.terminate()

	// Create a small enough block chain to download
	chain := testChainBase.shorten(blockCacheMaxItems - 15)
	tester.newPeer("peer", protocol, chain.blocks[1:])

	// Synchronise with the peer and make sure all relevant data was retrieved
	if err := tester.downloader.BeaconSync(mode, chain.blocks[len(chain.blocks)-1].Header(), nil); err != nil {
		t.Fatalf("failed to beacon-sync chain: %v", err)
	}
	select {
	case <-success:
		assertOwnChain(t, tester, len(chain.blocks))
	case <-time.NewTimer(time.Second * 3).C:
		t.Fatalf("Failed to sync chain in three seconds")
	}
}

// Tests that if a large batch of blocks are being downloaded, it is throttled
// until the cached blocks are retrieved.
func TestThrottling68Full(t *testing.T) { testThrottling(t, eth.ETH68, FullSync) }
func TestThrottling68Snap(t *testing.T) { testThrottling(t, eth.ETH68, SnapSync) }

func testThrottling(t *testing.T, protocol uint, mode SyncMode) {
	tester := newTester(t)
	defer tester.terminate()

	// Create a long block chain to download and the tester
	targetBlocks := len(testChainBase.blocks) - 1
	tester.newPeer("peer", protocol, testChainBase.blocks[1:])

	// Wrap the importer to allow stepping
	var blocked atomic.Uint32
	proceed := make(chan struct{})
	tester.downloader.chainInsertHook = func(results []*fetchResult) {
		blocked.Store(uint32(len(results)))
		<-proceed
	}
	// Start a synchronisation concurrently
	errc := make(chan error, 1)
	go func() {
		errc <- tester.downloader.BeaconSync(mode, testChainBase.blocks[len(testChainBase.blocks)-1].Header(), nil)
	}()
	// Iteratively take some blocks, always checking the retrieval count
	for {
		// Check the retrieval count synchronously (! reason for this ugly block)
		tester.lock.RLock()
		retrieved := int(tester.chain.CurrentSnapBlock().Number.Uint64()) + 1
		tester.lock.RUnlock()
		if retrieved >= targetBlocks+1 {
			break
		}
		// Wait a bit for sync to throttle itself
		var cached, frozen int
		for start := time.Now(); time.Since(start) < 3*time.Second; {
			time.Sleep(25 * time.Millisecond)

			tester.lock.Lock()
			tester.downloader.queue.lock.Lock()
			tester.downloader.queue.resultCache.lock.Lock()
			{
				cached = tester.downloader.queue.resultCache.countCompleted()
				frozen = int(blocked.Load())
				retrieved = int(tester.chain.CurrentSnapBlock().Number.Uint64()) + 1
			}
			tester.downloader.queue.resultCache.lock.Unlock()
			tester.downloader.queue.lock.Unlock()
			tester.lock.Unlock()

			if cached == blockCacheMaxItems ||
				cached == blockCacheMaxItems-reorgProtHeaderDelay ||
				retrieved+cached+frozen == targetBlocks+1 ||
				retrieved+cached+frozen == targetBlocks+1-reorgProtHeaderDelay {
				break
			}
		}
		// Make sure we filled up the cache, then exhaust it
		time.Sleep(25 * time.Millisecond) // give it a chance to screw up
		tester.lock.RLock()
		retrieved = int(tester.chain.CurrentSnapBlock().Number.Uint64()) + 1
		tester.lock.RUnlock()
		if cached != blockCacheMaxItems && cached != blockCacheMaxItems-reorgProtHeaderDelay && retrieved+cached+frozen != targetBlocks+1 && retrieved+cached+frozen != targetBlocks+1-reorgProtHeaderDelay {
			t.Fatalf("block count mismatch: have %v, want %v (owned %v, blocked %v, target %v)", cached, blockCacheMaxItems, retrieved, frozen, targetBlocks+1)
		}
		// Permit the blocked blocks to import
		if blocked.Load() > 0 {
			blocked.Store(uint32(0))
			proceed <- struct{}{}
		}
	}
	// Check that we haven't pulled more blocks than available
	assertOwnChain(t, tester, targetBlocks+1)
	if err := <-errc; err != nil {
		t.Fatalf("block synchronization failed: %v", err)
	}
}

// Tests that a canceled download wipes all previously accumulated state.
func TestCancel68Full(t *testing.T) { testCancel(t, eth.ETH68, FullSync) }
func TestCancel68Snap(t *testing.T) { testCancel(t, eth.ETH68, SnapSync) }

func testCancel(t *testing.T, protocol uint, mode SyncMode) {
	complete := make(chan struct{})
	success := func() {
		close(complete)
	}
	tester := newTesterWithNotification(t, success)
	defer tester.terminate()

	chain := testChainBase.shorten(MaxHeaderFetch)
	tester.newPeer("peer", protocol, chain.blocks[1:])

	// Make sure canceling works with a pristine downloader
	tester.downloader.Cancel()
	if !tester.downloader.queue.Idle() {
		t.Errorf("download queue not idle")
	}
	// Synchronise with the peer, but cancel afterwards
	if err := tester.downloader.BeaconSync(mode, chain.blocks[len(chain.blocks)-1].Header(), nil); err != nil {
		t.Fatalf("failed to synchronise blocks: %v", err)
	}
	<-complete
	tester.downloader.Cancel()
	if !tester.downloader.queue.Idle() {
		t.Errorf("download queue not idle")
	}
}

// Tests that synchronisations behave well in multi-version protocol environments
// and not wreak havoc on other nodes in the network.
func TestMultiProtoSynchronisation68Full(t *testing.T) { testMultiProtoSync(t, eth.ETH68, FullSync) }
func TestMultiProtoSynchronisation68Snap(t *testing.T) { testMultiProtoSync(t, eth.ETH68, SnapSync) }

func testMultiProtoSync(t *testing.T, protocol uint, mode SyncMode) {
	complete := make(chan struct{})
	success := func() {
		close(complete)
	}
	tester := newTesterWithNotification(t, success)
	defer tester.terminate()

	// Create a small enough block chain to download
	chain := testChainBase.shorten(blockCacheMaxItems - 15)

	// Create peers of every type
	tester.newPeer("peer 68", eth.ETH68, chain.blocks[1:])

	if err := tester.downloader.BeaconSync(mode, chain.blocks[len(chain.blocks)-1].Header(), nil); err != nil {
		t.Fatalf("failed to start beacon sync: #{err}")
	}
	select {
	case <-complete:
		break
	case <-time.NewTimer(time.Second * 3).C:
		t.Fatalf("Failed to sync chain in three seconds")
	}
	assertOwnChain(t, tester, len(chain.blocks))

	// Check that no peers have been dropped off
	for _, version := range []int{68} {
		peer := fmt.Sprintf("peer %d", version)
		if _, ok := tester.peers[peer]; !ok {
			t.Errorf("%s dropped", peer)
		}
	}
}

// Tests that if a block is empty (e.g. header only), no body request should be
// made, and instead the header should be assembled into a whole block in itself.
func TestEmptyShortCircuit68Full(t *testing.T) { testEmptyShortCircuit(t, eth.ETH68, FullSync) }
func TestEmptyShortCircuit68Snap(t *testing.T) { testEmptyShortCircuit(t, eth.ETH68, SnapSync) }

func testEmptyShortCircuit(t *testing.T, protocol uint, mode SyncMode) {
	success := make(chan struct{})
	tester := newTesterWithNotification(t, func() {
		close(success)
	})
	defer tester.terminate()

	// Create a block chain to download
	chain := testChainBase
	tester.newPeer("peer", protocol, chain.blocks[1:])

	// Instrument the downloader to signal body requests
	var bodiesHave, receiptsHave atomic.Int32
	tester.downloader.bodyFetchHook = func(headers []*types.Header) {
		bodiesHave.Add(int32(len(headers)))
	}
	tester.downloader.receiptFetchHook = func(headers []*types.Header) {
		receiptsHave.Add(int32(len(headers)))
	}

	if err := tester.downloader.BeaconSync(mode, chain.blocks[len(chain.blocks)-1].Header(), nil); err != nil {
		t.Fatalf("failed to synchronise blocks: %v", err)
	}
	select {
	case <-success:
		checkProgress(t, tester.downloader, "initial", ethereum.SyncProgress{
			HighestBlock: uint64(len(chain.blocks) - 1),
			CurrentBlock: uint64(len(chain.blocks) - 1),
		})
	case <-time.NewTimer(time.Second * 3).C:
		t.Fatalf("Failed to sync chain in three seconds")
	}
	assertOwnChain(t, tester, len(chain.blocks))

	// Validate the number of block bodies that should have been requested
	bodiesNeeded, receiptsNeeded := 0, 0
	for _, block := range chain.blocks[1:] {
		if len(block.Transactions()) > 0 || len(block.Uncles()) > 0 {
			bodiesNeeded++
		}
	}
	for _, block := range chain.blocks[1:] {
		if mode == SnapSync && len(block.Transactions()) > 0 {
			receiptsNeeded++
		}
	}
	if int(bodiesHave.Load()) != bodiesNeeded {
		t.Errorf("body retrieval count mismatch: have %v, want %v", bodiesHave.Load(), bodiesNeeded)
	}
	if int(receiptsHave.Load()) != receiptsNeeded {
		t.Errorf("receipt retrieval count mismatch: have %v, want %v", receiptsHave.Load(), receiptsNeeded)
	}
}

func checkProgress(t *testing.T, d *Downloader, stage string, want ethereum.SyncProgress) {
	// Mark this method as a helper to report errors at callsite, not in here
	t.Helper()

	p := d.Progress()
	if p.StartingBlock != want.StartingBlock || p.CurrentBlock != want.CurrentBlock || p.HighestBlock != want.HighestBlock {
		t.Fatalf("%s progress mismatch:\nhave %+v\nwant %+v", stage, p, want)
	}
}

// Tests that peers below a pre-configured checkpoint block are prevented from
// being fast-synced from, avoiding potential cheap eclipse attacks.
func TestBeaconSync68Full(t *testing.T) { testBeaconSync(t, eth.ETH68, FullSync) }
func TestBeaconSync68Snap(t *testing.T) { testBeaconSync(t, eth.ETH68, SnapSync) }

func testBeaconSync(t *testing.T, protocol uint, mode SyncMode) {
	var cases = []struct {
		name  string // The name of testing scenario
		local int    // The length of local chain(canonical chain assumed), 0 means genesis is the head
	}{
		{name: "Beacon sync since genesis", local: 0},
		{name: "Beacon sync with short local chain", local: 1},
		{name: "Beacon sync with long local chain", local: blockCacheMaxItems - 15 - fsMinFullBlocks/2},
		{name: "Beacon sync with full local chain", local: blockCacheMaxItems - 15 - 1},
	}
	for _, c := range cases {
		t.Run(c.name, func(t *testing.T) {
			success := make(chan struct{})
			tester := newTesterWithNotification(t, func() {
				close(success)
			})
			defer tester.terminate()

			chain := testChainBase.shorten(blockCacheMaxItems - 15)
			tester.newPeer("peer", protocol, chain.blocks[1:])

			// Build the local chain segment if it's required
			if c.local > 0 {
				tester.chain.InsertChain(chain.blocks[1 : c.local+1])
			}
			if err := tester.downloader.BeaconSync(mode, chain.blocks[len(chain.blocks)-1].Header(), nil); err != nil {
				t.Fatalf("Failed to beacon sync chain %v %v", c.name, err)
			}
			select {
			case <-success:
				// Ok, downloader fully cancelled after sync cycle
				if bs := int(tester.chain.CurrentBlock().Number.Uint64()) + 1; bs != len(chain.blocks) {
					t.Fatalf("synchronised blocks mismatch: have %v, want %v", bs, len(chain.blocks))
				}
			case <-time.NewTimer(time.Second * 3).C:
				t.Fatalf("Failed to sync chain in three seconds")
			}
		})
	}
}

// Tests that synchronisation progress (origin block number, current block number
// and highest block number) is tracked and updated correctly.
func TestSyncProgress68Full(t *testing.T) { testSyncProgress(t, eth.ETH68, FullSync) }
func TestSyncProgress68Snap(t *testing.T) { testSyncProgress(t, eth.ETH68, SnapSync) }

func testSyncProgress(t *testing.T, protocol uint, mode SyncMode) {
	success := make(chan struct{})
	tester := newTesterWithNotification(t, func() {
		success <- struct{}{}
	})
	defer tester.terminate()
	checkProgress(t, tester.downloader, "pristine", ethereum.SyncProgress{})

	chain := testChainBase.shorten(blockCacheMaxItems - 15)
	shortChain := chain.shorten(len(chain.blocks) / 2).blocks[1:]

	// Connect to peer that provides all headers and part of the bodies
	faultyPeer := tester.newPeer("peer-half", protocol, shortChain)
	for _, header := range shortChain {
		faultyPeer.withholdBodies[header.Hash()] = struct{}{}
	}

	if err := tester.downloader.BeaconSync(mode, chain.blocks[len(chain.blocks)/2-1].Header(), nil); err != nil {
		t.Fatalf("failed to beacon-sync chain: %v", err)
	}
	select {
	case <-success:
		// Ok, downloader fully cancelled after sync cycle
		checkProgress(t, tester.downloader, "peer-half", ethereum.SyncProgress{
			CurrentBlock: uint64(len(chain.blocks)/2 - 1),
			HighestBlock: uint64(len(chain.blocks)/2 - 1),
		})
	case <-time.NewTimer(time.Second * 3).C:
		t.Fatalf("Failed to sync chain in three seconds")
	}

	// Synchronise all the blocks and check continuation progress
	tester.newPeer("peer-full", protocol, chain.blocks[1:])
	if err := tester.downloader.BeaconSync(mode, chain.blocks[len(chain.blocks)-1].Header(), nil); err != nil {
		t.Fatalf("failed to beacon-sync chain: %v", err)
	}
	startingBlock := uint64(len(chain.blocks)/2 - 1)

	select {
	case <-success:
		// Ok, downloader fully cancelled after sync cycle
		checkProgress(t, tester.downloader, "peer-full", ethereum.SyncProgress{
			StartingBlock: startingBlock,
			CurrentBlock:  uint64(len(chain.blocks) - 1),
			HighestBlock:  uint64(len(chain.blocks) - 1),
		})
	case <-time.NewTimer(time.Second * 3).C:
		t.Fatalf("Failed to sync chain in three seconds")
	}
}<|MERGE_RESOLUTION|>--- conflicted
+++ resolved
@@ -67,11 +67,7 @@
 		Alloc:   types.GenesisAlloc{testAddress: {Balance: big.NewInt(1000000000000000)}},
 		BaseFee: big.NewInt(params.InitialBaseFee),
 	}
-<<<<<<< HEAD
-	chain, err := core.NewBlockChain(db, nil, nil, gspec, nil, ethash.NewFaker(), vm.Config{}, nil)
-=======
-	chain, err := core.NewBlockChain(db, gspec, ethash.NewFaker(), nil)
->>>>>>> ac50181b
+	chain, err := core.NewBlockChain(db, nil, gspec, ethash.NewFaker(), nil)
 	if err != nil {
 		panic(err)
 	}

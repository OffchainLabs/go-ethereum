--- conflicted
+++ resolved
@@ -161,13 +161,8 @@
 	})
 	// Construct testing chain
 	diskdb := rawdb.NewMemoryDatabase()
-<<<<<<< HEAD
-	gspec.Commit(diskdb)
+	gspec.MustCommit(diskdb)
 	chain, err := core.NewBlockChain(diskdb, &core.CacheConfig{TrieCleanNoPrefetch: true, TriesInMemory: 128}, gspec.Config, engine, vm.Config{}, nil, nil)
-=======
-	gspec.MustCommit(diskdb)
-	chain, err := core.NewBlockChain(diskdb, &core.CacheConfig{TrieCleanNoPrefetch: true}, gspec.Config, engine, vm.Config{}, nil, nil)
->>>>>>> 69568c55
 	if err != nil {
 		t.Fatalf("Failed to create local chain, %v", err)
 	}

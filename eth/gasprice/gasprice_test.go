// Copyright 2020 The go-ethereum Authors
// This file is part of the go-ethereum library.
//
// The go-ethereum library is free software: you can redistribute it and/or modify
// it under the terms of the GNU Lesser General Public License as published by
// the Free Software Foundation, either version 3 of the License, or
// (at your option) any later version.
//
// The go-ethereum library is distributed in the hope that it will be useful,
// but WITHOUT ANY WARRANTY; without even the implied warranty of
// MERCHANTABILITY or FITNESS FOR A PARTICULAR PURPOSE. See the
// GNU Lesser General Public License for more details.
//
// You should have received a copy of the GNU Lesser General Public License
// along with the go-ethereum library. If not, see <http://www.gnu.org/licenses/>.

package gasprice

import (
	"context"
	"crypto/sha256"
	"fmt"
	"math"
	"math/big"
	"testing"

	"github.com/ethereum/go-ethereum/common"
	"github.com/ethereum/go-ethereum/consensus"
	"github.com/ethereum/go-ethereum/consensus/beacon"
	"github.com/ethereum/go-ethereum/consensus/ethash"
	"github.com/ethereum/go-ethereum/core"
	"github.com/ethereum/go-ethereum/core/state"
	"github.com/ethereum/go-ethereum/core/types"
	"github.com/ethereum/go-ethereum/core/vm"
	"github.com/ethereum/go-ethereum/crypto"
	"github.com/ethereum/go-ethereum/crypto/kzg4844"
	"github.com/ethereum/go-ethereum/event"
	"github.com/ethereum/go-ethereum/params"
	"github.com/ethereum/go-ethereum/rpc"
	"github.com/holiman/uint256"
)

const testHead = 32

type testBackend struct {
	chain   *core.BlockChain
	pending bool // pending block available
}

func (b *testBackend) HeaderByNumber(ctx context.Context, number rpc.BlockNumber) (*types.Header, error) {
	if number > testHead {
		return nil, nil
	}
	if number == rpc.EarliestBlockNumber {
		number = 0
	}
	if number == rpc.FinalizedBlockNumber {
		return b.chain.CurrentFinalBlock(), nil
	}
	if number == rpc.SafeBlockNumber {
		return b.chain.CurrentSafeBlock(), nil
	}
	if number == rpc.LatestBlockNumber {
		number = testHead
	}
	if number == rpc.PendingBlockNumber {
		if b.pending {
			number = testHead + 1
		} else {
			return nil, nil
		}
	}
	return b.chain.GetHeaderByNumber(uint64(number)), nil
}

func (b *testBackend) BlockByNumber(ctx context.Context, number rpc.BlockNumber) (*types.Block, error) {
	if number > testHead {
		return nil, nil
	}
	if number == rpc.EarliestBlockNumber {
		number = 0
	}
	if number == rpc.FinalizedBlockNumber {
		number = rpc.BlockNumber(b.chain.CurrentFinalBlock().Number.Uint64())
	}
	if number == rpc.SafeBlockNumber {
		number = rpc.BlockNumber(b.chain.CurrentSafeBlock().Number.Uint64())
	}
	if number == rpc.LatestBlockNumber {
		number = testHead
	}
	if number == rpc.PendingBlockNumber {
		if b.pending {
			number = testHead + 1
		} else {
			return nil, nil
		}
	}
	return b.chain.GetBlockByNumber(uint64(number)), nil
}

func (b *testBackend) GetReceipts(ctx context.Context, hash common.Hash) (types.Receipts, error) {
	return b.chain.GetReceiptsByHash(hash), nil
}

func (b *testBackend) Pending() (*types.Block, types.Receipts, *state.StateDB) {
	if b.pending {
		block := b.chain.GetBlockByNumber(testHead + 1)
		state, _ := b.chain.StateAt(block.Root())
		return block, b.chain.GetReceiptsByHash(block.Hash()), state
	}
	return nil, nil, nil
}

func (b *testBackend) ChainConfig() *params.ChainConfig {
	return b.chain.Config()
}

func (b *testBackend) SubscribeChainHeadEvent(ch chan<- core.ChainHeadEvent) event.Subscription {
	return nil
}

func (b *testBackend) teardown() {
	b.chain.Stop()
}

// newTestBackend creates a test backend. OBS: don't forget to invoke tearDown
// after use, otherwise the blockchain instance will mem-leak via goroutines.
func newTestBackend(t *testing.T, londonBlock *big.Int, cancunBlock *big.Int, pending bool) *testBackend {
	if londonBlock != nil && cancunBlock != nil && londonBlock.Cmp(cancunBlock) == 1 {
		panic("cannot define test backend with cancun before london")
	}
	var (
		key, _ = crypto.HexToECDSA("b71c71a67e1177ad4e901695e1b4b9ee17ae16c6668d313eac2f96dbcda3f291")
		addr   = crypto.PubkeyToAddress(key.PublicKey)
		config = *params.TestChainConfig // needs copy because it is modified below
		gspec  = &core.Genesis{
			Config: &config,
			Alloc:  types.GenesisAlloc{addr: {Balance: big.NewInt(math.MaxInt64)}},
		}
		signer = types.LatestSigner(gspec.Config)

		// Compute empty blob hash.
		emptyBlob          = kzg4844.Blob{}
		emptyBlobCommit, _ = kzg4844.BlobToCommitment(&emptyBlob)
		emptyBlobVHash     = kzg4844.CalcBlobHashV1(sha256.New(), &emptyBlobCommit)
	)
	config.LondonBlock = londonBlock
	config.ArrowGlacierBlock = londonBlock
	config.GrayGlacierBlock = londonBlock
	var engine consensus.Engine = beacon.New(ethash.NewFaker())
	td := params.GenesisDifficulty.Uint64()

	if cancunBlock != nil {
		ts := gspec.Timestamp + cancunBlock.Uint64()*10 // fixed 10 sec block time in blockgen
		config.ShanghaiTime = &ts
		config.CancunTime = &ts
		signer = types.LatestSigner(gspec.Config)
	}

	// Generate testing blocks
	db, blocks, _ := core.GenerateChainWithGenesis(gspec, engine, testHead+1, func(i int, b *core.BlockGen) {
		b.SetCoinbase(common.Address{1})

		var txdata types.TxData
		if londonBlock != nil && b.Number().Cmp(londonBlock) >= 0 {
			txdata = &types.DynamicFeeTx{
				ChainID:   gspec.Config.ChainID,
				Nonce:     b.TxNonce(addr),
				To:        &common.Address{},
				Gas:       30000,
				GasFeeCap: big.NewInt(100 * params.GWei),
				GasTipCap: big.NewInt(int64(i+1) * params.GWei),
				Data:      []byte{},
			}
		} else {
			txdata = &types.LegacyTx{
				Nonce:    b.TxNonce(addr),
				To:       &common.Address{},
				Gas:      21000,
				GasPrice: big.NewInt(int64(i+1) * params.GWei),
				Value:    big.NewInt(100),
				Data:     []byte{},
			}
		}
		b.AddTx(types.MustSignNewTx(key, signer, txdata))

		if cancunBlock != nil && b.Number().Cmp(cancunBlock) >= 0 {
			b.SetPoS()

			// put more blobs in each new block
			for j := 0; j < i && j < 6; j++ {
				blobTx := &types.BlobTx{
					ChainID:    uint256.MustFromBig(gspec.Config.ChainID),
					Nonce:      b.TxNonce(addr),
					To:         common.Address{},
					Gas:        30000,
					GasFeeCap:  uint256.NewInt(100 * params.GWei),
					GasTipCap:  uint256.NewInt(uint64(i+1) * params.GWei),
					Data:       []byte{},
					BlobFeeCap: uint256.NewInt(1),
					BlobHashes: []common.Hash{emptyBlobVHash},
					Value:      uint256.NewInt(100),
					Sidecar:    nil,
				}
				b.AddTx(types.MustSignNewTx(key, signer, blobTx))
			}
		}
		td += b.Difficulty().Uint64()
	})
	// Construct testing chain
	gspec.Config.TerminalTotalDifficulty = new(big.Int).SetUint64(td)
<<<<<<< HEAD
	chain, err := core.NewBlockChain(db, &core.CacheConfig{TrieCleanNoPrefetch: true}, nil, gspec, nil, engine, vm.Config{}, nil, nil)
=======
	chain, err := core.NewBlockChain(db, &core.CacheConfig{TrieCleanNoPrefetch: true}, gspec, nil, engine, vm.Config{}, nil)
>>>>>>> c350d3ac
	if err != nil {
		t.Fatalf("Failed to create local chain, %v", err)
	}
	if i, err := chain.InsertChain(blocks); err != nil {
		panic(fmt.Errorf("error inserting block %d: %w", i, err))
	}
	chain.SetFinalized(chain.GetBlockByNumber(25).Header())
	chain.SetSafe(chain.GetBlockByNumber(25).Header())

	return &testBackend{chain: chain, pending: pending}
}

func (b *testBackend) CurrentHeader() *types.Header {
	return b.chain.CurrentHeader()
}

func (b *testBackend) GetBlockByNumber(number uint64) *types.Block {
	return b.chain.GetBlockByNumber(number)
}

func TestSuggestTipCap(t *testing.T) {
	config := Config{
		Blocks:     3,
		Percentile: 60,
	}
	var cases = []struct {
		fork   *big.Int // London fork number
		expect *big.Int // Expected gasprice suggestion
	}{
		{nil, big.NewInt(params.GWei * int64(30))},
		{big.NewInt(0), big.NewInt(params.GWei * int64(30))},  // Fork point in genesis
		{big.NewInt(1), big.NewInt(params.GWei * int64(30))},  // Fork point in first block
		{big.NewInt(32), big.NewInt(params.GWei * int64(30))}, // Fork point in last block
		{big.NewInt(33), big.NewInt(params.GWei * int64(30))}, // Fork point in the future
	}
	for _, c := range cases {
		backend := newTestBackend(t, c.fork, nil, false)
		oracle := NewOracle(backend, config, big.NewInt(params.GWei))

		// The gas price sampled is: 32G, 31G, 30G, 29G, 28G, 27G
		got, err := oracle.SuggestTipCap(context.Background())
		backend.teardown()
		if err != nil {
			t.Fatalf("Failed to retrieve recommended gas price: %v", err)
		}
		if got.Cmp(c.expect) != 0 {
			t.Fatalf("Gas price mismatch, want %d, got %d", c.expect, got)
		}
	}
}<|MERGE_RESOLUTION|>--- conflicted
+++ resolved
@@ -210,11 +210,7 @@
 	})
 	// Construct testing chain
 	gspec.Config.TerminalTotalDifficulty = new(big.Int).SetUint64(td)
-<<<<<<< HEAD
-	chain, err := core.NewBlockChain(db, &core.CacheConfig{TrieCleanNoPrefetch: true}, nil, gspec, nil, engine, vm.Config{}, nil, nil)
-=======
-	chain, err := core.NewBlockChain(db, &core.CacheConfig{TrieCleanNoPrefetch: true}, gspec, nil, engine, vm.Config{}, nil)
->>>>>>> c350d3ac
+	chain, err := core.NewBlockChain(db, &core.CacheConfig{TrieCleanNoPrefetch: true}, nil, gspec, nil, engine, vm.Config{}, nil)
 	if err != nil {
 		t.Fatalf("Failed to create local chain, %v", err)
 	}

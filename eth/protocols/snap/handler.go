// Copyright 2020 The go-ethereum Authors
// This file is part of the go-ethereum library.
//
// The go-ethereum library is free software: you can redistribute it and/or modify
// it under the terms of the GNU Lesser General Public License as published by
// the Free Software Foundation, either version 3 of the License, or
// (at your option) any later version.
//
// The go-ethereum library is distributed in the hope that it will be useful,
// but WITHOUT ANY WARRANTY; without even the implied warranty of
// MERCHANTABILITY or FITNESS FOR A PARTICULAR PURPOSE. See the
// GNU Lesser General Public License for more details.
//
// You should have received a copy of the GNU Lesser General Public License
// along with the go-ethereum library. If not, see <http://www.gnu.org/licenses/>.

package snap

import (
	"bytes"
	"fmt"
	"time"

	"github.com/ethereum/go-ethereum/common"
	"github.com/ethereum/go-ethereum/core/state/snapshot"
	"github.com/ethereum/go-ethereum/core/types"
	"github.com/ethereum/go-ethereum/log"
	"github.com/ethereum/go-ethereum/metrics"
	"github.com/ethereum/go-ethereum/p2p"
	"github.com/ethereum/go-ethereum/p2p/enode"
	"github.com/ethereum/go-ethereum/p2p/enr"
	"github.com/ethereum/go-ethereum/trie"
	"github.com/ethereum/go-ethereum/trie/trienode"
)

const (
	// softResponseLimit is the target maximum size of replies to data retrievals.
	softResponseLimit = 2 * 1024 * 1024

	// maxCodeLookups is the maximum number of bytecodes to serve. This number is
	// there to limit the number of disk lookups.
	maxCodeLookups = 1024

	// stateLookupSlack defines the ratio by how much a state response can exceed
	// the requested limit in order to try and avoid breaking up contracts into
	// multiple packages and proving them.
	stateLookupSlack = 0.1

	// maxTrieNodeLookups is the maximum number of state trie nodes to serve. This
	// number is there to limit the number of disk lookups.
	maxTrieNodeLookups = 1024

	// maxTrieNodeTimeSpent is the maximum time we should spend on looking up trie nodes.
	// If we spend too much time, then it's a fairly high chance of timing out
	// at the remote side, which means all the work is in vain.
	maxTrieNodeTimeSpent = 5 * time.Second
)

// Handler is a callback to invoke from an outside runner after the boilerplate
// exchanges have passed.
type Handler func(peer *Peer) error

// Backend defines the data retrieval methods to serve remote requests and the
// callback methods to invoke on remote deliveries.
type Backend interface {
	// Chain retrieves the blockchain object to serve data.
	ContractCodeWithPrefix(codeHash common.Hash) ([]byte, error)
	TrieDB() *trie.Database
	Snapshot(root common.Hash) snapshot.Snapshot
	AccountIterator(root, account common.Hash) (snapshot.AccountIterator, error)
	StorageIterator(root, account, origin common.Hash) (snapshot.StorageIterator, error)

	// RunPeer is invoked when a peer joins on the `eth` protocol. The handler
	// should do any peer maintenance work, handshakes and validations. If all
	// is passed, control should be given back to the `handler` to process the
	// inbound messages going forward.
	RunPeer(peer *Peer, handler Handler) error

	// PeerInfo retrieves all known `snap` information about a peer.
	PeerInfo(id enode.ID) interface{}

	// Handle is a callback to be invoked when a data packet is received from
	// the remote peer. Only packets not consumed by the protocol handler will
	// be forwarded to the backend.
	Handle(peer *Peer, packet Packet) error
}

// MakeProtocols constructs the P2P protocol definitions for `snap`.
func MakeProtocols(backend Backend, dnsdisc enode.Iterator) []p2p.Protocol {
	// Filter the discovery iterator for nodes advertising snap support.
	if dnsdisc != nil {
		dnsdisc = enode.Filter(dnsdisc, func(n *enode.Node) bool {
			var snap enrEntry
			return n.Load(&snap) == nil
		})
	}

	protocols := make([]p2p.Protocol, len(ProtocolVersions))
	for i, version := range ProtocolVersions {
		version := version // Closure

		protocols[i] = p2p.Protocol{
			Name:    ProtocolName,
			Version: version,
			Length:  protocolLengths[version],
			Run: func(p *p2p.Peer, rw p2p.MsgReadWriter) error {
				return backend.RunPeer(NewPeer(version, p, rw), func(peer *Peer) error {
					return Handle(backend, peer)
				})
			},
			NodeInfo: func() interface{} {
				return nodeInfo()
			},
			PeerInfo: func(id enode.ID) interface{} {
				return backend.PeerInfo(id)
			},
			Attributes:     []enr.Entry{&enrEntry{}},
			DialCandidates: dnsdisc,
		}
	}
	return protocols
}

// Handle is the callback invoked to manage the life cycle of a `snap` peer.
// When this function terminates, the peer is disconnected.
func Handle(backend Backend, peer *Peer) error {
	for {
		if err := HandleMessage(backend, peer); err != nil {
			peer.Log().Debug("Message handling failed in `snap`", "err", err)
			return err
		}
	}
}

// HandleMessage is invoked whenever an inbound message is received from a
// remote peer on the `snap` protocol. The remote connection is torn down upon
// returning any error.
func HandleMessage(backend Backend, peer *Peer) error {
	// Read the next message from the remote peer, and ensure it's fully consumed
	msg, err := peer.rw.ReadMsg()
	if err != nil {
		return err
	}
	if msg.Size > maxMessageSize {
		return fmt.Errorf("%w: %v > %v", errMsgTooLarge, msg.Size, maxMessageSize)
	}
	defer msg.Discard()
	start := time.Now()
	// Track the amount of time it takes to serve the request and run the handler
	if metrics.Enabled {
		h := fmt.Sprintf("%s/%s/%d/%#02x", p2p.HandleHistName, ProtocolName, peer.Version(), msg.Code)
		defer func(start time.Time) {
			sampler := func() metrics.Sample {
				return metrics.NewBoundedHistogramSample()
			}
			metrics.GetOrRegisterHistogramLazy(h, nil, sampler).Update(time.Since(start).Microseconds())
		}(start)
	}
	// Handle the message depending on its contents
	switch {
	case msg.Code == GetAccountRangeMsg:
		// Decode the account retrieval request
		var req GetAccountRangePacket
		if err := msg.Decode(&req); err != nil {
			return fmt.Errorf("%w: message %v: %v", errDecode, msg, err)
		}
		// Service the request, potentially returning nothing in case of errors
		accounts, proofs := ServiceGetAccountRangeQuery(backend, &req)

		// Send back anything accumulated (or empty in case of errors)
		return p2p.Send(peer.rw, AccountRangeMsg, &AccountRangePacket{
			ID:       req.ID,
			Accounts: accounts,
			Proof:    proofs,
		})

	case msg.Code == AccountRangeMsg:
		// A range of accounts arrived to one of our previous requests
		res := new(AccountRangePacket)
		if err := msg.Decode(res); err != nil {
			return fmt.Errorf("%w: message %v: %v", errDecode, msg, err)
		}
		// Ensure the range is monotonically increasing
		for i := 1; i < len(res.Accounts); i++ {
			if bytes.Compare(res.Accounts[i-1].Hash[:], res.Accounts[i].Hash[:]) >= 0 {
				return fmt.Errorf("accounts not monotonically increasing: #%d [%x] vs #%d [%x]", i-1, res.Accounts[i-1].Hash[:], i, res.Accounts[i].Hash[:])
			}
		}
		requestTracker.Fulfil(peer.id, peer.version, AccountRangeMsg, res.ID)

		return backend.Handle(peer, res)

	case msg.Code == GetStorageRangesMsg:
		// Decode the storage retrieval request
		var req GetStorageRangesPacket
		if err := msg.Decode(&req); err != nil {
			return fmt.Errorf("%w: message %v: %v", errDecode, msg, err)
		}
		// Service the request, potentially returning nothing in case of errors
		slots, proofs := ServiceGetStorageRangesQuery(backend, &req)

		// Send back anything accumulated (or empty in case of errors)
		return p2p.Send(peer.rw, StorageRangesMsg, &StorageRangesPacket{
			ID:    req.ID,
			Slots: slots,
			Proof: proofs,
		})

	case msg.Code == StorageRangesMsg:
		// A range of storage slots arrived to one of our previous requests
		res := new(StorageRangesPacket)
		if err := msg.Decode(res); err != nil {
			return fmt.Errorf("%w: message %v: %v", errDecode, msg, err)
		}
		// Ensure the ranges are monotonically increasing
		for i, slots := range res.Slots {
			for j := 1; j < len(slots); j++ {
				if bytes.Compare(slots[j-1].Hash[:], slots[j].Hash[:]) >= 0 {
					return fmt.Errorf("storage slots not monotonically increasing for account #%d: #%d [%x] vs #%d [%x]", i, j-1, slots[j-1].Hash[:], j, slots[j].Hash[:])
				}
			}
		}
		requestTracker.Fulfil(peer.id, peer.version, StorageRangesMsg, res.ID)

		return backend.Handle(peer, res)

	case msg.Code == GetByteCodesMsg:
		// Decode bytecode retrieval request
		var req GetByteCodesPacket
		if err := msg.Decode(&req); err != nil {
			return fmt.Errorf("%w: message %v: %v", errDecode, msg, err)
		}
		// Service the request, potentially returning nothing in case of errors
		codes := ServiceGetByteCodesQuery(backend, &req)

		// Send back anything accumulated (or empty in case of errors)
		return p2p.Send(peer.rw, ByteCodesMsg, &ByteCodesPacket{
			ID:    req.ID,
			Codes: codes,
		})

	case msg.Code == ByteCodesMsg:
		// A batch of byte codes arrived to one of our previous requests
		res := new(ByteCodesPacket)
		if err := msg.Decode(res); err != nil {
			return fmt.Errorf("%w: message %v: %v", errDecode, msg, err)
		}
		requestTracker.Fulfil(peer.id, peer.version, ByteCodesMsg, res.ID)

		return backend.Handle(peer, res)

	case msg.Code == GetTrieNodesMsg:
		// Decode trie node retrieval request
		var req GetTrieNodesPacket
		if err := msg.Decode(&req); err != nil {
			return fmt.Errorf("%w: message %v: %v", errDecode, msg, err)
		}
		// Service the request, potentially returning nothing in case of errors
		nodes, err := ServiceGetTrieNodesQuery(backend, &req, start)
		if err != nil {
			return err
		}
		// Send back anything accumulated (or empty in case of errors)
		return p2p.Send(peer.rw, TrieNodesMsg, &TrieNodesPacket{
			ID:    req.ID,
			Nodes: nodes,
		})

	case msg.Code == TrieNodesMsg:
		// A batch of trie nodes arrived to one of our previous requests
		res := new(TrieNodesPacket)
		if err := msg.Decode(res); err != nil {
			return fmt.Errorf("%w: message %v: %v", errDecode, msg, err)
		}
		requestTracker.Fulfil(peer.id, peer.version, TrieNodesMsg, res.ID)

		return backend.Handle(peer, res)

	default:
		return fmt.Errorf("%w: %v", errInvalidMsgCode, msg.Code)
	}
}

// ServiceGetAccountRangeQuery assembles the response to an account range query.
// It is exposed to allow external packages to test protocol behavior.
func ServiceGetAccountRangeQuery(backend Backend, req *GetAccountRangePacket) ([]*AccountData, [][]byte) {
	if req.Bytes > softResponseLimit {
		req.Bytes = softResponseLimit
	}
	// Retrieve the requested state and bail out if non existent
<<<<<<< HEAD
	tr, err := trie.New(trie.StateTrieID(req.Root), backend.TrieDB())
=======
	tr, err := trie.New(trie.StateTrieID(req.Root), chain.TrieDB())
>>>>>>> 8512c124
	if err != nil {
		return nil, nil
	}
	it, err := backend.AccountIterator(req.Root, req.Origin)
	if err != nil {
		return nil, nil
	}
	// Iterate over the requested range and pile accounts up
	var (
		accounts []*AccountData
		size     uint64
		last     common.Hash
	)
	for it.Next() {
		hash, account := it.Hash(), common.CopyBytes(it.Account())

		// Track the returned interval for the Merkle proofs
		last = hash

		// Assemble the reply item
		size += uint64(common.HashLength + len(account))
		accounts = append(accounts, &AccountData{
			Hash: hash,
			Body: account,
		})
		// If we've exceeded the request threshold, abort
		if bytes.Compare(hash[:], req.Limit[:]) >= 0 {
			break
		}
		if size > req.Bytes {
			break
		}
	}
	it.Release()

	// Generate the Merkle proofs for the first and last account
	proof := trienode.NewProofSet()
	if err := tr.Prove(req.Origin[:], proof); err != nil {
		log.Warn("Failed to prove account range", "origin", req.Origin, "err", err)
		return nil, nil
	}
	if last != (common.Hash{}) {
		if err := tr.Prove(last[:], proof); err != nil {
			log.Warn("Failed to prove account range", "last", last, "err", err)
			return nil, nil
		}
	}
	var proofs [][]byte
	for _, blob := range proof.List() {
		proofs = append(proofs, blob)
	}
	return accounts, proofs
}

func ServiceGetStorageRangesQuery(backend Backend, req *GetStorageRangesPacket) ([][]*StorageData, [][]byte) {
	if req.Bytes > softResponseLimit {
		req.Bytes = softResponseLimit
	}
	// TODO(karalabe): Do we want to enforce > 0 accounts and 1 account if origin is set?
	// TODO(karalabe):   - Logging locally is not ideal as remote faults annoy the local user
	// TODO(karalabe):   - Dropping the remote peer is less flexible wrt client bugs (slow is better than non-functional)

	// Calculate the hard limit at which to abort, even if mid storage trie
	hardLimit := uint64(float64(req.Bytes) * (1 + stateLookupSlack))

	// Retrieve storage ranges until the packet limit is reached
	var (
		slots  [][]*StorageData
		proofs [][]byte
		size   uint64
	)
	for _, account := range req.Accounts {
		// If we've exceeded the requested data limit, abort without opening
		// a new storage range (that we'd need to prove due to exceeded size)
		if size >= req.Bytes {
			break
		}
		// The first account might start from a different origin and end sooner
		var origin common.Hash
		if len(req.Origin) > 0 {
			origin, req.Origin = common.BytesToHash(req.Origin), nil
		}
		var limit = common.MaxHash
		if len(req.Limit) > 0 {
			limit, req.Limit = common.BytesToHash(req.Limit), nil
		}
		// Retrieve the requested state and bail out if non existent
		it, err := backend.StorageIterator(req.Root, account, origin)
		if err != nil {
			return nil, nil
		}
		// Iterate over the requested range and pile slots up
		var (
			storage []*StorageData
			last    common.Hash
			abort   bool
		)
		for it.Next() {
			if size >= hardLimit {
				abort = true
				break
			}
			hash, slot := it.Hash(), common.CopyBytes(it.Slot())

			// Track the returned interval for the Merkle proofs
			last = hash

			// Assemble the reply item
			size += uint64(common.HashLength + len(slot))
			storage = append(storage, &StorageData{
				Hash: hash,
				Body: slot,
			})
			// If we've exceeded the request threshold, abort
			if bytes.Compare(hash[:], limit[:]) >= 0 {
				break
			}
		}
		if len(storage) > 0 {
			slots = append(slots, storage)
		}
		it.Release()

		// Generate the Merkle proofs for the first and last storage slot, but
		// only if the response was capped. If the entire storage trie included
		// in the response, no need for any proofs.
		if origin != (common.Hash{}) || (abort && len(storage) > 0) {
			// Request started at a non-zero hash or was capped prematurely, add
			// the endpoint Merkle proofs
<<<<<<< HEAD
			accTrie, err := trie.NewStateTrie(trie.StateTrieID(req.Root), backend.TrieDB())
=======
			accTrie, err := trie.NewStateTrie(trie.StateTrieID(req.Root), chain.TrieDB())
>>>>>>> 8512c124
			if err != nil {
				return nil, nil
			}
			acc, err := accTrie.GetAccountByHash(account)
			if err != nil || acc == nil {
				return nil, nil
			}
			id := trie.StorageTrieID(req.Root, account, acc.Root)
<<<<<<< HEAD
			stTrie, err := trie.NewStateTrie(id, backend.TrieDB())
=======
			stTrie, err := trie.NewStateTrie(id, chain.TrieDB())
>>>>>>> 8512c124
			if err != nil {
				return nil, nil
			}
			proof := trienode.NewProofSet()
			if err := stTrie.Prove(origin[:], proof); err != nil {
				log.Warn("Failed to prove storage range", "origin", req.Origin, "err", err)
				return nil, nil
			}
			if last != (common.Hash{}) {
				if err := stTrie.Prove(last[:], proof); err != nil {
					log.Warn("Failed to prove storage range", "last", last, "err", err)
					return nil, nil
				}
			}
			for _, blob := range proof.List() {
				proofs = append(proofs, blob)
			}
			// Proof terminates the reply as proofs are only added if a node
			// refuses to serve more data (exception when a contract fetch is
			// finishing, but that's that).
			break
		}
	}
	return slots, proofs
}

// ServiceGetByteCodesQuery assembles the response to a byte codes query.
// It is exposed to allow external packages to test protocol behavior.
func ServiceGetByteCodesQuery(backend Backend, req *GetByteCodesPacket) [][]byte {
	if req.Bytes > softResponseLimit {
		req.Bytes = softResponseLimit
	}
	if len(req.Hashes) > maxCodeLookups {
		req.Hashes = req.Hashes[:maxCodeLookups]
	}
	// Retrieve bytecodes until the packet size limit is reached
	var (
		codes [][]byte
		bytes uint64
	)
	for _, hash := range req.Hashes {
		if hash == types.EmptyCodeHash {
			// Peers should not request the empty code, but if they do, at
			// least sent them back a correct response without db lookups
			codes = append(codes, []byte{})
		} else if blob, err := backend.ContractCodeWithPrefix(hash); err == nil {
			codes = append(codes, blob)
			bytes += uint64(len(blob))
		}
		if bytes > req.Bytes {
			break
		}
	}
	return codes
}

// ServiceGetTrieNodesQuery assembles the response to a trie nodes query.
// It is exposed to allow external packages to test protocol behavior.
func ServiceGetTrieNodesQuery(backend Backend, req *GetTrieNodesPacket, start time.Time) ([][]byte, error) {
	if req.Bytes > softResponseLimit {
		req.Bytes = softResponseLimit
	}
	// Make sure we have the state associated with the request
<<<<<<< HEAD
	triedb := backend.TrieDB()
=======
	triedb := chain.TrieDB()
>>>>>>> 8512c124

	accTrie, err := trie.NewStateTrie(trie.StateTrieID(req.Root), triedb)
	if err != nil {
		// We don't have the requested state available, bail out
		return nil, nil
	}
	// The 'snap' might be nil, in which case we cannot serve storage slots.
	snap := backend.Snapshot(req.Root)
	// Retrieve trie nodes until the packet size limit is reached
	var (
		nodes [][]byte
		bytes uint64
		loads int // Trie hash expansions to count database reads
	)
	for _, pathset := range req.Paths {
		switch len(pathset) {
		case 0:
			// Ensure we penalize invalid requests
			return nil, fmt.Errorf("%w: zero-item pathset requested", errBadRequest)

		case 1:
			// If we're only retrieving an account trie node, fetch it directly
			blob, resolved, err := accTrie.GetNode(pathset[0])
			loads += resolved // always account database reads, even for failures
			if err != nil {
				break
			}
			nodes = append(nodes, blob)
			bytes += uint64(len(blob))

		default:
			var stRoot common.Hash
			// Storage slots requested, open the storage trie and retrieve from there
			if snap == nil {
				// We don't have the requested state snapshotted yet (or it is stale),
				// but can look up the account via the trie instead.
				account, err := accTrie.GetAccountByHash(common.BytesToHash(pathset[0]))
				loads += 8 // We don't know the exact cost of lookup, this is an estimate
				if err != nil || account == nil {
					break
				}
				stRoot = account.Root
			} else {
				account, err := snap.Account(common.BytesToHash(pathset[0]))
				loads++ // always account database reads, even for failures
				if err != nil || account == nil {
					break
				}
				stRoot = common.BytesToHash(account.Root)
			}
			id := trie.StorageTrieID(req.Root, common.BytesToHash(pathset[0]), stRoot)
			stTrie, err := trie.NewStateTrie(id, triedb)
			loads++ // always account database reads, even for failures
			if err != nil {
				break
			}
			for _, path := range pathset[1:] {
				blob, resolved, err := stTrie.GetNode(path)
				loads += resolved // always account database reads, even for failures
				if err != nil {
					break
				}
				nodes = append(nodes, blob)
				bytes += uint64(len(blob))

				// Sanity check limits to avoid DoS on the store trie loads
				if bytes > req.Bytes || loads > maxTrieNodeLookups || time.Since(start) > maxTrieNodeTimeSpent {
					break
				}
			}
		}
		// Abort request processing if we've exceeded our limits
		if bytes > req.Bytes || loads > maxTrieNodeLookups || time.Since(start) > maxTrieNodeTimeSpent {
			break
		}
	}
	return nodes, nil
}

// NodeInfo represents a short summary of the `snap` sub-protocol metadata
// known about the host peer.
type NodeInfo struct{}

// nodeInfo retrieves some `snap` protocol metadata about the running host node.
func nodeInfo() *NodeInfo {
	return &NodeInfo{}
}<|MERGE_RESOLUTION|>--- conflicted
+++ resolved
@@ -288,11 +288,7 @@
 		req.Bytes = softResponseLimit
 	}
 	// Retrieve the requested state and bail out if non existent
-<<<<<<< HEAD
 	tr, err := trie.New(trie.StateTrieID(req.Root), backend.TrieDB())
-=======
-	tr, err := trie.New(trie.StateTrieID(req.Root), chain.TrieDB())
->>>>>>> 8512c124
 	if err != nil {
 		return nil, nil
 	}
@@ -422,11 +418,7 @@
 		if origin != (common.Hash{}) || (abort && len(storage) > 0) {
 			// Request started at a non-zero hash or was capped prematurely, add
 			// the endpoint Merkle proofs
-<<<<<<< HEAD
 			accTrie, err := trie.NewStateTrie(trie.StateTrieID(req.Root), backend.TrieDB())
-=======
-			accTrie, err := trie.NewStateTrie(trie.StateTrieID(req.Root), chain.TrieDB())
->>>>>>> 8512c124
 			if err != nil {
 				return nil, nil
 			}
@@ -435,11 +427,7 @@
 				return nil, nil
 			}
 			id := trie.StorageTrieID(req.Root, account, acc.Root)
-<<<<<<< HEAD
 			stTrie, err := trie.NewStateTrie(id, backend.TrieDB())
-=======
-			stTrie, err := trie.NewStateTrie(id, chain.TrieDB())
->>>>>>> 8512c124
 			if err != nil {
 				return nil, nil
 			}
@@ -503,11 +491,7 @@
 		req.Bytes = softResponseLimit
 	}
 	// Make sure we have the state associated with the request
-<<<<<<< HEAD
 	triedb := backend.TrieDB()
-=======
-	triedb := chain.TrieDB()
->>>>>>> 8512c124
 
 	accTrie, err := trie.NewStateTrie(trie.StateTrieID(req.Root), triedb)
 	if err != nil {

// Copyright 2020 The go-ethereum Authors
// This file is part of the go-ethereum library.
//
// The go-ethereum library is free software: you can redistribute it and/or modify
// it under the terms of the GNU Lesser General Public License as published by
// the Free Software Foundation, either version 3 of the License, or
// (at your option) any later version.
//
// The go-ethereum library is distributed in the hope that it will be useful,
// but WITHOUT ANY WARRANTY; without even the implied warranty of
// MERCHANTABILITY or FITNESS FOR A PARTICULAR PURPOSE. See the
// GNU Lesser General Public License for more details.
//
// You should have received a copy of the GNU Lesser General Public License
// along with the go-ethereum library. If not, see <http://www.gnu.org/licenses/>.

package snap

import (
	"bytes"
	"encoding/json"
	"errors"
	"fmt"
	"math/big"
	"math/rand"
	"sort"
	"sync"
	"time"

	"github.com/ethereum/go-ethereum/common"
	"github.com/ethereum/go-ethereum/common/math"
	"github.com/ethereum/go-ethereum/core/rawdb"
	"github.com/ethereum/go-ethereum/core/state"
	"github.com/ethereum/go-ethereum/core/state/snapshot"
	"github.com/ethereum/go-ethereum/core/types"
	"github.com/ethereum/go-ethereum/crypto"
	"github.com/ethereum/go-ethereum/ethdb"
	"github.com/ethereum/go-ethereum/event"
	"github.com/ethereum/go-ethereum/light"
	"github.com/ethereum/go-ethereum/log"
	"github.com/ethereum/go-ethereum/p2p/msgrate"
	"github.com/ethereum/go-ethereum/rlp"
	"github.com/ethereum/go-ethereum/trie"
	"golang.org/x/crypto/sha3"
)

var (
	// emptyRoot is the known root hash of an empty trie.
	emptyRoot = common.HexToHash("56e81f171bcc55a6ff8345e692c0f86e5b48e01b996cadc001622fb5e363b421")

	// emptyCode is the known hash of the empty EVM bytecode.
	emptyCode = crypto.Keccak256Hash(nil)
)

const (
	// minRequestSize is the minimum number of bytes to request from a remote peer.
	// This number is used as the low cap for account and storage range requests.
	// Bytecode and trienode are limited inherently by item count (1).
	minRequestSize = 64 * 1024

	// maxRequestSize is the maximum number of bytes to request from a remote peer.
	// This number is used as the high cap for account and storage range requests.
	// Bytecode and trienode are limited more explicitly by the caps below.
	maxRequestSize = 512 * 1024

	// maxCodeRequestCount is the maximum number of bytecode blobs to request in a
	// single query. If this number is too low, we're not filling responses fully
	// and waste round trip times. If it's too high, we're capping responses and
	// waste bandwidth.
	//
	// Depoyed bytecodes are currently capped at 24KB, so the minimum request
	// size should be maxRequestSize / 24K. Assuming that most contracts do not
	// come close to that, requesting 4x should be a good approximation.
	maxCodeRequestCount = maxRequestSize / (24 * 1024) * 4

	// maxTrieRequestCount is the maximum number of trie node blobs to request in
	// a single query. If this number is too low, we're not filling responses fully
	// and waste round trip times. If it's too high, we're capping responses and
	// waste bandwidth.
	maxTrieRequestCount = maxRequestSize / 512
)

var (
	// accountConcurrency is the number of chunks to split the account trie into
	// to allow concurrent retrievals.
	accountConcurrency = 16

	// storageConcurrency is the number of chunks to split the a large contract
	// storage trie into to allow concurrent retrievals.
	storageConcurrency = 16
)

// ErrCancelled is returned from snap syncing if the operation was prematurely
// terminated.
var ErrCancelled = errors.New("sync cancelled")

// accountRequest tracks a pending account range request to ensure responses are
// to actual requests and to validate any security constraints.
//
// Concurrency note: account requests and responses are handled concurrently from
// the main runloop to allow Merkle proof verifications on the peer's thread and
// to drop on invalid response. The request struct must contain all the data to
// construct the response without accessing runloop internals (i.e. task). That
// is only included to allow the runloop to match a response to the task being
// synced without having yet another set of maps.
type accountRequest struct {
	peer string    // Peer to which this request is assigned
	id   uint64    // Request ID of this request
	time time.Time // Timestamp when the request was sent

	deliver chan *accountResponse // Channel to deliver successful response on
	revert  chan *accountRequest  // Channel to deliver request failure on
	cancel  chan struct{}         // Channel to track sync cancellation
	timeout *time.Timer           // Timer to track delivery timeout
	stale   chan struct{}         // Channel to signal the request was dropped

	origin common.Hash // First account requested to allow continuation checks
	limit  common.Hash // Last account requested to allow non-overlapping chunking

	task *accountTask // Task which this request is filling (only access fields through the runloop!!)
}

// accountResponse is an already Merkle-verified remote response to an account
// range request. It contains the subtrie for the requested account range and
// the database that's going to be filled with the internal nodes on commit.
type accountResponse struct {
	task *accountTask // Task which this request is filling

	hashes   []common.Hash         // Account hashes in the returned range
	accounts []*types.StateAccount // Expanded accounts in the returned range

	cont bool // Whether the account range has a continuation
}

// bytecodeRequest tracks a pending bytecode request to ensure responses are to
// actual requests and to validate any security constraints.
//
// Concurrency note: bytecode requests and responses are handled concurrently from
// the main runloop to allow Keccak256 hash verifications on the peer's thread and
// to drop on invalid response. The request struct must contain all the data to
// construct the response without accessing runloop internals (i.e. task). That
// is only included to allow the runloop to match a response to the task being
// synced without having yet another set of maps.
type bytecodeRequest struct {
	peer string    // Peer to which this request is assigned
	id   uint64    // Request ID of this request
	time time.Time // Timestamp when the request was sent

	deliver chan *bytecodeResponse // Channel to deliver successful response on
	revert  chan *bytecodeRequest  // Channel to deliver request failure on
	cancel  chan struct{}          // Channel to track sync cancellation
	timeout *time.Timer            // Timer to track delivery timeout
	stale   chan struct{}          // Channel to signal the request was dropped

	hashes []common.Hash // Bytecode hashes to validate responses
	task   *accountTask  // Task which this request is filling (only access fields through the runloop!!)
}

// bytecodeResponse is an already verified remote response to a bytecode request.
type bytecodeResponse struct {
	task *accountTask // Task which this request is filling

	hashes []common.Hash // Hashes of the bytecode to avoid double hashing
	codes  [][]byte      // Actual bytecodes to store into the database (nil = missing)
}

// storageRequest tracks a pending storage ranges request to ensure responses are
// to actual requests and to validate any security constraints.
//
// Concurrency note: storage requests and responses are handled concurrently from
// the main runloop to allow Merkle proof verifications on the peer's thread and
// to drop on invalid response. The request struct must contain all the data to
// construct the response without accessing runloop internals (i.e. tasks). That
// is only included to allow the runloop to match a response to the task being
// synced without having yet another set of maps.
type storageRequest struct {
	peer string    // Peer to which this request is assigned
	id   uint64    // Request ID of this request
	time time.Time // Timestamp when the request was sent

	deliver chan *storageResponse // Channel to deliver successful response on
	revert  chan *storageRequest  // Channel to deliver request failure on
	cancel  chan struct{}         // Channel to track sync cancellation
	timeout *time.Timer           // Timer to track delivery timeout
	stale   chan struct{}         // Channel to signal the request was dropped

	accounts []common.Hash // Account hashes to validate responses
	roots    []common.Hash // Storage roots to validate responses

	origin common.Hash // First storage slot requested to allow continuation checks
	limit  common.Hash // Last storage slot requested to allow non-overlapping chunking

	mainTask *accountTask // Task which this response belongs to (only access fields through the runloop!!)
	subTask  *storageTask // Task which this response is filling (only access fields through the runloop!!)
}

// storageResponse is an already Merkle-verified remote response to a storage
// range request. It contains the subtries for the requested storage ranges and
// the databases that's going to be filled with the internal nodes on commit.
type storageResponse struct {
	mainTask *accountTask // Task which this response belongs to
	subTask  *storageTask // Task which this response is filling

	accounts []common.Hash // Account hashes requested, may be only partially filled
	roots    []common.Hash // Storage roots requested, may be only partially filled

	hashes [][]common.Hash // Storage slot hashes in the returned range
	slots  [][][]byte      // Storage slot values in the returned range

	cont bool // Whether the last storage range has a continuation
}

// trienodeHealRequest tracks a pending state trie request to ensure responses
// are to actual requests and to validate any security constraints.
//
// Concurrency note: trie node requests and responses are handled concurrently from
// the main runloop to allow Keccak256 hash verifications on the peer's thread and
// to drop on invalid response. The request struct must contain all the data to
// construct the response without accessing runloop internals (i.e. task). That
// is only included to allow the runloop to match a response to the task being
// synced without having yet another set of maps.
type trienodeHealRequest struct {
	peer string    // Peer to which this request is assigned
	id   uint64    // Request ID of this request
	time time.Time // Timestamp when the request was sent

	deliver chan *trienodeHealResponse // Channel to deliver successful response on
	revert  chan *trienodeHealRequest  // Channel to deliver request failure on
	cancel  chan struct{}              // Channel to track sync cancellation
	timeout *time.Timer                // Timer to track delivery timeout
	stale   chan struct{}              // Channel to signal the request was dropped

	hashes []common.Hash   // Trie node hashes to validate responses
	paths  []trie.SyncPath // Trie node paths requested for rescheduling

	task *healTask // Task which this request is filling (only access fields through the runloop!!)
}

// trienodeHealResponse is an already verified remote response to a trie node request.
type trienodeHealResponse struct {
	task *healTask // Task which this request is filling

	hashes []common.Hash   // Hashes of the trie nodes to avoid double hashing
	paths  []trie.SyncPath // Trie node paths requested for rescheduling missing ones
	nodes  [][]byte        // Actual trie nodes to store into the database (nil = missing)
}

// bytecodeHealRequest tracks a pending bytecode request to ensure responses are to
// actual requests and to validate any security constraints.
//
// Concurrency note: bytecode requests and responses are handled concurrently from
// the main runloop to allow Keccak256 hash verifications on the peer's thread and
// to drop on invalid response. The request struct must contain all the data to
// construct the response without accessing runloop internals (i.e. task). That
// is only included to allow the runloop to match a response to the task being
// synced without having yet another set of maps.
type bytecodeHealRequest struct {
	peer string    // Peer to which this request is assigned
	id   uint64    // Request ID of this request
	time time.Time // Timestamp when the request was sent

	deliver chan *bytecodeHealResponse // Channel to deliver successful response on
	revert  chan *bytecodeHealRequest  // Channel to deliver request failure on
	cancel  chan struct{}              // Channel to track sync cancellation
	timeout *time.Timer                // Timer to track delivery timeout
	stale   chan struct{}              // Channel to signal the request was dropped

	hashes []common.Hash // Bytecode hashes to validate responses
	task   *healTask     // Task which this request is filling (only access fields through the runloop!!)
}

// bytecodeHealResponse is an already verified remote response to a bytecode request.
type bytecodeHealResponse struct {
	task *healTask // Task which this request is filling

	hashes []common.Hash // Hashes of the bytecode to avoid double hashing
	codes  [][]byte      // Actual bytecodes to store into the database (nil = missing)
}

// accountTask represents the sync task for a chunk of the account snapshot.
type accountTask struct {
	// These fields get serialized to leveldb on shutdown
	Next     common.Hash                    // Next account to sync in this interval
	Last     common.Hash                    // Last account to sync in this interval
	SubTasks map[common.Hash][]*storageTask // Storage intervals needing fetching for large contracts

	// These fields are internals used during runtime
	req  *accountRequest  // Pending request to fill this task
	res  *accountResponse // Validate response filling this task
	pend int              // Number of pending subtasks for this round

	needCode  []bool // Flags whether the filling accounts need code retrieval
	needState []bool // Flags whether the filling accounts need storage retrieval
	needHeal  []bool // Flags whether the filling accounts's state was chunked and need healing

	codeTasks  map[common.Hash]struct{}    // Code hashes that need retrieval
	stateTasks map[common.Hash]common.Hash // Account hashes->roots that need full state retrieval

	genBatch ethdb.Batch     // Batch used by the node generator
	genTrie  *trie.StackTrie // Node generator from storage slots

	done bool // Flag whether the task can be removed
}

// storageTask represents the sync task for a chunk of the storage snapshot.
type storageTask struct {
	Next common.Hash // Next account to sync in this interval
	Last common.Hash // Last account to sync in this interval

	// These fields are internals used during runtime
	root common.Hash     // Storage root hash for this instance
	req  *storageRequest // Pending request to fill this task

	genBatch ethdb.Batch     // Batch used by the node generator
	genTrie  *trie.StackTrie // Node generator from storage slots

	done bool // Flag whether the task can be removed
}

// healTask represents the sync task for healing the snap-synced chunk boundaries.
type healTask struct {
	scheduler *trie.Sync // State trie sync scheduler defining the tasks

	trieTasks map[common.Hash]trie.SyncPath // Set of trie node tasks currently queued for retrieval
	codeTasks map[common.Hash]struct{}      // Set of byte code tasks currently queued for retrieval
}

// SyncProgress is a database entry to allow suspending and resuming a snapshot state
// sync. Opposed to full and fast sync, there is no way to restart a suspended
// snap sync without prior knowledge of the suspension point.
type SyncProgress struct {
	Tasks []*accountTask // The suspended account tasks (contract tasks within)

	// Status report during syncing phase
	AccountSynced  uint64             // Number of accounts downloaded
	AccountBytes   common.StorageSize // Number of account trie bytes persisted to disk
	BytecodeSynced uint64             // Number of bytecodes downloaded
	BytecodeBytes  common.StorageSize // Number of bytecode bytes downloaded
	StorageSynced  uint64             // Number of storage slots downloaded
	StorageBytes   common.StorageSize // Number of storage trie bytes persisted to disk

	// Status report during healing phase
	TrienodeHealSynced uint64             // Number of state trie nodes downloaded
	TrienodeHealBytes  common.StorageSize // Number of state trie bytes persisted to disk
	BytecodeHealSynced uint64             // Number of bytecodes downloaded
	BytecodeHealBytes  common.StorageSize // Number of bytecodes persisted to disk
}

// SyncPending is analogous to SyncProgress, but it's used to report on pending
// ephemeral sync progress that doesn't get persisted into the database.
type SyncPending struct {
	TrienodeHeal uint64 // Number of state trie nodes pending
	BytecodeHeal uint64 // Number of bytecodes pending
}

// SyncPeer abstracts out the methods required for a peer to be synced against
// with the goal of allowing the construction of mock peers without the full
// blown networking.
type SyncPeer interface {
	// ID retrieves the peer's unique identifier.
	ID() string

	// RequestAccountRange fetches a batch of accounts rooted in a specific account
	// trie, starting with the origin.
	RequestAccountRange(id uint64, root, origin, limit common.Hash, bytes uint64) error

	// RequestStorageRanges fetches a batch of storage slots belonging to one or
	// more accounts. If slots from only one accout is requested, an origin marker
	// may also be used to retrieve from there.
	RequestStorageRanges(id uint64, root common.Hash, accounts []common.Hash, origin, limit []byte, bytes uint64) error

	// RequestByteCodes fetches a batch of bytecodes by hash.
	RequestByteCodes(id uint64, hashes []common.Hash, bytes uint64) error

	// RequestTrieNodes fetches a batch of account or storage trie nodes rooted in
	// a specificstate trie.
	RequestTrieNodes(id uint64, root common.Hash, paths []TrieNodePathSet, bytes uint64) error

	// Log retrieves the peer's own contextual logger.
	Log() log.Logger
}

// Syncer is an Ethereum account and storage trie syncer based on snapshots and
// the  snap protocol. It's purpose is to download all the accounts and storage
// slots from remote peers and reassemble chunks of the state trie, on top of
// which a state sync can be run to fix any gaps / overlaps.
//
// Every network request has a variety of failure events:
//   - The peer disconnects after task assignment, failing to send the request
//   - The peer disconnects after sending the request, before delivering on it
//   - The peer remains connected, but does not deliver a response in time
//   - The peer delivers a stale response after a previous timeout
//   - The peer delivers a refusal to serve the requested state
type Syncer struct {
	db ethdb.KeyValueStore // Database to store the trie nodes into (and dedup)

	root    common.Hash    // Current state trie root being synced
	tasks   []*accountTask // Current account task set being synced
	snapped bool           // Flag to signal that snap phase is done
	healer  *healTask      // Current state healing task being executed
	update  chan struct{}  // Notification channel for possible sync progression

	peers    map[string]SyncPeer // Currently active peers to download from
	peerJoin *event.Feed         // Event feed to react to peers joining
	peerDrop *event.Feed         // Event feed to react to peers dropping
	rates    *msgrate.Trackers   // Message throughput rates for peers

	// Request tracking during syncing phase
	statelessPeers map[string]struct{} // Peers that failed to deliver state data
	accountIdlers  map[string]struct{} // Peers that aren't serving account requests
	bytecodeIdlers map[string]struct{} // Peers that aren't serving bytecode requests
	storageIdlers  map[string]struct{} // Peers that aren't serving storage requests

	accountReqs  map[uint64]*accountRequest  // Account requests currently running
	bytecodeReqs map[uint64]*bytecodeRequest // Bytecode requests currently running
	storageReqs  map[uint64]*storageRequest  // Storage requests currently running

	accountSynced  uint64             // Number of accounts downloaded
	accountBytes   common.StorageSize // Number of account trie bytes persisted to disk
	bytecodeSynced uint64             // Number of bytecodes downloaded
	bytecodeBytes  common.StorageSize // Number of bytecode bytes downloaded
	storageSynced  uint64             // Number of storage slots downloaded
	storageBytes   common.StorageSize // Number of storage trie bytes persisted to disk

	extProgress *SyncProgress // progress that can be exposed to external caller.

	// Request tracking during healing phase
	trienodeHealIdlers map[string]struct{} // Peers that aren't serving trie node requests
	bytecodeHealIdlers map[string]struct{} // Peers that aren't serving bytecode requests

	trienodeHealReqs map[uint64]*trienodeHealRequest // Trie node requests currently running
	bytecodeHealReqs map[uint64]*bytecodeHealRequest // Bytecode requests currently running

	trienodeHealSynced uint64             // Number of state trie nodes downloaded
	trienodeHealBytes  common.StorageSize // Number of state trie bytes persisted to disk
	trienodeHealDups   uint64             // Number of state trie nodes already processed
	trienodeHealNops   uint64             // Number of state trie nodes not requested
	bytecodeHealSynced uint64             // Number of bytecodes downloaded
	bytecodeHealBytes  common.StorageSize // Number of bytecodes persisted to disk
	bytecodeHealDups   uint64             // Number of bytecodes already processed
	bytecodeHealNops   uint64             // Number of bytecodes not requested

	stateWriter        ethdb.Batch        // Shared batch writer used for persisting raw states
	accountHealed      uint64             // Number of accounts downloaded during the healing stage
	accountHealedBytes common.StorageSize // Number of raw account bytes persisted to disk during the healing stage
	storageHealed      uint64             // Number of storage slots downloaded during the healing stage
	storageHealedBytes common.StorageSize // Number of raw storage bytes persisted to disk during the healing stage

	startTime time.Time // Time instance when snapshot sync started
	logTime   time.Time // Time instance when status was last reported

	pend sync.WaitGroup // Tracks network request goroutines for graceful shutdown
	lock sync.RWMutex   // Protects fields that can change outside of sync (peers, reqs, root)
}

// NewSyncer creates a new snapshot syncer to download the Ethereum state over the
// snap protocol.
func NewSyncer(db ethdb.KeyValueStore) *Syncer {
	return &Syncer{
		db: db,

		peers:    make(map[string]SyncPeer),
		peerJoin: new(event.Feed),
		peerDrop: new(event.Feed),
		rates:    msgrate.NewTrackers(log.New("proto", "snap")),
		update:   make(chan struct{}, 1),

		accountIdlers:  make(map[string]struct{}),
		storageIdlers:  make(map[string]struct{}),
		bytecodeIdlers: make(map[string]struct{}),

		accountReqs:  make(map[uint64]*accountRequest),
		storageReqs:  make(map[uint64]*storageRequest),
		bytecodeReqs: make(map[uint64]*bytecodeRequest),

		trienodeHealIdlers: make(map[string]struct{}),
		bytecodeHealIdlers: make(map[string]struct{}),

		trienodeHealReqs: make(map[uint64]*trienodeHealRequest),
		bytecodeHealReqs: make(map[uint64]*bytecodeHealRequest),
		stateWriter:      db.NewBatch(),
<<<<<<< HEAD
=======

		extProgress: new(SyncProgress),
>>>>>>> d90f67b2
	}
}

// Register injects a new data source into the syncer's peerset.
func (s *Syncer) Register(peer SyncPeer) error {
	// Make sure the peer is not registered yet
	id := peer.ID()

	s.lock.Lock()
	if _, ok := s.peers[id]; ok {
		log.Error("Snap peer already registered", "id", id)

		s.lock.Unlock()
		return errors.New("already registered")
	}
	s.peers[id] = peer
	s.rates.Track(id, msgrate.NewTracker(s.rates.MeanCapacities(), s.rates.MedianRoundTrip()))

	// Mark the peer as idle, even if no sync is running
	s.accountIdlers[id] = struct{}{}
	s.storageIdlers[id] = struct{}{}
	s.bytecodeIdlers[id] = struct{}{}
	s.trienodeHealIdlers[id] = struct{}{}
	s.bytecodeHealIdlers[id] = struct{}{}
	s.lock.Unlock()

	// Notify any active syncs that a new peer can be assigned data
	s.peerJoin.Send(id)
	return nil
}

// Unregister injects a new data source into the syncer's peerset.
func (s *Syncer) Unregister(id string) error {
	// Remove all traces of the peer from the registry
	s.lock.Lock()
	if _, ok := s.peers[id]; !ok {
		log.Error("Snap peer not registered", "id", id)

		s.lock.Unlock()
		return errors.New("not registered")
	}
	delete(s.peers, id)
	s.rates.Untrack(id)

	// Remove status markers, even if no sync is running
	delete(s.statelessPeers, id)

	delete(s.accountIdlers, id)
	delete(s.storageIdlers, id)
	delete(s.bytecodeIdlers, id)
	delete(s.trienodeHealIdlers, id)
	delete(s.bytecodeHealIdlers, id)
	s.lock.Unlock()

	// Notify any active syncs that pending requests need to be reverted
	s.peerDrop.Send(id)
	return nil
}

// Sync starts (or resumes a previous) sync cycle to iterate over an state trie
// with the given root and reconstruct the nodes based on the snapshot leaves.
// Previously downloaded segments will not be redownloaded of fixed, rather any
// errors will be healed after the leaves are fully accumulated.
func (s *Syncer) Sync(root common.Hash, cancel chan struct{}) error {
	// Move the trie root from any previous value, revert stateless markers for
	// any peers and initialize the syncer if it was not yet run
	s.lock.Lock()
	s.root = root
	s.healer = &healTask{
		scheduler: state.NewStateSync(root, s.db, s.onHealState),
		trieTasks: make(map[common.Hash]trie.SyncPath),
		codeTasks: make(map[common.Hash]struct{}),
	}
	s.statelessPeers = make(map[string]struct{})
	s.lock.Unlock()

	if s.startTime == (time.Time{}) {
		s.startTime = time.Now()
	}
	// Retrieve the previous sync status from LevelDB and abort if already synced
	s.loadSyncStatus()
	if len(s.tasks) == 0 && s.healer.scheduler.Pending() == 0 {
		log.Debug("Snapshot sync already completed")
		return nil
	}
	defer func() { // Persist any progress, independent of failure
		for _, task := range s.tasks {
			s.forwardAccountTask(task)
		}
		s.cleanAccountTasks()
		s.saveSyncStatus()
	}()

	log.Debug("Starting snapshot sync cycle", "root", root)

	// Flush out the last committed raw states
	defer func() {
		if s.stateWriter.ValueSize() > 0 {
			s.stateWriter.Write()
			s.stateWriter.Reset()
		}
	}()
	defer s.report(true)

	// Whether sync completed or not, disregard any future packets
	defer func() {
		log.Debug("Terminating snapshot sync cycle", "root", root)
		s.lock.Lock()
		s.accountReqs = make(map[uint64]*accountRequest)
		s.storageReqs = make(map[uint64]*storageRequest)
		s.bytecodeReqs = make(map[uint64]*bytecodeRequest)
		s.trienodeHealReqs = make(map[uint64]*trienodeHealRequest)
		s.bytecodeHealReqs = make(map[uint64]*bytecodeHealRequest)
		s.lock.Unlock()
	}()
	// Keep scheduling sync tasks
	peerJoin := make(chan string, 16)
	peerJoinSub := s.peerJoin.Subscribe(peerJoin)
	defer peerJoinSub.Unsubscribe()

	peerDrop := make(chan string, 16)
	peerDropSub := s.peerDrop.Subscribe(peerDrop)
	defer peerDropSub.Unsubscribe()

	// Create a set of unique channels for this sync cycle. We need these to be
	// ephemeral so a data race doesn't accidentally deliver something stale on
	// a persistent channel across syncs (yup, this happened)
	var (
		accountReqFails      = make(chan *accountRequest)
		storageReqFails      = make(chan *storageRequest)
		bytecodeReqFails     = make(chan *bytecodeRequest)
		accountResps         = make(chan *accountResponse)
		storageResps         = make(chan *storageResponse)
		bytecodeResps        = make(chan *bytecodeResponse)
		trienodeHealReqFails = make(chan *trienodeHealRequest)
		bytecodeHealReqFails = make(chan *bytecodeHealRequest)
		trienodeHealResps    = make(chan *trienodeHealResponse)
		bytecodeHealResps    = make(chan *bytecodeHealResponse)
	)
	for {
		// Remove all completed tasks and terminate sync if everything's done
		s.cleanStorageTasks()
		s.cleanAccountTasks()
		if len(s.tasks) == 0 && s.healer.scheduler.Pending() == 0 {
			return nil
		}
		// Assign all the data retrieval tasks to any free peers
		s.assignAccountTasks(accountResps, accountReqFails, cancel)
		s.assignBytecodeTasks(bytecodeResps, bytecodeReqFails, cancel)
		s.assignStorageTasks(storageResps, storageReqFails, cancel)

		if len(s.tasks) == 0 {
			// Sync phase done, run heal phase
			s.assignTrienodeHealTasks(trienodeHealResps, trienodeHealReqFails, cancel)
			s.assignBytecodeHealTasks(bytecodeHealResps, bytecodeHealReqFails, cancel)
		}
		// Update sync progress
		s.lock.Lock()
		s.extProgress = &SyncProgress{
			AccountSynced:      s.accountSynced,
			AccountBytes:       s.accountBytes,
			BytecodeSynced:     s.bytecodeSynced,
			BytecodeBytes:      s.bytecodeBytes,
			StorageSynced:      s.storageSynced,
			StorageBytes:       s.storageBytes,
			TrienodeHealSynced: s.trienodeHealSynced,
			TrienodeHealBytes:  s.trienodeHealBytes,
			BytecodeHealSynced: s.bytecodeHealSynced,
			BytecodeHealBytes:  s.bytecodeHealBytes,
		}
		s.lock.Unlock()
		// Wait for something to happen
		select {
		case <-s.update:
			// Something happened (new peer, delivery, timeout), recheck tasks
		case <-peerJoin:
			// A new peer joined, try to schedule it new tasks
		case id := <-peerDrop:
			s.revertRequests(id)
		case <-cancel:
			return ErrCancelled

		case req := <-accountReqFails:
			s.revertAccountRequest(req)
		case req := <-bytecodeReqFails:
			s.revertBytecodeRequest(req)
		case req := <-storageReqFails:
			s.revertStorageRequest(req)
		case req := <-trienodeHealReqFails:
			s.revertTrienodeHealRequest(req)
		case req := <-bytecodeHealReqFails:
			s.revertBytecodeHealRequest(req)

		case res := <-accountResps:
			s.processAccountResponse(res)
		case res := <-bytecodeResps:
			s.processBytecodeResponse(res)
		case res := <-storageResps:
			s.processStorageResponse(res)
		case res := <-trienodeHealResps:
			s.processTrienodeHealResponse(res)
		case res := <-bytecodeHealResps:
			s.processBytecodeHealResponse(res)
		}
		// Report stats if something meaningful happened
		s.report(false)
	}
}

// loadSyncStatus retrieves a previously aborted sync status from the database,
// or generates a fresh one if none is available.
func (s *Syncer) loadSyncStatus() {
	var progress SyncProgress

	if status := rawdb.ReadSnapshotSyncStatus(s.db); status != nil {
		if err := json.Unmarshal(status, &progress); err != nil {
			log.Error("Failed to decode snap sync status", "err", err)
		} else {
			for _, task := range progress.Tasks {
				log.Debug("Scheduled account sync task", "from", task.Next, "last", task.Last)
			}
			s.tasks = progress.Tasks
			for _, task := range s.tasks {
				task.genBatch = ethdb.HookedBatch{
					Batch: s.db.NewBatch(),
					OnPut: func(key []byte, value []byte) {
						s.accountBytes += common.StorageSize(len(key) + len(value))
					},
				}
				task.genTrie = trie.NewStackTrie(task.genBatch)

				for _, subtasks := range task.SubTasks {
					for _, subtask := range subtasks {
						subtask.genBatch = ethdb.HookedBatch{
							Batch: s.db.NewBatch(),
							OnPut: func(key []byte, value []byte) {
								s.storageBytes += common.StorageSize(len(key) + len(value))
							},
						}
						subtask.genTrie = trie.NewStackTrie(subtask.genBatch)
					}
				}
			}
<<<<<<< HEAD
=======
			s.lock.Lock()
			defer s.lock.Unlock()

>>>>>>> d90f67b2
			s.snapped = len(s.tasks) == 0

			s.accountSynced = progress.AccountSynced
			s.accountBytes = progress.AccountBytes
			s.bytecodeSynced = progress.BytecodeSynced
			s.bytecodeBytes = progress.BytecodeBytes
			s.storageSynced = progress.StorageSynced
			s.storageBytes = progress.StorageBytes

			s.trienodeHealSynced = progress.TrienodeHealSynced
			s.trienodeHealBytes = progress.TrienodeHealBytes
			s.bytecodeHealSynced = progress.BytecodeHealSynced
			s.bytecodeHealBytes = progress.BytecodeHealBytes
			return
		}
	}
	// Either we've failed to decode the previus state, or there was none.
	// Start a fresh sync by chunking up the account range and scheduling
	// them for retrieval.
	s.tasks = nil
	s.accountSynced, s.accountBytes = 0, 0
	s.bytecodeSynced, s.bytecodeBytes = 0, 0
	s.storageSynced, s.storageBytes = 0, 0
	s.trienodeHealSynced, s.trienodeHealBytes = 0, 0
	s.bytecodeHealSynced, s.bytecodeHealBytes = 0, 0

	var next common.Hash
	step := new(big.Int).Sub(
		new(big.Int).Div(
			new(big.Int).Exp(common.Big2, common.Big256, nil),
			big.NewInt(int64(accountConcurrency)),
		), common.Big1,
	)
	for i := 0; i < accountConcurrency; i++ {
		last := common.BigToHash(new(big.Int).Add(next.Big(), step))
		if i == accountConcurrency-1 {
			// Make sure we don't overflow if the step is not a proper divisor
			last = common.HexToHash("0xffffffffffffffffffffffffffffffffffffffffffffffffffffffffffffffff")
		}
		batch := ethdb.HookedBatch{
			Batch: s.db.NewBatch(),
			OnPut: func(key []byte, value []byte) {
				s.accountBytes += common.StorageSize(len(key) + len(value))
			},
		}
		s.tasks = append(s.tasks, &accountTask{
			Next:     next,
			Last:     last,
			SubTasks: make(map[common.Hash][]*storageTask),
			genBatch: batch,
			genTrie:  trie.NewStackTrie(batch),
		})
		log.Debug("Created account sync task", "from", next, "last", last)
		next = common.BigToHash(new(big.Int).Add(last.Big(), common.Big1))
	}
}

// saveSyncStatus marshals the remaining sync tasks into leveldb.
func (s *Syncer) saveSyncStatus() {
	// Serialize any partial progress to disk before spinning down
	for _, task := range s.tasks {
		if err := task.genBatch.Write(); err != nil {
			log.Error("Failed to persist account slots", "err", err)
		}
		for _, subtasks := range task.SubTasks {
			for _, subtask := range subtasks {
				if err := subtask.genBatch.Write(); err != nil {
					log.Error("Failed to persist storage slots", "err", err)
				}
			}
		}
	}
	// Store the actual progress markers
	progress := &SyncProgress{
		Tasks:              s.tasks,
		AccountSynced:      s.accountSynced,
		AccountBytes:       s.accountBytes,
		BytecodeSynced:     s.bytecodeSynced,
		BytecodeBytes:      s.bytecodeBytes,
		StorageSynced:      s.storageSynced,
		StorageBytes:       s.storageBytes,
		TrienodeHealSynced: s.trienodeHealSynced,
		TrienodeHealBytes:  s.trienodeHealBytes,
		BytecodeHealSynced: s.bytecodeHealSynced,
		BytecodeHealBytes:  s.bytecodeHealBytes,
	}
	status, err := json.Marshal(progress)
	if err != nil {
		panic(err) // This can only fail during implementation
	}
	rawdb.WriteSnapshotSyncStatus(s.db, status)
}

// Progress returns the snap sync status statistics.
func (s *Syncer) Progress() (*SyncProgress, *SyncPending) {
	s.lock.Lock()
	defer s.lock.Unlock()
<<<<<<< HEAD

	progress := &SyncProgress{
		AccountSynced:      s.accountSynced,
		AccountBytes:       s.accountBytes,
		BytecodeSynced:     s.bytecodeSynced,
		BytecodeBytes:      s.bytecodeBytes,
		StorageSynced:      s.storageSynced,
		StorageBytes:       s.storageBytes,
		TrienodeHealSynced: s.trienodeHealSynced,
		TrienodeHealBytes:  s.trienodeHealBytes,
		BytecodeHealSynced: s.bytecodeHealSynced,
		BytecodeHealBytes:  s.bytecodeHealBytes,
	}
=======
>>>>>>> d90f67b2
	pending := new(SyncPending)
	if s.healer != nil {
		pending.TrienodeHeal = uint64(len(s.healer.trieTasks))
		pending.BytecodeHeal = uint64(len(s.healer.codeTasks))
	}
<<<<<<< HEAD
	return progress, pending
=======
	return s.extProgress, pending
>>>>>>> d90f67b2
}

// cleanAccountTasks removes account range retrieval tasks that have already been
// completed.
func (s *Syncer) cleanAccountTasks() {
	// If the sync was already done before, don't even bother
	if len(s.tasks) == 0 {
		return
	}
	// Sync wasn't finished previously, check for any task that can be finalized
	for i := 0; i < len(s.tasks); i++ {
		if s.tasks[i].done {
			s.tasks = append(s.tasks[:i], s.tasks[i+1:]...)
			i--
		}
	}
	// If everything was just finalized just, generate the account trie and start heal
	if len(s.tasks) == 0 {
		s.lock.Lock()
		s.snapped = true
		s.lock.Unlock()

		// Push the final sync report
		s.reportSyncProgress(true)
	}
}

// cleanStorageTasks iterates over all the account tasks and storage sub-tasks
// within, cleaning any that have been completed.
func (s *Syncer) cleanStorageTasks() {
	for _, task := range s.tasks {
		for account, subtasks := range task.SubTasks {
			// Remove storage range retrieval tasks that completed
			for j := 0; j < len(subtasks); j++ {
				if subtasks[j].done {
					subtasks = append(subtasks[:j], subtasks[j+1:]...)
					j--
				}
			}
			if len(subtasks) > 0 {
				task.SubTasks[account] = subtasks
				continue
			}
			// If all storage chunks are done, mark the account as done too
			for j, hash := range task.res.hashes {
				if hash == account {
					task.needState[j] = false
				}
			}
			delete(task.SubTasks, account)
			task.pend--

			// If this was the last pending task, forward the account task
			if task.pend == 0 {
				s.forwardAccountTask(task)
			}
		}
	}
}

// assignAccountTasks attempts to match idle peers to pending account range
// retrievals.
func (s *Syncer) assignAccountTasks(success chan *accountResponse, fail chan *accountRequest, cancel chan struct{}) {
	s.lock.Lock()
	defer s.lock.Unlock()

	// Sort the peers by download capacity to use faster ones if many available
	idlers := &capacitySort{
		ids:  make([]string, 0, len(s.accountIdlers)),
		caps: make([]int, 0, len(s.accountIdlers)),
	}
	targetTTL := s.rates.TargetTimeout()
	for id := range s.accountIdlers {
		if _, ok := s.statelessPeers[id]; ok {
			continue
		}
		idlers.ids = append(idlers.ids, id)
		idlers.caps = append(idlers.caps, s.rates.Capacity(id, AccountRangeMsg, targetTTL))
	}
	if len(idlers.ids) == 0 {
		return
	}
	sort.Sort(sort.Reverse(idlers))

	// Iterate over all the tasks and try to find a pending one
	for _, task := range s.tasks {
		// Skip any tasks already filling
		if task.req != nil || task.res != nil {
			continue
		}
		// Task pending retrieval, try to find an idle peer. If no such peer
		// exists, we probably assigned tasks for all (or they are stateless).
		// Abort the entire assignment mechanism.
		if len(idlers.ids) == 0 {
			return
		}
		var (
			idle = idlers.ids[0]
			peer = s.peers[idle]
			cap  = idlers.caps[0]
		)
		idlers.ids, idlers.caps = idlers.ids[1:], idlers.caps[1:]

		// Matched a pending task to an idle peer, allocate a unique request id
		var reqid uint64
		for {
			reqid = uint64(rand.Int63())
			if reqid == 0 {
				continue
			}
			if _, ok := s.accountReqs[reqid]; ok {
				continue
			}
			break
		}
		// Generate the network query and send it to the peer
		req := &accountRequest{
			peer:    idle,
			id:      reqid,
			time:    time.Now(),
			deliver: success,
			revert:  fail,
			cancel:  cancel,
			stale:   make(chan struct{}),
			origin:  task.Next,
			limit:   task.Last,
			task:    task,
		}
		req.timeout = time.AfterFunc(s.rates.TargetTimeout(), func() {
			peer.Log().Debug("Account range request timed out", "reqid", reqid)
			s.rates.Update(idle, AccountRangeMsg, 0, 0)
			s.scheduleRevertAccountRequest(req)
		})
		s.accountReqs[reqid] = req
		delete(s.accountIdlers, idle)

		s.pend.Add(1)
		go func(root common.Hash) {
			defer s.pend.Done()

			// Attempt to send the remote request and revert if it fails
			if cap > maxRequestSize {
				cap = maxRequestSize
			}
			if cap < minRequestSize { // Don't bother with peers below a bare minimum performance
				cap = minRequestSize
			}
			if err := peer.RequestAccountRange(reqid, root, req.origin, req.limit, uint64(cap)); err != nil {
				peer.Log().Debug("Failed to request account range", "err", err)
				s.scheduleRevertAccountRequest(req)
			}
		}(s.root)

		// Inject the request into the task to block further assignments
		task.req = req
	}
}

// assignBytecodeTasks attempts to match idle peers to pending code retrievals.
func (s *Syncer) assignBytecodeTasks(success chan *bytecodeResponse, fail chan *bytecodeRequest, cancel chan struct{}) {
	s.lock.Lock()
	defer s.lock.Unlock()

	// Sort the peers by download capacity to use faster ones if many available
	idlers := &capacitySort{
		ids:  make([]string, 0, len(s.bytecodeIdlers)),
		caps: make([]int, 0, len(s.bytecodeIdlers)),
	}
	targetTTL := s.rates.TargetTimeout()
	for id := range s.bytecodeIdlers {
		if _, ok := s.statelessPeers[id]; ok {
			continue
		}
		idlers.ids = append(idlers.ids, id)
		idlers.caps = append(idlers.caps, s.rates.Capacity(id, ByteCodesMsg, targetTTL))
	}
	if len(idlers.ids) == 0 {
		return
	}
	sort.Sort(sort.Reverse(idlers))

	// Iterate over all the tasks and try to find a pending one
	for _, task := range s.tasks {
		// Skip any tasks not in the bytecode retrieval phase
		if task.res == nil {
			continue
		}
		// Skip tasks that are already retrieving (or done with) all codes
		if len(task.codeTasks) == 0 {
			continue
		}
		// Task pending retrieval, try to find an idle peer. If no such peer
		// exists, we probably assigned tasks for all (or they are stateless).
		// Abort the entire assignment mechanism.
		if len(idlers.ids) == 0 {
			return
		}
		var (
			idle = idlers.ids[0]
			peer = s.peers[idle]
			cap  = idlers.caps[0]
		)
		idlers.ids, idlers.caps = idlers.ids[1:], idlers.caps[1:]

		// Matched a pending task to an idle peer, allocate a unique request id
		var reqid uint64
		for {
			reqid = uint64(rand.Int63())
			if reqid == 0 {
				continue
			}
			if _, ok := s.bytecodeReqs[reqid]; ok {
				continue
			}
			break
		}
		// Generate the network query and send it to the peer
		if cap > maxCodeRequestCount {
			cap = maxCodeRequestCount
		}
		hashes := make([]common.Hash, 0, cap)
		for hash := range task.codeTasks {
			delete(task.codeTasks, hash)
			hashes = append(hashes, hash)
			if len(hashes) >= cap {
				break
			}
		}
		req := &bytecodeRequest{
			peer:    idle,
			id:      reqid,
			time:    time.Now(),
			deliver: success,
			revert:  fail,
			cancel:  cancel,
			stale:   make(chan struct{}),
			hashes:  hashes,
			task:    task,
		}
		req.timeout = time.AfterFunc(s.rates.TargetTimeout(), func() {
			peer.Log().Debug("Bytecode request timed out", "reqid", reqid)
			s.rates.Update(idle, ByteCodesMsg, 0, 0)
			s.scheduleRevertBytecodeRequest(req)
		})
		s.bytecodeReqs[reqid] = req
		delete(s.bytecodeIdlers, idle)

		s.pend.Add(1)
		go func() {
			defer s.pend.Done()

			// Attempt to send the remote request and revert if it fails
			if err := peer.RequestByteCodes(reqid, hashes, maxRequestSize); err != nil {
				log.Debug("Failed to request bytecodes", "err", err)
				s.scheduleRevertBytecodeRequest(req)
			}
		}()
	}
}

// assignStorageTasks attempts to match idle peers to pending storage range
// retrievals.
func (s *Syncer) assignStorageTasks(success chan *storageResponse, fail chan *storageRequest, cancel chan struct{}) {
	s.lock.Lock()
	defer s.lock.Unlock()

	// Sort the peers by download capacity to use faster ones if many available
	idlers := &capacitySort{
		ids:  make([]string, 0, len(s.storageIdlers)),
		caps: make([]int, 0, len(s.storageIdlers)),
	}
	targetTTL := s.rates.TargetTimeout()
	for id := range s.storageIdlers {
		if _, ok := s.statelessPeers[id]; ok {
			continue
		}
		idlers.ids = append(idlers.ids, id)
		idlers.caps = append(idlers.caps, s.rates.Capacity(id, StorageRangesMsg, targetTTL))
	}
	if len(idlers.ids) == 0 {
		return
	}
	sort.Sort(sort.Reverse(idlers))

	// Iterate over all the tasks and try to find a pending one
	for _, task := range s.tasks {
		// Skip any tasks not in the storage retrieval phase
		if task.res == nil {
			continue
		}
		// Skip tasks that are already retrieving (or done with) all small states
		if len(task.SubTasks) == 0 && len(task.stateTasks) == 0 {
			continue
		}
		// Task pending retrieval, try to find an idle peer. If no such peer
		// exists, we probably assigned tasks for all (or they are stateless).
		// Abort the entire assignment mechanism.
		if len(idlers.ids) == 0 {
			return
		}
		var (
			idle = idlers.ids[0]
			peer = s.peers[idle]
			cap  = idlers.caps[0]
		)
		idlers.ids, idlers.caps = idlers.ids[1:], idlers.caps[1:]

		// Matched a pending task to an idle peer, allocate a unique request id
		var reqid uint64
		for {
			reqid = uint64(rand.Int63())
			if reqid == 0 {
				continue
			}
			if _, ok := s.storageReqs[reqid]; ok {
				continue
			}
			break
		}
		// Generate the network query and send it to the peer. If there are
		// large contract tasks pending, complete those before diving into
		// even more new contracts.
		if cap > maxRequestSize {
			cap = maxRequestSize
		}
		if cap < minRequestSize { // Don't bother with peers below a bare minimum performance
			cap = minRequestSize
		}
		storageSets := cap / 1024

		var (
			accounts = make([]common.Hash, 0, storageSets)
			roots    = make([]common.Hash, 0, storageSets)
			subtask  *storageTask
		)
		for account, subtasks := range task.SubTasks {
			for _, st := range subtasks {
				// Skip any subtasks already filling
				if st.req != nil {
					continue
				}
				// Found an incomplete storage chunk, schedule it
				accounts = append(accounts, account)
				roots = append(roots, st.root)
				subtask = st
				break // Large contract chunks are downloaded individually
			}
			if subtask != nil {
				break // Large contract chunks are downloaded individually
			}
		}
		if subtask == nil {
			// No large contract required retrieval, but small ones available
			for acccount, root := range task.stateTasks {
				delete(task.stateTasks, acccount)

				accounts = append(accounts, acccount)
				roots = append(roots, root)

				if len(accounts) >= storageSets {
					break
				}
			}
		}
		// If nothing was found, it means this task is actually already fully
		// retrieving, but large contracts are hard to detect. Skip to the next.
		if len(accounts) == 0 {
			continue
		}
		req := &storageRequest{
			peer:     idle,
			id:       reqid,
			time:     time.Now(),
			deliver:  success,
			revert:   fail,
			cancel:   cancel,
			stale:    make(chan struct{}),
			accounts: accounts,
			roots:    roots,
			mainTask: task,
			subTask:  subtask,
		}
		if subtask != nil {
			req.origin = subtask.Next
			req.limit = subtask.Last
		}
		req.timeout = time.AfterFunc(s.rates.TargetTimeout(), func() {
			peer.Log().Debug("Storage request timed out", "reqid", reqid)
			s.rates.Update(idle, StorageRangesMsg, 0, 0)
			s.scheduleRevertStorageRequest(req)
		})
		s.storageReqs[reqid] = req
		delete(s.storageIdlers, idle)

		s.pend.Add(1)
		go func(root common.Hash) {
			defer s.pend.Done()

			// Attempt to send the remote request and revert if it fails
			var origin, limit []byte
			if subtask != nil {
				origin, limit = req.origin[:], req.limit[:]
			}
			if err := peer.RequestStorageRanges(reqid, root, accounts, origin, limit, uint64(cap)); err != nil {
				log.Debug("Failed to request storage", "err", err)
				s.scheduleRevertStorageRequest(req)
			}
		}(s.root)

		// Inject the request into the subtask to block further assignments
		if subtask != nil {
			subtask.req = req
		}
	}
}

// assignTrienodeHealTasks attempts to match idle peers to trie node requests to
// heal any trie errors caused by the snap sync's chunked retrieval model.
func (s *Syncer) assignTrienodeHealTasks(success chan *trienodeHealResponse, fail chan *trienodeHealRequest, cancel chan struct{}) {
	s.lock.Lock()
	defer s.lock.Unlock()

	// Sort the peers by download capacity to use faster ones if many available
	idlers := &capacitySort{
		ids:  make([]string, 0, len(s.trienodeHealIdlers)),
		caps: make([]int, 0, len(s.trienodeHealIdlers)),
	}
	targetTTL := s.rates.TargetTimeout()
	for id := range s.trienodeHealIdlers {
		if _, ok := s.statelessPeers[id]; ok {
			continue
		}
		idlers.ids = append(idlers.ids, id)
		idlers.caps = append(idlers.caps, s.rates.Capacity(id, TrieNodesMsg, targetTTL))
	}
	if len(idlers.ids) == 0 {
		return
	}
	sort.Sort(sort.Reverse(idlers))

	// Iterate over pending tasks and try to find a peer to retrieve with
	for len(s.healer.trieTasks) > 0 || s.healer.scheduler.Pending() > 0 {
		// If there are not enough trie tasks queued to fully assign, fill the
		// queue from the state sync scheduler. The trie synced schedules these
		// together with bytecodes, so we need to queue them combined.
		var (
			have = len(s.healer.trieTasks) + len(s.healer.codeTasks)
			want = maxTrieRequestCount + maxCodeRequestCount
		)
		if have < want {
			nodes, paths, codes := s.healer.scheduler.Missing(want - have)
			for i, hash := range nodes {
				s.healer.trieTasks[hash] = paths[i]
			}
			for _, hash := range codes {
				s.healer.codeTasks[hash] = struct{}{}
			}
		}
		// If all the heal tasks are bytecodes or already downloading, bail
		if len(s.healer.trieTasks) == 0 {
			return
		}
		// Task pending retrieval, try to find an idle peer. If no such peer
		// exists, we probably assigned tasks for all (or they are stateless).
		// Abort the entire assignment mechanism.
		if len(idlers.ids) == 0 {
			return
		}
		var (
			idle = idlers.ids[0]
			peer = s.peers[idle]
			cap  = idlers.caps[0]
		)
		idlers.ids, idlers.caps = idlers.ids[1:], idlers.caps[1:]

		// Matched a pending task to an idle peer, allocate a unique request id
		var reqid uint64
		for {
			reqid = uint64(rand.Int63())
			if reqid == 0 {
				continue
			}
			if _, ok := s.trienodeHealReqs[reqid]; ok {
				continue
			}
			break
		}
		// Generate the network query and send it to the peer
		if cap > maxTrieRequestCount {
			cap = maxTrieRequestCount
		}
		var (
			hashes   = make([]common.Hash, 0, cap)
			paths    = make([]trie.SyncPath, 0, cap)
			pathsets = make([]TrieNodePathSet, 0, cap)
		)
		for hash, pathset := range s.healer.trieTasks {
			delete(s.healer.trieTasks, hash)

			hashes = append(hashes, hash)
			paths = append(paths, pathset)

			if len(hashes) >= cap {
				break
			}
		}
		// Group requests by account hash
		hashes, paths, pathsets = sortByAccountPath(hashes, paths)
		req := &trienodeHealRequest{
			peer:    idle,
			id:      reqid,
			time:    time.Now(),
			deliver: success,
			revert:  fail,
			cancel:  cancel,
			stale:   make(chan struct{}),
			hashes:  hashes,
			paths:   paths,
			task:    s.healer,
		}
		req.timeout = time.AfterFunc(s.rates.TargetTimeout(), func() {
			peer.Log().Debug("Trienode heal request timed out", "reqid", reqid)
			s.rates.Update(idle, TrieNodesMsg, 0, 0)
			s.scheduleRevertTrienodeHealRequest(req)
		})
		s.trienodeHealReqs[reqid] = req
		delete(s.trienodeHealIdlers, idle)

		s.pend.Add(1)
		go func(root common.Hash) {
			defer s.pend.Done()

			// Attempt to send the remote request and revert if it fails
			if err := peer.RequestTrieNodes(reqid, root, pathsets, maxRequestSize); err != nil {
				log.Debug("Failed to request trienode healers", "err", err)
				s.scheduleRevertTrienodeHealRequest(req)
			}
		}(s.root)
	}
}

// assignBytecodeHealTasks attempts to match idle peers to bytecode requests to
// heal any trie errors caused by the snap sync's chunked retrieval model.
func (s *Syncer) assignBytecodeHealTasks(success chan *bytecodeHealResponse, fail chan *bytecodeHealRequest, cancel chan struct{}) {
	s.lock.Lock()
	defer s.lock.Unlock()

	// Sort the peers by download capacity to use faster ones if many available
	idlers := &capacitySort{
		ids:  make([]string, 0, len(s.bytecodeHealIdlers)),
		caps: make([]int, 0, len(s.bytecodeHealIdlers)),
	}
	targetTTL := s.rates.TargetTimeout()
	for id := range s.bytecodeHealIdlers {
		if _, ok := s.statelessPeers[id]; ok {
			continue
		}
		idlers.ids = append(idlers.ids, id)
		idlers.caps = append(idlers.caps, s.rates.Capacity(id, ByteCodesMsg, targetTTL))
	}
	if len(idlers.ids) == 0 {
		return
	}
	sort.Sort(sort.Reverse(idlers))

	// Iterate over pending tasks and try to find a peer to retrieve with
	for len(s.healer.codeTasks) > 0 || s.healer.scheduler.Pending() > 0 {
		// If there are not enough trie tasks queued to fully assign, fill the
		// queue from the state sync scheduler. The trie synced schedules these
		// together with trie nodes, so we need to queue them combined.
		var (
			have = len(s.healer.trieTasks) + len(s.healer.codeTasks)
			want = maxTrieRequestCount + maxCodeRequestCount
		)
		if have < want {
			nodes, paths, codes := s.healer.scheduler.Missing(want - have)
			for i, hash := range nodes {
				s.healer.trieTasks[hash] = paths[i]
			}
			for _, hash := range codes {
				s.healer.codeTasks[hash] = struct{}{}
			}
		}
		// If all the heal tasks are trienodes or already downloading, bail
		if len(s.healer.codeTasks) == 0 {
			return
		}
		// Task pending retrieval, try to find an idle peer. If no such peer
		// exists, we probably assigned tasks for all (or they are stateless).
		// Abort the entire assignment mechanism.
		if len(idlers.ids) == 0 {
			return
		}
		var (
			idle = idlers.ids[0]
			peer = s.peers[idle]
			cap  = idlers.caps[0]
		)
		idlers.ids, idlers.caps = idlers.ids[1:], idlers.caps[1:]

		// Matched a pending task to an idle peer, allocate a unique request id
		var reqid uint64
		for {
			reqid = uint64(rand.Int63())
			if reqid == 0 {
				continue
			}
			if _, ok := s.bytecodeHealReqs[reqid]; ok {
				continue
			}
			break
		}
		// Generate the network query and send it to the peer
		if cap > maxCodeRequestCount {
			cap = maxCodeRequestCount
		}
		hashes := make([]common.Hash, 0, cap)
		for hash := range s.healer.codeTasks {
			delete(s.healer.codeTasks, hash)

			hashes = append(hashes, hash)
			if len(hashes) >= cap {
				break
			}
		}
		req := &bytecodeHealRequest{
			peer:    idle,
			id:      reqid,
			time:    time.Now(),
			deliver: success,
			revert:  fail,
			cancel:  cancel,
			stale:   make(chan struct{}),
			hashes:  hashes,
			task:    s.healer,
		}
		req.timeout = time.AfterFunc(s.rates.TargetTimeout(), func() {
			peer.Log().Debug("Bytecode heal request timed out", "reqid", reqid)
			s.rates.Update(idle, ByteCodesMsg, 0, 0)
			s.scheduleRevertBytecodeHealRequest(req)
		})
		s.bytecodeHealReqs[reqid] = req
		delete(s.bytecodeHealIdlers, idle)

		s.pend.Add(1)
		go func() {
			defer s.pend.Done()

			// Attempt to send the remote request and revert if it fails
			if err := peer.RequestByteCodes(reqid, hashes, maxRequestSize); err != nil {
				log.Debug("Failed to request bytecode healers", "err", err)
				s.scheduleRevertBytecodeHealRequest(req)
			}
		}()
	}
}

// revertRequests locates all the currently pending reuqests from a particular
// peer and reverts them, rescheduling for others to fulfill.
func (s *Syncer) revertRequests(peer string) {
	// Gather the requests first, revertals need the lock too
	s.lock.Lock()
	var accountReqs []*accountRequest
	for _, req := range s.accountReqs {
		if req.peer == peer {
			accountReqs = append(accountReqs, req)
		}
	}
	var bytecodeReqs []*bytecodeRequest
	for _, req := range s.bytecodeReqs {
		if req.peer == peer {
			bytecodeReqs = append(bytecodeReqs, req)
		}
	}
	var storageReqs []*storageRequest
	for _, req := range s.storageReqs {
		if req.peer == peer {
			storageReqs = append(storageReqs, req)
		}
	}
	var trienodeHealReqs []*trienodeHealRequest
	for _, req := range s.trienodeHealReqs {
		if req.peer == peer {
			trienodeHealReqs = append(trienodeHealReqs, req)
		}
	}
	var bytecodeHealReqs []*bytecodeHealRequest
	for _, req := range s.bytecodeHealReqs {
		if req.peer == peer {
			bytecodeHealReqs = append(bytecodeHealReqs, req)
		}
	}
	s.lock.Unlock()

	// Revert all the requests matching the peer
	for _, req := range accountReqs {
		s.revertAccountRequest(req)
	}
	for _, req := range bytecodeReqs {
		s.revertBytecodeRequest(req)
	}
	for _, req := range storageReqs {
		s.revertStorageRequest(req)
	}
	for _, req := range trienodeHealReqs {
		s.revertTrienodeHealRequest(req)
	}
	for _, req := range bytecodeHealReqs {
		s.revertBytecodeHealRequest(req)
	}
}

// scheduleRevertAccountRequest asks the event loop to clean up an account range
// request and return all failed retrieval tasks to the scheduler for reassignment.
func (s *Syncer) scheduleRevertAccountRequest(req *accountRequest) {
	select {
	case req.revert <- req:
		// Sync event loop notified
	case <-req.cancel:
		// Sync cycle got cancelled
	case <-req.stale:
		// Request already reverted
	}
}

// revertAccountRequest cleans up an account range request and returns all failed
// retrieval tasks to the scheduler for reassignment.
//
// Note, this needs to run on the event runloop thread to reschedule to idle peers.
// On peer threads, use scheduleRevertAccountRequest.
func (s *Syncer) revertAccountRequest(req *accountRequest) {
	log.Debug("Reverting account request", "peer", req.peer, "reqid", req.id)
	select {
	case <-req.stale:
		log.Trace("Account request already reverted", "peer", req.peer, "reqid", req.id)
		return
	default:
	}
	close(req.stale)

	// Remove the request from the tracked set
	s.lock.Lock()
	delete(s.accountReqs, req.id)
	s.lock.Unlock()

	// If there's a timeout timer still running, abort it and mark the account
	// task as not-pending, ready for resheduling
	req.timeout.Stop()
	if req.task.req == req {
		req.task.req = nil
	}
}

// scheduleRevertBytecodeRequest asks the event loop to clean up a bytecode request
// and return all failed retrieval tasks to the scheduler for reassignment.
func (s *Syncer) scheduleRevertBytecodeRequest(req *bytecodeRequest) {
	select {
	case req.revert <- req:
		// Sync event loop notified
	case <-req.cancel:
		// Sync cycle got cancelled
	case <-req.stale:
		// Request already reverted
	}
}

// revertBytecodeRequest cleans up a bytecode request and returns all failed
// retrieval tasks to the scheduler for reassignment.
//
// Note, this needs to run on the event runloop thread to reschedule to idle peers.
// On peer threads, use scheduleRevertBytecodeRequest.
func (s *Syncer) revertBytecodeRequest(req *bytecodeRequest) {
	log.Debug("Reverting bytecode request", "peer", req.peer)
	select {
	case <-req.stale:
		log.Trace("Bytecode request already reverted", "peer", req.peer, "reqid", req.id)
		return
	default:
	}
	close(req.stale)

	// Remove the request from the tracked set
	s.lock.Lock()
	delete(s.bytecodeReqs, req.id)
	s.lock.Unlock()

	// If there's a timeout timer still running, abort it and mark the code
	// retrievals as not-pending, ready for resheduling
	req.timeout.Stop()
	for _, hash := range req.hashes {
		req.task.codeTasks[hash] = struct{}{}
	}
}

// scheduleRevertStorageRequest asks the event loop to clean up a storage range
// request and return all failed retrieval tasks to the scheduler for reassignment.
func (s *Syncer) scheduleRevertStorageRequest(req *storageRequest) {
	select {
	case req.revert <- req:
		// Sync event loop notified
	case <-req.cancel:
		// Sync cycle got cancelled
	case <-req.stale:
		// Request already reverted
	}
}

// revertStorageRequest cleans up a storage range request and returns all failed
// retrieval tasks to the scheduler for reassignment.
//
// Note, this needs to run on the event runloop thread to reschedule to idle peers.
// On peer threads, use scheduleRevertStorageRequest.
func (s *Syncer) revertStorageRequest(req *storageRequest) {
	log.Debug("Reverting storage request", "peer", req.peer)
	select {
	case <-req.stale:
		log.Trace("Storage request already reverted", "peer", req.peer, "reqid", req.id)
		return
	default:
	}
	close(req.stale)

	// Remove the request from the tracked set
	s.lock.Lock()
	delete(s.storageReqs, req.id)
	s.lock.Unlock()

	// If there's a timeout timer still running, abort it and mark the storage
	// task as not-pending, ready for resheduling
	req.timeout.Stop()
	if req.subTask != nil {
		req.subTask.req = nil
	} else {
		for i, account := range req.accounts {
			req.mainTask.stateTasks[account] = req.roots[i]
		}
	}
}

// scheduleRevertTrienodeHealRequest asks the event loop to clean up a trienode heal
// request and return all failed retrieval tasks to the scheduler for reassignment.
func (s *Syncer) scheduleRevertTrienodeHealRequest(req *trienodeHealRequest) {
	select {
	case req.revert <- req:
		// Sync event loop notified
	case <-req.cancel:
		// Sync cycle got cancelled
	case <-req.stale:
		// Request already reverted
	}
}

// revertTrienodeHealRequest cleans up a trienode heal request and returns all
// failed retrieval tasks to the scheduler for reassignment.
//
// Note, this needs to run on the event runloop thread to reschedule to idle peers.
// On peer threads, use scheduleRevertTrienodeHealRequest.
func (s *Syncer) revertTrienodeHealRequest(req *trienodeHealRequest) {
	log.Debug("Reverting trienode heal request", "peer", req.peer)
	select {
	case <-req.stale:
		log.Trace("Trienode heal request already reverted", "peer", req.peer, "reqid", req.id)
		return
	default:
	}
	close(req.stale)

	// Remove the request from the tracked set
	s.lock.Lock()
	delete(s.trienodeHealReqs, req.id)
	s.lock.Unlock()

	// If there's a timeout timer still running, abort it and mark the trie node
	// retrievals as not-pending, ready for resheduling
	req.timeout.Stop()
	for i, hash := range req.hashes {
		req.task.trieTasks[hash] = req.paths[i]
	}
}

// scheduleRevertBytecodeHealRequest asks the event loop to clean up a bytecode heal
// request and return all failed retrieval tasks to the scheduler for reassignment.
func (s *Syncer) scheduleRevertBytecodeHealRequest(req *bytecodeHealRequest) {
	select {
	case req.revert <- req:
		// Sync event loop notified
	case <-req.cancel:
		// Sync cycle got cancelled
	case <-req.stale:
		// Request already reverted
	}
}

// revertBytecodeHealRequest cleans up a bytecode heal request and returns all
// failed retrieval tasks to the scheduler for reassignment.
//
// Note, this needs to run on the event runloop thread to reschedule to idle peers.
// On peer threads, use scheduleRevertBytecodeHealRequest.
func (s *Syncer) revertBytecodeHealRequest(req *bytecodeHealRequest) {
	log.Debug("Reverting bytecode heal request", "peer", req.peer)
	select {
	case <-req.stale:
		log.Trace("Bytecode heal request already reverted", "peer", req.peer, "reqid", req.id)
		return
	default:
	}
	close(req.stale)

	// Remove the request from the tracked set
	s.lock.Lock()
	delete(s.bytecodeHealReqs, req.id)
	s.lock.Unlock()

	// If there's a timeout timer still running, abort it and mark the code
	// retrievals as not-pending, ready for resheduling
	req.timeout.Stop()
	for _, hash := range req.hashes {
		req.task.codeTasks[hash] = struct{}{}
	}
}

// processAccountResponse integrates an already validated account range response
// into the account tasks.
func (s *Syncer) processAccountResponse(res *accountResponse) {
	// Switch the task from pending to filling
	res.task.req = nil
	res.task.res = res

	// Ensure that the response doesn't overflow into the subsequent task
	last := res.task.Last.Big()
	for i, hash := range res.hashes {
		// Mark the range complete if the last is already included.
		// Keep iteration to delete the extra states if exists.
		cmp := hash.Big().Cmp(last)
		if cmp == 0 {
			res.cont = false
			continue
		}
		if cmp > 0 {
			// Chunk overflown, cut off excess
			res.hashes = res.hashes[:i]
			res.accounts = res.accounts[:i]
			res.cont = false // Mark range completed
			break
		}
	}
	// Iterate over all the accounts and assemble which ones need further sub-
	// filling before the entire account range can be persisted.
	res.task.needCode = make([]bool, len(res.accounts))
	res.task.needState = make([]bool, len(res.accounts))
	res.task.needHeal = make([]bool, len(res.accounts))

	res.task.codeTasks = make(map[common.Hash]struct{})
	res.task.stateTasks = make(map[common.Hash]common.Hash)

	resumed := make(map[common.Hash]struct{})

	res.task.pend = 0
	for i, account := range res.accounts {
		// Check if the account is a contract with an unknown code
		if !bytes.Equal(account.CodeHash, emptyCode[:]) {
			if !rawdb.HasCodeWithPrefix(s.db, common.BytesToHash(account.CodeHash)) {
				res.task.codeTasks[common.BytesToHash(account.CodeHash)] = struct{}{}
				res.task.needCode[i] = true
				res.task.pend++
			}
		}
		// Check if the account is a contract with an unknown storage trie
		if account.Root != emptyRoot {
			if ok, err := s.db.Has(account.Root[:]); err != nil || !ok {
				// If there was a previous large state retrieval in progress,
				// don't restart it from scratch. This happens if a sync cycle
				// is interrupted and resumed later. However, *do* update the
				// previous root hash.
				if subtasks, ok := res.task.SubTasks[res.hashes[i]]; ok {
					log.Debug("Resuming large storage retrieval", "account", res.hashes[i], "root", account.Root)
					for _, subtask := range subtasks {
						subtask.root = account.Root
					}
					res.task.needHeal[i] = true
					resumed[res.hashes[i]] = struct{}{}
				} else {
					res.task.stateTasks[res.hashes[i]] = account.Root
				}
				res.task.needState[i] = true
				res.task.pend++
			}
		}
	}
	// Delete any subtasks that have been aborted but not resumed. This may undo
	// some progress if a new peer gives us less accounts than an old one, but for
	// now we have to live with that.
	for hash := range res.task.SubTasks {
		if _, ok := resumed[hash]; !ok {
			log.Debug("Aborting suspended storage retrieval", "account", hash)
			delete(res.task.SubTasks, hash)
		}
	}
	// If the account range contained no contracts, or all have been fully filled
	// beforehand, short circuit storage filling and forward to the next task
	if res.task.pend == 0 {
		s.forwardAccountTask(res.task)
		return
	}
	// Some accounts are incomplete, leave as is for the storage and contract
	// task assigners to pick up and fill.
}

// processBytecodeResponse integrates an already validated bytecode response
// into the account tasks.
func (s *Syncer) processBytecodeResponse(res *bytecodeResponse) {
	batch := s.db.NewBatch()

	var (
		codes uint64
	)
	for i, hash := range res.hashes {
		code := res.codes[i]

		// If the bytecode was not delivered, reschedule it
		if code == nil {
			res.task.codeTasks[hash] = struct{}{}
			continue
		}
		// Code was delivered, mark it not needed any more
		for j, account := range res.task.res.accounts {
			if res.task.needCode[j] && hash == common.BytesToHash(account.CodeHash) {
				res.task.needCode[j] = false
				res.task.pend--
			}
		}
		// Push the bytecode into a database batch
		codes++
		rawdb.WriteCode(batch, hash, code)
	}
	bytes := common.StorageSize(batch.ValueSize())
	if err := batch.Write(); err != nil {
		log.Crit("Failed to persist bytecodes", "err", err)
	}
	s.bytecodeSynced += codes
	s.bytecodeBytes += bytes

	log.Debug("Persisted set of bytecodes", "count", codes, "bytes", bytes)

	// If this delivery completed the last pending task, forward the account task
	// to the next chunk
	if res.task.pend == 0 {
		s.forwardAccountTask(res.task)
		return
	}
	// Some accounts are still incomplete, leave as is for the storage and contract
	// task assigners to pick up and fill.
}

// processStorageResponse integrates an already validated storage response
// into the account tasks.
func (s *Syncer) processStorageResponse(res *storageResponse) {
	// Switch the subtask from pending to idle
	if res.subTask != nil {
		res.subTask.req = nil
	}
	batch := ethdb.HookedBatch{
		Batch: s.db.NewBatch(),
		OnPut: func(key []byte, value []byte) {
			s.storageBytes += common.StorageSize(len(key) + len(value))
		},
	}
	var (
		slots           int
		oldStorageBytes = s.storageBytes
	)
	// Iterate over all the accounts and reconstruct their storage tries from the
	// delivered slots
	for i, account := range res.accounts {
		// If the account was not delivered, reschedule it
		if i >= len(res.hashes) {
			res.mainTask.stateTasks[account] = res.roots[i]
			continue
		}
		// State was delivered, if complete mark as not needed any more, otherwise
		// mark the account as needing healing
		for j, hash := range res.mainTask.res.hashes {
			if account != hash {
				continue
			}
			acc := res.mainTask.res.accounts[j]

			// If the packet contains multiple contract storage slots, all
			// but the last are surely complete. The last contract may be
			// chunked, so check it's continuation flag.
			if res.subTask == nil && res.mainTask.needState[j] && (i < len(res.hashes)-1 || !res.cont) {
				res.mainTask.needState[j] = false
				res.mainTask.pend--
			}
			// If the last contract was chunked, mark it as needing healing
			// to avoid writing it out to disk prematurely.
			if res.subTask == nil && !res.mainTask.needHeal[j] && i == len(res.hashes)-1 && res.cont {
				res.mainTask.needHeal[j] = true
			}
			// If the last contract was chunked, we need to switch to large
			// contract handling mode
			if res.subTask == nil && i == len(res.hashes)-1 && res.cont {
				// If we haven't yet started a large-contract retrieval, create
				// the subtasks for it within the main account task
				if tasks, ok := res.mainTask.SubTasks[account]; !ok {
					var (
						keys    = res.hashes[i]
						chunks  = uint64(storageConcurrency)
						lastKey common.Hash
					)
					if len(keys) > 0 {
						lastKey = keys[len(keys)-1]
					}
					// If the number of slots remaining is low, decrease the
					// number of chunks. Somewhere on the order of 10-15K slots
					// fit into a packet of 500KB. A key/slot pair is maximum 64
					// bytes, so pessimistically maxRequestSize/64 = 8K.
					//
					// Chunk so that at least 2 packets are needed to fill a task.
					if estimate, err := estimateRemainingSlots(len(keys), lastKey); err == nil {
						if n := estimate / (2 * (maxRequestSize / 64)); n+1 < chunks {
							chunks = n + 1
						}
						log.Debug("Chunked large contract", "initiators", len(keys), "tail", lastKey, "remaining", estimate, "chunks", chunks)
					} else {
						log.Debug("Chunked large contract", "initiators", len(keys), "tail", lastKey, "chunks", chunks)
					}
					r := newHashRange(lastKey, chunks)

					// Our first task is the one that was just filled by this response.
					batch := ethdb.HookedBatch{
						Batch: s.db.NewBatch(),
						OnPut: func(key []byte, value []byte) {
							s.storageBytes += common.StorageSize(len(key) + len(value))
						},
					}
					tasks = append(tasks, &storageTask{
						Next:     common.Hash{},
						Last:     r.End(),
						root:     acc.Root,
						genBatch: batch,
						genTrie:  trie.NewStackTrie(batch),
					})
					for r.Next() {
						batch := ethdb.HookedBatch{
							Batch: s.db.NewBatch(),
							OnPut: func(key []byte, value []byte) {
								s.storageBytes += common.StorageSize(len(key) + len(value))
							},
						}
						tasks = append(tasks, &storageTask{
							Next:     r.Start(),
							Last:     r.End(),
							root:     acc.Root,
							genBatch: batch,
							genTrie:  trie.NewStackTrie(batch),
						})
					}
					for _, task := range tasks {
						log.Debug("Created storage sync task", "account", account, "root", acc.Root, "from", task.Next, "last", task.Last)
					}
					res.mainTask.SubTasks[account] = tasks

					// Since we've just created the sub-tasks, this response
					// is surely for the first one (zero origin)
					res.subTask = tasks[0]
				}
			}
			// If we're in large contract delivery mode, forward the subtask
			if res.subTask != nil {
				// Ensure the response doesn't overflow into the subsequent task
				last := res.subTask.Last.Big()
				// Find the first overflowing key. While at it, mark res as complete
				// if we find the range to include or pass the 'last'
				index := sort.Search(len(res.hashes[i]), func(k int) bool {
					cmp := res.hashes[i][k].Big().Cmp(last)
					if cmp >= 0 {
						res.cont = false
					}
					return cmp > 0
				})
				if index >= 0 {
					// cut off excess
					res.hashes[i] = res.hashes[i][:index]
					res.slots[i] = res.slots[i][:index]
				}
				// Forward the relevant storage chunk (even if created just now)
				if res.cont {
					res.subTask.Next = incHash(res.hashes[i][len(res.hashes[i])-1])
				} else {
					res.subTask.done = true
				}
			}
		}
		// Iterate over all the complete contracts, reconstruct the trie nodes and
		// push them to disk. If the contract is chunked, the trie nodes will be
		// reconstructed later.
		slots += len(res.hashes[i])

		if i < len(res.hashes)-1 || res.subTask == nil {
			tr := trie.NewStackTrie(batch)
			for j := 0; j < len(res.hashes[i]); j++ {
				tr.Update(res.hashes[i][j][:], res.slots[i][j])
			}
			tr.Commit()
		}
		// Persist the received storage segements. These flat state maybe
		// outdated during the sync, but it can be fixed later during the
		// snapshot generation.
		for j := 0; j < len(res.hashes[i]); j++ {
			rawdb.WriteStorageSnapshot(batch, account, res.hashes[i][j], res.slots[i][j])

			// If we're storing large contracts, generate the trie nodes
			// on the fly to not trash the gluing points
			if i == len(res.hashes)-1 && res.subTask != nil {
				res.subTask.genTrie.Update(res.hashes[i][j][:], res.slots[i][j])
			}
		}
	}
	// Large contracts could have generated new trie nodes, flush them to disk
	if res.subTask != nil {
		if res.subTask.done {
			if root, err := res.subTask.genTrie.Commit(); err != nil {
				log.Error("Failed to commit stack slots", "err", err)
			} else if root == res.subTask.root {
				// If the chunk's root is an overflown but full delivery, clear the heal request
				for i, account := range res.mainTask.res.hashes {
					if account == res.accounts[len(res.accounts)-1] {
						res.mainTask.needHeal[i] = false
					}
				}
			}
		}
		if res.subTask.genBatch.ValueSize() > ethdb.IdealBatchSize || res.subTask.done {
			if err := res.subTask.genBatch.Write(); err != nil {
				log.Error("Failed to persist stack slots", "err", err)
			}
			res.subTask.genBatch.Reset()
		}
	}
	// Flush anything written just now and update the stats
	if err := batch.Write(); err != nil {
		log.Crit("Failed to persist storage slots", "err", err)
	}
	s.storageSynced += uint64(slots)

	log.Debug("Persisted set of storage slots", "accounts", len(res.hashes), "slots", slots, "bytes", s.storageBytes-oldStorageBytes)

	// If this delivery completed the last pending task, forward the account task
	// to the next chunk
	if res.mainTask.pend == 0 {
		s.forwardAccountTask(res.mainTask)
		return
	}
	// Some accounts are still incomplete, leave as is for the storage and contract
	// task assigners to pick up and fill.
}

// processTrienodeHealResponse integrates an already validated trienode response
// into the healer tasks.
func (s *Syncer) processTrienodeHealResponse(res *trienodeHealResponse) {
	for i, hash := range res.hashes {
		node := res.nodes[i]

		// If the trie node was not delivered, reschedule it
		if node == nil {
			res.task.trieTasks[hash] = res.paths[i]
			continue
		}
		// Push the trie node into the state syncer
		s.trienodeHealSynced++
		s.trienodeHealBytes += common.StorageSize(len(node))

		err := s.healer.scheduler.Process(trie.SyncResult{Hash: hash, Data: node})
		switch err {
		case nil:
		case trie.ErrAlreadyProcessed:
			s.trienodeHealDups++
		case trie.ErrNotRequested:
			s.trienodeHealNops++
		default:
			log.Error("Invalid trienode processed", "hash", hash, "err", err)
		}
	}
	batch := s.db.NewBatch()
	if err := s.healer.scheduler.Commit(batch); err != nil {
		log.Error("Failed to commit healing data", "err", err)
	}
	if err := batch.Write(); err != nil {
		log.Crit("Failed to persist healing data", "err", err)
	}
	log.Debug("Persisted set of healing data", "type", "trienodes", "bytes", common.StorageSize(batch.ValueSize()))
}

// processBytecodeHealResponse integrates an already validated bytecode response
// into the healer tasks.
func (s *Syncer) processBytecodeHealResponse(res *bytecodeHealResponse) {
	for i, hash := range res.hashes {
		node := res.codes[i]

		// If the trie node was not delivered, reschedule it
		if node == nil {
			res.task.codeTasks[hash] = struct{}{}
			continue
		}
		// Push the trie node into the state syncer
		s.bytecodeHealSynced++
		s.bytecodeHealBytes += common.StorageSize(len(node))

		err := s.healer.scheduler.Process(trie.SyncResult{Hash: hash, Data: node})
		switch err {
		case nil:
		case trie.ErrAlreadyProcessed:
			s.bytecodeHealDups++
		case trie.ErrNotRequested:
			s.bytecodeHealNops++
		default:
			log.Error("Invalid bytecode processed", "hash", hash, "err", err)
		}
	}
	batch := s.db.NewBatch()
	if err := s.healer.scheduler.Commit(batch); err != nil {
		log.Error("Failed to commit healing data", "err", err)
	}
	if err := batch.Write(); err != nil {
		log.Crit("Failed to persist healing data", "err", err)
	}
	log.Debug("Persisted set of healing data", "type", "bytecode", "bytes", common.StorageSize(batch.ValueSize()))
}

// forwardAccountTask takes a filled account task and persists anything available
// into the database, after which it forwards the next account marker so that the
// task's next chunk may be filled.
func (s *Syncer) forwardAccountTask(task *accountTask) {
	// Remove any pending delivery
	res := task.res
	if res == nil {
		return // nothing to forward
	}
	task.res = nil

	// Persist the received account segements. These flat state maybe
	// outdated during the sync, but it can be fixed later during the
	// snapshot generation.
	oldAccountBytes := s.accountBytes

	batch := ethdb.HookedBatch{
		Batch: s.db.NewBatch(),
		OnPut: func(key []byte, value []byte) {
			s.accountBytes += common.StorageSize(len(key) + len(value))
		},
	}
	for i, hash := range res.hashes {
		if task.needCode[i] || task.needState[i] {
			break
		}
		slim := snapshot.SlimAccountRLP(res.accounts[i].Nonce, res.accounts[i].Balance, res.accounts[i].Root, res.accounts[i].CodeHash)
		rawdb.WriteAccountSnapshot(batch, hash, slim)

		// If the task is complete, drop it into the stack trie to generate
		// account trie nodes for it
		if !task.needHeal[i] {
			full, err := snapshot.FullAccountRLP(slim) // TODO(karalabe): Slim parsing can be omitted
			if err != nil {
				panic(err) // Really shouldn't ever happen
			}
			task.genTrie.Update(hash[:], full)
		}
	}
	// Flush anything written just now and update the stats
	if err := batch.Write(); err != nil {
		log.Crit("Failed to persist accounts", "err", err)
	}
	s.accountSynced += uint64(len(res.accounts))

	// Task filling persisted, push it the chunk marker forward to the first
	// account still missing data.
	for i, hash := range res.hashes {
		if task.needCode[i] || task.needState[i] {
			return
		}
		task.Next = incHash(hash)
	}
	// All accounts marked as complete, track if the entire task is done
	task.done = !res.cont

	// Stack trie could have generated trie nodes, push them to disk (we need to
	// flush after finalizing task.done. It's fine even if we crash and lose this
	// write as it will only cause more data to be downloaded during heal.
	if task.done {
		if _, err := task.genTrie.Commit(); err != nil {
			log.Error("Failed to commit stack account", "err", err)
		}
	}
	if task.genBatch.ValueSize() > ethdb.IdealBatchSize || task.done {
		if err := task.genBatch.Write(); err != nil {
			log.Error("Failed to persist stack account", "err", err)
		}
		task.genBatch.Reset()
	}
	log.Debug("Persisted range of accounts", "accounts", len(res.accounts), "bytes", s.accountBytes-oldAccountBytes)
}

// OnAccounts is a callback method to invoke when a range of accounts are
// received from a remote peer.
func (s *Syncer) OnAccounts(peer SyncPeer, id uint64, hashes []common.Hash, accounts [][]byte, proof [][]byte) error {
	size := common.StorageSize(len(hashes) * common.HashLength)
	for _, account := range accounts {
		size += common.StorageSize(len(account))
	}
	for _, node := range proof {
		size += common.StorageSize(len(node))
	}
	logger := peer.Log().New("reqid", id)
	logger.Trace("Delivering range of accounts", "hashes", len(hashes), "accounts", len(accounts), "proofs", len(proof), "bytes", size)

	// Whether or not the response is valid, we can mark the peer as idle and
	// notify the scheduler to assign a new task. If the response is invalid,
	// we'll drop the peer in a bit.
	s.lock.Lock()
	if _, ok := s.peers[peer.ID()]; ok {
		s.accountIdlers[peer.ID()] = struct{}{}
	}
	select {
	case s.update <- struct{}{}:
	default:
	}
	// Ensure the response is for a valid request
	req, ok := s.accountReqs[id]
	if !ok {
		// Request stale, perhaps the peer timed out but came through in the end
		logger.Warn("Unexpected account range packet")
		s.lock.Unlock()
		return nil
	}
	delete(s.accountReqs, id)
	s.rates.Update(peer.ID(), AccountRangeMsg, time.Since(req.time), int(size))

	// Clean up the request timeout timer, we'll see how to proceed further based
	// on the actual delivered content
	if !req.timeout.Stop() {
		// The timeout is already triggered, and this request will be reverted+rescheduled
		s.lock.Unlock()
		return nil
	}
	// Response is valid, but check if peer is signalling that it does not have
	// the requested data. For account range queries that means the state being
	// retrieved was either already pruned remotely, or the peer is not yet
	// synced to our head.
	if len(hashes) == 0 && len(accounts) == 0 && len(proof) == 0 {
		logger.Debug("Peer rejected account range request", "root", s.root)
		s.statelessPeers[peer.ID()] = struct{}{}
		s.lock.Unlock()

		// Signal this request as failed, and ready for rescheduling
		s.scheduleRevertAccountRequest(req)
		return nil
	}
	root := s.root
	s.lock.Unlock()

	// Reconstruct a partial trie from the response and verify it
	keys := make([][]byte, len(hashes))
	for i, key := range hashes {
		keys[i] = common.CopyBytes(key[:])
	}
	nodes := make(light.NodeList, len(proof))
	for i, node := range proof {
		nodes[i] = node
	}
	proofdb := nodes.NodeSet()

	var end []byte
	if len(keys) > 0 {
		end = keys[len(keys)-1]
	}
	cont, err := trie.VerifyRangeProof(root, req.origin[:], end, keys, accounts, proofdb)
	if err != nil {
		logger.Warn("Account range failed proof", "err", err)
		// Signal this request as failed, and ready for rescheduling
		s.scheduleRevertAccountRequest(req)
		return err
	}
	accs := make([]*types.StateAccount, len(accounts))
	for i, account := range accounts {
		acc := new(types.StateAccount)
		if err := rlp.DecodeBytes(account, acc); err != nil {
			panic(err) // We created these blobs, we must be able to decode them
		}
		accs[i] = acc
	}
	response := &accountResponse{
		task:     req.task,
		hashes:   hashes,
		accounts: accs,
		cont:     cont,
	}
	select {
	case req.deliver <- response:
	case <-req.cancel:
	case <-req.stale:
	}
	return nil
}

// OnByteCodes is a callback method to invoke when a batch of contract
// bytes codes are received from a remote peer.
func (s *Syncer) OnByteCodes(peer SyncPeer, id uint64, bytecodes [][]byte) error {
	s.lock.RLock()
	syncing := !s.snapped
	s.lock.RUnlock()

	if syncing {
		return s.onByteCodes(peer, id, bytecodes)
	}
	return s.onHealByteCodes(peer, id, bytecodes)
}

// onByteCodes is a callback method to invoke when a batch of contract
// bytes codes are received from a remote peer in the syncing phase.
func (s *Syncer) onByteCodes(peer SyncPeer, id uint64, bytecodes [][]byte) error {
	var size common.StorageSize
	for _, code := range bytecodes {
		size += common.StorageSize(len(code))
	}
	logger := peer.Log().New("reqid", id)
	logger.Trace("Delivering set of bytecodes", "bytecodes", len(bytecodes), "bytes", size)

	// Whether or not the response is valid, we can mark the peer as idle and
	// notify the scheduler to assign a new task. If the response is invalid,
	// we'll drop the peer in a bit.
	s.lock.Lock()
	if _, ok := s.peers[peer.ID()]; ok {
		s.bytecodeIdlers[peer.ID()] = struct{}{}
	}
	select {
	case s.update <- struct{}{}:
	default:
	}
	// Ensure the response is for a valid request
	req, ok := s.bytecodeReqs[id]
	if !ok {
		// Request stale, perhaps the peer timed out but came through in the end
		logger.Warn("Unexpected bytecode packet")
		s.lock.Unlock()
		return nil
	}
	delete(s.bytecodeReqs, id)
	s.rates.Update(peer.ID(), ByteCodesMsg, time.Since(req.time), len(bytecodes))

	// Clean up the request timeout timer, we'll see how to proceed further based
	// on the actual delivered content
	if !req.timeout.Stop() {
		// The timeout is already triggered, and this request will be reverted+rescheduled
		s.lock.Unlock()
		return nil
	}

	// Response is valid, but check if peer is signalling that it does not have
	// the requested data. For bytecode range queries that means the peer is not
	// yet synced.
	if len(bytecodes) == 0 {
		logger.Debug("Peer rejected bytecode request")
		s.statelessPeers[peer.ID()] = struct{}{}
		s.lock.Unlock()

		// Signal this request as failed, and ready for rescheduling
		s.scheduleRevertBytecodeRequest(req)
		return nil
	}
	s.lock.Unlock()

	// Cross reference the requested bytecodes with the response to find gaps
	// that the serving node is missing
	hasher := sha3.NewLegacyKeccak256().(crypto.KeccakState)
	hash := make([]byte, 32)

	codes := make([][]byte, len(req.hashes))
	for i, j := 0, 0; i < len(bytecodes); i++ {
		// Find the next hash that we've been served, leaving misses with nils
		hasher.Reset()
		hasher.Write(bytecodes[i])
		hasher.Read(hash)

		for j < len(req.hashes) && !bytes.Equal(hash, req.hashes[j][:]) {
			j++
		}
		if j < len(req.hashes) {
			codes[j] = bytecodes[i]
			j++
			continue
		}
		// We've either ran out of hashes, or got unrequested data
		logger.Warn("Unexpected bytecodes", "count", len(bytecodes)-i)
		// Signal this request as failed, and ready for rescheduling
		s.scheduleRevertBytecodeRequest(req)
		return errors.New("unexpected bytecode")
	}
	// Response validated, send it to the scheduler for filling
	response := &bytecodeResponse{
		task:   req.task,
		hashes: req.hashes,
		codes:  codes,
	}
	select {
	case req.deliver <- response:
	case <-req.cancel:
	case <-req.stale:
	}
	return nil
}

// OnStorage is a callback method to invoke when ranges of storage slots
// are received from a remote peer.
func (s *Syncer) OnStorage(peer SyncPeer, id uint64, hashes [][]common.Hash, slots [][][]byte, proof [][]byte) error {
	// Gather some trace stats to aid in debugging issues
	var (
		hashCount int
		slotCount int
		size      common.StorageSize
	)
	for _, hashset := range hashes {
		size += common.StorageSize(common.HashLength * len(hashset))
		hashCount += len(hashset)
	}
	for _, slotset := range slots {
		for _, slot := range slotset {
			size += common.StorageSize(len(slot))
		}
		slotCount += len(slotset)
	}
	for _, node := range proof {
		size += common.StorageSize(len(node))
	}
	logger := peer.Log().New("reqid", id)
	logger.Trace("Delivering ranges of storage slots", "accounts", len(hashes), "hashes", hashCount, "slots", slotCount, "proofs", len(proof), "size", size)

	// Whether or not the response is valid, we can mark the peer as idle and
	// notify the scheduler to assign a new task. If the response is invalid,
	// we'll drop the peer in a bit.
	s.lock.Lock()
	if _, ok := s.peers[peer.ID()]; ok {
		s.storageIdlers[peer.ID()] = struct{}{}
	}
	select {
	case s.update <- struct{}{}:
	default:
	}
	// Ensure the response is for a valid request
	req, ok := s.storageReqs[id]
	if !ok {
		// Request stale, perhaps the peer timed out but came through in the end
		logger.Warn("Unexpected storage ranges packet")
		s.lock.Unlock()
		return nil
	}
	delete(s.storageReqs, id)
	s.rates.Update(peer.ID(), StorageRangesMsg, time.Since(req.time), int(size))

	// Clean up the request timeout timer, we'll see how to proceed further based
	// on the actual delivered content
	if !req.timeout.Stop() {
		// The timeout is already triggered, and this request will be reverted+rescheduled
		s.lock.Unlock()
		return nil
	}

	// Reject the response if the hash sets and slot sets don't match, or if the
	// peer sent more data than requested.
	if len(hashes) != len(slots) {
		s.lock.Unlock()
		s.scheduleRevertStorageRequest(req) // reschedule request
		logger.Warn("Hash and slot set size mismatch", "hashset", len(hashes), "slotset", len(slots))
		return errors.New("hash and slot set size mismatch")
	}
	if len(hashes) > len(req.accounts) {
		s.lock.Unlock()
		s.scheduleRevertStorageRequest(req) // reschedule request
		logger.Warn("Hash set larger than requested", "hashset", len(hashes), "requested", len(req.accounts))
		return errors.New("hash set larger than requested")
	}
	// Response is valid, but check if peer is signalling that it does not have
	// the requested data. For storage range queries that means the state being
	// retrieved was either already pruned remotely, or the peer is not yet
	// synced to our head.
	if len(hashes) == 0 {
		logger.Debug("Peer rejected storage request")
		s.statelessPeers[peer.ID()] = struct{}{}
		s.lock.Unlock()
		s.scheduleRevertStorageRequest(req) // reschedule request
		return nil
	}
	s.lock.Unlock()

	// Reconstruct the partial tries from the response and verify them
	var cont bool

	for i := 0; i < len(hashes); i++ {
		// Convert the keys and proofs into an internal format
		keys := make([][]byte, len(hashes[i]))
		for j, key := range hashes[i] {
			keys[j] = common.CopyBytes(key[:])
		}
		nodes := make(light.NodeList, 0, len(proof))
		if i == len(hashes)-1 {
			for _, node := range proof {
				nodes = append(nodes, node)
			}
		}
		var err error
		if len(nodes) == 0 {
			// No proof has been attached, the response must cover the entire key
			// space and hash to the origin root.
			_, err = trie.VerifyRangeProof(req.roots[i], nil, nil, keys, slots[i], nil)
			if err != nil {
				s.scheduleRevertStorageRequest(req) // reschedule request
				logger.Warn("Storage slots failed proof", "err", err)
				return err
			}
		} else {
			// A proof was attached, the response is only partial, check that the
			// returned data is indeed part of the storage trie
			proofdb := nodes.NodeSet()

			var end []byte
			if len(keys) > 0 {
				end = keys[len(keys)-1]
			}
			cont, err = trie.VerifyRangeProof(req.roots[i], req.origin[:], end, keys, slots[i], proofdb)
			if err != nil {
				s.scheduleRevertStorageRequest(req) // reschedule request
				logger.Warn("Storage range failed proof", "err", err)
				return err
			}
		}
	}
	// Partial tries reconstructed, send them to the scheduler for storage filling
	response := &storageResponse{
		mainTask: req.mainTask,
		subTask:  req.subTask,
		accounts: req.accounts,
		roots:    req.roots,
		hashes:   hashes,
		slots:    slots,
		cont:     cont,
	}
	select {
	case req.deliver <- response:
	case <-req.cancel:
	case <-req.stale:
	}
	return nil
}

// OnTrieNodes is a callback method to invoke when a batch of trie nodes
// are received from a remote peer.
func (s *Syncer) OnTrieNodes(peer SyncPeer, id uint64, trienodes [][]byte) error {
	var size common.StorageSize
	for _, node := range trienodes {
		size += common.StorageSize(len(node))
	}
	logger := peer.Log().New("reqid", id)
	logger.Trace("Delivering set of healing trienodes", "trienodes", len(trienodes), "bytes", size)

	// Whether or not the response is valid, we can mark the peer as idle and
	// notify the scheduler to assign a new task. If the response is invalid,
	// we'll drop the peer in a bit.
	s.lock.Lock()
	if _, ok := s.peers[peer.ID()]; ok {
		s.trienodeHealIdlers[peer.ID()] = struct{}{}
	}
	select {
	case s.update <- struct{}{}:
	default:
	}
	// Ensure the response is for a valid request
	req, ok := s.trienodeHealReqs[id]
	if !ok {
		// Request stale, perhaps the peer timed out but came through in the end
		logger.Warn("Unexpected trienode heal packet")
		s.lock.Unlock()
		return nil
	}
	delete(s.trienodeHealReqs, id)
	s.rates.Update(peer.ID(), TrieNodesMsg, time.Since(req.time), len(trienodes))

	// Clean up the request timeout timer, we'll see how to proceed further based
	// on the actual delivered content
	if !req.timeout.Stop() {
		// The timeout is already triggered, and this request will be reverted+rescheduled
		s.lock.Unlock()
		return nil
	}

	// Response is valid, but check if peer is signalling that it does not have
	// the requested data. For bytecode range queries that means the peer is not
	// yet synced.
	if len(trienodes) == 0 {
		logger.Debug("Peer rejected trienode heal request")
		s.statelessPeers[peer.ID()] = struct{}{}
		s.lock.Unlock()

		// Signal this request as failed, and ready for rescheduling
		s.scheduleRevertTrienodeHealRequest(req)
		return nil
	}
	s.lock.Unlock()

	// Cross reference the requested trienodes with the response to find gaps
	// that the serving node is missing
	hasher := sha3.NewLegacyKeccak256().(crypto.KeccakState)
	hash := make([]byte, 32)

	nodes := make([][]byte, len(req.hashes))
	for i, j := 0, 0; i < len(trienodes); i++ {
		// Find the next hash that we've been served, leaving misses with nils
		hasher.Reset()
		hasher.Write(trienodes[i])
		hasher.Read(hash)

		for j < len(req.hashes) && !bytes.Equal(hash, req.hashes[j][:]) {
			j++
		}
		if j < len(req.hashes) {
			nodes[j] = trienodes[i]
			j++
			continue
		}
		// We've either ran out of hashes, or got unrequested data
		logger.Warn("Unexpected healing trienodes", "count", len(trienodes)-i)
		// Signal this request as failed, and ready for rescheduling
		s.scheduleRevertTrienodeHealRequest(req)
		return errors.New("unexpected healing trienode")
	}
	// Response validated, send it to the scheduler for filling
	response := &trienodeHealResponse{
		task:   req.task,
		hashes: req.hashes,
		paths:  req.paths,
		nodes:  nodes,
	}
	select {
	case req.deliver <- response:
	case <-req.cancel:
	case <-req.stale:
	}
	return nil
}

// onHealByteCodes is a callback method to invoke when a batch of contract
// bytes codes are received from a remote peer in the healing phase.
func (s *Syncer) onHealByteCodes(peer SyncPeer, id uint64, bytecodes [][]byte) error {
	var size common.StorageSize
	for _, code := range bytecodes {
		size += common.StorageSize(len(code))
	}
	logger := peer.Log().New("reqid", id)
	logger.Trace("Delivering set of healing bytecodes", "bytecodes", len(bytecodes), "bytes", size)

	// Whether or not the response is valid, we can mark the peer as idle and
	// notify the scheduler to assign a new task. If the response is invalid,
	// we'll drop the peer in a bit.
	s.lock.Lock()
	if _, ok := s.peers[peer.ID()]; ok {
		s.bytecodeHealIdlers[peer.ID()] = struct{}{}
	}
	select {
	case s.update <- struct{}{}:
	default:
	}
	// Ensure the response is for a valid request
	req, ok := s.bytecodeHealReqs[id]
	if !ok {
		// Request stale, perhaps the peer timed out but came through in the end
		logger.Warn("Unexpected bytecode heal packet")
		s.lock.Unlock()
		return nil
	}
	delete(s.bytecodeHealReqs, id)
	s.rates.Update(peer.ID(), ByteCodesMsg, time.Since(req.time), len(bytecodes))

	// Clean up the request timeout timer, we'll see how to proceed further based
	// on the actual delivered content
	if !req.timeout.Stop() {
		// The timeout is already triggered, and this request will be reverted+rescheduled
		s.lock.Unlock()
		return nil
	}

	// Response is valid, but check if peer is signalling that it does not have
	// the requested data. For bytecode range queries that means the peer is not
	// yet synced.
	if len(bytecodes) == 0 {
		logger.Debug("Peer rejected bytecode heal request")
		s.statelessPeers[peer.ID()] = struct{}{}
		s.lock.Unlock()

		// Signal this request as failed, and ready for rescheduling
		s.scheduleRevertBytecodeHealRequest(req)
		return nil
	}
	s.lock.Unlock()

	// Cross reference the requested bytecodes with the response to find gaps
	// that the serving node is missing
	hasher := sha3.NewLegacyKeccak256().(crypto.KeccakState)
	hash := make([]byte, 32)

	codes := make([][]byte, len(req.hashes))
	for i, j := 0, 0; i < len(bytecodes); i++ {
		// Find the next hash that we've been served, leaving misses with nils
		hasher.Reset()
		hasher.Write(bytecodes[i])
		hasher.Read(hash)

		for j < len(req.hashes) && !bytes.Equal(hash, req.hashes[j][:]) {
			j++
		}
		if j < len(req.hashes) {
			codes[j] = bytecodes[i]
			j++
			continue
		}
		// We've either ran out of hashes, or got unrequested data
		logger.Warn("Unexpected healing bytecodes", "count", len(bytecodes)-i)
		// Signal this request as failed, and ready for rescheduling
		s.scheduleRevertBytecodeHealRequest(req)
		return errors.New("unexpected healing bytecode")
	}
	// Response validated, send it to the scheduler for filling
	response := &bytecodeHealResponse{
		task:   req.task,
		hashes: req.hashes,
		codes:  codes,
	}
	select {
	case req.deliver <- response:
	case <-req.cancel:
	case <-req.stale:
	}
	return nil
}

// onHealState is a callback method to invoke when a flat state(account
// or storage slot) is downloded during the healing stage. The flat states
// can be persisted blindly and can be fixed later in the generation stage.
// Note it's not concurrent safe, please handle the concurrent issue outside.
func (s *Syncer) onHealState(paths [][]byte, value []byte) error {
	if len(paths) == 1 {
		var account types.StateAccount
		if err := rlp.DecodeBytes(value, &account); err != nil {
			return nil
		}
		blob := snapshot.SlimAccountRLP(account.Nonce, account.Balance, account.Root, account.CodeHash)
		rawdb.WriteAccountSnapshot(s.stateWriter, common.BytesToHash(paths[0]), blob)
		s.accountHealed += 1
		s.accountHealedBytes += common.StorageSize(1 + common.HashLength + len(blob))
	}
	if len(paths) == 2 {
		rawdb.WriteStorageSnapshot(s.stateWriter, common.BytesToHash(paths[0]), common.BytesToHash(paths[1]), value)
		s.storageHealed += 1
		s.storageHealedBytes += common.StorageSize(1 + 2*common.HashLength + len(value))
	}
	if s.stateWriter.ValueSize() > ethdb.IdealBatchSize {
		s.stateWriter.Write() // It's fine to ignore the error here
		s.stateWriter.Reset()
	}
	return nil
}

// hashSpace is the total size of the 256 bit hash space for accounts.
var hashSpace = new(big.Int).Exp(common.Big2, common.Big256, nil)

// report calculates various status reports and provides it to the user.
func (s *Syncer) report(force bool) {
	if len(s.tasks) > 0 {
		s.reportSyncProgress(force)
		return
	}
	s.reportHealProgress(force)
}

// reportSyncProgress calculates various status reports and provides it to the user.
func (s *Syncer) reportSyncProgress(force bool) {
	// Don't report all the events, just occasionally
	if !force && time.Since(s.logTime) < 8*time.Second {
		return
	}
	// Don't report anything until we have a meaningful progress
	synced := s.accountBytes + s.bytecodeBytes + s.storageBytes
	if synced == 0 {
		return
	}
	accountGaps := new(big.Int)
	for _, task := range s.tasks {
		accountGaps.Add(accountGaps, new(big.Int).Sub(task.Last.Big(), task.Next.Big()))
	}
	accountFills := new(big.Int).Sub(hashSpace, accountGaps)
	if accountFills.BitLen() == 0 {
		return
	}
	s.logTime = time.Now()
	estBytes := float64(new(big.Int).Div(
		new(big.Int).Mul(new(big.Int).SetUint64(uint64(synced)), hashSpace),
		accountFills,
	).Uint64())
	// Don't report anything until we have a meaningful progress
	if estBytes < 1.0 {
		return
	}
	elapsed := time.Since(s.startTime)
	estTime := elapsed / time.Duration(synced) * time.Duration(estBytes)

	// Create a mega progress report
	var (
		progress = fmt.Sprintf("%.2f%%", float64(synced)*100/estBytes)
		accounts = fmt.Sprintf("%v@%v", log.FormatLogfmtUint64(s.accountSynced), s.accountBytes.TerminalString())
		storage  = fmt.Sprintf("%v@%v", log.FormatLogfmtUint64(s.storageSynced), s.storageBytes.TerminalString())
		bytecode = fmt.Sprintf("%v@%v", log.FormatLogfmtUint64(s.bytecodeSynced), s.bytecodeBytes.TerminalString())
	)
	log.Info("State sync in progress", "synced", progress, "state", synced,
		"accounts", accounts, "slots", storage, "codes", bytecode, "eta", common.PrettyDuration(estTime-elapsed))
}

// reportHealProgress calculates various status reports and provides it to the user.
func (s *Syncer) reportHealProgress(force bool) {
	// Don't report all the events, just occasionally
	if !force && time.Since(s.logTime) < 8*time.Second {
		return
	}
	s.logTime = time.Now()

	// Create a mega progress report
	var (
		trienode = fmt.Sprintf("%v@%v", log.FormatLogfmtUint64(s.trienodeHealSynced), s.trienodeHealBytes.TerminalString())
		bytecode = fmt.Sprintf("%v@%v", log.FormatLogfmtUint64(s.bytecodeHealSynced), s.bytecodeHealBytes.TerminalString())
		accounts = fmt.Sprintf("%v@%v", log.FormatLogfmtUint64(s.accountHealed), s.accountHealedBytes.TerminalString())
		storage  = fmt.Sprintf("%v@%v", log.FormatLogfmtUint64(s.storageHealed), s.storageHealedBytes.TerminalString())
	)
	log.Info("State heal in progress", "accounts", accounts, "slots", storage,
		"codes", bytecode, "nodes", trienode, "pending", s.healer.scheduler.Pending())
}

// estimateRemainingSlots tries to determine roughly how many slots are left in
// a contract storage, based on the number of keys and the last hash. This method
// assumes that the hashes are lexicographically ordered and evenly distributed.
func estimateRemainingSlots(hashes int, last common.Hash) (uint64, error) {
	if last == (common.Hash{}) {
		return 0, errors.New("last hash empty")
	}
	space := new(big.Int).Mul(math.MaxBig256, big.NewInt(int64(hashes)))
	space.Div(space, last.Big())
	if !space.IsUint64() {
		// Gigantic address space probably due to too few or malicious slots
		return 0, errors.New("too few slots for estimation")
	}
	return space.Uint64() - uint64(hashes), nil
}

// capacitySort implements the Sort interface, allowing sorting by peer message
// throughput. Note, callers should use sort.Reverse to get the desired effect
// of highest capacity being at the front.
type capacitySort struct {
	ids  []string
	caps []int
}

func (s *capacitySort) Len() int {
	return len(s.ids)
}

func (s *capacitySort) Less(i, j int) bool {
	return s.caps[i] < s.caps[j]
}

func (s *capacitySort) Swap(i, j int) {
	s.ids[i], s.ids[j] = s.ids[j], s.ids[i]
	s.caps[i], s.caps[j] = s.caps[j], s.caps[i]
<<<<<<< HEAD
=======
}

// healRequestSort implements the Sort interface, allowing sorting trienode
// heal requests, which is a prerequisite for merging storage-requests.
type healRequestSort struct {
	hashes []common.Hash
	paths  []trie.SyncPath
}

func (t *healRequestSort) Len() int {
	return len(t.hashes)
}

func (t *healRequestSort) Less(i, j int) bool {
	a := t.paths[i]
	b := t.paths[j]
	switch bytes.Compare(a[0], b[0]) {
	case -1:
		return true
	case 1:
		return false
	}
	// identical first part
	if len(a) < len(b) {
		return true
	}
	if len(b) < len(a) {
		return false
	}
	if len(a) == 2 {
		return bytes.Compare(a[1], b[1]) < 0
	}
	return false
}

func (t *healRequestSort) Swap(i, j int) {
	t.hashes[i], t.hashes[j] = t.hashes[j], t.hashes[i]
	t.paths[i], t.paths[j] = t.paths[j], t.paths[i]
}

// Merge merges the pathsets, so that several storage requests concerning the
// same account are merged into one, to reduce bandwidth.
// OBS: This operation is moot if t has not first been sorted.
func (t *healRequestSort) Merge() []TrieNodePathSet {
	var result []TrieNodePathSet
	for _, path := range t.paths {
		pathset := TrieNodePathSet([][]byte(path))
		if len(path) == 1 {
			// It's an account reference.
			result = append(result, pathset)
		} else {
			// It's a storage reference.
			end := len(result) - 1
			if len(result) == 0 || !bytes.Equal(pathset[0], result[end][0]) {
				// The account doesn't doesn't match last, create a new entry.
				result = append(result, pathset)
			} else {
				// It's the same account as the previous one, add to the storage
				// paths of that request.
				result[end] = append(result[end], pathset[1])
			}
		}
	}
	return result
}

// sortByAccountPath takes hashes and paths, and sorts them. After that, it generates
// the TrieNodePaths and merges paths which belongs to the same account path.
func sortByAccountPath(hashes []common.Hash, paths []trie.SyncPath) ([]common.Hash, []trie.SyncPath, []TrieNodePathSet) {
	n := &healRequestSort{hashes, paths}
	sort.Sort(n)
	pathsets := n.Merge()
	return n.hashes, n.paths, pathsets
>>>>>>> d90f67b2
}<|MERGE_RESOLUTION|>--- conflicted
+++ resolved
@@ -479,11 +479,8 @@
 		trienodeHealReqs: make(map[uint64]*trienodeHealRequest),
 		bytecodeHealReqs: make(map[uint64]*bytecodeHealRequest),
 		stateWriter:      db.NewBatch(),
-<<<<<<< HEAD
-=======
 
 		extProgress: new(SyncProgress),
->>>>>>> d90f67b2
 	}
 }
 
@@ -727,12 +724,9 @@
 					}
 				}
 			}
-<<<<<<< HEAD
-=======
 			s.lock.Lock()
 			defer s.lock.Unlock()
 
->>>>>>> d90f67b2
 			s.snapped = len(s.tasks) == 0
 
 			s.accountSynced = progress.AccountSynced
@@ -830,32 +824,12 @@
 func (s *Syncer) Progress() (*SyncProgress, *SyncPending) {
 	s.lock.Lock()
 	defer s.lock.Unlock()
-<<<<<<< HEAD
-
-	progress := &SyncProgress{
-		AccountSynced:      s.accountSynced,
-		AccountBytes:       s.accountBytes,
-		BytecodeSynced:     s.bytecodeSynced,
-		BytecodeBytes:      s.bytecodeBytes,
-		StorageSynced:      s.storageSynced,
-		StorageBytes:       s.storageBytes,
-		TrienodeHealSynced: s.trienodeHealSynced,
-		TrienodeHealBytes:  s.trienodeHealBytes,
-		BytecodeHealSynced: s.bytecodeHealSynced,
-		BytecodeHealBytes:  s.bytecodeHealBytes,
-	}
-=======
->>>>>>> d90f67b2
 	pending := new(SyncPending)
 	if s.healer != nil {
 		pending.TrienodeHeal = uint64(len(s.healer.trieTasks))
 		pending.BytecodeHeal = uint64(len(s.healer.codeTasks))
 	}
-<<<<<<< HEAD
-	return progress, pending
-=======
 	return s.extProgress, pending
->>>>>>> d90f67b2
 }
 
 // cleanAccountTasks removes account range retrieval tasks that have already been
@@ -2934,8 +2908,6 @@
 func (s *capacitySort) Swap(i, j int) {
 	s.ids[i], s.ids[j] = s.ids[j], s.ids[i]
 	s.caps[i], s.caps[j] = s.caps[j], s.caps[i]
-<<<<<<< HEAD
-=======
 }
 
 // healRequestSort implements the Sort interface, allowing sorting trienode
@@ -3009,5 +2981,4 @@
 	sort.Sort(n)
 	pathsets := n.Merge()
 	return n.hashes, n.paths, pathsets
->>>>>>> d90f67b2
 }
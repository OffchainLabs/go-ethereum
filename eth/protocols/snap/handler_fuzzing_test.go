--- conflicted
+++ resolved
@@ -125,11 +125,7 @@
 		SnapshotWait:   true,
 	}
 	trieRoot = blocks[len(blocks)-1].Root()
-<<<<<<< HEAD
-	bc, _ := core.NewBlockChain(rawdb.NewMemoryDatabase(), cacheConf, nil, gspec, nil, ethash.NewFaker(), vm.Config{}, nil)
-=======
-	bc, _ := core.NewBlockChain(rawdb.NewMemoryDatabase(), gspec, ethash.NewFaker(), options)
->>>>>>> ac50181b
+	bc, _ := core.NewBlockChain(rawdb.NewMemoryDatabase(), nil, gspec, ethash.NewFaker(), options)
 	if _, err := bc.InsertChain(blocks); err != nil {
 		panic(err)
 	}

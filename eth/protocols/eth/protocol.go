// Copyright 2020 The go-ethereum Authors
// This file is part of the go-ethereum library.
//
// The go-ethereum library is free software: you can redistribute it and/or modify
// it under the terms of the GNU Lesser General Public License as published by
// the Free Software Foundation, either version 3 of the License, or
// (at your option) any later version.
//
// The go-ethereum library is distributed in the hope that it will be useful,
// but WITHOUT ANY WARRANTY; without even the implied warranty of
// MERCHANTABILITY or FITNESS FOR A PARTICULAR PURPOSE. See the
// GNU Lesser General Public License for more details.
//
// You should have received a copy of the GNU Lesser General Public License
// along with the go-ethereum library. If not, see <http://www.gnu.org/licenses/>.

package eth

import (
	"errors"
	"fmt"
	"io"
	"math/big"

	"github.com/ethereum/go-ethereum/common"
	"github.com/ethereum/go-ethereum/core/forkid"
	"github.com/ethereum/go-ethereum/core/types"
	"github.com/ethereum/go-ethereum/rlp"
)

// Constants to match up protocol versions and messages
const (
	ETH66 = 66
)

// ProtocolName is the official short name of the `eth` protocol used during
// devp2p capability negotiation.
const ProtocolName = "eth"

// ProtocolVersions are the supported versions of the `eth` protocol (first
// is primary).
var ProtocolVersions = []uint{ETH66}

// protocolLengths are the number of implemented message corresponding to
// different protocol versions.
var protocolLengths = map[uint]uint64{ETH66: 17}

// maxMessageSize is the maximum cap on the size of a protocol message.
const maxMessageSize = 10 * 1024 * 1024

const (
	StatusMsg                     = 0x00
	NewBlockHashesMsg             = 0x01
	TransactionsMsg               = 0x02
	GetBlockHeadersMsg            = 0x03
	BlockHeadersMsg               = 0x04
	GetBlockBodiesMsg             = 0x05
	BlockBodiesMsg                = 0x06
	NewBlockMsg                   = 0x07
	GetNodeDataMsg                = 0x0d
	NodeDataMsg                   = 0x0e
	GetReceiptsMsg                = 0x0f
	ReceiptsMsg                   = 0x10
	NewPooledTransactionHashesMsg = 0x08
	GetPooledTransactionsMsg      = 0x09
	PooledTransactionsMsg         = 0x0a
)

var (
	errNoStatusMsg             = errors.New("no status message")
	errMsgTooLarge             = errors.New("message too long")
	errDecode                  = errors.New("invalid message")
	errInvalidMsgCode          = errors.New("invalid message code")
	errProtocolVersionMismatch = errors.New("protocol version mismatch")
	errNetworkIDMismatch       = errors.New("network ID mismatch")
	errGenesisMismatch         = errors.New("genesis mismatch")
	errForkIDRejected          = errors.New("fork ID rejected")
)

// Packet represents a p2p message in the `eth` protocol.
type Packet interface {
	Name() string // Name returns a string corresponding to the message type.
	Kind() byte   // Kind returns the message type.
}

// StatusPacket is the network packet for the status message for eth/64 and later.
type StatusPacket struct {
	ProtocolVersion uint32
	NetworkID       uint64
	TD              *big.Int
	Head            common.Hash
	Genesis         common.Hash
	ForkID          forkid.ID
}

// NewBlockHashesPacket is the network packet for the block announcements.
type NewBlockHashesPacket []struct {
	Hash   common.Hash // Hash of one particular block being announced
	Number uint64      // Number of one particular block being announced
}

// Unpack retrieves the block hashes and numbers from the announcement packet
// and returns them in a split flat format that's more consistent with the
// internal data structures.
func (p *NewBlockHashesPacket) Unpack() ([]common.Hash, []uint64) {
	var (
		hashes  = make([]common.Hash, len(*p))
		numbers = make([]uint64, len(*p))
	)
	for i, body := range *p {
		hashes[i], numbers[i] = body.Hash, body.Number
	}
	return hashes, numbers
}

// TransactionsPacket is the network packet for broadcasting new transactions.
type TransactionsPacket []*types.Transaction

// GetBlockHeadersPacket represents a block header query.
type GetBlockHeadersPacket struct {
	Origin  HashOrNumber // Block from which to retrieve headers
	Amount  uint64       // Maximum number of headers to retrieve
	Skip    uint64       // Blocks to skip between consecutive headers
	Reverse bool         // Query direction (false = rising towards latest, true = falling towards genesis)
}

// GetBlockHeadersPacket66 represents a block header query over eth/66
type GetBlockHeadersPacket66 struct {
	RequestId uint64
	*GetBlockHeadersPacket
}

// HashOrNumber is a combined field for specifying an origin block.
type HashOrNumber struct {
	Hash   common.Hash // Block hash from which to retrieve headers (excludes Number)
	Number uint64      // Block hash from which to retrieve headers (excludes Hash)
}

// EncodeRLP is a specialized encoder for HashOrNumber to encode only one of the
// two contained union fields.
func (hn *HashOrNumber) EncodeRLP(w io.Writer) error {
	if hn.Hash == (common.Hash{}) {
		return rlp.Encode(w, hn.Number)
	}
	if hn.Number != 0 {
		return fmt.Errorf("both origin hash (%x) and number (%d) provided", hn.Hash, hn.Number)
	}
	return rlp.Encode(w, hn.Hash)
}

// DecodeRLP is a specialized decoder for HashOrNumber to decode the contents
// into either a block hash or a block number.
func (hn *HashOrNumber) DecodeRLP(s *rlp.Stream) error {
	_, size, err := s.Kind()
	switch {
	case err != nil:
		return err
	case size == 32:
		hn.Number = 0
		return s.Decode(&hn.Hash)
	case size <= 8:
		hn.Hash = common.Hash{}
		return s.Decode(&hn.Number)
	default:
		return fmt.Errorf("invalid input size %d for origin", size)
	}
}

// BlockHeadersPacket represents a block header response.
type BlockHeadersPacket []*types.Header

// BlockHeadersPacket66 represents a block header response over eth/66.
type BlockHeadersPacket66 struct {
	RequestId uint64
	BlockHeadersPacket
}

// BlockHeadersRLPPacket represents a block header response, to use when we already
// have the headers rlp encoded.
type BlockHeadersRLPPacket []rlp.RawValue

<<<<<<< HEAD
// BlockHeadersPacket represents a block header response over eth/66.
=======
// BlockHeadersRLPPacket66 represents a block header response over eth/66.
>>>>>>> d90f67b2
type BlockHeadersRLPPacket66 struct {
	RequestId uint64
	BlockHeadersRLPPacket
}

// NewBlockPacket is the network packet for the block propagation message.
type NewBlockPacket struct {
	Block *types.Block
	TD    *big.Int
}

// sanityCheck verifies that the values are reasonable, as a DoS protection
func (request *NewBlockPacket) sanityCheck() error {
	if err := request.Block.SanityCheck(); err != nil {
		return err
	}
	//TD at mainnet block #7753254 is 76 bits. If it becomes 100 million times
	// larger, it will still fit within 100 bits
	if tdlen := request.TD.BitLen(); tdlen > 100 {
		return fmt.Errorf("too large block TD: bitlen %d", tdlen)
	}
	return nil
}

// GetBlockBodiesPacket represents a block body query.
type GetBlockBodiesPacket []common.Hash

// GetBlockBodiesPacket66 represents a block body query over eth/66.
type GetBlockBodiesPacket66 struct {
	RequestId uint64
	GetBlockBodiesPacket
}

// BlockBodiesPacket is the network packet for block content distribution.
type BlockBodiesPacket []*BlockBody

// BlockBodiesPacket66 is the network packet for block content distribution over eth/66.
type BlockBodiesPacket66 struct {
	RequestId uint64
	BlockBodiesPacket
}

// BlockBodiesRLPPacket is used for replying to block body requests, in cases
// where we already have them RLP-encoded, and thus can avoid the decode-encode
// roundtrip.
type BlockBodiesRLPPacket []rlp.RawValue

// BlockBodiesRLPPacket66 is the BlockBodiesRLPPacket over eth/66
type BlockBodiesRLPPacket66 struct {
	RequestId uint64
	BlockBodiesRLPPacket
}

// BlockBody represents the data content of a single block.
type BlockBody struct {
	Transactions []*types.Transaction // Transactions contained within a block
	Uncles       []*types.Header      // Uncles contained within a block
}

// Unpack retrieves the transactions and uncles from the range packet and returns
// them in a split flat format that's more consistent with the internal data structures.
func (p *BlockBodiesPacket) Unpack() ([][]*types.Transaction, [][]*types.Header) {
	var (
		txset    = make([][]*types.Transaction, len(*p))
		uncleset = make([][]*types.Header, len(*p))
	)
	for i, body := range *p {
		txset[i], uncleset[i] = body.Transactions, body.Uncles
	}
	return txset, uncleset
}

// GetNodeDataPacket represents a trie node data query.
type GetNodeDataPacket []common.Hash

// GetNodeDataPacket66 represents a trie node data query over eth/66.
type GetNodeDataPacket66 struct {
	RequestId uint64
	GetNodeDataPacket
}

// NodeDataPacket is the network packet for trie node data distribution.
type NodeDataPacket [][]byte

// NodeDataPacket66 is the network packet for trie node data distribution over eth/66.
type NodeDataPacket66 struct {
	RequestId uint64
	NodeDataPacket
}

// GetReceiptsPacket represents a block receipts query.
type GetReceiptsPacket []common.Hash

// GetReceiptsPacket66 represents a block receipts query over eth/66.
type GetReceiptsPacket66 struct {
	RequestId uint64
	GetReceiptsPacket
}

// ReceiptsPacket is the network packet for block receipts distribution.
type ReceiptsPacket [][]*types.Receipt

// ReceiptsPacket66 is the network packet for block receipts distribution over eth/66.
type ReceiptsPacket66 struct {
	RequestId uint64
	ReceiptsPacket
}

// ReceiptsRLPPacket is used for receipts, when we already have it encoded
type ReceiptsRLPPacket []rlp.RawValue

// ReceiptsRLPPacket66 is the eth-66 version of ReceiptsRLPPacket
type ReceiptsRLPPacket66 struct {
	RequestId uint64
	ReceiptsRLPPacket
}

// NewPooledTransactionHashesPacket represents a transaction announcement packet.
type NewPooledTransactionHashesPacket []common.Hash

// GetPooledTransactionsPacket represents a transaction query.
type GetPooledTransactionsPacket []common.Hash

type GetPooledTransactionsPacket66 struct {
	RequestId uint64
	GetPooledTransactionsPacket
}

// PooledTransactionsPacket is the network packet for transaction distribution.
type PooledTransactionsPacket []*types.Transaction

// PooledTransactionsPacket66 is the network packet for transaction distribution over eth/66.
type PooledTransactionsPacket66 struct {
	RequestId uint64
	PooledTransactionsPacket
}

// PooledTransactionsRLPPacket is the network packet for transaction distribution, used
// in the cases we already have them in rlp-encoded form
type PooledTransactionsRLPPacket []rlp.RawValue

// PooledTransactionsRLPPacket66 is the eth/66 form of PooledTransactionsRLPPacket
type PooledTransactionsRLPPacket66 struct {
	RequestId uint64
	PooledTransactionsRLPPacket
}

func (*StatusPacket) Name() string { return "Status" }
func (*StatusPacket) Kind() byte   { return StatusMsg }

func (*NewBlockHashesPacket) Name() string { return "NewBlockHashes" }
func (*NewBlockHashesPacket) Kind() byte   { return NewBlockHashesMsg }

func (*TransactionsPacket) Name() string { return "Transactions" }
func (*TransactionsPacket) Kind() byte   { return TransactionsMsg }

func (*GetBlockHeadersPacket) Name() string { return "GetBlockHeaders" }
func (*GetBlockHeadersPacket) Kind() byte   { return GetBlockHeadersMsg }

func (*BlockHeadersPacket) Name() string { return "BlockHeaders" }
func (*BlockHeadersPacket) Kind() byte   { return BlockHeadersMsg }

func (*GetBlockBodiesPacket) Name() string { return "GetBlockBodies" }
func (*GetBlockBodiesPacket) Kind() byte   { return GetBlockBodiesMsg }

func (*BlockBodiesPacket) Name() string { return "BlockBodies" }
func (*BlockBodiesPacket) Kind() byte   { return BlockBodiesMsg }

func (*NewBlockPacket) Name() string { return "NewBlock" }
func (*NewBlockPacket) Kind() byte   { return NewBlockMsg }

func (*GetNodeDataPacket) Name() string { return "GetNodeData" }
func (*GetNodeDataPacket) Kind() byte   { return GetNodeDataMsg }

func (*NodeDataPacket) Name() string { return "NodeData" }
func (*NodeDataPacket) Kind() byte   { return NodeDataMsg }

func (*GetReceiptsPacket) Name() string { return "GetReceipts" }
func (*GetReceiptsPacket) Kind() byte   { return GetReceiptsMsg }

func (*ReceiptsPacket) Name() string { return "Receipts" }
func (*ReceiptsPacket) Kind() byte   { return ReceiptsMsg }

func (*NewPooledTransactionHashesPacket) Name() string { return "NewPooledTransactionHashes" }
func (*NewPooledTransactionHashesPacket) Kind() byte   { return NewPooledTransactionHashesMsg }

func (*GetPooledTransactionsPacket) Name() string { return "GetPooledTransactions" }
func (*GetPooledTransactionsPacket) Kind() byte   { return GetPooledTransactionsMsg }

func (*PooledTransactionsPacket) Name() string { return "PooledTransactions" }
func (*PooledTransactionsPacket) Kind() byte   { return PooledTransactionsMsg }<|MERGE_RESOLUTION|>--- conflicted
+++ resolved
@@ -179,11 +179,7 @@
 // have the headers rlp encoded.
 type BlockHeadersRLPPacket []rlp.RawValue
 
-<<<<<<< HEAD
-// BlockHeadersPacket represents a block header response over eth/66.
-=======
 // BlockHeadersRLPPacket66 represents a block header response over eth/66.
->>>>>>> d90f67b2
 type BlockHeadersRLPPacket66 struct {
 	RequestId uint64
 	BlockHeadersRLPPacket

// Copyright 2020 The go-ethereum Authors
// This file is part of the go-ethereum library.
//
// The go-ethereum library is free software: you can redistribute it and/or modify
// it under the terms of the GNU Lesser General Public License as published by
// the Free Software Foundation, either version 3 of the License, or
// (at your option) any later version.
//
// The go-ethereum library is distributed in the hope that it will be useful,
// but WITHOUT ANY WARRANTY; without even the implied warranty of
// MERCHANTABILITY or FITNESS FOR A PARTICULAR PURPOSE. See the
// GNU Lesser General Public License for more details.
//
// You should have received a copy of the GNU Lesser General Public License
// along with the go-ethereum library. If not, see <http://www.gnu.org/licenses/>.

package eth

import (
	"errors"
	"fmt"
	"io"
	"math/big"

	"github.com/ethereum/go-ethereum/common"
	"github.com/ethereum/go-ethereum/core/forkid"
	"github.com/ethereum/go-ethereum/core/types"
	"github.com/ethereum/go-ethereum/rlp"
)

// Constants to match up protocol versions and messages
const (
	ETH66 = 66
	ETH67 = 67
	ETH68 = 68
)

// ProtocolName is the official short name of the `eth` protocol used during
// devp2p capability negotiation.
const ProtocolName = "eth"

// ProtocolVersions are the supported versions of the `eth` protocol (first
// is primary).
var ProtocolVersions = []uint{ETH68, ETH67, ETH66}

// protocolLengths are the number of implemented message corresponding to
// different protocol versions.
var protocolLengths = map[uint]uint64{ETH68: 17, ETH67: 17, ETH66: 17}

// maxMessageSize is the maximum cap on the size of a protocol message.
const maxMessageSize = 10 * 1024 * 1024

const (
	StatusMsg                     = 0x00
	NewBlockHashesMsg             = 0x01
	TransactionsMsg               = 0x02
	GetBlockHeadersMsg            = 0x03
	BlockHeadersMsg               = 0x04
	GetBlockBodiesMsg             = 0x05
	BlockBodiesMsg                = 0x06
	NewBlockMsg                   = 0x07
	GetNodeDataMsg                = 0x0d
	NodeDataMsg                   = 0x0e
	GetReceiptsMsg                = 0x0f
	ReceiptsMsg                   = 0x10
	NewPooledTransactionHashesMsg = 0x08
	GetPooledTransactionsMsg      = 0x09
	PooledTransactionsMsg         = 0x0a
)

var (
	errNoStatusMsg             = errors.New("no status message")
	errMsgTooLarge             = errors.New("message too long")
	errDecode                  = errors.New("invalid message")
	errInvalidMsgCode          = errors.New("invalid message code")
	errProtocolVersionMismatch = errors.New("protocol version mismatch")
	errNetworkIDMismatch       = errors.New("network ID mismatch")
	errGenesisMismatch         = errors.New("genesis mismatch")
	errForkIDRejected          = errors.New("fork ID rejected")
)

// Packet represents a p2p message in the `eth` protocol.
type Packet interface {
	Name() string // Name returns a string corresponding to the message type.
	Kind() byte   // Kind returns the message type.
}

// StatusPacket is the network packet for the status message for eth/64 and later.
type StatusPacket struct {
	ProtocolVersion uint32
	NetworkID       uint64
	TD              *big.Int
	Head            common.Hash
	Genesis         common.Hash
	ForkID          forkid.ID
}

// NewBlockHashesPacket is the network packet for the block announcements.
type NewBlockHashesPacket []struct {
	Hash   common.Hash // Hash of one particular block being announced
	Number uint64      // Number of one particular block being announced
}

// Unpack retrieves the block hashes and numbers from the announcement packet
// and returns them in a split flat format that's more consistent with the
// internal data structures.
func (p *NewBlockHashesPacket) Unpack() ([]common.Hash, []uint64) {
	var (
		hashes  = make([]common.Hash, len(*p))
		numbers = make([]uint64, len(*p))
	)
	for i, body := range *p {
		hashes[i], numbers[i] = body.Hash, body.Number
	}
	return hashes, numbers
}

// TransactionsPacket is the network packet for broadcasting new transactions.
type TransactionsPacket []*types.NetworkTransaction

// Unwrap returns the wrapped Transactions
func (p *TransactionsPacket) Unwrap() []*types.Transaction {
	txs := make([]*types.Transaction, len(*p))
	for i := range *p {
		txs[i] = (*p)[i].Tx
	}
	return txs
}

// GetBlockHeadersPacket represents a block header query.
type GetBlockHeadersPacket struct {
	Origin  HashOrNumber // Block from which to retrieve headers
	Amount  uint64       // Maximum number of headers to retrieve
	Skip    uint64       // Blocks to skip between consecutive headers
	Reverse bool         // Query direction (false = rising towards latest, true = falling towards genesis)
}

// GetBlockHeadersPacket66 represents a block header query over eth/66
type GetBlockHeadersPacket66 struct {
	RequestId uint64
	*GetBlockHeadersPacket
}

// HashOrNumber is a combined field for specifying an origin block.
type HashOrNumber struct {
	Hash   common.Hash // Block hash from which to retrieve headers (excludes Number)
	Number uint64      // Block hash from which to retrieve headers (excludes Hash)
}

// EncodeRLP is a specialized encoder for HashOrNumber to encode only one of the
// two contained union fields.
func (hn *HashOrNumber) EncodeRLP(w io.Writer) error {
	if hn.Hash == (common.Hash{}) {
		return rlp.Encode(w, hn.Number)
	}
	if hn.Number != 0 {
		return fmt.Errorf("both origin hash (%x) and number (%d) provided", hn.Hash, hn.Number)
	}
	return rlp.Encode(w, hn.Hash)
}

// DecodeRLP is a specialized decoder for HashOrNumber to decode the contents
// into either a block hash or a block number.
func (hn *HashOrNumber) DecodeRLP(s *rlp.Stream) error {
	_, size, err := s.Kind()
	switch {
	case err != nil:
		return err
	case size == 32:
		hn.Number = 0
		return s.Decode(&hn.Hash)
	case size <= 8:
		hn.Hash = common.Hash{}
		return s.Decode(&hn.Number)
	default:
		return fmt.Errorf("invalid input size %d for origin", size)
	}
}

// BlockHeadersPacket represents a block header response.
type BlockHeadersPacket []*types.Header

// BlockHeadersPacket66 represents a block header response over eth/66.
type BlockHeadersPacket66 struct {
	RequestId uint64
	BlockHeadersPacket
}

// BlockHeadersRLPPacket represents a block header response, to use when we already
// have the headers rlp encoded.
type BlockHeadersRLPPacket []rlp.RawValue

// BlockHeadersRLPPacket66 represents a block header response over eth/66.
type BlockHeadersRLPPacket66 struct {
	RequestId uint64
	BlockHeadersRLPPacket
}

// NewBlockPacket is the network packet for the block propagation message.
type NewBlockPacket struct {
	Block *types.Block
	TD    *big.Int
}

// sanityCheck verifies that the values are reasonable, as a DoS protection
func (request *NewBlockPacket) sanityCheck() error {
	if err := request.Block.SanityCheck(); err != nil {
		return err
	}
	//TD at mainnet block #7753254 is 76 bits. If it becomes 100 million times
	// larger, it will still fit within 100 bits
	if tdlen := request.TD.BitLen(); tdlen > 100 {
		return fmt.Errorf("too large block TD: bitlen %d", tdlen)
	}
	return nil
}

// GetBlockBodiesPacket represents a block body query.
type GetBlockBodiesPacket []common.Hash

// GetBlockBodiesPacket66 represents a block body query over eth/66.
type GetBlockBodiesPacket66 struct {
	RequestId uint64
	GetBlockBodiesPacket
}

// BlockBodiesPacket is the network packet for block content distribution.
type BlockBodiesPacket []*BlockBody

// BlockBodiesPacket66 is the network packet for block content distribution over eth/66.
type BlockBodiesPacket66 struct {
	RequestId uint64
	BlockBodiesPacket
}

// BlockBodiesRLPPacket is used for replying to block body requests, in cases
// where we already have them RLP-encoded, and thus can avoid the decode-encode
// roundtrip.
type BlockBodiesRLPPacket []rlp.RawValue

// BlockBodiesRLPPacket66 is the BlockBodiesRLPPacket over eth/66
type BlockBodiesRLPPacket66 struct {
	RequestId uint64
	BlockBodiesRLPPacket
}

// BlockBody represents the data content of a single block.
type BlockBody struct {
	Transactions []*types.Transaction // Transactions contained within a block
	Uncles       []*types.Header      // Uncles contained within a block
	Withdrawals  []*types.Withdrawal  `rlp:"optional"` // Withdrawals contained within a block
}

// Unpack retrieves the transactions and uncles from the range packet and returns
// them in a split flat format that's more consistent with the internal data structures.
func (p *BlockBodiesPacket) Unpack() ([][]*types.Transaction, [][]*types.Header, [][]*types.Withdrawal) {
<<<<<<< HEAD
=======
	// TODO(matt): add support for withdrawals to fetchers
>>>>>>> 37e3208e
	var (
		txset         = make([][]*types.Transaction, len(*p))
		uncleset      = make([][]*types.Header, len(*p))
		withdrawalset = make([][]*types.Withdrawal, len(*p))
	)
	for i, body := range *p {
		txset[i], uncleset[i], withdrawalset[i] = body.Transactions, body.Uncles, body.Withdrawals
	}
	return txset, uncleset, withdrawalset
}

// GetNodeDataPacket represents a trie node data query.
type GetNodeDataPacket []common.Hash

// GetNodeDataPacket66 represents a trie node data query over eth/66.
type GetNodeDataPacket66 struct {
	RequestId uint64
	GetNodeDataPacket
}

// NodeDataPacket is the network packet for trie node data distribution.
type NodeDataPacket [][]byte

// NodeDataPacket66 is the network packet for trie node data distribution over eth/66.
type NodeDataPacket66 struct {
	RequestId uint64
	NodeDataPacket
}

// GetReceiptsPacket represents a block receipts query.
type GetReceiptsPacket []common.Hash

// GetReceiptsPacket66 represents a block receipts query over eth/66.
type GetReceiptsPacket66 struct {
	RequestId uint64
	GetReceiptsPacket
}

// ReceiptsPacket is the network packet for block receipts distribution.
type ReceiptsPacket [][]*types.Receipt

// ReceiptsPacket66 is the network packet for block receipts distribution over eth/66.
type ReceiptsPacket66 struct {
	RequestId uint64
	ReceiptsPacket
}

// ReceiptsRLPPacket is used for receipts, when we already have it encoded
type ReceiptsRLPPacket []rlp.RawValue

// ReceiptsRLPPacket66 is the eth-66 version of ReceiptsRLPPacket
type ReceiptsRLPPacket66 struct {
	RequestId uint64
	ReceiptsRLPPacket
}

// NewPooledTransactionHashesPacket66 represents a transaction announcement packet on eth/66 and eth/67.
type NewPooledTransactionHashesPacket66 []common.Hash

// NewPooledTransactionHashesPacket68 represents a transaction announcement packet on eth/68 and newer.
type NewPooledTransactionHashesPacket68 struct {
	Types  []byte
	Sizes  []uint32
	Hashes []common.Hash
}

// GetPooledTransactionsPacket represents a transaction query.
type GetPooledTransactionsPacket []common.Hash

type GetPooledTransactionsPacket66 struct {
	RequestId uint64
	GetPooledTransactionsPacket
}

// PooledTransactionsPacket is the network packet for transaction distribution.
type PooledTransactionsPacket []*types.NetworkTransaction

// PooledTransactionsPacket66 is the network packet for transaction distribution over eth/66.
type PooledTransactionsPacket66 struct {
	RequestId uint64
	PooledTransactionsPacket
}

// Unwrap returns the wrapped transactions
func (p *PooledTransactionsPacket) Unwrap() []*types.Transaction {
	txs := make([]*types.Transaction, len(*p))
	for i := range *p {
		txs[i] = (*p)[i].Tx
	}
	return txs
}

// PooledTransactionsRLPPacket is the network packet for transaction distribution, used
// in the cases we already have them in rlp-encoded form
type PooledTransactionsRLPPacket []rlp.RawValue

// PooledTransactionsRLPPacket66 is the eth/66 form of PooledTransactionsRLPPacket
type PooledTransactionsRLPPacket66 struct {
	RequestId uint64
	PooledTransactionsRLPPacket
}

func (*StatusPacket) Name() string { return "Status" }
func (*StatusPacket) Kind() byte   { return StatusMsg }

func (*NewBlockHashesPacket) Name() string { return "NewBlockHashes" }
func (*NewBlockHashesPacket) Kind() byte   { return NewBlockHashesMsg }

func (*TransactionsPacket) Name() string { return "Transactions" }
func (*TransactionsPacket) Kind() byte   { return TransactionsMsg }

func (*GetBlockHeadersPacket) Name() string { return "GetBlockHeaders" }
func (*GetBlockHeadersPacket) Kind() byte   { return GetBlockHeadersMsg }

func (*BlockHeadersPacket) Name() string { return "BlockHeaders" }
func (*BlockHeadersPacket) Kind() byte   { return BlockHeadersMsg }

func (*GetBlockBodiesPacket) Name() string { return "GetBlockBodies" }
func (*GetBlockBodiesPacket) Kind() byte   { return GetBlockBodiesMsg }

func (*BlockBodiesPacket) Name() string { return "BlockBodies" }
func (*BlockBodiesPacket) Kind() byte   { return BlockBodiesMsg }

func (*NewBlockPacket) Name() string { return "NewBlock" }
func (*NewBlockPacket) Kind() byte   { return NewBlockMsg }

func (*GetNodeDataPacket) Name() string { return "GetNodeData" }
func (*GetNodeDataPacket) Kind() byte   { return GetNodeDataMsg }

func (*NodeDataPacket) Name() string { return "NodeData" }
func (*NodeDataPacket) Kind() byte   { return NodeDataMsg }

func (*GetReceiptsPacket) Name() string { return "GetReceipts" }
func (*GetReceiptsPacket) Kind() byte   { return GetReceiptsMsg }

func (*ReceiptsPacket) Name() string { return "Receipts" }
func (*ReceiptsPacket) Kind() byte   { return ReceiptsMsg }

func (*NewPooledTransactionHashesPacket66) Name() string { return "NewPooledTransactionHashes" }
func (*NewPooledTransactionHashesPacket66) Kind() byte   { return NewPooledTransactionHashesMsg }

func (*NewPooledTransactionHashesPacket68) Name() string { return "NewPooledTransactionHashes" }
func (*NewPooledTransactionHashesPacket68) Kind() byte   { return NewPooledTransactionHashesMsg }

func (*GetPooledTransactionsPacket) Name() string { return "GetPooledTransactions" }
func (*GetPooledTransactionsPacket) Kind() byte   { return GetPooledTransactionsMsg }

func (*PooledTransactionsPacket) Name() string { return "PooledTransactions" }
func (*PooledTransactionsPacket) Kind() byte   { return PooledTransactionsMsg }<|MERGE_RESOLUTION|>--- conflicted
+++ resolved
@@ -254,10 +254,7 @@
 // Unpack retrieves the transactions and uncles from the range packet and returns
 // them in a split flat format that's more consistent with the internal data structures.
 func (p *BlockBodiesPacket) Unpack() ([][]*types.Transaction, [][]*types.Header, [][]*types.Withdrawal) {
-<<<<<<< HEAD
-=======
 	// TODO(matt): add support for withdrawals to fetchers
->>>>>>> 37e3208e
 	var (
 		txset         = make([][]*types.Transaction, len(*p))
 		uncleset      = make([][]*types.Header, len(*p))

// Copyright 2021 The go-ethereum Authors
// This file is part of the go-ethereum library.
//
// The go-ethereum library is free software: you can redistribute it and/or modify
// it under the terms of the GNU Lesser General Public License as published by
// the Free Software Foundation, either version 3 of the License, or
// (at your option) any later version.
//
// The go-ethereum library is distributed in the hope that it will be useful,
// but WITHOUT ANY WARRANTY; without even the implied warranty of
// MERCHANTABILITY or FITNESS FOR A PARTICULAR PURPOSE. See the
// GNU Lesser General Public License for more details.
//
// You should have received a copy of the GNU Lesser General Public License
// along with the go-ethereum library. If not, see <http://www.gnu.org/licenses/>.

package eth

import (
	"errors"
	"fmt"
	"time"

	"github.com/ethereum/go-ethereum/common"
	"github.com/ethereum/go-ethereum/core"
	"github.com/ethereum/go-ethereum/core/state"
	"github.com/ethereum/go-ethereum/core/types"
	"github.com/ethereum/go-ethereum/core/vm"
	"github.com/ethereum/go-ethereum/firehose"
	"github.com/ethereum/go-ethereum/log"
	"github.com/ethereum/go-ethereum/trie"
)

// StateAtBlock retrieves the state database associated with a certain block.
// If no state is locally available for the given block, a number of blocks
// are attempted to be reexecuted to generate the desired state. The optional
// base layer statedb can be passed then it's regarded as the statedb of the
// parent block.
// Parameters:
// - block: The block for which we want the state (== state at the stateRoot of the parent)
// - reexec: The maximum number of blocks to reprocess trying to obtain the desired state
// - base: If the caller is tracing multiple blocks, the caller can provide the parent state
//         continuously from the callsite.
// - checklive: if true, then the live 'blockchain' state database is used. If the caller want to
//        perform Commit or other 'save-to-disk' changes, this should be set to false to avoid
//        storing trash persistently
// - preferDisk: this arg can be used by the caller to signal that even though the 'base' is provided,
//        it would be preferable to start from a fresh state, if we have it on disk.
func (eth *Ethereum) StateAtBlock(block *types.Block, reexec uint64, base *state.StateDB, checkLive bool, preferDisk bool) (statedb *state.StateDB, err error) {
	var (
		current  *types.Block
		database state.Database
		report   = true
		origin   = block.NumberU64()
	)
	// Check the live database first if we have the state fully available, use that.
	if checkLive {
		statedb, err = eth.blockchain.StateAt(block.Root())
		if err == nil {
			return statedb, nil
		}
	}
	if base != nil {
		if preferDisk {
			// Create an ephemeral trie.Database for isolating the live one. Otherwise
			// the internal junks created by tracing will be persisted into the disk.
			database = state.NewDatabaseWithConfig(eth.chainDb, &trie.Config{Cache: 16})
			if statedb, err = state.New(block.Root(), database, nil); err == nil {
				log.Info("Found disk backend for state trie", "root", block.Root(), "number", block.Number())
				return statedb, nil
			}
		}
		// The optional base statedb is given, mark the start point as parent block
		statedb, database, report = base, base.Database(), false
		current = eth.blockchain.GetBlock(block.ParentHash(), block.NumberU64()-1)
	} else {
		// Otherwise try to reexec blocks until we find a state or reach our limit
		current = block

		// Create an ephemeral trie.Database for isolating the live one. Otherwise
		// the internal junks created by tracing will be persisted into the disk.
		database = state.NewDatabaseWithConfig(eth.chainDb, &trie.Config{Cache: 16})

		// If we didn't check the dirty database, do check the clean one, otherwise
		// we would rewind past a persisted block (specific corner case is chain
		// tracing from the genesis).
		if !checkLive {
			statedb, err = state.New(current.Root(), database, nil)
			if err == nil {
				return statedb, nil
			}
		}
		// Database does not have the state for the given block, try to regenerate
		for i := uint64(0); i < reexec; i++ {
			if current.NumberU64() == 0 {
				return nil, errors.New("genesis state is missing")
			}
			parent := eth.blockchain.GetBlock(current.ParentHash(), current.NumberU64()-1)
			if parent == nil {
				return nil, fmt.Errorf("missing block %v %d", current.ParentHash(), current.NumberU64()-1)
			}
			current = parent

			statedb, err = state.New(current.Root(), database, nil)
			if err == nil {
				break
			}
		}
		if err != nil {
			switch err.(type) {
			case *trie.MissingNodeError:
				return nil, fmt.Errorf("required historical state unavailable (reexec=%d)", reexec)
			default:
				return nil, err
			}
		}
	}
	// State was available at historical point, regenerate
	var (
		start  = time.Now()
		logged time.Time
		parent common.Hash
	)
	for current.NumberU64() < origin {
		// Print progress logs if long enough time elapsed
		if time.Since(logged) > 8*time.Second && report {
			log.Info("Regenerating historical state", "block", current.NumberU64()+1, "target", origin, "remaining", origin-current.NumberU64()-1, "elapsed", time.Since(start))
			logged = time.Now()
		}
		// Retrieve the next block to regenerate and process it
		next := current.NumberU64() + 1
		if current = eth.blockchain.GetBlockByNumber(next); current == nil {
			return nil, fmt.Errorf("block #%d not found", next)
		}
		_, _, _, err := eth.blockchain.Processor().Process(current, statedb, vm.Config{})
		if err != nil {
			return nil, fmt.Errorf("processing block %d failed: %v", current.NumberU64(), err)
		}
		// Finalize the state so any modifications are written to the trie
		root, err := statedb.Commit(eth.blockchain.Config().IsEIP158(current.Number()))
		if err != nil {
			return nil, fmt.Errorf("stateAtBlock commit failed, number %d root %v: %w",
				current.NumberU64(), current.Root().Hex(), err)
		}
		statedb, err = state.New(root, database, nil)
		if err != nil {
			return nil, fmt.Errorf("state reset after block %d failed: %v", current.NumberU64(), err)
		}
		database.TrieDB().Reference(root, common.Hash{})
		if parent != (common.Hash{}) {
			database.TrieDB().Dereference(parent)
		}
		parent = root
	}
	if report {
		nodes, imgs := database.TrieDB().Size()
		log.Info("Historical state regenerated", "block", current.NumberU64(), "elapsed", time.Since(start), "nodes", nodes, "preimages", imgs)
	}
	return statedb, nil
}

// stateAtTransaction returns the execution environment of a certain transaction.
<<<<<<< HEAD
func (eth *Ethereum) stateAtTransaction(block *types.Block, txIndex int, reexec uint64, dmContext *deepmind.Context) (core.Message, vm.BlockContext, *state.StateDB, error) {
=======
func (eth *Ethereum) stateAtTransaction(block *types.Block, txIndex int, reexec uint64, firehoseContext *firehose.Context) (core.Message, vm.BlockContext, *state.StateDB, func(), error) {
>>>>>>> 3904d0d3
	// Short circuit if it's genesis block.
	if block.NumberU64() == 0 {
		return nil, vm.BlockContext{}, nil, errors.New("no transaction in genesis")
	}
	// Create the parent state database
	parent := eth.blockchain.GetBlock(block.ParentHash(), block.NumberU64()-1)
	if parent == nil {
		return nil, vm.BlockContext{}, nil, fmt.Errorf("parent %#x not found", block.ParentHash())
	}
	// Lookup the statedb of parent block from the live database,
	// otherwise regenerate it on the flight.
	statedb, err := eth.StateAtBlock(parent, reexec, nil, true, false)
	if err != nil {
		return nil, vm.BlockContext{}, nil, err
	}
	if txIndex == 0 && len(block.Transactions()) == 0 {
		return nil, vm.BlockContext{}, statedb, nil
	}
	// Recompute transactions up to the target index.
	signer := types.MakeSigner(eth.blockchain.Config(), block.Number())
	for idx, tx := range block.Transactions() {
		// Assemble the transaction call message and return if the requested offset
		msg, _ := tx.AsMessage(signer, block.BaseFee())
		txContext := core.NewEVMTxContext(msg)
		context := core.NewEVMBlockContext(block.Header(), eth.blockchain, nil)
		if idx == txIndex {
			return msg, context, statedb, nil
		}
		// Not yet the searched for transaction, execute on top of the current state
<<<<<<< HEAD
		vmenv := vm.NewEVM(context, txContext, statedb, eth.blockchain.Config(), vm.Config{}, dmContext)
		statedb.Prepare(tx.Hash(), idx)
=======
		vmenv := vm.NewEVM(context, txContext, statedb, eth.blockchain.Config(), vm.Config{}, firehoseContext)
>>>>>>> 3904d0d3
		if _, err := core.ApplyMessage(vmenv, msg, new(core.GasPool).AddGas(tx.Gas())); err != nil {
			return nil, vm.BlockContext{}, nil, fmt.Errorf("transaction %#x failed: %v", tx.Hash(), err)
		}
		// Ensure any modifications are committed to the state
		// Only delete empty objects if EIP158/161 (a.k.a Spurious Dragon) is in effect
		statedb.Finalise(vmenv.ChainConfig().IsEIP158(block.Number()))
	}
	return nil, vm.BlockContext{}, nil, fmt.Errorf("transaction index %d out of range for block %#x", txIndex, block.Hash())
}<|MERGE_RESOLUTION|>--- conflicted
+++ resolved
@@ -160,11 +160,7 @@
 }
 
 // stateAtTransaction returns the execution environment of a certain transaction.
-<<<<<<< HEAD
-func (eth *Ethereum) stateAtTransaction(block *types.Block, txIndex int, reexec uint64, dmContext *deepmind.Context) (core.Message, vm.BlockContext, *state.StateDB, error) {
-=======
-func (eth *Ethereum) stateAtTransaction(block *types.Block, txIndex int, reexec uint64, firehoseContext *firehose.Context) (core.Message, vm.BlockContext, *state.StateDB, func(), error) {
->>>>>>> 3904d0d3
+func (eth *Ethereum) stateAtTransaction(block *types.Block, txIndex int, reexec uint64, firehoseContext *firehose.Context) (core.Message, vm.BlockContext, *state.StateDB, error) {
 	// Short circuit if it's genesis block.
 	if block.NumberU64() == 0 {
 		return nil, vm.BlockContext{}, nil, errors.New("no transaction in genesis")
@@ -194,12 +190,8 @@
 			return msg, context, statedb, nil
 		}
 		// Not yet the searched for transaction, execute on top of the current state
-<<<<<<< HEAD
-		vmenv := vm.NewEVM(context, txContext, statedb, eth.blockchain.Config(), vm.Config{}, dmContext)
+		vmenv := vm.NewEVM(context, txContext, statedb, eth.blockchain.Config(), vm.Config{}, firehoseContext)
 		statedb.Prepare(tx.Hash(), idx)
-=======
-		vmenv := vm.NewEVM(context, txContext, statedb, eth.blockchain.Config(), vm.Config{}, firehoseContext)
->>>>>>> 3904d0d3
 		if _, err := core.ApplyMessage(vmenv, msg, new(core.GasPool).AddGas(tx.Gas())); err != nil {
 			return nil, vm.BlockContext{}, nil, fmt.Errorf("transaction %#x failed: %v", tx.Hash(), err)
 		}

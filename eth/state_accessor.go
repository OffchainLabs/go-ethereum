// Copyright 2021 The go-ethereum Authors
// This file is part of the go-ethereum library.
//
// The go-ethereum library is free software: you can redistribute it and/or modify
// it under the terms of the GNU Lesser General Public License as published by
// the Free Software Foundation, either version 3 of the License, or
// (at your option) any later version.
//
// The go-ethereum library is distributed in the hope that it will be useful,
// but WITHOUT ANY WARRANTY; without even the implied warranty of
// MERCHANTABILITY or FITNESS FOR A PARTICULAR PURPOSE. See the
// GNU Lesser General Public License for more details.
//
// You should have received a copy of the GNU Lesser General Public License
// along with the go-ethereum library. If not, see <http://www.gnu.org/licenses/>.

package eth

import (
	"context"
	"errors"
	"fmt"
	"time"

	"github.com/ethereum/go-ethereum/common"
	"github.com/ethereum/go-ethereum/core"
	"github.com/ethereum/go-ethereum/core/rawdb"
	"github.com/ethereum/go-ethereum/core/state"
	"github.com/ethereum/go-ethereum/core/types"
	"github.com/ethereum/go-ethereum/core/vm"
	"github.com/ethereum/go-ethereum/eth/tracers"
	"github.com/ethereum/go-ethereum/log"
	"github.com/ethereum/go-ethereum/metrics"
	"github.com/ethereum/go-ethereum/trie"
	"github.com/ethereum/go-ethereum/triedb"
)

var (
	recreatedStatesCounter = metrics.NewRegisteredCounter("eth/stateaccessor/recreated/states", nil)
	recreatedBytesMeter    = metrics.NewRegisteredMeter("eth/stateaccessor/recreated/bytes", nil)
)

// noopReleaser is returned in case there is no operation expected
// for releasing state.
var noopReleaser = tracers.StateReleaseFunc(func() {})

func (eth *Ethereum) hashState(ctx context.Context, block *types.Block, reexec uint64, base *state.StateDB, baseBlock *types.Block, readOnly bool, preferDisk bool) (statedb *state.StateDB, release tracers.StateReleaseFunc, err error) {
	var (
		current  *types.Block
		database state.Database
		tdb      *triedb.Database
		report   = true
		origin   = block.NumberU64()
	)
	// The state is only for reading purposes, check the state presence in
	// live database.
	if readOnly {
		// The state is available in live database, create a reference
		// on top to prevent garbage collection and return a release
		// function to deref it.

		// Try referencing the root, if it isn't in dirties cache then Reference will have no effect
		eth.blockchain.TrieDB().Reference(block.Root(), common.Hash{})
		if statedb, err = eth.blockchain.StateAt(block.Root()); err == nil {
			return statedb, func() {
				eth.blockchain.TrieDB().Dereference(block.Root())
			}, nil
		}
	}
	// The state is both for reading and writing, or it's unavailable in disk,
	// try to construct/recover the state over an ephemeral trie.Database for
	// isolating the live one.
	if baseBlock != nil {
		current, statedb, database, tdb, report = baseBlock, base, base.Database(), base.Database().TrieDB(), false
	} else if base != nil {
		if preferDisk {
			// Create an ephemeral trie.Database for isolating the live one. Otherwise
			// the internal junks created by tracing will be persisted into the disk.
			// TODO(rjl493456442), clean cache is disabled to prevent memory leak,
			// please re-enable it for better performance.
			tdb := triedb.NewDatabase(eth.chainDb, triedb.HashDefaults)
			database = state.NewDatabase(tdb, nil)
			if statedb, err = state.New(block.Root(), database); err == nil {
				log.Info("Found disk backend for state trie", "root", block.Root(), "number", block.Number())
				return statedb, noopReleaser, nil
			}
		}
		// The optional base statedb is given, mark the start point as parent block
		statedb, database, tdb, report = base, base.Database(), base.Database().TrieDB(), false
		current = eth.blockchain.GetBlock(block.ParentHash(), block.NumberU64()-1)
	} else {
		// Otherwise, try to reexec blocks until we find a state or reach our limit
		current = block

		// Create an ephemeral trie.Database for isolating the live one. Otherwise
		// the internal junks created by tracing will be persisted into the disk.
		// TODO(rjl493456442), clean cache is disabled to prevent memory leak,
		// please re-enable it for better performance.
		tdb = triedb.NewDatabase(eth.chainDb, triedb.HashDefaults)
		database = state.NewDatabase(tdb, nil)

		// If we didn't check the live database, do check state over ephemeral database,
		// otherwise we would rewind past a persisted block (specific corner case is
		// chain tracing from the genesis).
		if !readOnly {
			statedb, err = state.New(current.Root(), database)
			if err == nil {
				return statedb, noopReleaser, nil
			}
		}
		// Database does not have the state for the given block, try to regenerate
		for i := uint64(0); i < reexec; i++ {
			if err := ctx.Err(); err != nil {
				return nil, nil, err
			}
			if current.NumberU64() == 0 {
				return nil, nil, errors.New("genesis state is missing")
			}
			parent := eth.blockchain.GetBlock(current.ParentHash(), current.NumberU64()-1)
			if parent == nil {
				return nil, nil, fmt.Errorf("missing block %v %d", current.ParentHash(), current.NumberU64()-1)
			}
			current = parent

			statedb, err = state.New(current.Root(), database)
			if err == nil {
				break
			}
		}
		if err != nil {
			switch err.(type) {
			case *trie.MissingNodeError:
				return nil, nil, fmt.Errorf("required historical state unavailable (reexec=%d)", reexec)
			default:
				return nil, nil, err
			}
		}
	}
	// State is available at historical point, re-execute the blocks on top for
	// the desired state.
	var (
		start  = time.Now()
		logged time.Time
		parent common.Hash
	)
	for current.NumberU64() < origin {
		if err := ctx.Err(); err != nil {
			return nil, nil, err
		}
		// Print progress logs if long enough time elapsed
		if time.Since(logged) > 8*time.Second && report {
			log.Info("Regenerating historical state", "block", current.NumberU64()+1, "target", origin, "remaining", origin-current.NumberU64()-1, "elapsed", time.Since(start))
			logged = time.Now()
		}
		// Retrieve the next block to regenerate and process it
		next := current.NumberU64() + 1
		if current = eth.blockchain.GetBlockByNumber(next); current == nil {
			return nil, nil, fmt.Errorf("block #%d not found", next)
		}
		_, err := eth.blockchain.Processor().Process(current, statedb, vm.Config{})
		if err != nil {
			return nil, nil, fmt.Errorf("processing block %d failed: %v", current.NumberU64(), err)
		}
		// Finalize the state so any modifications are written to the trie
		root, err := statedb.Commit(current.NumberU64(), eth.blockchain.Config().IsEIP158(current.Number()), eth.blockchain.Config().IsCancun(current.Number(), current.Time(), types.DeserializeHeaderExtraInformation(current.Header()).ArbOSFormatVersion))
		if err != nil {
			return nil, nil, fmt.Errorf("stateAtBlock commit failed, number %d root %v: %w",
				current.NumberU64(), current.Root().Hex(), err)
		}
		statedb, err = state.New(root, database)
		if err != nil {
			return nil, nil, fmt.Errorf("state reset after block %d failed: %v", current.NumberU64(), err)
		}
		// Hold the state reference and also drop the parent state
		// to prevent accumulating too many nodes in memory.
		tdb.Reference(root, common.Hash{})
		if parent != (common.Hash{}) {
			tdb.Dereference(parent)
		}
		parent = root
	}
	_, nodes, imgs := tdb.Size() // all memory is contained within the nodes return in hashdb
	if report {
		log.Info("Historical state regenerated", "block", current.NumberU64(), "elapsed", time.Since(start), "nodes", nodes, "preimages", imgs)
	}
	recreatedStatesCounter.Inc(1)
	recreatedBytesMeter.Mark(int64(nodes))

	return statedb, func() { tdb.Dereference(block.Root()) }, nil
}

func (eth *Ethereum) pathState(block *types.Block) (*state.StateDB, func(), error) {
	// Check if the requested state is available in the live chain.
	statedb, err := eth.blockchain.StateAt(block.Root())
	if err == nil {
		return statedb, noopReleaser, nil
	}
	// TODO historic state is not supported in path-based scheme.
	// Fully archive node in pbss will be implemented by relying
	// on state history, but needs more work on top.
	return nil, nil, errors.New("historical state not available in path scheme yet")
}

// stateAtBlock retrieves the state database associated with a certain block.
// If no state is locally available for the given block, a number of blocks
// are attempted to be reexecuted to generate the desired state. The optional
// base layer statedb can be provided which is regarded as the statedb of the
// parent block.
//
// An additional release function will be returned if the requested state is
// available. Release is expected to be invoked when the returned state is no
// longer needed. Its purpose is to prevent resource leaking. Though it can be
// noop in some cases.
//
// Parameters:
//   - block:      The block for which we want the state(state = block.Root)
//   - reexec:     The maximum number of blocks to reprocess trying to obtain the desired state
//   - base:       If the caller is tracing multiple blocks, the caller can provide the parent
//     state continuously from the callsite.
//   - baseBlock:  Arbitrum specific: caller can provide the block from which reprocessing should
//     start, if baseBlock is provided then base parameter is ignored
//   - readOnly:   If true, then the live 'blockchain' state database is used. No mutation should
//     be made from caller, e.g. perform Commit or other 'save-to-disk' changes.
//     Otherwise, the trash generated by caller may be persisted permanently.
//   - preferDisk: This arg can be used by the caller to signal that even though the 'base' is
//     provided, it would be preferable to start from a fresh state, if we have it
//     on disk.
func (eth *Ethereum) stateAtBlock(ctx context.Context, block *types.Block, reexec uint64, base *state.StateDB, baseBlock *types.Block, readOnly bool, preferDisk bool) (statedb *state.StateDB, release tracers.StateReleaseFunc, err error) {
	if eth.blockchain.TrieDB().Scheme() == rawdb.HashScheme {
		return eth.hashState(ctx, block, reexec, base, baseBlock, readOnly, preferDisk)
	}
	return eth.pathState(block)
}

<<<<<<< HEAD
// arbitrum: exposing stateAtBlock function
func (eth *Ethereum) StateAtBlock(ctx context.Context, block *types.Block, reexec uint64, base *state.StateDB, baseBlock *types.Block, readOnly bool, preferDisk bool) (statedb *state.StateDB, release tracers.StateReleaseFunc, err error) {
	return eth.stateAtBlock(ctx, block, reexec, base, baseBlock, readOnly, preferDisk)
}

// stateAtTransaction returns the execution environment of a certain transaction.
=======
// stateAtTransaction returns the execution environment of a certain
// transaction.
//
// Note: when a block is empty and the state for tx index 0 is requested, this
// function will return the state of block after the pre-block operations have
// been completed (e.g. updating system contracts), but before post-block
// operations are completed (e.g. processing withdrawals).
>>>>>>> c53db5e1
func (eth *Ethereum) stateAtTransaction(ctx context.Context, block *types.Block, txIndex int, reexec uint64) (*types.Transaction, vm.BlockContext, *state.StateDB, tracers.StateReleaseFunc, error) {
	// Short circuit if it's genesis block.
	if block.NumberU64() == 0 {
		return nil, vm.BlockContext{}, nil, nil, errors.New("no transaction in genesis")
	}
	// Create the parent state database
	parent := eth.blockchain.GetBlock(block.ParentHash(), block.NumberU64()-1)
	if parent == nil {
		return nil, vm.BlockContext{}, nil, nil, fmt.Errorf("parent %#x not found", block.ParentHash())
	}
	// Lookup the statedb of parent block from the live database,
	// otherwise regenerate it on the flight.
	statedb, release, err := eth.stateAtBlock(ctx, parent, reexec, nil, nil, true, false)
	if err != nil {
		return nil, vm.BlockContext{}, nil, nil, err
	}
	// Insert parent beacon block root in the state as per EIP-4788.
	context := core.NewEVMBlockContext(block.Header(), eth.blockchain, nil)
	evm := vm.NewEVM(context, statedb, eth.blockchain.Config(), vm.Config{})
	if beaconRoot := block.BeaconRoot(); beaconRoot != nil {
		core.ProcessBeaconBlockRoot(*beaconRoot, evm)
	}
	// If prague hardfork, insert parent block hash in the state as per EIP-2935.
	if !eth.blockchain.Config().IsArbitrum() && eth.blockchain.Config().IsPrague(block.Number(), block.Time(), context.ArbOSVersion) {
		core.ProcessParentBlockHash(block.ParentHash(), evm)
	}
	if txIndex == 0 && len(block.Transactions()) == 0 {
		return nil, context, statedb, release, nil
	}
	// Recompute transactions up to the target index.
	signer := types.MakeSigner(eth.blockchain.Config(), block.Number(), block.Time(), evm.Context.ArbOSVersion)
	runCtx := core.NewMessageReplayContext()
	for idx, tx := range block.Transactions() {
		if idx == txIndex {
			return tx, context, statedb, release, nil
		}
		// Assemble the transaction call message and return if the requested offset
		msg, _ := core.TransactionToMessage(tx, signer, block.BaseFee(), runCtx)

		// Not yet the searched for transaction, execute on top of the current state
		statedb.SetTxContext(tx.Hash(), idx)
		if _, err := core.ApplyMessage(evm, msg, new(core.GasPool).AddGas(tx.Gas())); err != nil {
			return nil, vm.BlockContext{}, nil, nil, fmt.Errorf("transaction %#x failed: %v", tx.Hash(), err)
		}
		// Ensure any modifications are committed to the state
		// Only delete empty objects if EIP158/161 (a.k.a Spurious Dragon) is in effect
		statedb.Finalise(evm.ChainConfig().IsEIP158(block.Number()))
	}
	return nil, vm.BlockContext{}, nil, nil, fmt.Errorf("transaction index %d out of range for block %#x", txIndex, block.Hash())
}<|MERGE_RESOLUTION|>--- conflicted
+++ resolved
@@ -232,14 +232,11 @@
 	return eth.pathState(block)
 }
 
-<<<<<<< HEAD
 // arbitrum: exposing stateAtBlock function
 func (eth *Ethereum) StateAtBlock(ctx context.Context, block *types.Block, reexec uint64, base *state.StateDB, baseBlock *types.Block, readOnly bool, preferDisk bool) (statedb *state.StateDB, release tracers.StateReleaseFunc, err error) {
 	return eth.stateAtBlock(ctx, block, reexec, base, baseBlock, readOnly, preferDisk)
 }
 
-// stateAtTransaction returns the execution environment of a certain transaction.
-=======
 // stateAtTransaction returns the execution environment of a certain
 // transaction.
 //
@@ -247,7 +244,6 @@
 // function will return the state of block after the pre-block operations have
 // been completed (e.g. updating system contracts), but before post-block
 // operations are completed (e.g. processing withdrawals).
->>>>>>> c53db5e1
 func (eth *Ethereum) stateAtTransaction(ctx context.Context, block *types.Block, txIndex int, reexec uint64) (*types.Transaction, vm.BlockContext, *state.StateDB, tracers.StateReleaseFunc, error) {
 	// Short circuit if it's genesis block.
 	if block.NumberU64() == 0 {

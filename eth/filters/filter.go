// Copyright 2014 The go-ethereum Authors
// This file is part of the go-ethereum library.
//
// The go-ethereum library is free software: you can redistribute it and/or modify
// it under the terms of the GNU Lesser General Public License as published by
// the Free Software Foundation, either version 3 of the License, or
// (at your option) any later version.
//
// The go-ethereum library is distributed in the hope that it will be useful,
// but WITHOUT ANY WARRANTY; without even the implied warranty of
// MERCHANTABILITY or FITNESS FOR A PARTICULAR PURPOSE. See the
// GNU Lesser General Public License for more details.
//
// You should have received a copy of the GNU Lesser General Public License
// along with the go-ethereum library. If not, see <http://www.gnu.org/licenses/>.

package filters

import (
	"context"
	"errors"
<<<<<<< HEAD
	"math"
	"math/big"
	"slices"
	"time"
=======
>>>>>>> 3a77d3cc

	"github.com/ethereum/go-ethereum/common"
	"github.com/ethereum/go-ethereum/core/filtermaps"
	"github.com/ethereum/go-ethereum/core/history"
	"github.com/ethereum/go-ethereum/core/types"
	"github.com/ethereum/go-ethereum/log"
	"github.com/ethereum/go-ethereum/rpc"
)

// Filter can be used to retrieve and filter logs.
type Filter struct {
	sys *FilterSystem

	addresses []common.Address
	topics    [][]common.Hash

	block      *common.Hash // Block hash if filtering a single block
	begin, end int64        // Range interval if filtering multiple blocks

	rangeLogsTestHook chan rangeLogsTestEvent
}

// NewRangeFilter creates a new filter which uses a bloom filter on blocks to
// figure out whether a particular block is interesting or not.
func (sys *FilterSystem) NewRangeFilter(begin, end int64, addresses []common.Address, topics [][]common.Hash) *Filter {
	// Create a generic filter and convert it into a range filter
	filter := newFilter(sys, addresses, topics)
	filter.begin = begin
	filter.end = end

	return filter
}

// NewBlockFilter creates a new filter which directly inspects the contents of
// a block to figure out whether it is interesting or not.
func (sys *FilterSystem) NewBlockFilter(block common.Hash, addresses []common.Address, topics [][]common.Hash) *Filter {
	// Create a generic filter and convert it into a block filter
	filter := newFilter(sys, addresses, topics)
	filter.block = &block
	return filter
}

// newFilter creates a generic filter that can either filter based on a block hash,
// or based on range queries. The search criteria needs to be explicitly set.
func newFilter(sys *FilterSystem, addresses []common.Address, topics [][]common.Hash) *Filter {
	return &Filter{
		sys:       sys,
		addresses: addresses,
		topics:    topics,
	}
}

// Logs searches the blockchain for matching log entries, returning all from the
// first block that contains matches, updating the start of the filter accordingly.
func (f *Filter) Logs(ctx context.Context) ([]*types.Log, error) {
	// If we're doing singleton block filtering, execute and return
	if f.block != nil {
		header, err := f.sys.backend.HeaderByHash(ctx, *f.block)
		if err != nil {
			return nil, err
		}
		if header == nil {
			return nil, errors.New("unknown block")
		}
		if header.Number.Uint64() < f.sys.backend.HistoryPruningCutoff() {
			return nil, &history.PrunedHistoryError{}
		}
		return f.blockLogs(ctx, header)
	}

	// Disallow pending logs.
	if f.begin == rpc.PendingBlockNumber.Int64() || f.end == rpc.PendingBlockNumber.Int64() {
		return nil, errPendingLogsUnsupported
	}

	resolveSpecial := func(number int64) (uint64, error) {
		switch number {
		case rpc.LatestBlockNumber.Int64():
			// when searching from and/or until the current head, we resolve it
			// to MaxUint64 which is translated by rangeLogs to the actual head
			// in each iteration, ensuring that the head block will be searched
			// even if the chain is updated during search.
			return math.MaxUint64, nil
		case rpc.FinalizedBlockNumber.Int64():
			hdr, _ := f.sys.backend.HeaderByNumber(ctx, rpc.FinalizedBlockNumber)
			if hdr == nil {
				return 0, errors.New("finalized header not found")
			}
			return hdr.Number.Uint64(), nil
		case rpc.SafeBlockNumber.Int64():
			hdr, _ := f.sys.backend.HeaderByNumber(ctx, rpc.SafeBlockNumber)
			if hdr == nil {
				return 0, errors.New("safe header not found")
			}
			return hdr.Number.Uint64(), nil
		case rpc.EarliestBlockNumber.Int64():
			earliest := f.sys.backend.HistoryPruningCutoff()
			hdr, _ := f.sys.backend.HeaderByNumber(ctx, rpc.BlockNumber(earliest))
			if hdr == nil {
				return 0, errors.New("earliest header not found")
			}
			return hdr.Number.Uint64(), nil
		default:
			if number < 0 {
				return 0, errors.New("negative block number")
			}
			return uint64(number), nil
		}
	}

	// range query need to resolve the special begin/end block number
	begin, err := resolveSpecial(f.begin)
	if err != nil {
		return nil, err
	}
	end, err := resolveSpecial(f.end)
	if err != nil {
		return nil, err
	}
	return f.rangeLogs(ctx, begin, end)
}

const (
	rangeLogsTestDone      = iota // zero range
	rangeLogsTestSync             // before sync; zero range
	rangeLogsTestSynced           // after sync; valid blocks range
	rangeLogsTestIndexed          // individual search range
	rangeLogsTestUnindexed        // individual search range
	rangeLogsTestResults          // results range after search iteration
	rangeLogsTestReorg            // results range trimmed by reorg
)

type rangeLogsTestEvent struct {
	event  int
	blocks common.Range[uint64]
}

// searchSession represents a single search session.
type searchSession struct {
	ctx       context.Context
	filter    *Filter
	mb        filtermaps.MatcherBackend
	syncRange filtermaps.SyncRange  // latest synchronized state with the matcher
	chainView *filtermaps.ChainView // can be more recent than the indexed view in syncRange
	// block ranges always refer to the current chainView
	firstBlock, lastBlock uint64               // specified search range; MaxUint64 means latest block
	searchRange           common.Range[uint64] // actual search range; end trimmed to latest head
	matchRange            common.Range[uint64] // range in which we have results (subset of searchRange)
	matches               []*types.Log         // valid set of matches in matchRange
	forceUnindexed        bool                 // revert to unindexed search
}

// newSearchSession returns a new searchSession.
func newSearchSession(ctx context.Context, filter *Filter, mb filtermaps.MatcherBackend, firstBlock, lastBlock uint64) (*searchSession, error) {
	s := &searchSession{
		ctx:        ctx,
		filter:     filter,
		mb:         mb,
		firstBlock: firstBlock,
		lastBlock:  lastBlock,
	}
	// enforce a consistent state before starting the search in order to be able
	// to determine valid range later
	var err error
	s.syncRange, err = s.mb.SyncLogIndex(s.ctx)
	if err != nil {
		return nil, err
	}
	if err := s.updateChainView(); err != nil {
		return nil, err
	}
	return s, nil
}

// updateChainView updates to the latest view of the underlying chain and sets
// searchRange by replacing MaxUint64 (meaning latest block) with actual head
// number in the specified search range.
// If the session already had an existing chain view and set of matches then
// it also trims part of the match set that a chain reorg might have invalidated.
func (s *searchSession) updateChainView() error {
	// update chain view based on current chain head (might be more recent than
	// the indexed view of syncRange as the indexer updates it asynchronously
	// with some delay
	newChainView := s.filter.sys.backend.CurrentView()
	if newChainView == nil {
		return errors.New("head block not available")
	}
	head := newChainView.HeadNumber()

	// update actual search range based on current head number
	firstBlock, lastBlock := s.firstBlock, s.lastBlock
	if firstBlock == math.MaxUint64 {
		firstBlock = head
	}
	if lastBlock == math.MaxUint64 {
		lastBlock = head
	}
	if firstBlock > lastBlock || lastBlock > head {
		return errInvalidBlockRange
	}
	s.searchRange = common.NewRange(firstBlock, lastBlock+1-firstBlock)

	// Trim existing match set in case a reorg may have invalidated some results
	if !s.matchRange.IsEmpty() {
		trimRange := newChainView.SharedRange(s.chainView).Intersection(s.searchRange)
		s.matchRange, s.matches = s.trimMatches(trimRange, s.matchRange, s.matches)
	}
	s.chainView = newChainView
	return nil
}

// trimMatches removes any entries from the specified set of matches that is
// outside the given range.
func (s *searchSession) trimMatches(trimRange, matchRange common.Range[uint64], matches []*types.Log) (common.Range[uint64], []*types.Log) {
	newRange := matchRange.Intersection(trimRange)
	if newRange == matchRange {
		return matchRange, matches
	}
	if newRange.IsEmpty() {
		return newRange, nil
	}
	for len(matches) > 0 && matches[0].BlockNumber < newRange.First() {
		matches = matches[1:]
	}
	for len(matches) > 0 && matches[len(matches)-1].BlockNumber > newRange.Last() {
		matches = matches[:len(matches)-1]
	}
	return newRange, matches
}

// searchInRange performs a single range search, either indexed or unindexed.
func (s *searchSession) searchInRange(r common.Range[uint64], indexed bool) (common.Range[uint64], []*types.Log, error) {
	if indexed {
		if s.filter.rangeLogsTestHook != nil {
			s.filter.rangeLogsTestHook <- rangeLogsTestEvent{rangeLogsTestIndexed, r}
		}
		results, err := s.filter.indexedLogs(s.ctx, s.mb, r.First(), r.Last())
		if err != nil && !errors.Is(err, filtermaps.ErrMatchAll) {
			return common.Range[uint64]{}, nil, err
		}
		if err == nil {
			// sync with filtermaps matcher
			if s.filter.rangeLogsTestHook != nil {
				s.filter.rangeLogsTestHook <- rangeLogsTestEvent{rangeLogsTestSync, common.Range[uint64]{}}
			}
			var syncErr error
			if s.syncRange, syncErr = s.mb.SyncLogIndex(s.ctx); syncErr != nil {
				return common.Range[uint64]{}, nil, syncErr
			}
			if s.filter.rangeLogsTestHook != nil {
				s.filter.rangeLogsTestHook <- rangeLogsTestEvent{rangeLogsTestSynced, s.syncRange.ValidBlocks}
			}
			// discard everything that might be invalid
			trimRange := s.syncRange.ValidBlocks.Intersection(s.chainView.SharedRange(s.syncRange.IndexedView))
			matchRange, matches := s.trimMatches(trimRange, r, results)
			return matchRange, matches, nil
		}
		// "match all" filters are not supported by filtermaps; fall back to
		// unindexed search which is the most efficient in this case
		s.forceUnindexed = true
		// fall through to unindexed case
	}
	if s.filter.rangeLogsTestHook != nil {
		s.filter.rangeLogsTestHook <- rangeLogsTestEvent{rangeLogsTestUnindexed, r}
	}
	matches, err := s.filter.unindexedLogs(s.ctx, s.chainView, r.First(), r.Last())
	if err != nil {
		return common.Range[uint64]{}, nil, err
	}
	return r, matches, nil
}

// doSearchIteration performs a search on a range missing from an incomplete set
// of results, adds the new section and removes invalidated entries.
func (s *searchSession) doSearchIteration() error {
	switch {
	case s.matchRange.IsEmpty():
		// no results yet; try search in entire range
		indexedSearchRange := s.searchRange.Intersection(s.syncRange.IndexedBlocks)
		if s.forceUnindexed = indexedSearchRange.IsEmpty(); !s.forceUnindexed {
			// indexed search on the intersection of indexed and searched range
			matchRange, matches, err := s.searchInRange(indexedSearchRange, true)
			if err != nil {
				return err
			}
			s.matchRange = matchRange
			s.matches = matches
			return nil
		} else {
			// no intersection of indexed and searched range; unindexed search on
			// the whole searched range
			matchRange, matches, err := s.searchInRange(s.searchRange, false)
			if err != nil {
				return err
			}
			s.matchRange = matchRange
			s.matches = matches
			return nil
		}

	case !s.matchRange.IsEmpty() && s.matchRange.First() > s.searchRange.First():
		// Results are available, but the tail section is missing. Perform an unindexed
		// search for the missing tail, while still allowing indexed search for the head.
		//
		// The unindexed search is necessary because the tail portion of the indexes
		// has been pruned.
		tailRange := common.NewRange(s.searchRange.First(), s.matchRange.First()-s.searchRange.First())
		_, tailMatches, err := s.searchInRange(tailRange, false)
		if err != nil {
			return err
		}
		s.matches = append(tailMatches, s.matches...)
		s.matchRange = tailRange.Union(s.matchRange)
		return nil

	case !s.matchRange.IsEmpty() && s.matchRange.First() == s.searchRange.First() && s.searchRange.AfterLast() > s.matchRange.AfterLast():
		// Results are available, but the head section is missing. Try to perform
		// the indexed search for the missing head, or fallback to unindexed search
		// if the tail portion of indexed range has been pruned.
		headRange := common.NewRange(s.matchRange.AfterLast(), s.searchRange.AfterLast()-s.matchRange.AfterLast())
		if !s.forceUnindexed {
			indexedHeadRange := headRange.Intersection(s.syncRange.IndexedBlocks)
			if !indexedHeadRange.IsEmpty() && indexedHeadRange.First() == headRange.First() {
				headRange = indexedHeadRange
			} else {
				// The tail portion of the indexes has been pruned, falling back
				// to unindexed search.
				s.forceUnindexed = true
			}
		}
		headMatchRange, headMatches, err := s.searchInRange(headRange, !s.forceUnindexed)
		if err != nil {
			return err
		}
		if headMatchRange.First() != s.matchRange.AfterLast() {
			// improbable corner case, first part of new head range invalidated by tail unindexing
			s.matches, s.matchRange = headMatches, headMatchRange
			return nil
		}
		s.matches = append(s.matches, headMatches...)
		s.matchRange = s.matchRange.Union(headMatchRange)
		return nil

	default:
		panic("invalid search session state")
	}
}

func (f *Filter) rangeLogs(ctx context.Context, firstBlock, lastBlock uint64) ([]*types.Log, error) {
	if f.rangeLogsTestHook != nil {
		defer func() {
			f.rangeLogsTestHook <- rangeLogsTestEvent{rangeLogsTestDone, common.Range[uint64]{}}
			close(f.rangeLogsTestHook)
		}()
	}

	if firstBlock > lastBlock {
		return nil, nil
	}
	mb := f.sys.backend.NewMatcherBackend()
	defer mb.Close()

	session, err := newSearchSession(ctx, f, mb, firstBlock, lastBlock)
	if err != nil {
		return nil, err
	}
	for session.searchRange != session.matchRange {
		if err := session.doSearchIteration(); err != nil {
			return nil, err
		}
		if f.rangeLogsTestHook != nil {
			f.rangeLogsTestHook <- rangeLogsTestEvent{rangeLogsTestResults, session.matchRange}
		}
		mr := session.matchRange
		if err := session.updateChainView(); err != nil {
			return nil, err
		}
		if f.rangeLogsTestHook != nil && session.matchRange != mr {
			f.rangeLogsTestHook <- rangeLogsTestEvent{rangeLogsTestReorg, session.matchRange}
		}
	}
	return session.matches, nil
}

func (f *Filter) indexedLogs(ctx context.Context, mb filtermaps.MatcherBackend, begin, end uint64) ([]*types.Log, error) {
	start := time.Now()
	potentialMatches, err := filtermaps.GetPotentialMatches(ctx, mb, begin, end, f.addresses, f.topics)
	matches := FilterLogs(potentialMatches, nil, nil, f.addresses, f.topics)
	log.Trace("Performed indexed log search", "begin", begin, "end", end, "true matches", len(matches), "false positives", len(potentialMatches)-len(matches), "elapsed", common.PrettyDuration(time.Since(start)))
	return matches, err
}

// unindexedLogs returns the logs matching the filter criteria based on raw block
// iteration and bloom matching.
func (f *Filter) unindexedLogs(ctx context.Context, chainView *filtermaps.ChainView, begin, end uint64) ([]*types.Log, error) {
	start := time.Now()
	log.Debug("Performing unindexed log search", "begin", begin, "end", end)
	var matches []*types.Log
	for blockNumber := begin; blockNumber <= end; blockNumber++ {
		select {
		case <-ctx.Done():
			return matches, ctx.Err()
		default:
		}
		if blockNumber > chainView.HeadNumber() {
			// check here so that we can return matches up until head along with
			// the error
			return matches, errInvalidBlockRange
		}
		header := chainView.Header(blockNumber)
		if header == nil {
			return matches, errors.New("header not found")
		}
		found, err := f.blockLogs(ctx, header)
		if err != nil {
			return matches, err
		}
		matches = append(matches, found...)
	}
	log.Debug("Performed unindexed log search", "begin", begin, "end", end, "matches", len(matches), "elapsed", common.PrettyDuration(time.Since(start)))
	return matches, nil
}

// blockLogs returns the logs matching the filter criteria within a single block.
func (f *Filter) blockLogs(ctx context.Context, header *types.Header) ([]*types.Log, error) {
	if bloomFilter(header.Bloom, f.addresses, f.topics) {
		return f.checkMatches(ctx, header)
	}
	return nil, nil
}

// checkMatches checks if the receipts belonging to the given header contain any log events that
// match the filter criteria. This function is called when the bloom filter signals a potential match.
// skipFilter signals all logs of the given block are requested.
func (f *Filter) checkMatches(ctx context.Context, header *types.Header) ([]*types.Log, error) {
	hash := header.Hash()
	// Logs in cache are partially filled with context data
	// such as tx index, block hash, etc.
	// Notably tx hash is NOT filled in because it needs
	// access to block body data.
	cached, err := f.sys.cachedLogElem(ctx, hash, header.Number.Uint64())
	if err != nil {
		return nil, err
	}
	logs := types.FilterLogs(cached.logs, nil, nil, f.addresses, f.topics)
	if len(logs) == 0 {
		return nil, nil
	}
	// Most backends will deliver un-derived logs, but check nevertheless.
	if len(logs) > 0 && logs[0].TxHash != (common.Hash{}) {
		return logs, nil
	}

	body, err := f.sys.cachedGetBody(ctx, cached, hash, header.Number.Uint64())
	if err != nil {
		return nil, err
	}
	for i, log := range logs {
		// Copy log not to modify cache elements
		logcopy := *log
		logcopy.TxHash = body.Transactions[logcopy.TxIndex].Hash()
		logs[i] = &logcopy
	}
	return logs, nil
}

func bloomFilter(bloom types.Bloom, addresses []common.Address, topics [][]common.Hash) bool {
	if len(addresses) > 0 {
		var included bool
		for _, addr := range addresses {
			if types.BloomLookup(bloom, addr) {
				included = true
				break
			}
		}
		if !included {
			return false
		}
	}

	for _, sub := range topics {
		included := len(sub) == 0 // empty rule set == wildcard
		for _, topic := range sub {
			if types.BloomLookup(bloom, topic) {
				included = true
				break
			}
		}
		if !included {
			return false
		}
	}
	return true
}<|MERGE_RESOLUTION|>--- conflicted
+++ resolved
@@ -19,13 +19,10 @@
 import (
 	"context"
 	"errors"
-<<<<<<< HEAD
 	"math"
 	"math/big"
 	"slices"
 	"time"
-=======
->>>>>>> 3a77d3cc
 
 	"github.com/ethereum/go-ethereum/common"
 	"github.com/ethereum/go-ethereum/core/filtermaps"

--- conflicted
+++ resolved
@@ -29,10 +29,6 @@
 	"github.com/ethereum/go-ethereum/common"
 	"github.com/ethereum/go-ethereum/common/hexutil"
 	"github.com/ethereum/go-ethereum/core/types"
-<<<<<<< HEAD
-	"github.com/ethereum/go-ethereum/event"
-=======
->>>>>>> d90f67b2
 	"github.com/ethereum/go-ethereum/rpc"
 )
 
@@ -51,11 +47,6 @@
 // information related to the Ethereum protocol such als blocks, transactions and logs.
 type PublicFilterAPI struct {
 	backend   Backend
-<<<<<<< HEAD
-	mux       *event.TypeMux
-	quit      chan struct{}
-=======
->>>>>>> d90f67b2
 	events    *EventSystem
 	filtersMu sync.Mutex
 	filters   map[rpc.ID]*filter

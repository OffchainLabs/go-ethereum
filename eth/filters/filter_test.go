--- conflicted
+++ resolved
@@ -276,14 +276,11 @@
 			gen.AddTx(tx)
 		}
 	})
-<<<<<<< HEAD
-	var l uint64
-	bc, err := core.NewBlockChain(db, nil, nil, gspec, nil, ethash.NewFaker(), vm.Config{}, &l)
-=======
 	options := core.DefaultConfig().WithStateScheme(rawdb.HashScheme)
-	options.TxLookupLimit = 0 // index all txs
-	bc, err := core.NewBlockChain(db, gspec, ethash.NewFaker(), options)
->>>>>>> ac50181b
+	options.TxIndexer = &core.TxIndexerConfig{
+		Limit: 0, // index all txs
+	}
+	bc, err := core.NewBlockChain(db, nil, gspec, ethash.NewFaker(), options)
 	if err != nil {
 		t.Fatal(err)
 	}
@@ -439,15 +436,12 @@
 		t.Fatal(err)
 	}
 	chain, _ := core.GenerateChain(gspec.Config, gspec.ToBlock(), ethash.NewFaker(), db, 1000, func(i int, gen *core.BlockGen) {})
-<<<<<<< HEAD
-	var l uint64
-	bc, err := core.NewBlockChain(db, nil, nil, gspec, nil, ethash.NewFaker(), vm.Config{}, &l)
-=======
 
 	options := core.DefaultConfig().WithStateScheme(rawdb.HashScheme)
-	options.TxLookupLimit = 0 // index all txs
-	bc, err := core.NewBlockChain(db, gspec, ethash.NewFaker(), options)
->>>>>>> ac50181b
+	options.TxIndexer = &core.TxIndexerConfig{
+		Limit: 0, // index all txs
+	}
+	bc, err := core.NewBlockChain(db, nil, gspec, ethash.NewFaker(), options)
 	if err != nil {
 		t.Fatal(err)
 	}

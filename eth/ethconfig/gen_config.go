--- conflicted
+++ resolved
@@ -63,10 +63,6 @@
 		CheckpointOracle                      *params.CheckpointOracleConfig `toml:",omitempty"`
 		OverrideTerminalTotalDifficulty       *big.Int                       `toml:",omitempty"`
 		OverrideTerminalTotalDifficultyPassed *bool                          `toml:",omitempty"`
-<<<<<<< HEAD
-		SyncTarget                            *types.Block
-=======
->>>>>>> 890e2efc
 	}
 	var enc Config
 	enc.Genesis = c.Genesis
@@ -113,10 +109,6 @@
 	enc.CheckpointOracle = c.CheckpointOracle
 	enc.OverrideTerminalTotalDifficulty = c.OverrideTerminalTotalDifficulty
 	enc.OverrideTerminalTotalDifficultyPassed = c.OverrideTerminalTotalDifficultyPassed
-<<<<<<< HEAD
-	enc.SyncTarget = c.SyncTarget
-=======
->>>>>>> 890e2efc
 	return &enc, nil
 }
 
@@ -167,10 +159,6 @@
 		CheckpointOracle                      *params.CheckpointOracleConfig `toml:",omitempty"`
 		OverrideTerminalTotalDifficulty       *big.Int                       `toml:",omitempty"`
 		OverrideTerminalTotalDifficultyPassed *bool                          `toml:",omitempty"`
-<<<<<<< HEAD
-		SyncTarget                            *types.Block
-=======
->>>>>>> 890e2efc
 	}
 	var dec Config
 	if err := unmarshal(&dec); err != nil {
@@ -308,11 +296,5 @@
 	if dec.OverrideTerminalTotalDifficultyPassed != nil {
 		c.OverrideTerminalTotalDifficultyPassed = dec.OverrideTerminalTotalDifficultyPassed
 	}
-<<<<<<< HEAD
-	if dec.SyncTarget != nil {
-		c.SyncTarget = dec.SyncTarget
-	}
-=======
->>>>>>> 890e2efc
 	return nil
 }
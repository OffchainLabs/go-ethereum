--- conflicted
+++ resolved
@@ -96,13 +96,8 @@
 		gspecNoFork  = &core.Genesis{Config: configNoFork}
 		gspecProFork = &core.Genesis{Config: configProFork}
 
-<<<<<<< HEAD
-		chainNoFork, _  = core.NewBlockChain(dbNoFork, nil, nil, gspecNoFork, nil, engine, vm.Config{}, nil)
-		chainProFork, _ = core.NewBlockChain(dbProFork, nil, nil, gspecProFork, nil, engine, vm.Config{}, nil)
-=======
-		chainNoFork, _  = core.NewBlockChain(dbNoFork, gspecNoFork, engine, nil)
-		chainProFork, _ = core.NewBlockChain(dbProFork, gspecProFork, engine, nil)
->>>>>>> ac50181b
+		chainNoFork, _  = core.NewBlockChain(dbNoFork, nil, gspecNoFork, engine, nil)
+		chainProFork, _ = core.NewBlockChain(dbProFork, nil, gspecProFork, engine, nil)
 
 		_, blocksNoFork, _  = core.GenerateChainWithGenesis(gspecNoFork, engine, 2, nil)
 		_, blocksProFork, _ = core.GenerateChainWithGenesis(gspecProFork, engine, 2, nil)

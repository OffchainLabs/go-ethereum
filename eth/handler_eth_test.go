// Copyright 2020 The go-ethereum Authors
// This file is part of the go-ethereum library.
//
// The go-ethereum library is free software: you can redistribute it and/or modify
// it under the terms of the GNU Lesser General Public License as published by
// the Free Software Foundation, either version 3 of the License, or
// (at your option) any later version.
//
// The go-ethereum library is distributed in the hope that it will be useful,
// but WITHOUT ANY WARRANTY; without even the implied warranty of
// MERCHANTABILITY or FITNESS FOR A PARTICULAR PURPOSE. See the
// GNU Lesser General Public License for more details.
//
// You should have received a copy of the GNU Lesser General Public License
// along with the go-ethereum library. If not, see <http://www.gnu.org/licenses/>.

package eth

import (
	"fmt"
	"math/big"
	"testing"
	"time"

	"github.com/ethereum/go-ethereum/common"
	"github.com/ethereum/go-ethereum/consensus/ethash"
	"github.com/ethereum/go-ethereum/core"
	"github.com/ethereum/go-ethereum/core/forkid"
	"github.com/ethereum/go-ethereum/core/rawdb"
	"github.com/ethereum/go-ethereum/core/types"
	"github.com/ethereum/go-ethereum/core/vm"
	"github.com/ethereum/go-ethereum/eth/downloader"
	"github.com/ethereum/go-ethereum/eth/protocols/eth"
	"github.com/ethereum/go-ethereum/event"
	"github.com/ethereum/go-ethereum/p2p"
	"github.com/ethereum/go-ethereum/p2p/enode"
	"github.com/ethereum/go-ethereum/params"
)

// testEthHandler is a mock event handler to listen for inbound network requests
// on the `eth` protocol and convert them into a more easily testable form.
type testEthHandler struct {
	blockBroadcasts event.Feed
	txAnnounces     event.Feed
	txBroadcasts    event.Feed
}

func (h *testEthHandler) Chain() *core.BlockChain              { panic("no backing chain") }
func (h *testEthHandler) TxPool() eth.TxPool                   { panic("no backing tx pool") }
func (h *testEthHandler) AcceptTxs() bool                      { return true }
func (h *testEthHandler) RunPeer(*eth.Peer, eth.Handler) error { panic("not used in tests") }
func (h *testEthHandler) PeerInfo(enode.ID) interface{}        { panic("not used in tests") }

func (h *testEthHandler) Handle(peer *eth.Peer, packet eth.Packet) error {
	switch packet := packet.(type) {
	case *eth.NewBlockPacket:
		h.blockBroadcasts.Send(packet.Block)
		return nil

	case *eth.NewPooledTransactionHashesPacket:
		h.txAnnounces.Send(packet.Hashes)
		return nil

	case *eth.TransactionsPacket:
		h.txBroadcasts.Send(([]*types.Transaction)(*packet))
		return nil

	case *eth.PooledTransactionsResponse:
		h.txBroadcasts.Send(([]*types.Transaction)(*packet))
		return nil

	default:
		panic(fmt.Sprintf("unexpected eth packet type in tests: %T", packet))
	}
}

// Tests that peers are correctly accepted (or rejected) based on the advertised
// fork IDs in the protocol handshake.
func TestForkIDSplit68(t *testing.T) { testForkIDSplit(t, eth.ETH68) }

func testForkIDSplit(t *testing.T, protocol uint) {
	t.Parallel()

	var (
		engine = ethash.NewFaker()

		configNoFork  = &params.ChainConfig{HomesteadBlock: big.NewInt(1)}
		configProFork = &params.ChainConfig{
			HomesteadBlock: big.NewInt(1),
			EIP150Block:    big.NewInt(2),
			EIP155Block:    big.NewInt(2),
			EIP158Block:    big.NewInt(2),
			ByzantiumBlock: big.NewInt(3),
		}
		dbNoFork  = rawdb.NewMemoryDatabase()
		dbProFork = rawdb.NewMemoryDatabase()

		gspecNoFork  = &core.Genesis{Config: configNoFork}
		gspecProFork = &core.Genesis{Config: configProFork}

<<<<<<< HEAD
		chainNoFork, _  = core.NewBlockChain(dbNoFork, nil, nil, gspecNoFork, nil, engine, vm.Config{}, nil, nil)
		chainProFork, _ = core.NewBlockChain(dbProFork, nil, nil, gspecProFork, nil, engine, vm.Config{}, nil, nil)
=======
		chainNoFork, _  = core.NewBlockChain(dbNoFork, nil, gspecNoFork, nil, engine, vm.Config{}, nil)
		chainProFork, _ = core.NewBlockChain(dbProFork, nil, gspecProFork, nil, engine, vm.Config{}, nil)
>>>>>>> c350d3ac

		_, blocksNoFork, _  = core.GenerateChainWithGenesis(gspecNoFork, engine, 2, nil)
		_, blocksProFork, _ = core.GenerateChainWithGenesis(gspecProFork, engine, 2, nil)

		ethNoFork, _ = newHandler(&handlerConfig{
			Database:   dbNoFork,
			Chain:      chainNoFork,
			TxPool:     newTestTxPool(),
			Network:    1,
			Sync:       downloader.FullSync,
			BloomCache: 1,
		})
		ethProFork, _ = newHandler(&handlerConfig{
			Database:   dbProFork,
			Chain:      chainProFork,
			TxPool:     newTestTxPool(),
			Network:    1,
			Sync:       downloader.FullSync,
			BloomCache: 1,
		})
	)
	ethNoFork.Start(1000)
	ethProFork.Start(1000)

	// Clean up everything after ourselves
	defer chainNoFork.Stop()
	defer chainProFork.Stop()

	defer ethNoFork.Stop()
	defer ethProFork.Stop()

	// Both nodes should allow the other to connect (same genesis, next fork is the same)
	p2pNoFork, p2pProFork := p2p.MsgPipe()
	defer p2pNoFork.Close()
	defer p2pProFork.Close()

	peerNoFork := eth.NewPeer(protocol, p2p.NewPeerPipe(enode.ID{1}, "", nil, p2pNoFork), p2pNoFork, nil)
	peerProFork := eth.NewPeer(protocol, p2p.NewPeerPipe(enode.ID{2}, "", nil, p2pProFork), p2pProFork, nil)
	defer peerNoFork.Close()
	defer peerProFork.Close()

	errc := make(chan error, 2)
	go func(errc chan error) {
		errc <- ethNoFork.runEthPeer(peerProFork, func(peer *eth.Peer) error { return nil })
	}(errc)
	go func(errc chan error) {
		errc <- ethProFork.runEthPeer(peerNoFork, func(peer *eth.Peer) error { return nil })
	}(errc)

	for i := 0; i < 2; i++ {
		select {
		case err := <-errc:
			if err != nil {
				t.Fatalf("frontier nofork <-> profork failed: %v", err)
			}
		case <-time.After(250 * time.Millisecond):
			t.Fatalf("frontier nofork <-> profork handler timeout")
		}
	}
	// Progress into Homestead. Fork's match, so we don't care what the future holds
	chainNoFork.InsertChain(blocksNoFork[:1])
	chainProFork.InsertChain(blocksProFork[:1])

	p2pNoFork, p2pProFork = p2p.MsgPipe()
	defer p2pNoFork.Close()
	defer p2pProFork.Close()

	peerNoFork = eth.NewPeer(protocol, p2p.NewPeer(enode.ID{1}, "", nil), p2pNoFork, nil)
	peerProFork = eth.NewPeer(protocol, p2p.NewPeer(enode.ID{2}, "", nil), p2pProFork, nil)
	defer peerNoFork.Close()
	defer peerProFork.Close()

	errc = make(chan error, 2)
	go func(errc chan error) {
		errc <- ethNoFork.runEthPeer(peerProFork, func(peer *eth.Peer) error { return nil })
	}(errc)
	go func(errc chan error) {
		errc <- ethProFork.runEthPeer(peerNoFork, func(peer *eth.Peer) error { return nil })
	}(errc)

	for i := 0; i < 2; i++ {
		select {
		case err := <-errc:
			if err != nil {
				t.Fatalf("homestead nofork <-> profork failed: %v", err)
			}
		case <-time.After(250 * time.Millisecond):
			t.Fatalf("homestead nofork <-> profork handler timeout")
		}
	}
	// Progress into Spurious. Forks mismatch, signalling differing chains, reject
	chainNoFork.InsertChain(blocksNoFork[1:2])
	chainProFork.InsertChain(blocksProFork[1:2])

	p2pNoFork, p2pProFork = p2p.MsgPipe()
	defer p2pNoFork.Close()
	defer p2pProFork.Close()

	peerNoFork = eth.NewPeer(protocol, p2p.NewPeerPipe(enode.ID{1}, "", nil, p2pNoFork), p2pNoFork, nil)
	peerProFork = eth.NewPeer(protocol, p2p.NewPeerPipe(enode.ID{2}, "", nil, p2pProFork), p2pProFork, nil)
	defer peerNoFork.Close()
	defer peerProFork.Close()

	errc = make(chan error, 2)
	go func(errc chan error) {
		errc <- ethNoFork.runEthPeer(peerProFork, func(peer *eth.Peer) error { return nil })
	}(errc)
	go func(errc chan error) {
		errc <- ethProFork.runEthPeer(peerNoFork, func(peer *eth.Peer) error { return nil })
	}(errc)

	var successes int
	for i := 0; i < 2; i++ {
		select {
		case err := <-errc:
			if err == nil {
				successes++
				if successes == 2 { // Only one side disconnects
					t.Fatalf("fork ID rejection didn't happen")
				}
			}
		case <-time.After(250 * time.Millisecond):
			t.Fatalf("split peers not rejected")
		}
	}
}

// Tests that received transactions are added to the local pool.
func TestRecvTransactions68(t *testing.T) { testRecvTransactions(t, eth.ETH68) }

func testRecvTransactions(t *testing.T, protocol uint) {
	t.Parallel()

	// Create a message handler, configure it to accept transactions and watch them
	handler := newTestHandler()
	defer handler.close()

	handler.handler.synced.Store(true) // mark synced to accept transactions

	txs := make(chan core.NewTxsEvent)
	sub := handler.txpool.SubscribeTransactions(txs, false)
	defer sub.Unsubscribe()

	// Create a source peer to send messages through and a sink handler to receive them
	p2pSrc, p2pSink := p2p.MsgPipe()
	defer p2pSrc.Close()
	defer p2pSink.Close()

	src := eth.NewPeer(protocol, p2p.NewPeerPipe(enode.ID{1}, "", nil, p2pSrc), p2pSrc, handler.txpool)
	sink := eth.NewPeer(protocol, p2p.NewPeerPipe(enode.ID{2}, "", nil, p2pSink), p2pSink, handler.txpool)
	defer src.Close()
	defer sink.Close()

	go handler.handler.runEthPeer(sink, func(peer *eth.Peer) error {
		return eth.Handle((*ethHandler)(handler.handler), peer)
	})
	// Run the handshake locally to avoid spinning up a source handler
	var (
		genesis = handler.chain.Genesis()
		head    = handler.chain.CurrentBlock()
		td      = handler.chain.GetTd(head.Hash(), head.Number.Uint64())
	)
	if err := src.Handshake(1, td, head.Hash(), genesis.Hash(), forkid.NewIDWithChain(handler.chain), forkid.NewFilter(handler.chain)); err != nil {
		t.Fatalf("failed to run protocol handshake")
	}
	// Send the transaction to the sink and verify that it's added to the tx pool
	tx := types.NewTransaction(0, common.Address{}, big.NewInt(0), 100000, big.NewInt(0), nil)
	tx, _ = types.SignTx(tx, types.HomesteadSigner{}, testKey)

	if err := src.SendTransactions([]*types.Transaction{tx}); err != nil {
		t.Fatalf("failed to send transaction: %v", err)
	}
	select {
	case event := <-txs:
		if len(event.Txs) != 1 {
			t.Errorf("wrong number of added transactions: got %d, want 1", len(event.Txs))
		} else if event.Txs[0].Hash() != tx.Hash() {
			t.Errorf("added wrong tx hash: got %v, want %v", event.Txs[0].Hash(), tx.Hash())
		}
	case <-time.After(2 * time.Second):
		t.Errorf("no NewTxsEvent received within 2 seconds")
	}
}

// This test checks that pending transactions are sent.
func TestSendTransactions68(t *testing.T) { testSendTransactions(t, eth.ETH68) }

func testSendTransactions(t *testing.T, protocol uint) {
	t.Parallel()

	// Create a message handler and fill the pool with big transactions
	handler := newTestHandler()
	defer handler.close()

	insert := make([]*types.Transaction, 100)
	for nonce := range insert {
		tx := types.NewTransaction(uint64(nonce), common.Address{}, big.NewInt(0), 100000, big.NewInt(0), make([]byte, 10240))
		tx, _ = types.SignTx(tx, types.HomesteadSigner{}, testKey)
		insert[nonce] = tx
	}
	go handler.txpool.Add(insert, false, false) // Need goroutine to not block on feed
	time.Sleep(250 * time.Millisecond)          // Wait until tx events get out of the system (can't use events, tx broadcaster races with peer join)

	// Create a source handler to send messages through and a sink peer to receive them
	p2pSrc, p2pSink := p2p.MsgPipe()
	defer p2pSrc.Close()
	defer p2pSink.Close()

	src := eth.NewPeer(protocol, p2p.NewPeerPipe(enode.ID{1}, "", nil, p2pSrc), p2pSrc, handler.txpool)
	sink := eth.NewPeer(protocol, p2p.NewPeerPipe(enode.ID{2}, "", nil, p2pSink), p2pSink, handler.txpool)
	defer src.Close()
	defer sink.Close()

	go handler.handler.runEthPeer(src, func(peer *eth.Peer) error {
		return eth.Handle((*ethHandler)(handler.handler), peer)
	})
	// Run the handshake locally to avoid spinning up a source handler
	var (
		genesis = handler.chain.Genesis()
		head    = handler.chain.CurrentBlock()
		td      = handler.chain.GetTd(head.Hash(), head.Number.Uint64())
	)
	if err := sink.Handshake(1, td, head.Hash(), genesis.Hash(), forkid.NewIDWithChain(handler.chain), forkid.NewFilter(handler.chain)); err != nil {
		t.Fatalf("failed to run protocol handshake")
	}
	// After the handshake completes, the source handler should stream the sink
	// the transactions, subscribe to all inbound network events
	backend := new(testEthHandler)

	anns := make(chan []common.Hash)
	annSub := backend.txAnnounces.Subscribe(anns)
	defer annSub.Unsubscribe()

	bcasts := make(chan []*types.Transaction)
	bcastSub := backend.txBroadcasts.Subscribe(bcasts)
	defer bcastSub.Unsubscribe()

	go eth.Handle(backend, sink)

	// Make sure we get all the transactions on the correct channels
	seen := make(map[common.Hash]struct{})
	for len(seen) < len(insert) {
		switch protocol {
		case 68:
			select {
			case hashes := <-anns:
				for _, hash := range hashes {
					if _, ok := seen[hash]; ok {
						t.Errorf("duplicate transaction announced: %x", hash)
					}
					seen[hash] = struct{}{}
				}
			case <-bcasts:
				t.Errorf("initial tx broadcast received on post eth/66")
			}

		default:
			panic("unsupported protocol, please extend test")
		}
	}
	for _, tx := range insert {
		if _, ok := seen[tx.Hash()]; !ok {
			t.Errorf("missing transaction: %x", tx.Hash())
		}
	}
}

// Tests that transactions get propagated to all attached peers, either via direct
// broadcasts or via announcements/retrievals.
func TestTransactionPropagation68(t *testing.T) { testTransactionPropagation(t, eth.ETH68) }

func testTransactionPropagation(t *testing.T, protocol uint) {
	t.Parallel()

	// Create a source handler to send transactions from and a number of sinks
	// to receive them. We need multiple sinks since a one-to-one peering would
	// broadcast all transactions without announcement.
	source := newTestHandler()
	source.handler.snapSync.Store(false) // Avoid requiring snap, otherwise some will be dropped below
	defer source.close()

	sinks := make([]*testHandler, 10)
	for i := 0; i < len(sinks); i++ {
		sinks[i] = newTestHandler()
		defer sinks[i].close()

		sinks[i].handler.synced.Store(true) // mark synced to accept transactions
	}
	// Interconnect all the sink handlers with the source handler
	for i, sink := range sinks {
		sink := sink // Closure for goroutine below

		sourcePipe, sinkPipe := p2p.MsgPipe()
		defer sourcePipe.Close()
		defer sinkPipe.Close()

		sourcePeer := eth.NewPeer(protocol, p2p.NewPeerPipe(enode.ID{byte(i + 1)}, "", nil, sourcePipe), sourcePipe, source.txpool)
		sinkPeer := eth.NewPeer(protocol, p2p.NewPeerPipe(enode.ID{0}, "", nil, sinkPipe), sinkPipe, sink.txpool)
		defer sourcePeer.Close()
		defer sinkPeer.Close()

		go source.handler.runEthPeer(sourcePeer, func(peer *eth.Peer) error {
			return eth.Handle((*ethHandler)(source.handler), peer)
		})
		go sink.handler.runEthPeer(sinkPeer, func(peer *eth.Peer) error {
			return eth.Handle((*ethHandler)(sink.handler), peer)
		})
	}
	// Subscribe to all the transaction pools
	txChs := make([]chan core.NewTxsEvent, len(sinks))
	for i := 0; i < len(sinks); i++ {
		txChs[i] = make(chan core.NewTxsEvent, 1024)

		sub := sinks[i].txpool.SubscribeTransactions(txChs[i], false)
		defer sub.Unsubscribe()
	}
	// Fill the source pool with transactions and wait for them at the sinks
	txs := make([]*types.Transaction, 1024)
	for nonce := range txs {
		tx := types.NewTransaction(uint64(nonce), common.Address{}, big.NewInt(0), 100000, big.NewInt(0), nil)
		tx, _ = types.SignTx(tx, types.HomesteadSigner{}, testKey)
		txs[nonce] = tx
	}
	source.txpool.Add(txs, false, false)

	// Iterate through all the sinks and ensure they all got the transactions
	for i := range sinks {
		for arrived, timeout := 0, false; arrived < len(txs) && !timeout; {
			select {
			case event := <-txChs[i]:
				arrived += len(event.Txs)
			case <-time.After(2 * time.Second):
				t.Errorf("sink %d: transaction propagation timed out: have %d, want %d", i, arrived, len(txs))
				timeout = true
			}
		}
	}
}<|MERGE_RESOLUTION|>--- conflicted
+++ resolved
@@ -98,13 +98,8 @@
 		gspecNoFork  = &core.Genesis{Config: configNoFork}
 		gspecProFork = &core.Genesis{Config: configProFork}
 
-<<<<<<< HEAD
-		chainNoFork, _  = core.NewBlockChain(dbNoFork, nil, nil, gspecNoFork, nil, engine, vm.Config{}, nil, nil)
-		chainProFork, _ = core.NewBlockChain(dbProFork, nil, nil, gspecProFork, nil, engine, vm.Config{}, nil, nil)
-=======
-		chainNoFork, _  = core.NewBlockChain(dbNoFork, nil, gspecNoFork, nil, engine, vm.Config{}, nil)
-		chainProFork, _ = core.NewBlockChain(dbProFork, nil, gspecProFork, nil, engine, vm.Config{}, nil)
->>>>>>> c350d3ac
+		chainNoFork, _  = core.NewBlockChain(dbNoFork, nil, nil, gspecNoFork, nil, engine, vm.Config{}, nil)
+		chainProFork, _ = core.NewBlockChain(dbProFork, nil, nil, gspecProFork, nil, engine, vm.Config{}, nil)
 
 		_, blocksNoFork, _  = core.GenerateChainWithGenesis(gspecNoFork, engine, 2, nil)
 		_, blocksProFork, _ = core.GenerateChainWithGenesis(gspecProFork, engine, 2, nil)

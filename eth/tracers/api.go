// Copyright 2021 The go-ethereum Authors
// This file is part of the go-ethereum library.
//
// The go-ethereum library is free software: you can redistribute it and/or modify
// it under the terms of the GNU Lesser General Public License as published by
// the Free Software Foundation, either version 3 of the License, or
// (at your option) any later version.
//
// The go-ethereum library is distributed in the hope that it will be useful,
// but WITHOUT ANY WARRANTY; without even the implied warranty of
// MERCHANTABILITY or FITNESS FOR A PARTICULAR PURPOSE. See the
// GNU Lesser General Public License for more details.
//
// You should have received a copy of the GNU Lesser General Public License
// along with the go-ethereum library. If not, see <http://www.gnu.org/licenses/>.

package tracers

import (
	"bufio"
	"context"
	"encoding/json"
	"errors"
	"fmt"
	"math/big"
	"os"
	"runtime"
	"sync"
	"time"

	"github.com/ethereum/go-ethereum/common"
	"github.com/ethereum/go-ethereum/common/hexutil"
	"github.com/ethereum/go-ethereum/consensus"
	"github.com/ethereum/go-ethereum/core"
	"github.com/ethereum/go-ethereum/core/rawdb"
	"github.com/ethereum/go-ethereum/core/state"
	"github.com/ethereum/go-ethereum/core/types"
	"github.com/ethereum/go-ethereum/core/vm"
	"github.com/ethereum/go-ethereum/eth/tracers/logger"
	"github.com/ethereum/go-ethereum/ethdb"
	"github.com/ethereum/go-ethereum/internal/ethapi"
	"github.com/ethereum/go-ethereum/internal/ethapi/override"
	"github.com/ethereum/go-ethereum/log"
	"github.com/ethereum/go-ethereum/params"
	"github.com/ethereum/go-ethereum/rlp"
	"github.com/ethereum/go-ethereum/rpc"
)

const (
	// defaultTraceTimeout is the amount of time a single transaction can execute
	// by default before being forcefully aborted.
	defaultTraceTimeout = 5 * time.Second

	// defaultTraceReexec is the number of blocks the tracer is willing to go back
	// and reexecute to produce missing historical state necessary to run a specific
	// trace.
	defaultTraceReexec = uint64(128)

	// defaultTracechainMemLimit is the size of the triedb, at which traceChain
	// switches over and tries to use a disk-backed database instead of building
	// on top of memory.
	// For non-archive nodes, this limit _will_ be overblown, as disk-backed tries
	// will only be found every ~15K blocks or so.
	defaultTracechainMemLimit = common.StorageSize(500 * 1024 * 1024)

	// maximumPendingTraceStates is the maximum number of states allowed waiting
	// for tracing. The creation of trace state will be paused if the unused
	// trace states exceed this limit.
	maximumPendingTraceStates = 128
)

var errTxNotFound = errors.New("transaction not found")

// StateReleaseFunc is used to deallocate resources held by constructing a
// historical state for tracing purposes.
type StateReleaseFunc func()

// Backend interface provides the common API services (that are provided by
// both full and light clients) with access to necessary functions.
type Backend interface {
	HeaderByHash(ctx context.Context, hash common.Hash) (*types.Header, error)
	HeaderByNumber(ctx context.Context, number rpc.BlockNumber) (*types.Header, error)
	BlockByHash(ctx context.Context, hash common.Hash) (*types.Block, error)
	BlockByNumber(ctx context.Context, number rpc.BlockNumber) (*types.Block, error)
	GetTransaction(ctx context.Context, txHash common.Hash) (bool, *types.Transaction, common.Hash, uint64, uint64, error)
	RPCGasCap() uint64
	ChainConfig() *params.ChainConfig
	Engine() consensus.Engine
	ChainDb() ethdb.Database
	StateAtBlock(ctx context.Context, block *types.Block, reexec uint64, base *state.StateDB, readOnly bool, preferDisk bool) (*state.StateDB, StateReleaseFunc, error)
	StateAtTransaction(ctx context.Context, block *types.Block, txIndex int, reexec uint64) (*types.Transaction, vm.BlockContext, *state.StateDB, StateReleaseFunc, error)
}

// API is the collection of tracing APIs exposed over the private debugging endpoint.
type API struct {
	backend Backend
}

// NewAPI creates a new API definition for the tracing methods of the Ethereum service.
func NewAPI(backend Backend) *API {
	return &API{backend: backend}
}

// chainContext constructs the context reader which is used by the evm for reading
// the necessary chain context.
func (api *API) chainContext(ctx context.Context) core.ChainContext {
	return ethapi.NewChainContext(ctx, api.backend)
}

// blockByNumber is the wrapper of the chain access function offered by the backend.
// It will return an error if the block is not found.
func (api *API) blockByNumber(ctx context.Context, number rpc.BlockNumber) (*types.Block, error) {
	block, err := api.backend.BlockByNumber(ctx, number)
	if err != nil {
		return nil, err
	}
	if block == nil {
		return nil, fmt.Errorf("block #%d not found", number)
	}
	return block, nil
}

// blockByHash is the wrapper of the chain access function offered by the backend.
// It will return an error if the block is not found.
func (api *API) blockByHash(ctx context.Context, hash common.Hash) (*types.Block, error) {
	block, err := api.backend.BlockByHash(ctx, hash)
	if err != nil {
		return nil, err
	}
	if block == nil {
		return nil, fmt.Errorf("block %s not found", hash.Hex())
	}
	canonical := rawdb.ReadCanonicalHash(api.backend.ChainDb(), block.NumberU64())
	if hash != canonical {
		return nil, fmt.Errorf("hash %s is not currently canonical", hash.Hex())
	}
	return block, nil
}

// blockByNumberAndHash is the wrapper of the chain access function offered by
// the backend. It will return an error if the block is not found.
//
// Note this function is friendly for the light client which can only retrieve the
// historical(before the CHT) header/block by number.
func (api *API) blockByNumberAndHash(ctx context.Context, number rpc.BlockNumber, hash common.Hash) (*types.Block, error) {
	block, err := api.blockByNumber(ctx, number)
	if err != nil {
		return nil, err
	}
	if block.Hash() == hash {
		return block, nil
	}
	return api.blockByHash(ctx, hash)
}

// TraceConfig holds extra parameters to trace functions.
type TraceConfig struct {
	*logger.Config
	Tracer  *string
	Timeout *string
	Reexec  *uint64
	// Config specific to given tracer. Note struct logger
	// config are historically embedded in main object.
	TracerConfig json.RawMessage
}

// TraceCallConfig is the config for traceCall API. It holds one more
// field to override the state for tracing.
type TraceCallConfig struct {
	TraceConfig
	StateOverrides *override.StateOverride
	BlockOverrides *override.BlockOverrides
	TxIndex        *hexutil.Uint
}

// StdTraceConfig holds extra parameters to standard-json trace functions.
type StdTraceConfig struct {
	logger.Config
	Reexec *uint64
	TxHash common.Hash
}

// txTraceResult is the result of a single transaction trace.
type txTraceResult struct {
	TxHash common.Hash `json:"txHash"`           // transaction hash
	Result interface{} `json:"result,omitempty"` // Trace results produced by the tracer
	Error  string      `json:"error,omitempty"`  // Trace failure produced by the tracer
}

// blockTraceTask represents a single block trace task when an entire chain is
// being traced.
type blockTraceTask struct {
	statedb *state.StateDB   // Intermediate state prepped for tracing
	block   *types.Block     // Block to trace the transactions from
	release StateReleaseFunc // The function to release the held resource for this task
	results []*txTraceResult // Trace results produced by the task
}

// blockTraceResult represents the results of tracing a single block when an entire
// chain is being traced.
type blockTraceResult struct {
	Block  hexutil.Uint64   `json:"block"`  // Block number corresponding to this trace
	Hash   common.Hash      `json:"hash"`   // Block hash corresponding to this trace
	Traces []*txTraceResult `json:"traces"` // Trace results produced by the task
}

// txTraceTask represents a single transaction trace task when an entire block
// is being traced.
type txTraceTask struct {
	statedb *state.StateDB // Intermediate state prepped for tracing
	index   int            // Transaction offset in the block
}

// TraceChain returns the structured logs created during the execution of EVM
// between two blocks (excluding start) and returns them as a JSON object.
func (api *API) TraceChain(ctx context.Context, start, end rpc.BlockNumber, config *TraceConfig) (*rpc.Subscription, error) { // Fetch the block interval that we want to trace
	from, err := api.blockByNumber(ctx, start)
	if err != nil {
		return nil, err
	}
	to, err := api.blockByNumber(ctx, end)
	if err != nil {
		return nil, err
	}
	if from.Number().Cmp(to.Number()) >= 0 {
		return nil, fmt.Errorf("end block (#%d) needs to come after start block (#%d)", end, start)
	}
	// Tracing a chain is a **long** operation, only do with subscriptions
	notifier, supported := rpc.NotifierFromContext(ctx)
	if !supported {
		return &rpc.Subscription{}, rpc.ErrNotificationsUnsupported
	}
	sub := notifier.CreateSubscription()

	resCh := api.traceChain(from, to, config, sub.Err())
	go func() {
		for result := range resCh {
			notifier.Notify(sub.ID, result)
		}
	}()
	return sub, nil
}

// traceChain configures a new tracer according to the provided configuration, and
// executes all the transactions contained within. The tracing chain range includes
// the end block but excludes the start one. The return value will be one item per
// transaction, dependent on the requested tracer.
// The tracing procedure should be aborted in case the closed signal is received.
func (api *API) traceChain(start, end *types.Block, config *TraceConfig, closed <-chan error) chan *blockTraceResult {
	reexec := defaultTraceReexec
	if config != nil && config.Reexec != nil {
		reexec = *config.Reexec
	}
	blocks := int(end.NumberU64() - start.NumberU64())
	threads := runtime.NumCPU()
	if threads > blocks {
		threads = blocks
	}
	var (
		pend    = new(sync.WaitGroup)
		ctx     = context.Background()
		taskCh  = make(chan *blockTraceTask, threads)
		resCh   = make(chan *blockTraceTask, threads)
		tracker = newStateTracker(maximumPendingTraceStates, start.NumberU64())
	)
	for th := 0; th < threads; th++ {
		pend.Add(1)
		go func() {
			defer pend.Done()

			// Fetch and execute the block trace taskCh
			for task := range taskCh {
				var (
					blockCtx = core.NewEVMBlockContext(task.block.Header(), api.chainContext(ctx), nil)
					signer   = types.MakeSigner(api.backend.ChainConfig(), task.block.Number(), task.block.Time(), blockCtx.ArbOSVersion)
				)
				// Trace all the transactions contained within
				for i, tx := range task.block.Transactions() {
					msg, _ := core.TransactionToMessage(tx, signer, task.block.BaseFee(), core.MessageReplayMode)
					txctx := &Context{
						BlockHash:   task.block.Hash(),
						BlockNumber: task.block.Number(),
						TxIndex:     i,
						TxHash:      tx.Hash(),
					}
					res, err := api.traceTx(ctx, tx, msg, txctx, blockCtx, task.statedb, config, nil)
					if err != nil {
						task.results[i] = &txTraceResult{TxHash: tx.Hash(), Error: err.Error()}
						log.Warn("Tracing failed", "hash", tx.Hash(), "block", task.block.NumberU64(), "err", err)
						break
					}
					task.results[i] = &txTraceResult{TxHash: tx.Hash(), Result: res}
				}
				// Tracing state is used up, queue it for de-referencing. Note the
				// state is the parent state of trace block, use block.number-1 as
				// the state number.
				tracker.releaseState(task.block.NumberU64()-1, task.release)

				// Stream the result back to the result catcher or abort on teardown
				select {
				case resCh <- task:
				case <-closed:
					return
				}
			}
		}()
	}
	// Start a goroutine to feed all the blocks into the tracers
	go func() {
		var (
			logged  time.Time
			begin   = time.Now()
			number  uint64
			traced  uint64
			failed  error
			statedb *state.StateDB
			release StateReleaseFunc
		)
		// Ensure everything is properly cleaned up on any exit path
		defer func() {
			close(taskCh)
			pend.Wait()

			// Clean out any pending release functions of trace states.
			tracker.callReleases()

			// Log the chain result
			switch {
			case failed != nil:
				log.Warn("Chain tracing failed", "start", start.NumberU64(), "end", end.NumberU64(), "transactions", traced, "elapsed", time.Since(begin), "err", failed)
			case number < end.NumberU64():
				log.Warn("Chain tracing aborted", "start", start.NumberU64(), "end", end.NumberU64(), "abort", number, "transactions", traced, "elapsed", time.Since(begin))
			default:
				log.Info("Chain tracing finished", "start", start.NumberU64(), "end", end.NumberU64(), "transactions", traced, "elapsed", time.Since(begin))
			}
			close(resCh)
		}()
		// Feed all the blocks both into the tracer, as well as fast process concurrently
		for number = start.NumberU64(); number < end.NumberU64(); number++ {
			// Stop tracing if interruption was requested
			select {
			case <-closed:
				return
			default:
			}
			// Print progress logs if long enough time elapsed
			if time.Since(logged) > 8*time.Second {
				logged = time.Now()
				log.Info("Tracing chain segment", "start", start.NumberU64(), "end", end.NumberU64(), "current", number, "transactions", traced, "elapsed", time.Since(begin))
			}
			// Retrieve the parent block and target block for tracing.
			block, err := api.blockByNumber(ctx, rpc.BlockNumber(number))
			if err != nil {
				failed = err
				break
			}
			next, err := api.blockByNumber(ctx, rpc.BlockNumber(number+1))
			if err != nil {
				failed = err
				break
			}
			// Make sure the state creator doesn't go too far. Too many unprocessed
			// trace state may cause the oldest state to become stale(e.g. in
			// path-based scheme).
			if err = tracker.wait(number); err != nil {
				failed = err
				break
			}
			// Prepare the statedb for tracing. Don't use the live database for
			// tracing to avoid persisting state junks into the database. Switch
			// over to `preferDisk` mode only if the memory usage exceeds the
			// limit, the trie database will be reconstructed from scratch only
			// if the relevant state is available in disk.
			var preferDisk bool
			if statedb != nil {
				s1, s2, s3 := statedb.Database().TrieDB().Size()
				preferDisk = s1+s2+s3 > defaultTracechainMemLimit
			}
			statedb, release, err = api.backend.StateAtBlock(ctx, block, reexec, statedb, false, preferDisk)
			if err != nil {
				failed = err
				break
			}
			// Insert block's parent beacon block root in the state
			// as per EIP-4788.
			context := core.NewEVMBlockContext(next.Header(), api.chainContext(ctx), nil)
			evm := vm.NewEVM(context, statedb, api.backend.ChainConfig(), vm.Config{})
			if beaconRoot := next.BeaconRoot(); beaconRoot != nil {
				core.ProcessBeaconBlockRoot(*beaconRoot, evm)
			}
			// Insert parent hash in history contract.
			if !api.backend.ChainConfig().IsArbitrum() && api.backend.ChainConfig().IsPrague(next.Number(), next.Time(), context.ArbOSVersion) {
				core.ProcessParentBlockHash(next.ParentHash(), evm)
			}
			// Clean out any pending release functions of trace state. Note this
			// step must be done after constructing tracing state, because the
			// tracing state of block next depends on the parent state and construction
			// may fail if we release too early.
			tracker.callReleases()

			// Send the block over to the concurrent tracers (if not in the fast-forward phase)
			txs := next.Transactions()
			select {
			case taskCh <- &blockTraceTask{statedb: statedb.Copy(), block: next, release: release, results: make([]*txTraceResult, len(txs))}:
			case <-closed:
				tracker.releaseState(number, release)
				return
			}
			traced += uint64(len(txs))
		}
	}()

	// Keep reading the trace results and stream them to result channel.
	retCh := make(chan *blockTraceResult)
	go func() {
		defer close(retCh)
		var (
			next = start.NumberU64() + 1
			done = make(map[uint64]*blockTraceResult)
		)
		for res := range resCh {
			// Queue up next received result
			result := &blockTraceResult{
				Block:  hexutil.Uint64(res.block.NumberU64()),
				Hash:   res.block.Hash(),
				Traces: res.results,
			}
			done[uint64(result.Block)] = result

			// Stream completed traces to the result channel
			for result, ok := done[next]; ok; result, ok = done[next] {
				if len(result.Traces) > 0 || next == end.NumberU64() {
					// It will be blocked in case the channel consumer doesn't take the
					// tracing result in time(e.g. the websocket connect is not stable)
					// which will eventually block the entire chain tracer. It's the
					// expected behavior to not waste node resources for a non-active user.
					retCh <- result
				}
				delete(done, next)
				next++
			}
		}
	}()
	return retCh
}

// TraceBlockByNumber returns the structured logs created during the execution of
// EVM and returns them as a JSON object.
func (api *API) TraceBlockByNumber(ctx context.Context, number rpc.BlockNumber, config *TraceConfig) ([]*txTraceResult, error) {
	block, err := api.blockByNumber(ctx, number)
	if err != nil {
		return nil, err
	}
	return api.traceBlock(ctx, block, config)
}

// TraceBlockByHash returns the structured logs created during the execution of
// EVM and returns them as a JSON object.
func (api *API) TraceBlockByHash(ctx context.Context, hash common.Hash, config *TraceConfig) ([]*txTraceResult, error) {
	block, err := api.blockByHash(ctx, hash)
	if err != nil {
		return nil, err
	}
	return api.traceBlock(ctx, block, config)
}

// TraceBlock returns the structured logs created during the execution of EVM
// and returns them as a JSON object.
func (api *API) TraceBlock(ctx context.Context, blob hexutil.Bytes, config *TraceConfig) ([]*txTraceResult, error) {
	block := new(types.Block)
	if err := rlp.DecodeBytes(blob, block); err != nil {
		return nil, fmt.Errorf("could not decode block: %v", err)
	}
	return api.traceBlock(ctx, block, config)
}

// TraceBlockFromFile returns the structured logs created during the execution of
// EVM and returns them as a JSON object.
func (api *API) TraceBlockFromFile(ctx context.Context, file string, config *TraceConfig) ([]*txTraceResult, error) {
	blob, err := os.ReadFile(file)
	if err != nil {
		return nil, fmt.Errorf("could not read file: %v", err)
	}
	return api.TraceBlock(ctx, blob, config)
}

// TraceBadBlock returns the structured logs created during the execution of
// EVM against a block pulled from the pool of bad ones and returns them as a JSON
// object.
func (api *API) TraceBadBlock(ctx context.Context, hash common.Hash, config *TraceConfig) ([]*txTraceResult, error) {
	block := rawdb.ReadBadBlock(api.backend.ChainDb(), hash)
	if block == nil {
		return nil, fmt.Errorf("bad block %#x not found", hash)
	}
	return api.traceBlock(ctx, block, config)
}

// StandardTraceBlockToFile dumps the structured logs created during the
// execution of EVM to the local file system and returns a list of files
// to the caller.
func (api *API) StandardTraceBlockToFile(ctx context.Context, hash common.Hash, config *StdTraceConfig) ([]string, error) {
	block, err := api.blockByHash(ctx, hash)
	if err != nil {
		return nil, err
	}
	return api.standardTraceBlockToFile(ctx, block, config)
}

// IntermediateRoots executes a block (bad- or canon- or side-), and returns a list
// of intermediate roots: the stateroot after each transaction.
func (api *API) IntermediateRoots(ctx context.Context, hash common.Hash, config *TraceConfig) ([]common.Hash, error) {
	block, _ := api.blockByHash(ctx, hash)
	if block == nil {
		// Check in the bad blocks
		block = rawdb.ReadBadBlock(api.backend.ChainDb(), hash)
	}
	if block == nil {
		return nil, fmt.Errorf("block %#x not found", hash)
	}
	if block.NumberU64() == 0 {
		return nil, errors.New("genesis is not traceable")
	}
	parent, err := api.blockByNumberAndHash(ctx, rpc.BlockNumber(block.NumberU64()-1), block.ParentHash())
	if err != nil {
		return nil, err
	}
	reexec := defaultTraceReexec
	if config != nil && config.Reexec != nil {
		reexec = *config.Reexec
	}
	statedb, release, err := api.backend.StateAtBlock(ctx, parent, reexec, nil, true, false)
	if err != nil {
		return nil, err
	}
	defer release()
	var (
		roots              []common.Hash
		vmctx              = core.NewEVMBlockContext(block.Header(), api.chainContext(ctx), nil)
		signer             = types.MakeSigner(api.backend.ChainConfig(), block.Number(), block.Time(), vmctx.ArbOSVersion)
		chainConfig        = api.backend.ChainConfig()
		deleteEmptyObjects = chainConfig.IsEIP158(block.Number())
	)
	evm := vm.NewEVM(vmctx, statedb, chainConfig, vm.Config{})
	if beaconRoot := block.BeaconRoot(); beaconRoot != nil {
		core.ProcessBeaconBlockRoot(*beaconRoot, evm)
	}
	if !chainConfig.IsArbitrum() && chainConfig.IsPrague(block.Number(), block.Time(), vmctx.ArbOSVersion) {
		core.ProcessParentBlockHash(block.ParentHash(), evm)
	}
	for i, tx := range block.Transactions() {
		if err := ctx.Err(); err != nil {
			return nil, err
		}
		msg, _ := core.TransactionToMessage(tx, signer, block.BaseFee(), core.MessageReplayMode)
		statedb.SetTxContext(tx.Hash(), i)
		if _, err := core.ApplyMessage(evm, msg, new(core.GasPool).AddGas(msg.GasLimit)); err != nil {
			log.Warn("Tracing intermediate roots did not complete", "txindex", i, "txhash", tx.Hash(), "err", err)
			// We intentionally don't return the error here: if we do, then the RPC server will not
			// return the roots. Most likely, the caller already knows that a certain transaction fails to
			// be included, but still want the intermediate roots that led to that point.
			// It may happen the tx_N causes an erroneous state, which in turn causes tx_N+M to not be
			// executable.
			// N.B: This should never happen while tracing canon blocks, only when tracing bad blocks.
			return roots, nil
		}
		// calling IntermediateRoot will internally call Finalize on the state
		// so any modifications are written to the trie
		roots = append(roots, statedb.IntermediateRoot(deleteEmptyObjects))
	}
	return roots, nil
}

// StandardTraceBadBlockToFile dumps the structured logs created during the
// execution of EVM against a block pulled from the pool of bad ones to the
// local file system and returns a list of files to the caller.
func (api *API) StandardTraceBadBlockToFile(ctx context.Context, hash common.Hash, config *StdTraceConfig) ([]string, error) {
	block := rawdb.ReadBadBlock(api.backend.ChainDb(), hash)
	if block == nil {
		return nil, fmt.Errorf("bad block %#x not found", hash)
	}
	return api.standardTraceBlockToFile(ctx, block, config)
}

// traceBlock configures a new tracer according to the provided configuration, and
// executes all the transactions contained within. The return value will be one item
// per transaction, dependent on the requested tracer.
func (api *API) traceBlock(ctx context.Context, block *types.Block, config *TraceConfig) ([]*txTraceResult, error) {
	if block.NumberU64() == 0 {
		return nil, errors.New("genesis is not traceable")
	}
	// Prepare base state
	parent, err := api.blockByNumberAndHash(ctx, rpc.BlockNumber(block.NumberU64()-1), block.ParentHash())
	if err != nil {
		return nil, err
	}
	reexec := defaultTraceReexec
	if config != nil && config.Reexec != nil {
		reexec = *config.Reexec
	}
	statedb, release, err := api.backend.StateAtBlock(ctx, parent, reexec, nil, true, false)
	if err != nil {
		return nil, err
	}
	defer release()

	blockCtx := core.NewEVMBlockContext(block.Header(), api.chainContext(ctx), nil)
	evm := vm.NewEVM(blockCtx, statedb, api.backend.ChainConfig(), vm.Config{})
	if beaconRoot := block.BeaconRoot(); beaconRoot != nil {
		core.ProcessBeaconBlockRoot(*beaconRoot, evm)
	}
	if !api.backend.ChainConfig().IsArbitrum() && api.backend.ChainConfig().IsPrague(block.Number(), block.Time(), blockCtx.ArbOSVersion) {
		core.ProcessParentBlockHash(block.ParentHash(), evm)
	}

	// JS tracers have high overhead. In this case run a parallel
	// process that generates states in one thread and traces txes
	// in separate worker threads.
	if config != nil && config.Tracer != nil && *config.Tracer != "" {
		if isJS := DefaultDirectory.IsJS(*config.Tracer); isJS {
			return api.traceBlockParallel(ctx, block, statedb, config)
		}
	}
	// Native tracers have low overhead
	var (
		txs          = block.Transactions()
		blockHash    = block.Hash()
		arbosVersion = types.DeserializeHeaderExtraInformation(block.Header()).ArbOSFormatVersion
		signer       = types.MakeSigner(api.backend.ChainConfig(), block.Number(), block.Time(), arbosVersion)
		results      = make([]*txTraceResult, len(txs))
	)
	for i, tx := range txs {
		// Generate the next state snapshot fast without tracing
		msg, _ := core.TransactionToMessage(tx, signer, block.BaseFee(), core.MessageReplayMode)
		txctx := &Context{
			BlockHash:   blockHash,
			BlockNumber: block.Number(),
			TxIndex:     i,
			TxHash:      tx.Hash(),
		}
		res, err := api.traceTx(ctx, tx, msg, txctx, blockCtx, statedb, config, nil)
		if err != nil {
			return nil, err
		}
		results[i] = &txTraceResult{TxHash: tx.Hash(), Result: res}
	}
	return results, nil
}

// traceBlockParallel is for tracers that have a high overhead (read JS tracers). One thread
// runs along and executes txes without tracing enabled to generate their prestate.
// Worker threads take the tasks and the prestate and trace them.
func (api *API) traceBlockParallel(ctx context.Context, block *types.Block, statedb *state.StateDB, config *TraceConfig) ([]*txTraceResult, error) {
	// Execute all the transaction contained within the block concurrently
	var (
		txs          = block.Transactions()
		blockHash    = block.Hash()
		arbosVersion = types.DeserializeHeaderExtraInformation(block.Header()).ArbOSFormatVersion
		signer       = types.MakeSigner(api.backend.ChainConfig(), block.Number(), block.Time(), arbosVersion)
		results      = make([]*txTraceResult, len(txs))
		pend         sync.WaitGroup
	)
	threads := runtime.NumCPU()
	if threads > len(txs) {
		threads = len(txs)
	}
	jobs := make(chan *txTraceTask, threads)
	for th := 0; th < threads; th++ {
		pend.Add(1)
		go func() {
			defer pend.Done()
			// Fetch and execute the next transaction trace tasks
			for task := range jobs {
				msg, _ := core.TransactionToMessage(txs[task.index], signer, block.BaseFee(), core.MessageReplayMode)
				txctx := &Context{
					BlockHash:   blockHash,
					BlockNumber: block.Number(),
					TxIndex:     task.index,
					TxHash:      txs[task.index].Hash(),
				}
				// Reconstruct the block context for each transaction
				// as the GetHash function of BlockContext is not safe for
				// concurrent use.
				// See: https://github.com/ethereum/go-ethereum/issues/29114
				blockCtx := core.NewEVMBlockContext(block.Header(), api.chainContext(ctx), nil)
				res, err := api.traceTx(ctx, txs[task.index], msg, txctx, blockCtx, task.statedb, config, nil)
				if err != nil {
					results[task.index] = &txTraceResult{TxHash: txs[task.index].Hash(), Error: err.Error()}
					continue
				}
				results[task.index] = &txTraceResult{TxHash: txs[task.index].Hash(), Result: res}
			}
		}()
	}

	// Feed the transactions into the tracers and return
	var failed error
	blockCtx := core.NewEVMBlockContext(block.Header(), api.chainContext(ctx), nil)
	evm := vm.NewEVM(blockCtx, statedb, api.backend.ChainConfig(), vm.Config{})

txloop:
	for i, tx := range txs {
		// Send the trace task over for execution
		task := &txTraceTask{statedb: statedb.Copy(), index: i}
		select {
		case <-ctx.Done():
			failed = ctx.Err()
			break txloop
		case jobs <- task:
		}

		// Generate the next state snapshot fast without tracing
		msg, _ := core.TransactionToMessage(tx, signer, block.BaseFee(), core.MessageReplayMode)
		statedb.SetTxContext(tx.Hash(), i)
		if _, err := core.ApplyMessage(evm, msg, new(core.GasPool).AddGas(msg.GasLimit)); err != nil {
			failed = err
			break txloop
		}
		// Finalize the state so any modifications are written to the trie
		// Only delete empty objects if EIP158/161 (a.k.a Spurious Dragon) is in effect
		statedb.Finalise(evm.ChainConfig().IsEIP158(block.Number()))
	}

	close(jobs)
	pend.Wait()

	// If execution failed in between, abort
	if failed != nil {
		return nil, failed
	}
	return results, nil
}

// standardTraceBlockToFile configures a new tracer which uses standard JSON output,
// and traces either a full block or an individual transaction. The return value will
// be one filename per transaction traced.
func (api *API) standardTraceBlockToFile(ctx context.Context, block *types.Block, config *StdTraceConfig) ([]string, error) {
	// If we're tracing a single transaction, make sure it's present
	if config != nil && config.TxHash != (common.Hash{}) {
		if !containsTx(block, config.TxHash) {
			return nil, fmt.Errorf("transaction %#x not found in block", config.TxHash)
		}
	}
	if block.NumberU64() == 0 {
		return nil, errors.New("genesis is not traceable")
	}
	parent, err := api.blockByNumberAndHash(ctx, rpc.BlockNumber(block.NumberU64()-1), block.ParentHash())
	if err != nil {
		return nil, err
	}
	reexec := defaultTraceReexec
	if config != nil && config.Reexec != nil {
		reexec = *config.Reexec
	}
	statedb, release, err := api.backend.StateAtBlock(ctx, parent, reexec, nil, true, false)
	if err != nil {
		return nil, err
	}
	defer release()
	// Retrieve the tracing configurations, or use default values
	var (
		logConfig logger.Config
		txHash    common.Hash
	)
	if config != nil {
		logConfig = config.Config
		txHash = config.TxHash
	}

	// Execute transaction, either tracing all or just the requested one
	var (
		dumps       []string
		vmctx       = core.NewEVMBlockContext(block.Header(), api.chainContext(ctx), nil)
		signer      = types.MakeSigner(api.backend.ChainConfig(), block.Number(), block.Time(), vmctx.ArbOSVersion)
		chainConfig = api.backend.ChainConfig()
		canon       = true
	)
	// Check if there are any overrides: the caller may wish to enable a future
	// fork when executing this block. Note, such overrides are only applicable to the
	// actual specified block, not any preceding blocks that we have to go through
	// in order to obtain the state.
	// Therefore, it's perfectly valid to specify `"futureForkBlock": 0`, to enable `futureFork`
	if config != nil && config.Overrides != nil {
		// Note: This copies the config, to not screw up the main config
		chainConfig, canon = overrideConfig(chainConfig, config.Overrides)
	}
	evm := vm.NewEVM(vmctx, statedb, chainConfig, vm.Config{})
	if beaconRoot := block.BeaconRoot(); beaconRoot != nil {
		core.ProcessBeaconBlockRoot(*beaconRoot, evm)
	}
	if !chainConfig.IsArbitrum() && chainConfig.IsPrague(block.Number(), block.Time(), vmctx.ArbOSVersion) {
		core.ProcessParentBlockHash(block.ParentHash(), evm)
	}
	for i, tx := range block.Transactions() {
		// Prepare the transaction for un-traced execution
		var (
			msg, _ = core.TransactionToMessage(tx, signer, block.BaseFee(), core.MessageReplayMode)
			vmConf vm.Config
			dump   *os.File
			writer *bufio.Writer
			err    error
		)
		// If the transaction needs tracing, swap out the configs
		if tx.Hash() == txHash || txHash == (common.Hash{}) {
			// Generate a unique temporary file to dump it into
			prefix := fmt.Sprintf("block_%#x-%d-%#x-", block.Hash().Bytes()[:4], i, tx.Hash().Bytes()[:4])
			if !canon {
				prefix = fmt.Sprintf("%valt-", prefix)
			}
			dump, err = os.CreateTemp(os.TempDir(), prefix)
			if err != nil {
				return nil, err
			}
			dumps = append(dumps, dump.Name())

			// Swap out the noop logger to the standard tracer
			writer = bufio.NewWriter(dump)
			vmConf = vm.Config{
				Tracer:                  logger.NewJSONLogger(&logConfig, writer),
				EnablePreimageRecording: true,
			}
		}
		// Execute the transaction and flush any traces to disk
		statedb.SetTxContext(tx.Hash(), i)
		if vmConf.Tracer.OnTxStart != nil {
			vmConf.Tracer.OnTxStart(evm.GetVMContext(), tx, msg.From)
		}
		vmRet, err := core.ApplyMessage(evm, msg, new(core.GasPool).AddGas(msg.GasLimit))
		if vmConf.Tracer.OnTxEnd != nil {
			vmConf.Tracer.OnTxEnd(&types.Receipt{GasUsed: vmRet.UsedGas}, err)
		}
		if writer != nil {
			writer.Flush()
		}
		if dump != nil {
			dump.Close()
			log.Info("Wrote standard trace", "file", dump.Name())
		}
		if err != nil {
			return dumps, err
		}
		// Finalize the state so any modifications are written to the trie
		// Only delete empty objects if EIP158/161 (a.k.a Spurious Dragon) is in effect
		statedb.Finalise(evm.ChainConfig().IsEIP158(block.Number()))

		// If we've traced the transaction we were looking for, abort
		if tx.Hash() == txHash {
			break
		}
	}
	return dumps, nil
}

// containsTx reports whether the transaction with a certain hash
// is contained within the specified block.
func containsTx(block *types.Block, hash common.Hash) bool {
	for _, tx := range block.Transactions() {
		if tx.Hash() == hash {
			return true
		}
	}
	return false
}

// TraceTransaction returns the structured logs created during the execution of EVM
// and returns them as a JSON object.
func (api *API) TraceTransaction(ctx context.Context, hash common.Hash, config *TraceConfig) (interface{}, error) {
	found, _, blockHash, blockNumber, index, err := api.backend.GetTransaction(ctx, hash)
	if err != nil {
		return nil, ethapi.NewTxIndexingError()
	}
	// Only mined txes are supported
	if !found {
		return nil, errTxNotFound
	}
	// It shouldn't happen in practice.
	if blockNumber == 0 {
		return nil, errors.New("genesis is not traceable")
	}
	reexec := defaultTraceReexec
	if config != nil && config.Reexec != nil {
		reexec = *config.Reexec
	}
	block, err := api.blockByNumberAndHash(ctx, rpc.BlockNumber(blockNumber), blockHash)
	if err != nil {
		return nil, err
	}
	tx, vmctx, statedb, release, err := api.backend.StateAtTransaction(ctx, block, int(index), reexec)
	if err != nil {
		return nil, err
	}
	defer release()
	msg, err := core.TransactionToMessage(tx, types.MakeSigner(api.backend.ChainConfig(), block.Number(), block.Time(), vmctx.ArbOSVersion), block.BaseFee(), core.MessageReplayMode)
	if err != nil {
		return nil, err
	}

	txctx := &Context{
		BlockHash:   blockHash,
		BlockNumber: block.Number(),
		TxIndex:     int(index),
		TxHash:      hash,
	}
	return api.traceTx(ctx, tx, msg, txctx, vmctx, statedb, config, nil)
}

// TraceCall lets you trace a given eth_call. It collects the structured logs
// created during the execution of EVM if the given transaction was added on
// top of the provided block and returns them as a JSON object.
// If no transaction index is specified, the trace will be conducted on the state
// after executing the specified block. However, if a transaction index is provided,
// the trace will be conducted on the state after executing the specified transaction
// within the specified block.
func (api *API) TraceCall(ctx context.Context, args ethapi.TransactionArgs, blockNrOrHash rpc.BlockNumberOrHash, config *TraceCallConfig) (interface{}, error) {
	// Try to retrieve the specified block
	var (
		err         error
		block       *types.Block
		statedb     *state.StateDB
		release     StateReleaseFunc
		precompiles vm.PrecompiledContracts
	)
	if hash, ok := blockNrOrHash.Hash(); ok {
		block, err = api.blockByHash(ctx, hash)
	} else if number, ok := blockNrOrHash.Number(); ok {
		if number == rpc.PendingBlockNumber {
			// We don't have access to the miner here. For tracing 'future' transactions,
			// it can be done with block- and state-overrides instead, which offers
			// more flexibility and stability than trying to trace on 'pending', since
			// the contents of 'pending' is unstable and probably not a true representation
			// of what the next actual block is likely to contain.
			return nil, errors.New("tracing on top of pending is not supported")
		}
		block, err = api.blockByNumber(ctx, number)
	} else {
		return nil, errors.New("invalid arguments; neither block nor hash specified")
	}
	if err != nil {
		return nil, err
	}
	// try to recompute the state
	reexec := defaultTraceReexec
	if config != nil && config.Reexec != nil {
		reexec = *config.Reexec
	}

	if config != nil && config.TxIndex != nil {
		_, _, statedb, release, err = api.backend.StateAtTransaction(ctx, block, int(*config.TxIndex), reexec)
	} else {
		statedb, release, err = api.backend.StateAtBlock(ctx, block, reexec, nil, true, false)
	}
	if err != nil {
		return nil, err
	}
	defer release()

	vmctx := core.NewEVMBlockContext(block.Header(), api.chainContext(ctx), nil)
	// Apply the customization rules if required.
	if config != nil {
<<<<<<< HEAD
		config.BlockOverrides.Apply(&vmctx)
		rules := api.backend.ChainConfig().Rules(vmctx.BlockNumber, vmctx.Random != nil, vmctx.Time, vmctx.ArbOSVersion)
=======
		if overrideErr := config.BlockOverrides.Apply(&vmctx); overrideErr != nil {
			return nil, overrideErr
		}
		rules := api.backend.ChainConfig().Rules(vmctx.BlockNumber, vmctx.Random != nil, vmctx.Time)
>>>>>>> 71e9c9b8

		precompiles = vm.ActivePrecompiledContracts(rules)
		if err := config.StateOverrides.Apply(statedb, precompiles); err != nil {
			return nil, err
		}
	}
	// Execute the trace
	if err := args.CallDefaults(api.backend.RPCGasCap(), vmctx.BaseFee, api.backend.ChainConfig().ChainID); err != nil {
		return nil, err
	}
	var (
		msg         = args.ToMessage(vmctx.BaseFee, api.backend.RPCGasCap(), block.Header(), statedb, core.MessageEthcallMode, true, true)
		tx          = args.ToTransaction(types.LegacyTxType)
		traceConfig *TraceConfig
	)
	// Lower the basefee to 0 to avoid breaking EVM
	// invariants (basefee < feecap).
	if msg.GasPrice.Sign() == 0 {
		vmctx.BaseFeeInBlock = new(big.Int).Set(vmctx.BaseFee)
		vmctx.BaseFee = new(big.Int)
	}
	if msg.BlobGasFeeCap != nil && msg.BlobGasFeeCap.BitLen() == 0 {
		vmctx.BlobBaseFee = new(big.Int)
	}
	if config != nil {
		traceConfig = &config.TraceConfig
	}
	return api.traceTx(ctx, tx, msg, new(Context), vmctx, statedb, traceConfig, precompiles)
}

// traceTx configures a new tracer according to the provided configuration, and
// executes the given message in the provided environment. The return value will
// be tracer dependent.
func (api *API) traceTx(ctx context.Context, tx *types.Transaction, message *core.Message, txctx *Context, vmctx vm.BlockContext, statedb *state.StateDB, config *TraceConfig, precompiles vm.PrecompiledContracts) (interface{}, error) {
	var (
		tracer  *Tracer
		err     error
		timeout = defaultTraceTimeout
		usedGas uint64
	)
	if config == nil {
		config = &TraceConfig{}
	}
	// Default tracer is the struct logger
	if config.Tracer == nil {
		logger := logger.NewStructLogger(config.Config)
		tracer = &Tracer{
			Hooks:     logger.Hooks(),
			GetResult: logger.GetResult,
			Stop:      logger.Stop,
		}
	} else {
		tracer, err = DefaultDirectory.New(*config.Tracer, txctx, config.TracerConfig, api.backend.ChainConfig())
		if err != nil {
			return nil, err
		}
	}
	tracingStateDB := state.NewHookedState(statedb, tracer.Hooks)
	evm := vm.NewEVM(vmctx, tracingStateDB, api.backend.ChainConfig(), vm.Config{Tracer: tracer.Hooks, NoBaseFee: true})
	if precompiles != nil {
		evm.SetPrecompiles(precompiles)
	}

	// Define a meaningful timeout of a single transaction trace
	if config.Timeout != nil {
		if timeout, err = time.ParseDuration(*config.Timeout); err != nil {
			return nil, err
		}
	}
	deadlineCtx, cancel := context.WithTimeout(ctx, timeout)
	go func() {
		<-deadlineCtx.Done()
		if errors.Is(deadlineCtx.Err(), context.DeadlineExceeded) {
			tracer.Stop(errors.New("execution timeout"))
			// Stop evm execution. Note cancellation is not necessarily immediate.
			evm.Cancel()
		}
	}()
	defer cancel()

	// Call Prepare to clear out the statedb access list
	statedb.SetTxContext(txctx.TxHash, txctx.TxIndex)
	_, _, err = core.ApplyTransactionWithEVM(message, new(core.GasPool).AddGas(message.GasLimit), statedb, vmctx.BlockNumber, txctx.BlockHash, tx, &usedGas, evm, nil)
	if err != nil {
		return nil, fmt.Errorf("tracing failed: %w", err)
	}
	return tracer.GetResult()
}

// APIs return the collection of RPC services the tracer package offers.
func APIs(backend Backend) []rpc.API {
	// Append all the local APIs and return
	return []rpc.API{
		{
			Namespace: "debug",
			Service:   NewAPI(backend),
		},
	}
}

// overrideConfig returns a copy of original with forks enabled by override enabled,
// along with a boolean that indicates whether the copy is canonical (equivalent to the original).
// Note: the Clique-part is _not_ deep copied
func overrideConfig(original *params.ChainConfig, override *params.ChainConfig) (*params.ChainConfig, bool) {
	copy := new(params.ChainConfig)
	*copy = *original
	canon := true

	// Apply forks (after Berlin) to the copy.
	if block := override.BerlinBlock; block != nil {
		copy.BerlinBlock = block
		canon = false
	}
	if block := override.LondonBlock; block != nil {
		copy.LondonBlock = block
		canon = false
	}
	if block := override.ArrowGlacierBlock; block != nil {
		copy.ArrowGlacierBlock = block
		canon = false
	}
	if block := override.GrayGlacierBlock; block != nil {
		copy.GrayGlacierBlock = block
		canon = false
	}
	if block := override.MergeNetsplitBlock; block != nil {
		copy.MergeNetsplitBlock = block
		canon = false
	}
	if timestamp := override.ShanghaiTime; timestamp != nil {
		copy.ShanghaiTime = timestamp
		canon = false
	}
	if timestamp := override.CancunTime; timestamp != nil {
		copy.CancunTime = timestamp
		canon = false
	}
	if timestamp := override.PragueTime; timestamp != nil {
		copy.PragueTime = timestamp
		canon = false
	}
	if timestamp := override.OsakaTime; timestamp != nil {
		copy.OsakaTime = timestamp
		canon = false
	}
	if timestamp := override.VerkleTime; timestamp != nil {
		copy.VerkleTime = timestamp
		canon = false
	}

	return copy, canon
}<|MERGE_RESOLUTION|>--- conflicted
+++ resolved
@@ -956,15 +956,10 @@
 	vmctx := core.NewEVMBlockContext(block.Header(), api.chainContext(ctx), nil)
 	// Apply the customization rules if required.
 	if config != nil {
-<<<<<<< HEAD
-		config.BlockOverrides.Apply(&vmctx)
-		rules := api.backend.ChainConfig().Rules(vmctx.BlockNumber, vmctx.Random != nil, vmctx.Time, vmctx.ArbOSVersion)
-=======
 		if overrideErr := config.BlockOverrides.Apply(&vmctx); overrideErr != nil {
 			return nil, overrideErr
 		}
-		rules := api.backend.ChainConfig().Rules(vmctx.BlockNumber, vmctx.Random != nil, vmctx.Time)
->>>>>>> 71e9c9b8
+		rules := api.backend.ChainConfig().Rules(vmctx.BlockNumber, vmctx.Random != nil, vmctx.Time, vmctx.ArbOSVersion)
 
 		precompiles = vm.ActivePrecompiledContracts(rules)
 		if err := config.StateOverrides.Apply(statedb, precompiles); err != nil {

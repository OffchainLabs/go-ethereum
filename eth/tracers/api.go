// Copyright 2021 The go-ethereum Authors
// This file is part of the go-ethereum library.
//
// The go-ethereum library is free software: you can redistribute it and/or modify
// it under the terms of the GNU Lesser General Public License as published by
// the Free Software Foundation, either version 3 of the License, or
// (at your option) any later version.
//
// The go-ethereum library is distributed in the hope that it will be useful,
// but WITHOUT ANY WARRANTY; without even the implied warranty of
// MERCHANTABILITY or FITNESS FOR A PARTICULAR PURPOSE. See the
// GNU Lesser General Public License for more details.
//
// You should have received a copy of the GNU Lesser General Public License
// along with the go-ethereum library. If not, see <http://www.gnu.org/licenses/>.

package tracers

import (
	"bufio"
	"context"
	"encoding/json"
	"errors"
	"fmt"
	"math/big"
	"os"
	"runtime"
	"sync"
	"time"

	"github.com/ethereum/go-ethereum/common"
	"github.com/ethereum/go-ethereum/common/hexutil"
	"github.com/ethereum/go-ethereum/consensus"
	"github.com/ethereum/go-ethereum/core"
	"github.com/ethereum/go-ethereum/core/rawdb"
	"github.com/ethereum/go-ethereum/core/state"
	"github.com/ethereum/go-ethereum/core/types"
	"github.com/ethereum/go-ethereum/core/vm"
	"github.com/ethereum/go-ethereum/eth/tracers/logger"
	"github.com/ethereum/go-ethereum/ethdb"
	"github.com/ethereum/go-ethereum/internal/ethapi"
	"github.com/ethereum/go-ethereum/internal/ethapi/override"
	"github.com/ethereum/go-ethereum/log"
	"github.com/ethereum/go-ethereum/params"
	"github.com/ethereum/go-ethereum/rlp"
	"github.com/ethereum/go-ethereum/rpc"
)

const (
	// defaultTraceTimeout is the amount of time a single transaction can execute
	// by default before being forcefully aborted.
	defaultTraceTimeout = 5 * time.Second

	// defaultTraceReexec is the number of blocks the tracer is willing to go back
	// and reexecute to produce missing historical state necessary to run a specific
	// trace.
	defaultTraceReexec = uint64(128)

	// defaultTracechainMemLimit is the size of the triedb, at which traceChain
	// switches over and tries to use a disk-backed database instead of building
	// on top of memory.
	// For non-archive nodes, this limit _will_ be overblown, as disk-backed tries
	// will only be found every ~15K blocks or so.
	defaultTracechainMemLimit = common.StorageSize(500 * 1024 * 1024)

	// maximumPendingTraceStates is the maximum number of states allowed waiting
	// for tracing. The creation of trace state will be paused if the unused
	// trace states exceed this limit.
	maximumPendingTraceStates = 128
)

var errTxNotFound = errors.New("transaction not found")

// StateReleaseFunc is used to deallocate resources held by constructing a
// historical state for tracing purposes.
type StateReleaseFunc func()

// Backend interface provides the common API services (that are provided by
// both full and light clients) with access to necessary functions.
type Backend interface {
	HeaderByHash(ctx context.Context, hash common.Hash) (*types.Header, error)
	HeaderByNumber(ctx context.Context, number rpc.BlockNumber) (*types.Header, error)
	BlockByHash(ctx context.Context, hash common.Hash) (*types.Block, error)
	BlockByNumber(ctx context.Context, number rpc.BlockNumber) (*types.Block, error)
	GetTransaction(txHash common.Hash) (bool, *types.Transaction, common.Hash, uint64, uint64)
	TxIndexDone() bool
	RPCGasCap() uint64
	ChainConfig() *params.ChainConfig
	Engine() consensus.Engine
	ChainDb() ethdb.Database
	StateAtBlock(ctx context.Context, block *types.Block, reexec uint64, base *state.StateDB, readOnly bool, preferDisk bool) (*state.StateDB, StateReleaseFunc, error)
	StateAtTransaction(ctx context.Context, block *types.Block, txIndex int, reexec uint64) (*types.Transaction, vm.BlockContext, *state.StateDB, StateReleaseFunc, error)
}

// API is the collection of tracing APIs exposed over the private debugging endpoint.
type API struct {
	backend Backend
}

// NewAPI creates a new API definition for the tracing methods of the Ethereum service.
func NewAPI(backend Backend) *API {
	return &API{backend: backend}
}

// chainContext constructs the context reader which is used by the evm for reading
// the necessary chain context.
func (api *API) chainContext(ctx context.Context) core.ChainContext {
	return ethapi.NewChainContext(ctx, api.backend)
}

// blockByNumber is the wrapper of the chain access function offered by the backend.
// It will return an error if the block is not found.
func (api *API) blockByNumber(ctx context.Context, number rpc.BlockNumber) (*types.Block, error) {
	block, err := api.backend.BlockByNumber(ctx, number)
	if err != nil {
		return nil, err
	}
	if block == nil {
		return nil, fmt.Errorf("block #%d not found", number)
	}
	return block, nil
}

// blockByHash is the wrapper of the chain access function offered by the backend.
// It will return an error if the block is not found.
func (api *API) blockByHash(ctx context.Context, hash common.Hash) (*types.Block, error) {
	block, err := api.backend.BlockByHash(ctx, hash)
	if err != nil {
		return nil, err
	}
	if block == nil {
		return nil, fmt.Errorf("block %s not found", hash.Hex())
	}
	canonical := rawdb.ReadCanonicalHash(api.backend.ChainDb(), block.NumberU64())
	if hash != canonical {
		return nil, fmt.Errorf("hash %s is not currently canonical", hash.Hex())
	}
	return block, nil
}

// blockByNumberAndHash is the wrapper of the chain access function offered by
// the backend. It will return an error if the block is not found.
//
// Note this function is friendly for the light client which can only retrieve the
// historical(before the CHT) header/block by number.
func (api *API) blockByNumberAndHash(ctx context.Context, number rpc.BlockNumber, hash common.Hash) (*types.Block, error) {
	block, err := api.blockByNumber(ctx, number)
	if err != nil {
		return nil, err
	}
	if block.Hash() == hash {
		return block, nil
	}
	return api.blockByHash(ctx, hash)
}

// TraceConfig holds extra parameters to trace functions.
type TraceConfig struct {
	*logger.Config
	Tracer  *string
	Timeout *string
	Reexec  *uint64
	// Config specific to given tracer. Note struct logger
	// config are historically embedded in main object.
	TracerConfig json.RawMessage
}

// TraceCallConfig is the config for traceCall API. It holds one more
// field to override the state for tracing.
type TraceCallConfig struct {
	TraceConfig
	StateOverrides *override.StateOverride
	BlockOverrides *override.BlockOverrides
	TxIndex        *hexutil.Uint
}

// StdTraceConfig holds extra parameters to standard-json trace functions.
type StdTraceConfig struct {
	logger.Config
	Reexec *uint64
	TxHash common.Hash
}

// txTraceResult is the result of a single transaction trace.
type txTraceResult struct {
	TxHash common.Hash `json:"txHash"`           // transaction hash
	Result interface{} `json:"result,omitempty"` // Trace results produced by the tracer
	Error  string      `json:"error,omitempty"`  // Trace failure produced by the tracer
}

// blockTraceTask represents a single block trace task when an entire chain is
// being traced.
type blockTraceTask struct {
	statedb *state.StateDB   // Intermediate state prepped for tracing
	block   *types.Block     // Block to trace the transactions from
	release StateReleaseFunc // The function to release the held resource for this task
	results []*txTraceResult // Trace results produced by the task
}

// blockTraceResult represents the results of tracing a single block when an entire
// chain is being traced.
type blockTraceResult struct {
	Block  hexutil.Uint64   `json:"block"`  // Block number corresponding to this trace
	Hash   common.Hash      `json:"hash"`   // Block hash corresponding to this trace
	Traces []*txTraceResult `json:"traces"` // Trace results produced by the task
}

// txTraceTask represents a single transaction trace task when an entire block
// is being traced.
type txTraceTask struct {
	statedb *state.StateDB // Intermediate state prepped for tracing
	index   int            // Transaction offset in the block
}

// TraceChain returns the structured logs created during the execution of EVM
// between two blocks (excluding start) and returns them as a JSON object.
func (api *API) TraceChain(ctx context.Context, start, end rpc.BlockNumber, config *TraceConfig) (*rpc.Subscription, error) { // Fetch the block interval that we want to trace
	from, err := api.blockByNumber(ctx, start)
	if err != nil {
		return nil, err
	}
	to, err := api.blockByNumber(ctx, end)
	if err != nil {
		return nil, err
	}
	if from.Number().Cmp(to.Number()) >= 0 {
		return nil, fmt.Errorf("end block (#%d) needs to come after start block (#%d)", end, start)
	}
	// Tracing a chain is a **long** operation, only do with subscriptions
	notifier, supported := rpc.NotifierFromContext(ctx)
	if !supported {
		return &rpc.Subscription{}, rpc.ErrNotificationsUnsupported
	}
	sub := notifier.CreateSubscription()

	resCh := api.traceChain(from, to, config, sub.Err())
	go func() {
		for result := range resCh {
			notifier.Notify(sub.ID, result)
		}
	}()
	return sub, nil
}

// traceChain configures a new tracer according to the provided configuration, and
// executes all the transactions contained within. The tracing chain range includes
// the end block but excludes the start one. The return value will be one item per
// transaction, dependent on the requested tracer.
// The tracing procedure should be aborted in case the closed signal is received.
func (api *API) traceChain(start, end *types.Block, config *TraceConfig, closed <-chan error) chan *blockTraceResult {
	reexec := defaultTraceReexec
	if config != nil && config.Reexec != nil {
		reexec = *config.Reexec
	}
	blocks := int(end.NumberU64() - start.NumberU64())
	threads := runtime.NumCPU()
	if threads > blocks {
		threads = blocks
	}
	var (
		pend    = new(sync.WaitGroup)
		ctx     = context.Background()
		taskCh  = make(chan *blockTraceTask, threads)
		resCh   = make(chan *blockTraceTask, threads)
		tracker = newStateTracker(maximumPendingTraceStates, start.NumberU64())
	)
	for th := 0; th < threads; th++ {
		pend.Add(1)
		go func() {
			defer pend.Done()

			// Fetch and execute the block trace taskCh
			for task := range taskCh {
				var (
					blockCtx = core.NewEVMBlockContext(task.block.Header(), api.chainContext(ctx), nil)
					signer   = types.MakeSigner(api.backend.ChainConfig(), task.block.Number(), task.block.Time(), blockCtx.ArbOSVersion)
				)
				// Trace all the transactions contained within
				for i, tx := range task.block.Transactions() {
					msg, _ := core.TransactionToMessage(tx, signer, task.block.BaseFee(), core.MessageReplayMode)
					txctx := &Context{
						BlockHash:   task.block.Hash(),
						BlockNumber: task.block.Number(),
						TxIndex:     i,
						TxHash:      tx.Hash(),
					}
					res, err := api.traceTx(ctx, tx, msg, txctx, blockCtx, task.statedb, config, nil)
					if err != nil {
						task.results[i] = &txTraceResult{TxHash: tx.Hash(), Error: err.Error()}
						log.Warn("Tracing failed", "hash", tx.Hash(), "block", task.block.NumberU64(), "err", err)
						break
					}
					task.results[i] = &txTraceResult{TxHash: tx.Hash(), Result: res}
				}
				// Tracing state is used up, queue it for de-referencing. Note the
				// state is the parent state of trace block, use block.number-1 as
				// the state number.
				tracker.releaseState(task.block.NumberU64()-1, task.release)

				// Stream the result back to the result catcher or abort on teardown
				select {
				case resCh <- task:
				case <-closed:
					return
				}
			}
		}()
	}
	// Start a goroutine to feed all the blocks into the tracers
	go func() {
		var (
			logged  time.Time
			begin   = time.Now()
			number  uint64
			traced  uint64
			failed  error
			statedb *state.StateDB
			release StateReleaseFunc
		)
		// Ensure everything is properly cleaned up on any exit path
		defer func() {
			close(taskCh)
			pend.Wait()

			// Clean out any pending release functions of trace states.
			tracker.callReleases()

			// Log the chain result
			switch {
			case failed != nil:
				log.Warn("Chain tracing failed", "start", start.NumberU64(), "end", end.NumberU64(), "transactions", traced, "elapsed", time.Since(begin), "err", failed)
			case number < end.NumberU64():
				log.Warn("Chain tracing aborted", "start", start.NumberU64(), "end", end.NumberU64(), "abort", number, "transactions", traced, "elapsed", time.Since(begin))
			default:
				log.Info("Chain tracing finished", "start", start.NumberU64(), "end", end.NumberU64(), "transactions", traced, "elapsed", time.Since(begin))
			}
			close(resCh)
		}()
		// Feed all the blocks both into the tracer, as well as fast process concurrently
		for number = start.NumberU64(); number < end.NumberU64(); number++ {
			// Stop tracing if interruption was requested
			select {
			case <-closed:
				return
			default:
			}
			// Print progress logs if long enough time elapsed
			if time.Since(logged) > 8*time.Second {
				logged = time.Now()
				log.Info("Tracing chain segment", "start", start.NumberU64(), "end", end.NumberU64(), "current", number, "transactions", traced, "elapsed", time.Since(begin))
			}
			// Retrieve the parent block and target block for tracing.
			block, err := api.blockByNumber(ctx, rpc.BlockNumber(number))
			if err != nil {
				failed = err
				break
			}
			next, err := api.blockByNumber(ctx, rpc.BlockNumber(number+1))
			if err != nil {
				failed = err
				break
			}
			// Make sure the state creator doesn't go too far. Too many unprocessed
			// trace state may cause the oldest state to become stale(e.g. in
			// path-based scheme).
			if err = tracker.wait(number); err != nil {
				failed = err
				break
			}
			// Prepare the statedb for tracing. Don't use the live database for
			// tracing to avoid persisting state junks into the database. Switch
			// over to `preferDisk` mode only if the memory usage exceeds the
			// limit, the trie database will be reconstructed from scratch only
			// if the relevant state is available in disk.
			var preferDisk bool
			if statedb != nil {
				s1, s2, s3 := statedb.Database().TrieDB().Size()
				preferDisk = s1+s2+s3 > defaultTracechainMemLimit
			}
			statedb, release, err = api.backend.StateAtBlock(ctx, block, reexec, statedb, false, preferDisk)
			if err != nil {
				failed = err
				break
			}
			// Insert block's parent beacon block root in the state
			// as per EIP-4788.
			context := core.NewEVMBlockContext(next.Header(), api.chainContext(ctx), nil)
			evm := vm.NewEVM(context, statedb, api.backend.ChainConfig(), vm.Config{})
			if beaconRoot := next.BeaconRoot(); beaconRoot != nil {
				core.ProcessBeaconBlockRoot(*beaconRoot, evm)
			}
			// Insert parent hash in history contract.
			if !api.backend.ChainConfig().IsArbitrum() && api.backend.ChainConfig().IsPrague(next.Number(), next.Time(), context.ArbOSVersion) {
				core.ProcessParentBlockHash(next.ParentHash(), evm)
			}
			// Clean out any pending release functions of trace state. Note this
			// step must be done after constructing tracing state, because the
			// tracing state of block next depends on the parent state and construction
			// may fail if we release too early.
			tracker.callReleases()

			// Send the block over to the concurrent tracers (if not in the fast-forward phase)
			txs := next.Transactions()
			select {
			case taskCh <- &blockTraceTask{statedb: statedb.Copy(), block: next, release: release, results: make([]*txTraceResult, len(txs))}:
			case <-closed:
				tracker.releaseState(number, release)
				return
			}
			traced += uint64(len(txs))
		}
	}()

	// Keep reading the trace results and stream them to result channel.
	retCh := make(chan *blockTraceResult)
	go func() {
		defer close(retCh)
		var (
			next = start.NumberU64() + 1
			done = make(map[uint64]*blockTraceResult)
		)
		for res := range resCh {
			// Queue up next received result
			result := &blockTraceResult{
				Block:  hexutil.Uint64(res.block.NumberU64()),
				Hash:   res.block.Hash(),
				Traces: res.results,
			}
			done[uint64(result.Block)] = result

			// Stream completed traces to the result channel
			for result, ok := done[next]; ok; result, ok = done[next] {
				if len(result.Traces) > 0 || next == end.NumberU64() {
					// It will be blocked in case the channel consumer doesn't take the
					// tracing result in time(e.g. the websocket connect is not stable)
					// which will eventually block the entire chain tracer. It's the
					// expected behavior to not waste node resources for a non-active user.
					retCh <- result
				}
				delete(done, next)
				next++
			}
		}
	}()
	return retCh
}

// TraceBlockByNumber returns the structured logs created during the execution of
// EVM and returns them as a JSON object.
func (api *API) TraceBlockByNumber(ctx context.Context, number rpc.BlockNumber, config *TraceConfig) ([]*txTraceResult, error) {
	block, err := api.blockByNumber(ctx, number)
	if err != nil {
		return nil, err
	}
	return api.traceBlock(ctx, block, config)
}

// TraceBlockByHash returns the structured logs created during the execution of
// EVM and returns them as a JSON object.
func (api *API) TraceBlockByHash(ctx context.Context, hash common.Hash, config *TraceConfig) ([]*txTraceResult, error) {
	block, err := api.blockByHash(ctx, hash)
	if err != nil {
		return nil, err
	}
	return api.traceBlock(ctx, block, config)
}

// TraceBlock returns the structured logs created during the execution of EVM
// and returns them as a JSON object.
func (api *API) TraceBlock(ctx context.Context, blob hexutil.Bytes, config *TraceConfig) ([]*txTraceResult, error) {
	block := new(types.Block)
	if err := rlp.DecodeBytes(blob, block); err != nil {
		return nil, fmt.Errorf("could not decode block: %v", err)
	}
	return api.traceBlock(ctx, block, config)
}

// TraceBlockFromFile returns the structured logs created during the execution of
// EVM and returns them as a JSON object.
func (api *API) TraceBlockFromFile(ctx context.Context, file string, config *TraceConfig) ([]*txTraceResult, error) {
	blob, err := os.ReadFile(file)
	if err != nil {
		return nil, fmt.Errorf("could not read file: %v", err)
	}
	return api.TraceBlock(ctx, blob, config)
}

// TraceBadBlock returns the structured logs created during the execution of
// EVM against a block pulled from the pool of bad ones and returns them as a JSON
// object.
func (api *API) TraceBadBlock(ctx context.Context, hash common.Hash, config *TraceConfig) ([]*txTraceResult, error) {
	block := rawdb.ReadBadBlock(api.backend.ChainDb(), hash)
	if block == nil {
		return nil, fmt.Errorf("bad block %#x not found", hash)
	}
	return api.traceBlock(ctx, block, config)
}

// StandardTraceBlockToFile dumps the structured logs created during the
// execution of EVM to the local file system and returns a list of files
// to the caller.
func (api *API) StandardTraceBlockToFile(ctx context.Context, hash common.Hash, config *StdTraceConfig) ([]string, error) {
	block, err := api.blockByHash(ctx, hash)
	if err != nil {
		return nil, err
	}
	return api.standardTraceBlockToFile(ctx, block, config)
}

// IntermediateRoots executes a block (bad- or canon- or side-), and returns a list
// of intermediate roots: the stateroot after each transaction.
func (api *API) IntermediateRoots(ctx context.Context, hash common.Hash, config *TraceConfig) ([]common.Hash, error) {
	block, _ := api.blockByHash(ctx, hash)
	if block == nil {
		// Check in the bad blocks
		block = rawdb.ReadBadBlock(api.backend.ChainDb(), hash)
	}
	if block == nil {
		return nil, fmt.Errorf("block %#x not found", hash)
	}
	if block.NumberU64() == 0 {
		return nil, errors.New("genesis is not traceable")
	}
	parent, err := api.blockByNumberAndHash(ctx, rpc.BlockNumber(block.NumberU64()-1), block.ParentHash())
	if err != nil {
		return nil, err
	}
	reexec := defaultTraceReexec
	if config != nil && config.Reexec != nil {
		reexec = *config.Reexec
	}
	statedb, release, err := api.backend.StateAtBlock(ctx, parent, reexec, nil, true, false)
	if err != nil {
		return nil, err
	}
	defer release()
	var (
		roots              []common.Hash
		vmctx              = core.NewEVMBlockContext(block.Header(), api.chainContext(ctx), nil)
		signer             = types.MakeSigner(api.backend.ChainConfig(), block.Number(), block.Time(), vmctx.ArbOSVersion)
		chainConfig        = api.backend.ChainConfig()
		deleteEmptyObjects = chainConfig.IsEIP158(block.Number())
	)
	evm := vm.NewEVM(vmctx, statedb, chainConfig, vm.Config{})
	if beaconRoot := block.BeaconRoot(); beaconRoot != nil {
		core.ProcessBeaconBlockRoot(*beaconRoot, evm)
	}
	if !chainConfig.IsArbitrum() && chainConfig.IsPrague(block.Number(), block.Time(), vmctx.ArbOSVersion) {
		core.ProcessParentBlockHash(block.ParentHash(), evm)
	}
	for i, tx := range block.Transactions() {
		if err := ctx.Err(); err != nil {
			return nil, err
		}
		msg, _ := core.TransactionToMessage(tx, signer, block.BaseFee(), core.MessageReplayMode)
		statedb.SetTxContext(tx.Hash(), i)
		if _, err := core.ApplyMessage(evm, msg, new(core.GasPool).AddGas(msg.GasLimit)); err != nil {
			log.Warn("Tracing intermediate roots did not complete", "txindex", i, "txhash", tx.Hash(), "err", err)
			// We intentionally don't return the error here: if we do, then the RPC server will not
			// return the roots. Most likely, the caller already knows that a certain transaction fails to
			// be included, but still want the intermediate roots that led to that point.
			// It may happen the tx_N causes an erroneous state, which in turn causes tx_N+M to not be
			// executable.
			// N.B: This should never happen while tracing canon blocks, only when tracing bad blocks.
			return roots, nil
		}
		// calling IntermediateRoot will internally call Finalize on the state
		// so any modifications are written to the trie
		roots = append(roots, statedb.IntermediateRoot(deleteEmptyObjects))
	}
	return roots, nil
}

// StandardTraceBadBlockToFile dumps the structured logs created during the
// execution of EVM against a block pulled from the pool of bad ones to the
// local file system and returns a list of files to the caller.
func (api *API) StandardTraceBadBlockToFile(ctx context.Context, hash common.Hash, config *StdTraceConfig) ([]string, error) {
	block := rawdb.ReadBadBlock(api.backend.ChainDb(), hash)
	if block == nil {
		return nil, fmt.Errorf("bad block %#x not found", hash)
	}
	return api.standardTraceBlockToFile(ctx, block, config)
}

// traceBlock configures a new tracer according to the provided configuration, and
// executes all the transactions contained within. The return value will be one item
// per transaction, dependent on the requested tracer.
func (api *API) traceBlock(ctx context.Context, block *types.Block, config *TraceConfig) ([]*txTraceResult, error) {
	if block.NumberU64() == 0 {
		return nil, errors.New("genesis is not traceable")
	}
	// Prepare base state
	parent, err := api.blockByNumberAndHash(ctx, rpc.BlockNumber(block.NumberU64()-1), block.ParentHash())
	if err != nil {
		return nil, err
	}
	reexec := defaultTraceReexec
	if config != nil && config.Reexec != nil {
		reexec = *config.Reexec
	}
	statedb, release, err := api.backend.StateAtBlock(ctx, parent, reexec, nil, true, false)
	if err != nil {
		return nil, err
	}
	defer release()

	blockCtx := core.NewEVMBlockContext(block.Header(), api.chainContext(ctx), nil)
	evm := vm.NewEVM(blockCtx, statedb, api.backend.ChainConfig(), vm.Config{})
	if beaconRoot := block.BeaconRoot(); beaconRoot != nil {
		core.ProcessBeaconBlockRoot(*beaconRoot, evm)
	}
	if !api.backend.ChainConfig().IsArbitrum() && api.backend.ChainConfig().IsPrague(block.Number(), block.Time(), blockCtx.ArbOSVersion) {
		core.ProcessParentBlockHash(block.ParentHash(), evm)
	}

	// JS tracers have high overhead. In this case run a parallel
	// process that generates states in one thread and traces txes
	// in separate worker threads.
	if config != nil && config.Tracer != nil && *config.Tracer != "" {
		if isJS := DefaultDirectory.IsJS(*config.Tracer); isJS {
			return api.traceBlockParallel(ctx, block, statedb, config)
		}
	}
	// Native tracers have low overhead
	var (
		txs          = block.Transactions()
		blockHash    = block.Hash()
		arbosVersion = types.DeserializeHeaderExtraInformation(block.Header()).ArbOSFormatVersion
		signer       = types.MakeSigner(api.backend.ChainConfig(), block.Number(), block.Time(), arbosVersion)
		results      = make([]*txTraceResult, len(txs))
	)
	for i, tx := range txs {
		// Generate the next state snapshot fast without tracing
		msg, _ := core.TransactionToMessage(tx, signer, block.BaseFee(), core.MessageReplayMode)
		txctx := &Context{
			BlockHash:   blockHash,
			BlockNumber: block.Number(),
			TxIndex:     i,
			TxHash:      tx.Hash(),
		}
		res, err := api.traceTx(ctx, tx, msg, txctx, blockCtx, statedb, config, nil)
		if err != nil {
			return nil, err
		}
		results[i] = &txTraceResult{TxHash: tx.Hash(), Result: res}
	}
	return results, nil
}

// traceBlockParallel is for tracers that have a high overhead (read JS tracers). One thread
// runs along and executes txes without tracing enabled to generate their prestate.
// Worker threads take the tasks and the prestate and trace them.
func (api *API) traceBlockParallel(ctx context.Context, block *types.Block, statedb *state.StateDB, config *TraceConfig) ([]*txTraceResult, error) {
	// Execute all the transaction contained within the block concurrently
	var (
		txs          = block.Transactions()
		blockHash    = block.Hash()
		arbosVersion = types.DeserializeHeaderExtraInformation(block.Header()).ArbOSFormatVersion
		signer       = types.MakeSigner(api.backend.ChainConfig(), block.Number(), block.Time(), arbosVersion)
		results      = make([]*txTraceResult, len(txs))
		pend         sync.WaitGroup
	)
	threads := runtime.NumCPU()
	if threads > len(txs) {
		threads = len(txs)
	}
	jobs := make(chan *txTraceTask, threads)
	for th := 0; th < threads; th++ {
		pend.Add(1)
		go func() {
			defer pend.Done()
			// Fetch and execute the next transaction trace tasks
			for task := range jobs {
				msg, _ := core.TransactionToMessage(txs[task.index], signer, block.BaseFee(), core.MessageReplayMode)
				txctx := &Context{
					BlockHash:   blockHash,
					BlockNumber: block.Number(),
					TxIndex:     task.index,
					TxHash:      txs[task.index].Hash(),
				}
				// Reconstruct the block context for each transaction
				// as the GetHash function of BlockContext is not safe for
				// concurrent use.
				// See: https://github.com/ethereum/go-ethereum/issues/29114
				blockCtx := core.NewEVMBlockContext(block.Header(), api.chainContext(ctx), nil)
				res, err := api.traceTx(ctx, txs[task.index], msg, txctx, blockCtx, task.statedb, config, nil)
				if err != nil {
					results[task.index] = &txTraceResult{TxHash: txs[task.index].Hash(), Error: err.Error()}
					continue
				}
				results[task.index] = &txTraceResult{TxHash: txs[task.index].Hash(), Result: res}
			}
		}()
	}

	// Feed the transactions into the tracers and return
	var failed error
	blockCtx := core.NewEVMBlockContext(block.Header(), api.chainContext(ctx), nil)
	evm := vm.NewEVM(blockCtx, statedb, api.backend.ChainConfig(), vm.Config{})

txloop:
	for i, tx := range txs {
		// Send the trace task over for execution
		task := &txTraceTask{statedb: statedb.Copy(), index: i}
		select {
		case <-ctx.Done():
			failed = ctx.Err()
			break txloop
		case jobs <- task:
		}

		// Generate the next state snapshot fast without tracing
		msg, _ := core.TransactionToMessage(tx, signer, block.BaseFee(), core.MessageReplayMode)
		statedb.SetTxContext(tx.Hash(), i)
		if _, err := core.ApplyMessage(evm, msg, new(core.GasPool).AddGas(msg.GasLimit)); err != nil {
			failed = err
			break txloop
		}
		// Finalize the state so any modifications are written to the trie
		// Only delete empty objects if EIP158/161 (a.k.a Spurious Dragon) is in effect
		statedb.Finalise(evm.ChainConfig().IsEIP158(block.Number()))
	}

	close(jobs)
	pend.Wait()

	// If execution failed in between, abort
	if failed != nil {
		return nil, failed
	}
	return results, nil
}

// standardTraceBlockToFile configures a new tracer which uses standard JSON output,
// and traces either a full block or an individual transaction. The return value will
// be one filename per transaction traced.
func (api *API) standardTraceBlockToFile(ctx context.Context, block *types.Block, config *StdTraceConfig) ([]string, error) {
	// If we're tracing a single transaction, make sure it's present
	if config != nil && config.TxHash != (common.Hash{}) {
		if !containsTx(block, config.TxHash) {
			return nil, fmt.Errorf("transaction %#x not found in block", config.TxHash)
		}
	}
	if block.NumberU64() == 0 {
		return nil, errors.New("genesis is not traceable")
	}
	parent, err := api.blockByNumberAndHash(ctx, rpc.BlockNumber(block.NumberU64()-1), block.ParentHash())
	if err != nil {
		return nil, err
	}
	reexec := defaultTraceReexec
	if config != nil && config.Reexec != nil {
		reexec = *config.Reexec
	}
	statedb, release, err := api.backend.StateAtBlock(ctx, parent, reexec, nil, true, false)
	if err != nil {
		return nil, err
	}
	defer release()
	// Retrieve the tracing configurations, or use default values
	var (
		logConfig logger.Config
		txHash    common.Hash
	)
	if config != nil {
		logConfig = config.Config
		txHash = config.TxHash
	}

	// Execute transaction, either tracing all or just the requested one
	var (
		dumps       []string
		vmctx       = core.NewEVMBlockContext(block.Header(), api.chainContext(ctx), nil)
		signer      = types.MakeSigner(api.backend.ChainConfig(), block.Number(), block.Time(), vmctx.ArbOSVersion)
		chainConfig = api.backend.ChainConfig()
		canon       = true
	)
	// Check if there are any overrides: the caller may wish to enable a future
	// fork when executing this block. Note, such overrides are only applicable to the
	// actual specified block, not any preceding blocks that we have to go through
	// in order to obtain the state.
	// Therefore, it's perfectly valid to specify `"futureForkBlock": 0`, to enable `futureFork`
	if config != nil && config.Overrides != nil {
		// Note: This copies the config, to not screw up the main config
		chainConfig, canon = overrideConfig(chainConfig, config.Overrides)
	}

	evm := vm.NewEVM(vmctx, statedb, chainConfig, vm.Config{})
	if beaconRoot := block.BeaconRoot(); beaconRoot != nil {
		core.ProcessBeaconBlockRoot(*beaconRoot, evm)
	}
	if !chainConfig.IsArbitrum() && chainConfig.IsPrague(block.Number(), block.Time(), vmctx.ArbOSVersion) {
		core.ProcessParentBlockHash(block.ParentHash(), evm)
	}
	for i, tx := range block.Transactions() {
		// Prepare the transaction for un-traced execution
<<<<<<< HEAD
		var (
			msg, _ = core.TransactionToMessage(tx, signer, block.BaseFee(), core.MessageReplayMode)
			vmConf vm.Config
			dump   *os.File
			writer *bufio.Writer
			err    error
		)
		// If the transaction needs tracing, swap out the configs
		if tx.Hash() == txHash || txHash == (common.Hash{}) {
			// Generate a unique temporary file to dump it into
			prefix := fmt.Sprintf("block_%#x-%d-%#x-", block.Hash().Bytes()[:4], i, tx.Hash().Bytes()[:4])
			if !canon {
				prefix = fmt.Sprintf("%valt-", prefix)
			}
			dump, err = os.CreateTemp(os.TempDir(), prefix)
=======
		msg, _ := core.TransactionToMessage(tx, signer, block.BaseFee())
		if txHash != (common.Hash{}) && tx.Hash() != txHash {
			// Process the tx to update state, but don't trace it.
			_, err := core.ApplyMessage(evm, msg, new(core.GasPool).AddGas(msg.GasLimit))
>>>>>>> 7705d13e
			if err != nil {
				return dumps, err
			}
			// Finalize the state so any modifications are written to the trie
			// Only delete empty objects if EIP158/161 (a.k.a Spurious Dragon) is in effect
			statedb.Finalise(evm.ChainConfig().IsEIP158(block.Number()))
			continue
		}
		// The transaction should be traced.
		// Generate a unique temporary file to dump it into.
		prefix := fmt.Sprintf("block_%#x-%d-%#x-", block.Hash().Bytes()[:4], i, tx.Hash().Bytes()[:4])
		if !canon {
			prefix = fmt.Sprintf("%valt-", prefix)
		}
		var dump *os.File
		dump, err := os.CreateTemp(os.TempDir(), prefix)
		if err != nil {
			return nil, err
		}
		dumps = append(dumps, dump.Name())
		// Set up the tracer and EVM for the transaction.
		var (
			writer = bufio.NewWriter(dump)
			tracer = logger.NewJSONLogger(&logConfig, writer)
			evm    = vm.NewEVM(vmctx, statedb, chainConfig, vm.Config{
				Tracer:    tracer,
				NoBaseFee: true,
			})
		)
		// Execute the transaction and flush any traces to disk
		statedb.SetTxContext(tx.Hash(), i)
		if tracer.OnTxStart != nil {
			tracer.OnTxStart(evm.GetVMContext(), tx, msg.From)
		}
		_, err = core.ApplyMessage(evm, msg, new(core.GasPool).AddGas(msg.GasLimit))
		if writer != nil {
			writer.Flush()
		}
		if dump != nil {
			dump.Close()
			log.Info("Wrote standard trace", "file", dump.Name())
		}
		if err != nil {
			return dumps, err
		}
		// Finalize the state so any modifications are written to the trie
		// Only delete empty objects if EIP158/161 (a.k.a Spurious Dragon) is in effect
		statedb.Finalise(evm.ChainConfig().IsEIP158(block.Number()))

		// If we've traced the transaction we were looking for, abort
		if tx.Hash() == txHash {
			break
		}
	}
	return dumps, nil
}

// containsTx reports whether the transaction with a certain hash
// is contained within the specified block.
func containsTx(block *types.Block, hash common.Hash) bool {
	for _, tx := range block.Transactions() {
		if tx.Hash() == hash {
			return true
		}
	}
	return false
}

// TraceTransaction returns the structured logs created during the execution of EVM
// and returns them as a JSON object.
func (api *API) TraceTransaction(ctx context.Context, hash common.Hash, config *TraceConfig) (interface{}, error) {
	found, _, blockHash, blockNumber, index := api.backend.GetTransaction(hash)
	if !found {
		// Warn in case tx indexer is not done.
		if !api.backend.TxIndexDone() {
			return nil, ethapi.NewTxIndexingError()
		}
		// Only mined txes are supported
		return nil, errTxNotFound
	}
	// It shouldn't happen in practice.
	if blockNumber == 0 {
		return nil, errors.New("genesis is not traceable")
	}
	reexec := defaultTraceReexec
	if config != nil && config.Reexec != nil {
		reexec = *config.Reexec
	}
	block, err := api.blockByNumberAndHash(ctx, rpc.BlockNumber(blockNumber), blockHash)
	if err != nil {
		return nil, err
	}
	tx, vmctx, statedb, release, err := api.backend.StateAtTransaction(ctx, block, int(index), reexec)
	if err != nil {
		return nil, err
	}
	defer release()
	msg, err := core.TransactionToMessage(tx, types.MakeSigner(api.backend.ChainConfig(), block.Number(), block.Time(), vmctx.ArbOSVersion), block.BaseFee(), core.MessageReplayMode)
	if err != nil {
		return nil, err
	}

	txctx := &Context{
		BlockHash:   blockHash,
		BlockNumber: block.Number(),
		TxIndex:     int(index),
		TxHash:      hash,
	}
	return api.traceTx(ctx, tx, msg, txctx, vmctx, statedb, config, nil)
}

// TraceCall lets you trace a given eth_call. It collects the structured logs
// created during the execution of EVM if the given transaction was added on
// top of the provided block and returns them as a JSON object.
// If no transaction index is specified, the trace will be conducted on the state
// after executing the specified block. However, if a transaction index is provided,
// the trace will be conducted on the state after executing the specified transaction
// within the specified block.
func (api *API) TraceCall(ctx context.Context, args ethapi.TransactionArgs, blockNrOrHash rpc.BlockNumberOrHash, config *TraceCallConfig) (interface{}, error) {
	// Try to retrieve the specified block
	var (
		err         error
		block       *types.Block
		statedb     *state.StateDB
		release     StateReleaseFunc
		precompiles vm.PrecompiledContracts
	)
	if hash, ok := blockNrOrHash.Hash(); ok {
		block, err = api.blockByHash(ctx, hash)
	} else if number, ok := blockNrOrHash.Number(); ok {
		if number == rpc.PendingBlockNumber {
			// We don't have access to the miner here. For tracing 'future' transactions,
			// it can be done with block- and state-overrides instead, which offers
			// more flexibility and stability than trying to trace on 'pending', since
			// the contents of 'pending' is unstable and probably not a true representation
			// of what the next actual block is likely to contain.
			return nil, errors.New("tracing on top of pending is not supported")
		}
		block, err = api.blockByNumber(ctx, number)
	} else {
		return nil, errors.New("invalid arguments; neither block nor hash specified")
	}
	if err != nil {
		return nil, err
	}
	// try to recompute the state
	reexec := defaultTraceReexec
	if config != nil && config.Reexec != nil {
		reexec = *config.Reexec
	}

	if config != nil && config.TxIndex != nil {
		_, _, statedb, release, err = api.backend.StateAtTransaction(ctx, block, int(*config.TxIndex), reexec)
	} else {
		statedb, release, err = api.backend.StateAtBlock(ctx, block, reexec, nil, true, false)
	}
	if err != nil {
		return nil, err
	}
	defer release()

	vmctx := core.NewEVMBlockContext(block.Header(), api.chainContext(ctx), nil)
	// Apply the customization rules if required.
	if config != nil {
		if overrideErr := config.BlockOverrides.Apply(&vmctx); overrideErr != nil {
			return nil, overrideErr
		}
		rules := api.backend.ChainConfig().Rules(vmctx.BlockNumber, vmctx.Random != nil, vmctx.Time, vmctx.ArbOSVersion)

		precompiles = vm.ActivePrecompiledContracts(rules)
		if err := config.StateOverrides.Apply(statedb, precompiles); err != nil {
			return nil, err
		}
	}
	// Execute the trace
	if err := args.CallDefaults(api.backend.RPCGasCap(), vmctx.BaseFee, api.backend.ChainConfig().ChainID); err != nil {
		return nil, err
	}
	var (
		msg         = args.ToMessage(vmctx.BaseFee, api.backend.RPCGasCap(), block.Header(), statedb, core.MessageEthcallMode, true, true)
		tx          = args.ToTransaction(types.LegacyTxType)
		traceConfig *TraceConfig
	)
	// Lower the basefee to 0 to avoid breaking EVM
	// invariants (basefee < feecap).
	if msg.GasPrice.Sign() == 0 {
		vmctx.BaseFeeInBlock = new(big.Int).Set(vmctx.BaseFee)
		vmctx.BaseFee = new(big.Int)
	}
	if msg.BlobGasFeeCap != nil && msg.BlobGasFeeCap.BitLen() == 0 {
		vmctx.BlobBaseFee = new(big.Int)
	}
	if config != nil {
		traceConfig = &config.TraceConfig
	}
	return api.traceTx(ctx, tx, msg, new(Context), vmctx, statedb, traceConfig, precompiles)
}

// traceTx configures a new tracer according to the provided configuration, and
// executes the given message in the provided environment. The return value will
// be tracer dependent.
func (api *API) traceTx(ctx context.Context, tx *types.Transaction, message *core.Message, txctx *Context, vmctx vm.BlockContext, statedb *state.StateDB, config *TraceConfig, precompiles vm.PrecompiledContracts) (interface{}, error) {
	var (
		tracer  *Tracer
		err     error
		timeout = defaultTraceTimeout
		usedGas uint64
	)
	if config == nil {
		config = &TraceConfig{}
	}
	// Default tracer is the struct logger
	if config.Tracer == nil {
		logger := logger.NewStructLogger(config.Config)
		tracer = &Tracer{
			Hooks:     logger.Hooks(),
			GetResult: logger.GetResult,
			Stop:      logger.Stop,
		}
	} else {
		tracer, err = DefaultDirectory.New(*config.Tracer, txctx, config.TracerConfig, api.backend.ChainConfig())
		if err != nil {
			return nil, err
		}
	}
	tracingStateDB := state.NewHookedState(statedb, tracer.Hooks)
	evm := vm.NewEVM(vmctx, tracingStateDB, api.backend.ChainConfig(), vm.Config{Tracer: tracer.Hooks, NoBaseFee: true})
	if precompiles != nil {
		evm.SetPrecompiles(precompiles)
	}

	// Define a meaningful timeout of a single transaction trace
	if config.Timeout != nil {
		if timeout, err = time.ParseDuration(*config.Timeout); err != nil {
			return nil, err
		}
	}
	deadlineCtx, cancel := context.WithTimeout(ctx, timeout)
	go func() {
		<-deadlineCtx.Done()
		if errors.Is(deadlineCtx.Err(), context.DeadlineExceeded) {
			tracer.Stop(errors.New("execution timeout"))
			// Stop evm execution. Note cancellation is not necessarily immediate.
			evm.Cancel()
		}
	}()
	defer cancel()

	// Call Prepare to clear out the statedb access list
	statedb.SetTxContext(txctx.TxHash, txctx.TxIndex)
	_, _, err = core.ApplyTransactionWithEVM(message, new(core.GasPool).AddGas(message.GasLimit), statedb, vmctx.BlockNumber, txctx.BlockHash, tx, &usedGas, evm, nil)
	if err != nil {
		return nil, fmt.Errorf("tracing failed: %w", err)
	}
	return tracer.GetResult()
}

// APIs return the collection of RPC services the tracer package offers.
func APIs(backend Backend) []rpc.API {
	// Append all the local APIs and return
	return []rpc.API{
		{
			Namespace: "debug",
			Service:   NewAPI(backend),
		},
	}
}

// overrideConfig returns a copy of original with forks enabled by override enabled,
// along with a boolean that indicates whether the copy is canonical (equivalent to the original).
// Note: the Clique-part is _not_ deep copied
func overrideConfig(original *params.ChainConfig, override *params.ChainConfig) (*params.ChainConfig, bool) {
	copy := new(params.ChainConfig)
	*copy = *original
	canon := true

	// Apply forks (after Berlin) to the copy.
	if block := override.BerlinBlock; block != nil {
		copy.BerlinBlock = block
		canon = false
	}
	if block := override.LondonBlock; block != nil {
		copy.LondonBlock = block
		canon = false
	}
	if block := override.ArrowGlacierBlock; block != nil {
		copy.ArrowGlacierBlock = block
		canon = false
	}
	if block := override.GrayGlacierBlock; block != nil {
		copy.GrayGlacierBlock = block
		canon = false
	}
	if block := override.MergeNetsplitBlock; block != nil {
		copy.MergeNetsplitBlock = block
		canon = false
	}
	if timestamp := override.ShanghaiTime; timestamp != nil {
		copy.ShanghaiTime = timestamp
		canon = false
	}
	if timestamp := override.CancunTime; timestamp != nil {
		copy.CancunTime = timestamp
		canon = false
	}
	if timestamp := override.PragueTime; timestamp != nil {
		copy.PragueTime = timestamp
		canon = false
	}
	if timestamp := override.OsakaTime; timestamp != nil {
		copy.OsakaTime = timestamp
		canon = false
	}
	if timestamp := override.VerkleTime; timestamp != nil {
		copy.VerkleTime = timestamp
		canon = false
	}

	return copy, canon
}<|MERGE_RESOLUTION|>--- conflicted
+++ resolved
@@ -794,28 +794,10 @@
 	}
 	for i, tx := range block.Transactions() {
 		// Prepare the transaction for un-traced execution
-<<<<<<< HEAD
-		var (
-			msg, _ = core.TransactionToMessage(tx, signer, block.BaseFee(), core.MessageReplayMode)
-			vmConf vm.Config
-			dump   *os.File
-			writer *bufio.Writer
-			err    error
-		)
-		// If the transaction needs tracing, swap out the configs
-		if tx.Hash() == txHash || txHash == (common.Hash{}) {
-			// Generate a unique temporary file to dump it into
-			prefix := fmt.Sprintf("block_%#x-%d-%#x-", block.Hash().Bytes()[:4], i, tx.Hash().Bytes()[:4])
-			if !canon {
-				prefix = fmt.Sprintf("%valt-", prefix)
-			}
-			dump, err = os.CreateTemp(os.TempDir(), prefix)
-=======
-		msg, _ := core.TransactionToMessage(tx, signer, block.BaseFee())
+		msg, _ := core.TransactionToMessage(tx, signer, block.BaseFee(), core.MessageReplayMode)
 		if txHash != (common.Hash{}) && tx.Hash() != txHash {
 			// Process the tx to update state, but don't trace it.
 			_, err := core.ApplyMessage(evm, msg, new(core.GasPool).AddGas(msg.GasLimit))
->>>>>>> 7705d13e
 			if err != nil {
 				return dumps, err
 			}

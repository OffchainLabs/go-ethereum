// Copyright 2021 The go-ethereum Authors
// This file is part of the go-ethereum library.
//
// The go-ethereum library is free software: you can redistribute it and/or modify
// it under the terms of the GNU Lesser General Public License as published by
// the Free Software Foundation, either version 3 of the License, or
// (at your option) any later version.
//
// The go-ethereum library is distributed in the hope that it will be useful,
// but WITHOUT ANY WARRANTY; without even the implied warranty of
// MERCHANTABILITY or FITNESS FOR A PARTICULAR PURPOSE. See the
// GNU Lesser General Public License for more details.
//
// You should have received a copy of the GNU Lesser General Public License
// along with the go-ethereum library. If not, see <http://www.gnu.org/licenses/>.

package tracetest

import (
	"encoding/json"
	"fmt"
	"math/big"
	"os"
	"path/filepath"
	"strings"
	"testing"

	"github.com/ethereum/go-ethereum/common"
	"github.com/ethereum/go-ethereum/common/hexutil"
	"github.com/ethereum/go-ethereum/core"
	"github.com/ethereum/go-ethereum/core/rawdb"
	"github.com/ethereum/go-ethereum/core/state"
	"github.com/ethereum/go-ethereum/core/types"
	"github.com/ethereum/go-ethereum/core/vm"
	"github.com/ethereum/go-ethereum/crypto"
	"github.com/ethereum/go-ethereum/eth/tracers"
	"github.com/ethereum/go-ethereum/params"
	"github.com/ethereum/go-ethereum/tests"
)

// callLog is the result of LOG opCode
type callLog struct {
	Address  common.Address `json:"address"`
	Topics   []common.Hash  `json:"topics"`
	Data     hexutil.Bytes  `json:"data"`
	Position hexutil.Uint   `json:"position"`
}

type arbitrumTransfer struct {
	Purpose string  `json:"purpose"`
	From    *string `json:"from"`
	To      *string `json:"to"`
	Value   string  `json:"value"`
}

// callTrace is the result of a callTracer run.
type callTrace struct {
	// Arbitrum: we add these here due to the tracer returning the top frame
	BeforeEVMTransfers *[]arbitrumTransfer `json:"beforeEVMTransfers,omitempty"`
	AfterEVMTransfers  *[]arbitrumTransfer `json:"afterEVMTransfers,omitempty"`

	From         common.Address  `json:"from"`
	Gas          *hexutil.Uint64 `json:"gas"`
	GasUsed      *hexutil.Uint64 `json:"gasUsed"`
	To           *common.Address `json:"to,omitempty"`
	Input        hexutil.Bytes   `json:"input"`
	Output       hexutil.Bytes   `json:"output,omitempty"`
	Error        string          `json:"error,omitempty"`
	RevertReason string          `json:"revertReason,omitempty"`
	Calls        []callTrace     `json:"calls,omitempty"`
	Logs         []callLog       `json:"logs,omitempty"`
	Value        *hexutil.Big    `json:"value,omitempty"`
	// Gencodec adds overridden fields at the end
	Type string `json:"type"`
}

// callTracerTest defines a single test to check the call tracer against.
type callTracerTest struct {
	Genesis      *core.Genesis   `json:"genesis"`
	Context      *callContext    `json:"context"`
	Input        string          `json:"input"`
	TracerConfig json.RawMessage `json:"tracerConfig"`
	Result       *callTrace      `json:"result"`
}

// Iterates over all the input-output datasets in the tracer test harness and
// runs the JavaScript tracers against them.
func TestCallTracerLegacy(t *testing.T) {
	testCallTracer("callTracerLegacy", "call_tracer_legacy", t)
}

func TestCallTracerNative(t *testing.T) {
	testCallTracer("callTracer", "call_tracer", t)
}

func TestCallTracerNativeWithLog(t *testing.T) {
	testCallTracer("callTracer", "call_tracer_withLog", t)
}

func testCallTracer(tracerName string, dirPath string, t *testing.T) {
	isLegacy := strings.HasSuffix(dirPath, "_legacy")
	files, err := os.ReadDir(filepath.Join("testdata", dirPath))
	if err != nil {
		t.Fatalf("failed to retrieve tracer test suite: %v", err)
	}
	for _, file := range files {
		if !strings.HasSuffix(file.Name(), ".json") {
			continue
		}
		t.Run(camel(strings.TrimSuffix(file.Name(), ".json")), func(t *testing.T) {
			t.Parallel()

			var (
				test = new(callTracerTest)
				tx   = new(types.Transaction)
			)
			// Call tracer test found, read if from disk
			if blob, err := os.ReadFile(filepath.Join("testdata", dirPath, file.Name())); err != nil {
				t.Fatalf("failed to read testcase: %v", err)
			} else if err := json.Unmarshal(blob, test); err != nil {
				t.Fatalf("failed to parse testcase: %v", err)
			}
			if err := tx.UnmarshalBinary(common.FromHex(test.Input)); err != nil {
				t.Fatalf("failed to parse testcase input: %v", err)
			}
			// Configure a blockchain with the given prestate
			var (
				signer  = types.MakeSigner(test.Genesis.Config, new(big.Int).SetUint64(uint64(test.Context.Number)), uint64(test.Context.Time))
				context = test.Context.toBlockContext(test.Genesis)
				st      = tests.MakePreState(rawdb.NewMemoryDatabase(), test.Genesis.Alloc, false, rawdb.HashScheme)
			)
			st.Close()

			tracer, err := tracers.DefaultDirectory.New(tracerName, new(tracers.Context), test.TracerConfig, test.Genesis.Config)
			if err != nil {
				t.Fatalf("failed to create call tracer: %v", err)
			}
			logState := vm.StateDB(st.StateDB)
			if tracer.Hooks != nil {
				logState = state.NewHookedState(st.StateDB, tracer.Hooks)
			}
			msg, err := core.TransactionToMessage(tx, signer, context.BaseFee, core.MessageReplayMode)
			if err != nil {
				t.Fatalf("failed to prepare transaction for tracing: %v", err)
			}
			evm := vm.NewEVM(context, core.NewEVMTxContext(msg), logState, test.Genesis.Config, vm.Config{Tracer: tracer.Hooks})
			tracer.OnTxStart(evm.GetVMContext(), tx, msg.From)
			vmRet, err := core.ApplyMessage(evm, msg, new(core.GasPool).AddGas(tx.Gas()))
			if err != nil {
				t.Fatalf("failed to execute transaction: %v", err)
			}
			tracer.OnTxEnd(&types.Receipt{GasUsed: vmRet.UsedGas}, nil)
			// Retrieve the trace result and compare against the expected.
			res, err := tracer.GetResult()
			if err != nil {
				t.Fatalf("failed to retrieve trace result: %v", err)
			}
			// The legacy javascript calltracer marshals json in js, which
			// is not deterministic (as opposed to the golang json encoder).
			if isLegacy {
				// This is a tweak to make it deterministic. Can be removed when
				// we remove the legacy tracer.
				var x callTrace
				json.Unmarshal(res, &x)
				res, _ = json.Marshal(x)
			}
			want, err := json.Marshal(test.Result)
			if err != nil {
				t.Fatalf("failed to marshal test: %v", err)
			}
			if string(want) != string(res) {
				t.Fatalf("trace mismatch\n have: %v\n want: %v\n", string(res), string(want))
			}
			// Sanity check: compare top call's gas used against vm result
			type simpleResult struct {
				GasUsed hexutil.Uint64
			}
			var topCall simpleResult
			if err := json.Unmarshal(res, &topCall); err != nil {
				t.Fatalf("failed to unmarshal top calls gasUsed: %v", err)
			}
			if uint64(topCall.GasUsed) != vmRet.UsedGas {
				t.Fatalf("top call has invalid gasUsed. have: %d want: %d", topCall.GasUsed, vmRet.UsedGas)
			}
		})
	}
}

func BenchmarkTracers(b *testing.B) {
	files, err := os.ReadDir(filepath.Join("testdata", "call_tracer"))
	if err != nil {
		b.Fatalf("failed to retrieve tracer test suite: %v", err)
	}
	for _, file := range files {
		if !strings.HasSuffix(file.Name(), ".json") {
			continue
		}
		b.Run(camel(strings.TrimSuffix(file.Name(), ".json")), func(b *testing.B) {
			blob, err := os.ReadFile(filepath.Join("testdata", "call_tracer", file.Name()))
			if err != nil {
				b.Fatalf("failed to read testcase: %v", err)
			}
			test := new(callTracerTest)
			if err := json.Unmarshal(blob, test); err != nil {
				b.Fatalf("failed to parse testcase: %v", err)
			}
			benchTracer("callTracer", test, b)
		})
	}
}

func benchTracer(tracerName string, test *callTracerTest, b *testing.B) {
	// Configure a blockchain with the given prestate
	tx := new(types.Transaction)
	if err := tx.UnmarshalBinary(common.FromHex(test.Input)); err != nil {
		b.Fatalf("failed to parse testcase input: %v", err)
	}
	signer := types.MakeSigner(test.Genesis.Config, new(big.Int).SetUint64(uint64(test.Context.Number)), uint64(test.Context.Time))
	origin, _ := signer.Sender(tx)
	txContext := vm.TxContext{
		Origin:   origin,
		GasPrice: tx.GasPrice(),
	}
<<<<<<< HEAD
	context := vm.BlockContext{
		CanTransfer: core.CanTransfer,
		Transfer:    core.Transfer,
		Coinbase:    test.Context.Miner,
		BlockNumber: new(big.Int).SetUint64(uint64(test.Context.Number)),
		Time:        uint64(test.Context.Time),
		Difficulty:  (*big.Int)(test.Context.Difficulty),
		GasLimit:    uint64(test.Context.GasLimit),
	}
	msg, err := core.TransactionToMessage(tx, signer, context.BaseFee, core.MessageReplayMode)
=======
	context := test.Context.toBlockContext(test.Genesis)
	msg, err := core.TransactionToMessage(tx, signer, context.BaseFee)
>>>>>>> 6578b9aa
	if err != nil {
		b.Fatalf("failed to prepare transaction for tracing: %v", err)
	}
	state := tests.MakePreState(rawdb.NewMemoryDatabase(), test.Genesis.Alloc, false, rawdb.HashScheme)
	defer state.Close()

	b.ReportAllocs()
	b.ResetTimer()
	for i := 0; i < b.N; i++ {
		tracer, err := tracers.DefaultDirectory.New(tracerName, new(tracers.Context), nil, test.Genesis.Config)
		if err != nil {
			b.Fatalf("failed to create call tracer: %v", err)
		}
		evm := vm.NewEVM(context, txContext, state.StateDB, test.Genesis.Config, vm.Config{Tracer: tracer.Hooks})
		snap := state.StateDB.Snapshot()
		st := core.NewStateTransition(evm, msg, new(core.GasPool).AddGas(tx.Gas()))
		if _, err = st.TransitionDb(); err != nil {
			b.Fatalf("failed to execute transaction: %v", err)
		}
		if _, err = tracer.GetResult(); err != nil {
			b.Fatal(err)
		}
		state.StateDB.RevertToSnapshot(snap)
	}
}

func TestInternals(t *testing.T) {
	var (
		config    = params.MainnetChainConfig
		to        = common.HexToAddress("0x00000000000000000000000000000000deadbeef")
		originHex = "0x71562b71999873db5b286df957af199ec94617f7"
		origin    = common.HexToAddress(originHex)
		signer    = types.LatestSigner(config)
		key, _    = crypto.HexToECDSA("b71c71a67e1177ad4e901695e1b4b9ee17ae16c6668d313eac2f96dbcda3f291")
		context   = vm.BlockContext{
			CanTransfer: core.CanTransfer,
			Transfer:    core.Transfer,
			Coinbase:    common.Address{},
			BlockNumber: new(big.Int).SetUint64(8000000),
			Time:        5,
			Difficulty:  big.NewInt(0x30000),
			GasLimit:    uint64(6000000),
			BaseFee:     new(big.Int),
		}
	)
	mkTracer := func(name string, cfg json.RawMessage) *tracers.Tracer {
		tr, err := tracers.DefaultDirectory.New(name, nil, cfg, config)
		if err != nil {
			t.Fatalf("failed to create call tracer: %v", err)
		}
		return tr
	}

	for _, tc := range []struct {
		name   string
		code   []byte
		tracer *tracers.Tracer
		want   string
	}{
		{
			// TestZeroValueToNotExitCall tests the calltracer(s) on the following:
			// Tx to A, A calls B with zero value. B does not already exist.
			// Expected: that enter/exit is invoked and the inner call is shown in the result
			name: "ZeroValueToNotExitCall",
			code: []byte{
				byte(vm.PUSH1), 0x0, byte(vm.DUP1), byte(vm.DUP1), byte(vm.DUP1), // in and outs zero
				byte(vm.DUP1), byte(vm.PUSH1), 0xff, byte(vm.GAS), // value=0,address=0xff, gas=GAS
				byte(vm.CALL),
			},
			tracer: mkTracer("callTracer", nil),
			want:   fmt.Sprintf(`{"beforeEVMTransfers":[{"purpose":"feePayment","from":"%s","to":null,"value":"0x13880"}],"afterEVMTransfers":[{"purpose":"gasRefund","from":null,"to":"%s","value":"0xe3a8"},{"purpose":"tip","from":null,"to":"0x0000000000000000000000000000000000000000","value":"0x54d8"}],"from":"%s","gas":"0x13880","gasUsed":"0x54d8","to":"0x00000000000000000000000000000000deadbeef","input":"0x","calls":[{"from":"0x00000000000000000000000000000000deadbeef","gas":"0xe01a","gasUsed":"0x0","to":"0x00000000000000000000000000000000000000ff","input":"0x","value":"0x0","type":"CALL"}],"value":"0x0","type":"CALL"}`, origin.Hex(), origin.Hex(), originHex),
		},
		{
			name:   "Stack depletion in LOG0",
			code:   []byte{byte(vm.LOG3)},
			tracer: mkTracer("callTracer", json.RawMessage(`{ "withLog": true }`)),
			want:   fmt.Sprintf(`{"beforeEVMTransfers":[{"purpose":"feePayment","from":"%s","to":null,"value":"0x13880"}],"afterEVMTransfers":[{"purpose":"gasRefund","from":null,"to":"%s","value":"0x0"},{"purpose":"tip","from":null,"to":"0x0000000000000000000000000000000000000000","value":"0x13880"}],"from":"%s","gas":"0x13880","gasUsed":"0x13880","to":"0x00000000000000000000000000000000deadbeef","input":"0x","error":"stack underflow (0 \u003c=\u003e 5)","value":"0x0","type":"CALL"}`, origin.Hex(), origin.Hex(), originHex),
		},
		{
			name: "Mem expansion in LOG0",
			code: []byte{
				byte(vm.PUSH1), 0x1,
				byte(vm.PUSH1), 0x0,
				byte(vm.MSTORE),
				byte(vm.PUSH1), 0xff,
				byte(vm.PUSH1), 0x0,
				byte(vm.LOG0),
			},
			tracer: mkTracer("callTracer", json.RawMessage(`{ "withLog": true }`)),
			want:   fmt.Sprintf(`{"beforeEVMTransfers":[{"purpose":"feePayment","from":"%s","to":null,"value":"0x13880"}],"afterEVMTransfers":[{"purpose":"gasRefund","from":null,"to":"%s","value":"0xdce2"},{"purpose":"tip","from":null,"to":"0x0000000000000000000000000000000000000000","value":"0x5b9e"}],"from":"%s","gas":"0x13880","gasUsed":"0x5b9e","to":"0x00000000000000000000000000000000deadbeef","input":"0x","logs":[{"address":"0x00000000000000000000000000000000deadbeef","topics":[],"data":"0x000000000000000000000000000000000000000000000000000000000000000100000000000000000000000000000000000000000000000000000000000000000000000000000000000000000000000000000000000000000000000000000000000000000000000000000000000000000000000000000000000000000000000000000000000000000000000000000000000000000000000000000000000000000000000000000000000000000000000000000000000000000000000000000000000000000000000000000000000000000000000000000000000000000000000000000000000000000000000000000000000000000000000000000000000000","position":"0x0"}],"value":"0x0","type":"CALL"}`, origin.Hex(), origin.Hex(), originHex),
		},
		{
			// Leads to OOM on the prestate tracer
			name: "Prestate-tracer - CREATE2 OOM",
			code: []byte{
				byte(vm.PUSH1), 0x1,
				byte(vm.PUSH1), 0x0,
				byte(vm.MSTORE),
				byte(vm.PUSH1), 0x1,
				byte(vm.PUSH5), 0xff, 0xff, 0xff, 0xff, 0xff,
				byte(vm.PUSH1), 0x1,
				byte(vm.PUSH1), 0x0,
				byte(vm.CREATE2),
				byte(vm.PUSH1), 0xff,
				byte(vm.PUSH1), 0x0,
				byte(vm.LOG0),
			},
			tracer: mkTracer("prestateTracer", nil),
			want:   fmt.Sprintf(`{"0x0000000000000000000000000000000000000000":{"balance":"0x0"},"0x00000000000000000000000000000000deadbeef":{"balance":"0x0","code":"0x6001600052600164ffffffffff60016000f560ff6000a0"},"%s":{"balance":"0x1c6bf52634000"}}`, originHex),
		},
		{
			// CREATE2 which requires padding memory by prestate tracer
			name: "Prestate-tracer - CREATE2 Memory padding",
			code: []byte{
				byte(vm.PUSH1), 0x1,
				byte(vm.PUSH1), 0x0,
				byte(vm.MSTORE),
				byte(vm.PUSH1), 0x1,
				byte(vm.PUSH1), 0xff,
				byte(vm.PUSH1), 0x1,
				byte(vm.PUSH1), 0x0,
				byte(vm.CREATE2),
				byte(vm.PUSH1), 0xff,
				byte(vm.PUSH1), 0x0,
				byte(vm.LOG0),
			},
			tracer: mkTracer("prestateTracer", nil),
			want:   fmt.Sprintf(`{"0x0000000000000000000000000000000000000000":{"balance":"0x0"},"0x00000000000000000000000000000000deadbeef":{"balance":"0x0","code":"0x6001600052600160ff60016000f560ff6000a0"},"%s":{"balance":"0x1c6bf52634000"}}`, originHex),
		},
	} {
		t.Run(tc.name, func(t *testing.T) {
			st := tests.MakePreState(rawdb.NewMemoryDatabase(),
				types.GenesisAlloc{
					to: types.Account{
						Code: tc.code,
					},
					origin: types.Account{
						Balance: big.NewInt(500000000000000),
					},
				}, false, rawdb.HashScheme)
			defer st.Close()

			logState := vm.StateDB(st.StateDB)
			if hooks := tc.tracer.Hooks; hooks != nil {
				logState = state.NewHookedState(st.StateDB, hooks)
			}

			tx, err := types.SignNewTx(key, signer, &types.LegacyTx{
				To:       &to,
				Value:    big.NewInt(0),
				Gas:      80000,
				GasPrice: big.NewInt(1),
			})
			if err != nil {
				t.Fatalf("test %v: failed to sign transaction: %v", tc.name, err)
			}
			txContext := vm.TxContext{
				Origin:   origin,
				GasPrice: tx.GasPrice(),
			}
			evm := vm.NewEVM(context, txContext, logState, config, vm.Config{Tracer: tc.tracer.Hooks})
			msg, err := core.TransactionToMessage(tx, signer, big.NewInt(0), core.MessageReplayMode)
			if err != nil {
				t.Fatalf("test %v: failed to create message: %v", tc.name, err)
			}
			tc.tracer.OnTxStart(evm.GetVMContext(), tx, msg.From)
			vmRet, err := core.ApplyMessage(evm, msg, new(core.GasPool).AddGas(tx.Gas()))
			if err != nil {
				t.Fatalf("test %v: failed to execute transaction: %v", tc.name, err)
			}
			tc.tracer.OnTxEnd(&types.Receipt{GasUsed: vmRet.UsedGas}, nil)
			// Retrieve the trace result and compare against the expected
			res, err := tc.tracer.GetResult()
			if err != nil {
				t.Fatalf("test %v: failed to retrieve trace result: %v", tc.name, err)
			}
			if string(res) != tc.want {
				t.Errorf("test %v: trace mismatch\n have: %v\n want: %v\n", tc.name, string(res), tc.want)
			}
		})
	}
}<|MERGE_RESOLUTION|>--- conflicted
+++ resolved
@@ -221,21 +221,8 @@
 		Origin:   origin,
 		GasPrice: tx.GasPrice(),
 	}
-<<<<<<< HEAD
-	context := vm.BlockContext{
-		CanTransfer: core.CanTransfer,
-		Transfer:    core.Transfer,
-		Coinbase:    test.Context.Miner,
-		BlockNumber: new(big.Int).SetUint64(uint64(test.Context.Number)),
-		Time:        uint64(test.Context.Time),
-		Difficulty:  (*big.Int)(test.Context.Difficulty),
-		GasLimit:    uint64(test.Context.GasLimit),
-	}
+	context := test.Context.toBlockContext(test.Genesis)
 	msg, err := core.TransactionToMessage(tx, signer, context.BaseFee, core.MessageReplayMode)
-=======
-	context := test.Context.toBlockContext(test.Genesis)
-	msg, err := core.TransactionToMessage(tx, signer, context.BaseFee)
->>>>>>> 6578b9aa
 	if err != nil {
 		b.Fatalf("failed to prepare transaction for tracing: %v", err)
 	}

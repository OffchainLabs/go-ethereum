// Copyright 2021 The go-ethereum Authors
// This file is part of the go-ethereum library.
//
// The go-ethereum library is free software: you can redistribute it and/or modify
// it under the terms of the GNU Lesser General Public License as published by
// the Free Software Foundation, either version 3 of the License, or
// (at your option) any later version.
//
// The go-ethereum library is distributed in the hope that it will be useful,
// but WITHOUT ANY WARRANTY; without even the implied warranty of
// MERCHANTABILITY or FITNESS FOR A PARTICULAR PURPOSE. See the
// GNU Lesser General Public License for more details.
//
// You should have received a copy of the GNU Lesser General Public License
// along with the go-ethereum library. If not, see <http://www.gnu.org/licenses/>.

package tracetest

import (
	"encoding/json"
	"fmt"
	"math/big"
	"os"
	"path/filepath"
	"strings"
	"testing"

	"github.com/ethereum/go-ethereum/common"
	"github.com/ethereum/go-ethereum/common/hexutil"
	"github.com/ethereum/go-ethereum/core"
	"github.com/ethereum/go-ethereum/core/rawdb"
	"github.com/ethereum/go-ethereum/core/state"
	"github.com/ethereum/go-ethereum/core/types"
	"github.com/ethereum/go-ethereum/core/vm"
	"github.com/ethereum/go-ethereum/crypto"
	"github.com/ethereum/go-ethereum/eth/tracers"
	"github.com/ethereum/go-ethereum/params"
	"github.com/ethereum/go-ethereum/tests"
)

// callLog is the result of LOG opCode
type callLog struct {
	Address  common.Address `json:"address"`
	Topics   []common.Hash  `json:"topics"`
	Data     hexutil.Bytes  `json:"data"`
	Position hexutil.Uint   `json:"position"`
}

type arbitrumTransfer struct {
	Purpose string  `json:"purpose"`
	From    *string `json:"from"`
	To      *string `json:"to"`
	Value   string  `json:"value"`
}

// callTrace is the result of a callTracer run.
type callTrace struct {
	// Arbitrum: we add these here due to the tracer returning the top frame
	BeforeEVMTransfers *[]arbitrumTransfer `json:"beforeEVMTransfers,omitempty"`
	AfterEVMTransfers  *[]arbitrumTransfer `json:"afterEVMTransfers,omitempty"`

	From         common.Address  `json:"from"`
	Gas          *hexutil.Uint64 `json:"gas"`
	GasUsed      *hexutil.Uint64 `json:"gasUsed"`
	To           *common.Address `json:"to,omitempty"`
	Input        hexutil.Bytes   `json:"input"`
	Output       hexutil.Bytes   `json:"output,omitempty"`
	Error        string          `json:"error,omitempty"`
	RevertReason string          `json:"revertReason,omitempty"`
	Calls        []callTrace     `json:"calls,omitempty"`
	Logs         []callLog       `json:"logs,omitempty"`
	Value        *hexutil.Big    `json:"value,omitempty"`
	// Gencodec adds overridden fields at the end
	Type string `json:"type"`
}

// callTracerTest defines a single test to check the call tracer against.
type callTracerTest struct {
	Genesis      *core.Genesis   `json:"genesis"`
	Context      *callContext    `json:"context"`
	Input        string          `json:"input"`
	TracerConfig json.RawMessage `json:"tracerConfig"`
	Result       *callTrace      `json:"result"`
}

// Iterates over all the input-output datasets in the tracer test harness and
// runs the JavaScript tracers against them.
func TestCallTracerLegacy(t *testing.T) {
	testCallTracer("callTracerLegacy", "call_tracer_legacy", t)
}

func TestCallTracerNative(t *testing.T) {
	testCallTracer("callTracer", "call_tracer", t)
}

func TestCallTracerNativeWithLog(t *testing.T) {
	testCallTracer("callTracer", "call_tracer_withLog", t)
}

func testCallTracer(tracerName string, dirPath string, t *testing.T) {
	isLegacy := strings.HasSuffix(dirPath, "_legacy")
	files, err := os.ReadDir(filepath.Join("testdata", dirPath))
	if err != nil {
		t.Fatalf("failed to retrieve tracer test suite: %v", err)
	}
	for _, file := range files {
		if !strings.HasSuffix(file.Name(), ".json") {
			continue
		}
		t.Run(camel(strings.TrimSuffix(file.Name(), ".json")), func(t *testing.T) {
			t.Parallel()

			var (
				test = new(callTracerTest)
				tx   = new(types.Transaction)
			)
			// Call tracer test found, read if from disk
			if blob, err := os.ReadFile(filepath.Join("testdata", dirPath, file.Name())); err != nil {
				t.Fatalf("failed to read testcase: %v", err)
			} else if err := json.Unmarshal(blob, test); err != nil {
				t.Fatalf("failed to parse testcase: %v", err)
			}
			if err := tx.UnmarshalBinary(common.FromHex(test.Input)); err != nil {
				t.Fatalf("failed to parse testcase input: %v", err)
			}
			// Configure a blockchain with the given prestate
			var (
				signer  = types.MakeSigner(test.Genesis.Config, new(big.Int).SetUint64(uint64(test.Context.Number)), uint64(test.Context.Time))
				context = test.Context.toBlockContext(test.Genesis)
				st      = tests.MakePreState(rawdb.NewMemoryDatabase(), test.Genesis.Alloc, false, rawdb.HashScheme)
			)
			st.Close()

			tracer, err := tracers.DefaultDirectory.New(tracerName, new(tracers.Context), test.TracerConfig, test.Genesis.Config)
			if err != nil {
				t.Fatalf("failed to create call tracer: %v", err)
			}
			logState := vm.StateDB(st.StateDB)
			if tracer.Hooks != nil {
				logState = state.NewHookedState(st.StateDB, tracer.Hooks)
			}
			msg, err := core.TransactionToMessage(tx, signer, context.BaseFee, core.MessageReplayMode)
			if err != nil {
				t.Fatalf("failed to prepare transaction for tracing: %v", err)
			}
			evm := vm.NewEVM(context, logState, test.Genesis.Config, vm.Config{Tracer: tracer.Hooks})
			tracer.OnTxStart(evm.GetVMContext(), tx, msg.From)
			vmRet, err := core.ApplyMessage(evm, msg, new(core.GasPool).AddGas(tx.Gas()))
			if err != nil {
				t.Fatalf("failed to execute transaction: %v", err)
			}
			tracer.OnTxEnd(&types.Receipt{GasUsed: vmRet.UsedGas}, nil)
			// Retrieve the trace result and compare against the expected.
			res, err := tracer.GetResult()
			if err != nil {
				t.Fatalf("failed to retrieve trace result: %v", err)
			}
			// The legacy javascript calltracer marshals json in js, which
			// is not deterministic (as opposed to the golang json encoder).
			if isLegacy {
				// This is a tweak to make it deterministic. Can be removed when
				// we remove the legacy tracer.
				var x callTrace
				json.Unmarshal(res, &x)
				res, _ = json.Marshal(x)
			}
			want, err := json.Marshal(test.Result)
			if err != nil {
				t.Fatalf("failed to marshal test: %v", err)
			}
			if string(want) != string(res) {
				t.Fatalf("trace mismatch\n have: %v\n want: %v\n", string(res), string(want))
			}
			// Sanity check: compare top call's gas used against vm result
			type simpleResult struct {
				GasUsed hexutil.Uint64
			}
			var topCall simpleResult
			if err := json.Unmarshal(res, &topCall); err != nil {
				t.Fatalf("failed to unmarshal top calls gasUsed: %v", err)
			}
			if uint64(topCall.GasUsed) != vmRet.UsedGas {
				t.Fatalf("top call has invalid gasUsed. have: %d want: %d", topCall.GasUsed, vmRet.UsedGas)
			}
		})
	}
}

func BenchmarkTracers(b *testing.B) {
	files, err := os.ReadDir(filepath.Join("testdata", "call_tracer"))
	if err != nil {
		b.Fatalf("failed to retrieve tracer test suite: %v", err)
	}
	for _, file := range files {
		if !strings.HasSuffix(file.Name(), ".json") {
			continue
		}
		b.Run(camel(strings.TrimSuffix(file.Name(), ".json")), func(b *testing.B) {
			blob, err := os.ReadFile(filepath.Join("testdata", "call_tracer", file.Name()))
			if err != nil {
				b.Fatalf("failed to read testcase: %v", err)
			}
			test := new(callTracerTest)
			if err := json.Unmarshal(blob, test); err != nil {
				b.Fatalf("failed to parse testcase: %v", err)
			}
			benchTracer("callTracer", test, b)
		})
	}
}

func benchTracer(tracerName string, test *callTracerTest, b *testing.B) {
	// Configure a blockchain with the given prestate
	tx := new(types.Transaction)
	if err := tx.UnmarshalBinary(common.FromHex(test.Input)); err != nil {
		b.Fatalf("failed to parse testcase input: %v", err)
	}
	signer := types.MakeSigner(test.Genesis.Config, new(big.Int).SetUint64(uint64(test.Context.Number)), uint64(test.Context.Time))
	context := test.Context.toBlockContext(test.Genesis)
	msg, err := core.TransactionToMessage(tx, signer, context.BaseFee, core.MessageReplayMode)
	if err != nil {
		b.Fatalf("failed to prepare transaction for tracing: %v", err)
	}
	state := tests.MakePreState(rawdb.NewMemoryDatabase(), test.Genesis.Alloc, false, rawdb.HashScheme)
	defer state.Close()

	b.ReportAllocs()
	b.ResetTimer()

	evm := vm.NewEVM(context, state.StateDB, test.Genesis.Config, vm.Config{})

	for i := 0; i < b.N; i++ {
		snap := state.StateDB.Snapshot()
		tracer, err := tracers.DefaultDirectory.New(tracerName, new(tracers.Context), nil, test.Genesis.Config)
		if err != nil {
			b.Fatalf("failed to create call tracer: %v", err)
		}
		evm.Config.Tracer = tracer.Hooks
		if tracer.OnTxStart != nil {
			tracer.OnTxStart(evm.GetVMContext(), tx, msg.From)
		}
		_, err = core.ApplyMessage(evm, msg, new(core.GasPool).AddGas(tx.Gas()))
		if err != nil {
			b.Fatalf("failed to execute transaction: %v", err)
		}
		if tracer.OnTxEnd != nil {
			tracer.OnTxEnd(&types.Receipt{GasUsed: tx.Gas()}, nil)
		}
		if _, err = tracer.GetResult(); err != nil {
			b.Fatal(err)
		}
		state.StateDB.RevertToSnapshot(snap)
	}
}

func TestInternals(t *testing.T) {
	var (
		config    = params.MainnetChainConfig
		to        = common.HexToAddress("0x00000000000000000000000000000000deadbeef")
		originHex = "0x71562b71999873db5b286df957af199ec94617f7"
		origin    = common.HexToAddress(originHex)
		signer    = types.LatestSigner(config)
		key, _    = crypto.HexToECDSA("b71c71a67e1177ad4e901695e1b4b9ee17ae16c6668d313eac2f96dbcda3f291")
		context   = vm.BlockContext{
			CanTransfer: core.CanTransfer,
			Transfer:    core.Transfer,
			Coinbase:    common.Address{},
			BlockNumber: new(big.Int).SetUint64(8000000),
			Time:        5,
			Difficulty:  big.NewInt(0x30000),
			GasLimit:    uint64(6000000),
			BaseFee:     new(big.Int),
		}
	)
	mkTracer := func(name string, cfg json.RawMessage) *tracers.Tracer {
		tr, err := tracers.DefaultDirectory.New(name, nil, cfg, config)
		if err != nil {
			t.Fatalf("failed to create call tracer: %v", err)
		}
		return tr
	}

	for _, tc := range []struct {
		name   string
		code   []byte
		tracer *tracers.Tracer
		want   string
	}{
		{
			// TestZeroValueToNotExitCall tests the calltracer(s) on the following:
			// Tx to A, A calls B with zero value. B does not already exist.
			// Expected: that enter/exit is invoked and the inner call is shown in the result
			name: "ZeroValueToNotExitCall",
			code: []byte{
				byte(vm.PUSH1), 0x0, byte(vm.DUP1), byte(vm.DUP1), byte(vm.DUP1), // in and outs zero
				byte(vm.DUP1), byte(vm.PUSH1), 0xff, byte(vm.GAS), // value=0,address=0xff, gas=GAS
				byte(vm.CALL),
			},
			tracer: mkTracer("callTracer", nil),
			want:   fmt.Sprintf(`{"beforeEVMTransfers":[{"purpose":"feePayment","from":"%s","to":null,"value":"0x13880"}],"afterEVMTransfers":[{"purpose":"gasRefund","from":null,"to":"%s","value":"0xe3a8"},{"purpose":"tip","from":null,"to":"0x0000000000000000000000000000000000000000","value":"0x54d8"}],"from":"%s","gas":"0x13880","gasUsed":"0x54d8","to":"0x00000000000000000000000000000000deadbeef","input":"0x","calls":[{"from":"0x00000000000000000000000000000000deadbeef","gas":"0xe01a","gasUsed":"0x0","to":"0x00000000000000000000000000000000000000ff","input":"0x","value":"0x0","type":"CALL"}],"value":"0x0","type":"CALL"}`, origin.Hex(), origin.Hex(), originHex),
		},
		{
			name:   "Stack depletion in LOG0",
			code:   []byte{byte(vm.LOG3)},
			tracer: mkTracer("callTracer", json.RawMessage(`{ "withLog": true }`)),
			want:   fmt.Sprintf(`{"beforeEVMTransfers":[{"purpose":"feePayment","from":"%s","to":null,"value":"0x13880"}],"afterEVMTransfers":[{"purpose":"gasRefund","from":null,"to":"%s","value":"0x0"},{"purpose":"tip","from":null,"to":"0x0000000000000000000000000000000000000000","value":"0x13880"}],"from":"%s","gas":"0x13880","gasUsed":"0x13880","to":"0x00000000000000000000000000000000deadbeef","input":"0x","error":"stack underflow (0 \u003c=\u003e 5)","value":"0x0","type":"CALL"}`, origin.Hex(), origin.Hex(), originHex),
		},
		{
			name: "Mem expansion in LOG0",
			code: []byte{
				byte(vm.PUSH1), 0x1,
				byte(vm.PUSH1), 0x0,
				byte(vm.MSTORE),
				byte(vm.PUSH1), 0xff,
				byte(vm.PUSH1), 0x0,
				byte(vm.LOG0),
			},
			tracer: mkTracer("callTracer", json.RawMessage(`{ "withLog": true }`)),
			want:   fmt.Sprintf(`{"beforeEVMTransfers":[{"purpose":"feePayment","from":"%s","to":null,"value":"0x13880"}],"afterEVMTransfers":[{"purpose":"gasRefund","from":null,"to":"%s","value":"0xdce2"},{"purpose":"tip","from":null,"to":"0x0000000000000000000000000000000000000000","value":"0x5b9e"}],"from":"%s","gas":"0x13880","gasUsed":"0x5b9e","to":"0x00000000000000000000000000000000deadbeef","input":"0x","logs":[{"address":"0x00000000000000000000000000000000deadbeef","topics":[],"data":"0x000000000000000000000000000000000000000000000000000000000000000100000000000000000000000000000000000000000000000000000000000000000000000000000000000000000000000000000000000000000000000000000000000000000000000000000000000000000000000000000000000000000000000000000000000000000000000000000000000000000000000000000000000000000000000000000000000000000000000000000000000000000000000000000000000000000000000000000000000000000000000000000000000000000000000000000000000000000000000000000000000000000000000000000000000000","position":"0x0"}],"value":"0x0","type":"CALL"}`, origin.Hex(), origin.Hex(), originHex),
		},
		{
			// Leads to OOM on the prestate tracer
			name: "Prestate-tracer - CREATE2 OOM",
			code: []byte{
				byte(vm.PUSH1), 0x1,
				byte(vm.PUSH1), 0x0,
				byte(vm.MSTORE),
				byte(vm.PUSH1), 0x1,
				byte(vm.PUSH5), 0xff, 0xff, 0xff, 0xff, 0xff,
				byte(vm.PUSH1), 0x1,
				byte(vm.PUSH1), 0x0,
				byte(vm.CREATE2),
				byte(vm.PUSH1), 0xff,
				byte(vm.PUSH1), 0x0,
				byte(vm.LOG0),
			},
			tracer: mkTracer("prestateTracer", nil),
			want:   fmt.Sprintf(`{"0x0000000000000000000000000000000000000000":{"balance":"0x0"},"0x00000000000000000000000000000000deadbeef":{"balance":"0x0","code":"0x6001600052600164ffffffffff60016000f560ff6000a0"},"%s":{"balance":"0x1c6bf52634000"}}`, originHex),
		},
		{
			// CREATE2 which requires padding memory by prestate tracer
			name: "Prestate-tracer - CREATE2 Memory padding",
			code: []byte{
				byte(vm.PUSH1), 0x1,
				byte(vm.PUSH1), 0x0,
				byte(vm.MSTORE),
				byte(vm.PUSH1), 0x1,
				byte(vm.PUSH1), 0xff,
				byte(vm.PUSH1), 0x1,
				byte(vm.PUSH1), 0x0,
				byte(vm.CREATE2),
				byte(vm.PUSH1), 0xff,
				byte(vm.PUSH1), 0x0,
				byte(vm.LOG0),
			},
			tracer: mkTracer("prestateTracer", nil),
			want:   fmt.Sprintf(`{"0x0000000000000000000000000000000000000000":{"balance":"0x0"},"0x00000000000000000000000000000000deadbeef":{"balance":"0x0","code":"0x6001600052600160ff60016000f560ff6000a0"},"%s":{"balance":"0x1c6bf52634000"}}`, originHex),
		},
	} {
		t.Run(tc.name, func(t *testing.T) {
			st := tests.MakePreState(rawdb.NewMemoryDatabase(),
				types.GenesisAlloc{
					to: types.Account{
						Code: tc.code,
					},
					origin: types.Account{
						Balance: big.NewInt(500000000000000),
					},
				}, false, rawdb.HashScheme)
			defer st.Close()

			logState := vm.StateDB(st.StateDB)
			if hooks := tc.tracer.Hooks; hooks != nil {
				logState = state.NewHookedState(st.StateDB, hooks)
			}

			tx, err := types.SignNewTx(key, signer, &types.LegacyTx{
				To:       &to,
				Value:    big.NewInt(0),
				Gas:      80000,
				GasPrice: big.NewInt(1),
			})
			if err != nil {
				t.Fatalf("test %v: failed to sign transaction: %v", tc.name, err)
			}
			evm := vm.NewEVM(context, logState, config, vm.Config{Tracer: tc.tracer.Hooks})
<<<<<<< HEAD
			evm.SetTxContext(txContext)
			msg, err := core.TransactionToMessage(tx, signer, big.NewInt(0), core.MessageReplayMode)
=======
			msg, err := core.TransactionToMessage(tx, signer, big.NewInt(0))
>>>>>>> a793bc7f
			if err != nil {
				t.Fatalf("test %v: failed to create message: %v", tc.name, err)
			}
			tc.tracer.OnTxStart(evm.GetVMContext(), tx, msg.From)
			vmRet, err := core.ApplyMessage(evm, msg, new(core.GasPool).AddGas(tx.Gas()))
			if err != nil {
				t.Fatalf("test %v: failed to execute transaction: %v", tc.name, err)
			}
			tc.tracer.OnTxEnd(&types.Receipt{GasUsed: vmRet.UsedGas}, nil)
			// Retrieve the trace result and compare against the expected
			res, err := tc.tracer.GetResult()
			if err != nil {
				t.Fatalf("test %v: failed to retrieve trace result: %v", tc.name, err)
			}
			if string(res) != tc.want {
				t.Errorf("test %v: trace mismatch\n have: %v\n want: %v\n", tc.name, string(res), tc.want)
			}
		})
	}
}<|MERGE_RESOLUTION|>--- conflicted
+++ resolved
@@ -384,12 +384,7 @@
 				t.Fatalf("test %v: failed to sign transaction: %v", tc.name, err)
 			}
 			evm := vm.NewEVM(context, logState, config, vm.Config{Tracer: tc.tracer.Hooks})
-<<<<<<< HEAD
-			evm.SetTxContext(txContext)
 			msg, err := core.TransactionToMessage(tx, signer, big.NewInt(0), core.MessageReplayMode)
-=======
-			msg, err := core.TransactionToMessage(tx, signer, big.NewInt(0))
->>>>>>> a793bc7f
 			if err != nil {
 				t.Fatalf("test %v: failed to create message: %v", tc.name, err)
 			}

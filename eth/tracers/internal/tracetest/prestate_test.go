// Copyright 2022 The go-ethereum Authors
// This file is part of the go-ethereum library.
//
// The go-ethereum library is free software: you can redistribute it and/or modify
// it under the terms of the GNU Lesser General Public License as published by
// the Free Software Foundation, either version 3 of the License, or
// (at your option) any later version.
//
// The go-ethereum library is distributed in the hope that it will be useful,
// but WITHOUT ANY WARRANTY; without even the implied warranty of
// MERCHANTABILITY or FITNESS FOR A PARTICULAR PURPOSE. See the
// GNU Lesser General Public License for more details.
//
// You should have received a copy of the GNU Lesser General Public License
// along with the go-ethereum library. If not, see <http://www.gnu.org/licenses/>.

package tracetest

import (
	"encoding/json"
	"math/big"
	"os"
	"path/filepath"
	"strings"
	"testing"

	"github.com/ethereum/go-ethereum/common"
	"github.com/ethereum/go-ethereum/core"
	"github.com/ethereum/go-ethereum/core/rawdb"
	"github.com/ethereum/go-ethereum/core/types"
	"github.com/ethereum/go-ethereum/core/vm"
	"github.com/ethereum/go-ethereum/eth/tracers"
	"github.com/ethereum/go-ethereum/tests"
)

// prestateTrace is the result of a prestateTrace run.
type prestateTrace = map[common.Address]*account

type account struct {
	Balance string                      `json:"balance"`
	Code    string                      `json:"code"`
	Nonce   uint64                      `json:"nonce"`
	Storage map[common.Hash]common.Hash `json:"storage"`
}

// prestateTracerTest defines a single test to check the stateDiff tracer against.
type prestateTracerTest struct {
	tracerTestEnv
	Result interface{} `json:"result"`
}

func TestPrestateTracerLegacy(t *testing.T) {
	testPrestateTracer("prestateTracerLegacy", "prestate_tracer_legacy", t)
}

func TestPrestateTracer(t *testing.T) {
	testPrestateTracer("prestateTracer", "prestate_tracer", t)
}

func TestPrestateWithDiffModeTracer(t *testing.T) {
	testPrestateTracer("prestateTracer", "prestate_tracer_with_diff_mode", t)
}

func testPrestateTracer(tracerName string, dirPath string, t *testing.T) {
	files, err := os.ReadDir(filepath.Join("testdata", dirPath))
	if err != nil {
		t.Fatalf("failed to retrieve tracer test suite: %v", err)
	}
	for _, file := range files {
		if !strings.HasSuffix(file.Name(), ".json") {
			continue
		}
		t.Run(camel(strings.TrimSuffix(file.Name(), ".json")), func(t *testing.T) {
			t.Parallel()

			var (
				test = new(prestateTracerTest)
				tx   = new(types.Transaction)
			)
			// Call tracer test found, read if from disk
			if blob, err := os.ReadFile(filepath.Join("testdata", dirPath, file.Name())); err != nil {
				t.Fatalf("failed to read testcase: %v", err)
			} else if err := json.Unmarshal(blob, test); err != nil {
				t.Fatalf("failed to parse testcase: %v", err)
			}
			if err := tx.UnmarshalBinary(common.FromHex(test.Input)); err != nil {
				t.Fatalf("failed to parse testcase input: %v", err)
			}
			// Configure a blockchain with the given prestate
			var (
				context = test.Context.toBlockContext(test.Genesis)
				signer  = types.MakeSigner(test.Genesis.Config, new(big.Int).SetUint64(uint64(test.Context.Number)), uint64(test.Context.Time), context.ArbOSVersion)
				state   = tests.MakePreState(rawdb.NewMemoryDatabase(), test.Genesis.Alloc, false, rawdb.HashScheme)
			)
			defer state.Close()

			tracer, err := tracers.DefaultDirectory.New(tracerName, new(tracers.Context), test.TracerConfig, test.Genesis.Config)
			if err != nil {
				t.Fatalf("failed to create call tracer: %v", err)
			}

<<<<<<< HEAD
			state.StateDB.SetLogger(tracer.Hooks)
			msg, err := core.TransactionToMessage(tx, signer, context.BaseFee, core.NewMessageReplayContext([]rawdb.WasmTarget{rawdb.LocalTarget()}))
=======
			msg, err := core.TransactionToMessage(tx, signer, context.BaseFee, core.MessageReplayMode)
>>>>>>> 084f6382
			if err != nil {
				t.Fatalf("failed to prepare transaction for tracing: %v", err)
			}
			evm := vm.NewEVM(context, state.StateDB, test.Genesis.Config, vm.Config{Tracer: tracer.Hooks})
			tracer.OnTxStart(evm.GetVMContext(), tx, msg.From)
			vmRet, err := core.ApplyMessage(evm, msg, new(core.GasPool).AddGas(tx.Gas()))
			if err != nil {
				t.Fatalf("failed to execute transaction: %v", err)
			}
			tracer.OnTxEnd(&types.Receipt{GasUsed: vmRet.UsedGas}, nil)
			// Retrieve the trace result and compare against the expected
			res, err := tracer.GetResult()
			if err != nil {
				t.Fatalf("failed to retrieve trace result: %v", err)
			}
			// The legacy javascript calltracer marshals json in js, which
			// is not deterministic (as opposed to the golang json encoder).
			if strings.HasSuffix(dirPath, "_legacy") {
				// This is a tweak to make it deterministic. Can be removed when
				// we remove the legacy tracer.
				var x prestateTrace
				json.Unmarshal(res, &x)
				res, _ = json.Marshal(x)
			}
			want, err := json.Marshal(test.Result)
			if err != nil {
				t.Fatalf("failed to marshal test: %v", err)
			}
			if string(want) != string(res) {
				t.Fatalf("trace mismatch\n have: %v\n want: %v\n", string(res), string(want))
			}
		})
	}
}<|MERGE_RESOLUTION|>--- conflicted
+++ resolved
@@ -99,12 +99,7 @@
 				t.Fatalf("failed to create call tracer: %v", err)
 			}
 
-<<<<<<< HEAD
-			state.StateDB.SetLogger(tracer.Hooks)
 			msg, err := core.TransactionToMessage(tx, signer, context.BaseFee, core.NewMessageReplayContext([]rawdb.WasmTarget{rawdb.LocalTarget()}))
-=======
-			msg, err := core.TransactionToMessage(tx, signer, context.BaseFee, core.MessageReplayMode)
->>>>>>> 084f6382
 			if err != nil {
 				t.Fatalf("failed to prepare transaction for tracing: %v", err)
 			}

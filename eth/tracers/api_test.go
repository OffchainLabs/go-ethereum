--- conflicted
+++ resolved
@@ -176,23 +176,15 @@
 		return nil, vm.BlockContext{}, statedb, release, nil
 	}
 	// Recompute transactions up to the target index.
-<<<<<<< HEAD
-	signer := types.MakeSigner(b.chainConfig, block.Number(), block.Time())
-	runCtx := core.NewMessageReplayContext([]rawdb.WasmTarget{rawdb.LocalTarget()})
-	for idx, tx := range block.Transactions() {
-		msg, _ := core.TransactionToMessage(tx, signer, block.BaseFee(), runCtx)
-		txContext := core.NewEVMTxContext(msg)
-		context := core.NewEVMBlockContext(block.Header(), b.chain, nil)
-=======
 	context := core.NewEVMBlockContext(block.Header(), b.chain, nil)
 	signer := types.MakeSigner(b.chainConfig, block.Number(), block.Time(), context.ArbOSVersion)
 	evm := vm.NewEVM(context, statedb, b.chainConfig, vm.Config{})
+	runCtx := core.NewMessageReplayContext([]rawdb.WasmTarget{rawdb.LocalTarget()})
 	for idx, tx := range block.Transactions() {
->>>>>>> 084f6382
 		if idx == txIndex {
 			return tx, context, statedb, release, nil
 		}
-		msg, _ := core.TransactionToMessage(tx, signer, block.BaseFee(), core.MessageReplayMode)
+		msg, _ := core.TransactionToMessage(tx, signer, block.BaseFee(), runCtx)
 		if _, err := core.ApplyMessage(evm, msg, new(core.GasPool).AddGas(tx.Gas())); err != nil {
 			return nil, vm.BlockContext{}, nil, nil, fmt.Errorf("transaction %#x failed: %v", tx.Hash(), err)
 		}

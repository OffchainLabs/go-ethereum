// Copyright 2021 The go-ethereum Authors
// This file is part of the go-ethereum library.
//
// The go-ethereum library is free software: you can redistribute it and/or modify
// it under the terms of the GNU Lesser General Public License as published by
// the Free Software Foundation, either version 3 of the License, or
// (at your option) any later version.
//
// The go-ethereum library is distributed in the hope that it will be useful,
// but WITHOUT ANY WARRANTY; without even the implied warranty of
// MERCHANTABILITY or FITNESS FOR A PARTICULAR PURPOSE. See the
// GNU Lesser General Public License for more details.
//
// You should have received a copy of the GNU Lesser General Public License
// along with the go-ethereum library. If not, see <http://www.gnu.org/licenses/>.

package logger

import (
	"math/big"

	"github.com/ethereum/go-ethereum/common"
	"github.com/ethereum/go-ethereum/core/vm"
)

func (*AccessListTracer) CaptureArbitrumTransfer(env *vm.EVM, from, to *common.Address, value *big.Int, before bool, purpose string) {
}
func (*JSONLogger) CaptureArbitrumTransfer(env *vm.EVM, from, to *common.Address, value *big.Int, before bool, purpose string) {
}
<<<<<<< HEAD
func (*StructLogger) CaptureArbitrumTransfer(env *vm.EVM, from, to *common.Address, amount *big.Int, before bool) {
}
func (*mdLogger) CaptureArbitrumTransfer(env *vm.EVM, from, to *common.Address, amount *big.Int, before bool) {
}
=======
func (*StructLogger) CaptureArbitrumTransfer(env *vm.EVM, from, to *common.Address, value *big.Int, before bool, purpose string) {
}

func (*AccessListTracer) CaptureArbitrumStorageGet(key common.Hash, depth int, before bool) {}
func (*JSONLogger) CaptureArbitrumStorageGet(key common.Hash, depth int, before bool)       {}
func (*StructLogger) CaptureArbitrumStorageGet(key common.Hash, depth int, before bool)     {}

func (*AccessListTracer) CaptureArbitrumStorageSet(key, value common.Hash, depth int, before bool) {}
func (*JSONLogger) CaptureArbitrumStorageSet(key, value common.Hash, depth int, before bool)       {}
func (*StructLogger) CaptureArbitrumStorageSet(key, value common.Hash, depth int, before bool)     {}
>>>>>>> 721e8fd8
<|MERGE_RESOLUTION|>--- conflicted
+++ resolved
@@ -27,13 +27,9 @@
 }
 func (*JSONLogger) CaptureArbitrumTransfer(env *vm.EVM, from, to *common.Address, value *big.Int, before bool, purpose string) {
 }
-<<<<<<< HEAD
-func (*StructLogger) CaptureArbitrumTransfer(env *vm.EVM, from, to *common.Address, amount *big.Int, before bool) {
+func (*StructLogger) CaptureArbitrumTransfer(env *vm.EVM, from, to *common.Address, value *big.Int, before bool, purpose string) {
 }
 func (*mdLogger) CaptureArbitrumTransfer(env *vm.EVM, from, to *common.Address, amount *big.Int, before bool) {
-}
-=======
-func (*StructLogger) CaptureArbitrumTransfer(env *vm.EVM, from, to *common.Address, value *big.Int, before bool, purpose string) {
 }
 
 func (*AccessListTracer) CaptureArbitrumStorageGet(key common.Hash, depth int, before bool) {}
@@ -42,5 +38,4 @@
 
 func (*AccessListTracer) CaptureArbitrumStorageSet(key, value common.Hash, depth int, before bool) {}
 func (*JSONLogger) CaptureArbitrumStorageSet(key, value common.Hash, depth int, before bool)       {}
-func (*StructLogger) CaptureArbitrumStorageSet(key, value common.Hash, depth int, before bool)     {}
->>>>>>> 721e8fd8
+func (*StructLogger) CaptureArbitrumStorageSet(key, value common.Hash, depth int, before bool)     {}
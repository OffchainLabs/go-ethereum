// Copyright 2025 The go-ethereum Authors
// This file is part of the go-ethereum library.
//
// The go-ethereum library is free software: you can redistribute it and/or modify
// it under the terms of the GNU Lesser General Public License as published by
// the Free Software Foundation, either version 3 of the License, or
// (at your option) any later version.
//
// The go-ethereum library is distributed in the hope that it will be useful,
// but WITHOUT ANY WARRANTY; without even the implied warranty of
// MERCHANTABILITY or FITNESS FOR A PARTICULAR PURPOSE. See the
// GNU Lesser General Public License for more details.
//
// You should have received a copy of the GNU Lesser General Public License
// along with the go-ethereum library. If not, see <http://www.gnu.org/licenses/>.

package eth

import (
	"context"
	"crypto/ecdsa"
	"errors"
	"math/big"
	"testing"
	"time"

	"github.com/ethereum/go-ethereum/common"
	"github.com/ethereum/go-ethereum/consensus/beacon"
	"github.com/ethereum/go-ethereum/consensus/ethash"
	"github.com/ethereum/go-ethereum/core"
	"github.com/ethereum/go-ethereum/core/rawdb"
	"github.com/ethereum/go-ethereum/core/txpool"
	"github.com/ethereum/go-ethereum/core/txpool/blobpool"
	"github.com/ethereum/go-ethereum/core/txpool/legacypool"
	"github.com/ethereum/go-ethereum/core/txpool/locals"
	"github.com/ethereum/go-ethereum/core/types"
	"github.com/ethereum/go-ethereum/crypto"
	"github.com/ethereum/go-ethereum/params"
	"github.com/holiman/uint256"
)

var (
	key, _  = crypto.HexToECDSA("b71c71a67e1177ad4e901695e1b4b9ee17ae16c6668d313eac2f96dbcda3f291")
	address = crypto.PubkeyToAddress(key.PublicKey)
	funds   = big.NewInt(1000_000_000_000_000)
	gspec   = &core.Genesis{
		Config: params.MergedTestChainConfig,
		Alloc: types.GenesisAlloc{
			address: {Balance: funds},
		},
		Difficulty: common.Big0,
		BaseFee:    big.NewInt(params.InitialBaseFee),
	}
	signer = types.LatestSignerForChainID(gspec.Config.ChainID)
)

func initBackend(withLocal bool) *EthAPIBackend {
	var (
		// Create a database pre-initialize with a genesis block
		db     = rawdb.NewMemoryDatabase()
		engine = beacon.New(ethash.NewFaker())
	)
<<<<<<< HEAD
	chain, _ := core.NewBlockChain(db, nil, nil, gspec, nil, engine, vm.Config{}, nil)
=======
	chain, _ := core.NewBlockChain(db, gspec, engine, nil)
>>>>>>> ac50181b

	txconfig := legacypool.DefaultConfig
	txconfig.Journal = "" // Don't litter the disk with test journals

	blobPool := blobpool.New(blobpool.Config{Datadir: ""}, chain, nil)
	legacyPool := legacypool.New(txconfig, chain)
	txpool, _ := txpool.New(txconfig.PriceLimit, chain, []txpool.SubPool{legacyPool, blobPool})

	eth := &Ethereum{
		blockchain: chain,
		txPool:     txpool,
	}
	if withLocal {
		eth.localTxTracker = locals.New("", time.Minute, gspec.Config, txpool)
	}
	return &EthAPIBackend{
		eth: eth,
	}
}

func makeTx(nonce uint64, gasPrice *big.Int, amount *big.Int, key *ecdsa.PrivateKey) *types.Transaction {
	if gasPrice == nil {
		gasPrice = big.NewInt(params.GWei)
	}
	if amount == nil {
		amount = big.NewInt(1000)
	}
	tx, _ := types.SignTx(types.NewTransaction(nonce, common.Address{0x00}, amount, params.TxGas, gasPrice, nil), signer, key)
	return tx
}

type unsignedAuth struct {
	nonce uint64
	key   *ecdsa.PrivateKey
}

func pricedSetCodeTx(nonce uint64, gaslimit uint64, gasFee, tip *uint256.Int, key *ecdsa.PrivateKey, unsigned []unsignedAuth) *types.Transaction {
	var authList []types.SetCodeAuthorization
	for _, u := range unsigned {
		auth, _ := types.SignSetCode(u.key, types.SetCodeAuthorization{
			ChainID: *uint256.MustFromBig(gspec.Config.ChainID),
			Address: common.Address{0x42},
			Nonce:   u.nonce,
		})
		authList = append(authList, auth)
	}
	return pricedSetCodeTxWithAuth(nonce, gaslimit, gasFee, tip, key, authList)
}

func pricedSetCodeTxWithAuth(nonce uint64, gaslimit uint64, gasFee, tip *uint256.Int, key *ecdsa.PrivateKey, authList []types.SetCodeAuthorization) *types.Transaction {
	return types.MustSignNewTx(key, signer, &types.SetCodeTx{
		ChainID:    uint256.MustFromBig(gspec.Config.ChainID),
		Nonce:      nonce,
		GasTipCap:  tip,
		GasFeeCap:  gasFee,
		Gas:        gaslimit,
		To:         common.Address{},
		Value:      uint256.NewInt(100),
		Data:       nil,
		AccessList: nil,
		AuthList:   authList,
	})
}

func TestSendTx(t *testing.T) {
	testSendTx(t, false)
	testSendTx(t, true)
}

func testSendTx(t *testing.T, withLocal bool) {
	b := initBackend(withLocal)

	txA := pricedSetCodeTx(0, 250000, uint256.NewInt(params.GWei), uint256.NewInt(params.GWei), key, []unsignedAuth{{nonce: 0, key: key}})
	if err := b.SendTx(context.Background(), txA); err != nil {
		t.Fatalf("Failed to submit tx: %v", err)
	}
	for {
		pending, _ := b.TxPool().ContentFrom(address)
		if len(pending) == 1 {
			break
		}
		time.Sleep(100 * time.Millisecond)
	}

	txB := makeTx(1, nil, nil, key)
	err := b.SendTx(context.Background(), txB)

	if withLocal {
		if err != nil {
			t.Fatalf("Unexpected error sending tx: %v", err)
		}
	} else {
		if !errors.Is(err, txpool.ErrInflightTxLimitReached) {
			t.Fatalf("Unexpected error, want: %v, got: %v", txpool.ErrInflightTxLimitReached, err)
		}
	}
}<|MERGE_RESOLUTION|>--- conflicted
+++ resolved
@@ -60,11 +60,7 @@
 		db     = rawdb.NewMemoryDatabase()
 		engine = beacon.New(ethash.NewFaker())
 	)
-<<<<<<< HEAD
-	chain, _ := core.NewBlockChain(db, nil, nil, gspec, nil, engine, vm.Config{}, nil)
-=======
-	chain, _ := core.NewBlockChain(db, gspec, engine, nil)
->>>>>>> ac50181b
+	chain, _ := core.NewBlockChain(db, nil, gspec, engine, nil)
 
 	txconfig := legacypool.DefaultConfig
 	txconfig.Journal = "" // Don't litter the disk with test journals

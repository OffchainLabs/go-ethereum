--- conflicted
+++ resolved
@@ -228,22 +228,13 @@
 	)
 	// Lower the basefee to 0 to avoid breaking EVM
 	// invariants (basefee < feecap).
-<<<<<<< HEAD
-	if msgContext.GasPrice.Sign() == 0 {
+	if call.GasPrice.Sign() == 0 {
 		evmContext.BaseFeeInBlock = new(big.Int).Set(evmContext.BaseFee)
-=======
-	if call.GasPrice.Sign() == 0 {
->>>>>>> a793bc7f
 		evmContext.BaseFee = new(big.Int)
 	}
 	if call.BlobGasFeeCap != nil && call.BlobGasFeeCap.BitLen() == 0 {
 		evmContext.BlobBaseFee = new(big.Int)
 	}
-<<<<<<< HEAD
-=======
-	evm := vm.NewEVM(evmContext, dirtyState, opts.Config, vm.Config{NoBaseFee: true})
-
->>>>>>> a793bc7f
 	// Monitor the outer context and interrupt the EVM upon cancellation. To avoid
 	// a dangling goroutine until the outer estimation finishes, create an internal
 	// context for the lifetime of this method call.
@@ -258,7 +249,6 @@
 	}
 
 	evm := opts.Backend.GetEVM(ctx, dirtyState, opts.Header, &vm.Config{NoBaseFee: true}, &evmContext)
-	evm.SetTxContext(msgContext)
 	go func() {
 		<-ctx.Done()
 		evm.Cancel()

// Copyright 2015 The go-ethereum Authors
// This file is part of the go-ethereum library.
//
// The go-ethereum library is free software: you can redistribute it and/or modify
// it under the terms of the GNU Lesser General Public License as published by
// the Free Software Foundation, either version 3 of the License, or
// (at your option) any later version.
//
// The go-ethereum library is distributed in the hope that it will be useful,
// but WITHOUT ANY WARRANTY; without even the implied warranty of
// MERCHANTABILITY or FITNESS FOR A PARTICULAR PURPOSE. See the
// GNU Lesser General Public License for more details.
//
// You should have received a copy of the GNU Lesser General Public License
// along with the go-ethereum library. If not, see <http://www.gnu.org/licenses/>.

package eth

import (
	"errors"
	"math"
	"math/big"
	"sync"
	"sync/atomic"
	"time"

	"github.com/ethereum/go-ethereum/common"
	"github.com/ethereum/go-ethereum/consensus"
	"github.com/ethereum/go-ethereum/consensus/beacon"
	"github.com/ethereum/go-ethereum/core"
	"github.com/ethereum/go-ethereum/core/forkid"
	"github.com/ethereum/go-ethereum/core/rawdb"
	"github.com/ethereum/go-ethereum/core/txpool"
	"github.com/ethereum/go-ethereum/core/types"
	"github.com/ethereum/go-ethereum/eth/downloader"
	"github.com/ethereum/go-ethereum/eth/fetcher"
	"github.com/ethereum/go-ethereum/eth/protocols/eth"
	"github.com/ethereum/go-ethereum/eth/protocols/snap"
	"github.com/ethereum/go-ethereum/ethdb"
	"github.com/ethereum/go-ethereum/event"
	"github.com/ethereum/go-ethereum/log"
	"github.com/ethereum/go-ethereum/metrics"
	"github.com/ethereum/go-ethereum/p2p"
	"github.com/ethereum/go-ethereum/trie/triedb/pathdb"
)

const (
	// txChanSize is the size of channel listening to NewTxsEvent.
	// The number is referenced from the size of tx pool.
	txChanSize = 4096

	// txMaxBroadcastSize is the max size of a transaction that will be broadcasted.
	// All transactions with a higher size will be announced and need to be fetched
	// by the peer.
	txMaxBroadcastSize = 4096
)

var syncChallengeTimeout = 15 * time.Second // Time allowance for a node to reply to the sync progress challenge

// txPool defines the methods needed from a transaction pool implementation to
// support all the operations needed by the Ethereum chain protocols.
type txPool interface {
	// Has returns an indicator whether txpool has a transaction
	// cached with the given hash.
	Has(hash common.Hash) bool

	// Get retrieves the transaction from local txpool with given
	// tx hash.
	Get(hash common.Hash) *types.Transaction

	// Add should add the given transactions to the pool.
	Add(txs []*types.Transaction, local bool, sync bool) []error

	// Pending should return pending transactions.
	// The slice should be modifiable by the caller.
	Pending(enforceTips bool) map[common.Address][]*txpool.LazyTransaction

	// SubscribeTransactions subscribes to new transaction events. The subscriber
	// can decide whether to receive notifications only for newly seen transactions
	// or also for reorged out ones.
	SubscribeTransactions(ch chan<- core.NewTxsEvent, reorgs bool) event.Subscription
}

// handlerConfig is the collection of initialization parameters to create a full
// node network handler.
type handlerConfig struct {
	Database       ethdb.Database         // Database for direct sync insertions
	Chain          *core.BlockChain       // Blockchain to serve data from
	TxPool         txPool                 // Transaction pool to propagate from
	Merger         *consensus.Merger      // The manager for eth1/2 transition
	Network        uint64                 // Network identifier to advertise
	Sync           downloader.SyncMode    // Whether to snap or full sync
	BloomCache     uint64                 // Megabytes to alloc for snap sync bloom
	EventMux       *event.TypeMux         // Legacy event mux, deprecate for `feed`
	RequiredBlocks map[uint64]common.Hash // Hard coded map of required block hashes for sync challenges
}

type handler struct {
	networkID  uint64
	forkFilter forkid.Filter // Fork ID filter, constant across the lifetime of the node

	snapSync atomic.Bool // Flag whether snap sync is enabled (gets disabled if we already have blocks)
	synced   atomic.Bool // Flag whether we're considered synchronised (enables transaction processing)

	database ethdb.Database
	txpool   txPool
	chain    *core.BlockChain
	maxPeers int

	downloader   *downloader.Downloader
	blockFetcher *fetcher.BlockFetcher
	txFetcher    *fetcher.TxFetcher
	peers        *peerSet
	merger       *consensus.Merger

	eventMux      *event.TypeMux
	txsCh         chan core.NewTxsEvent
	txsSub        event.Subscription
	minedBlockSub *event.TypeMuxSubscription

	requiredBlocks map[uint64]common.Hash

	// channels for fetcher, syncer, txsyncLoop
	quitSync chan struct{}

	chainSync *chainSyncer
	wg        sync.WaitGroup

	handlerStartCh chan struct{}
	handlerDoneCh  chan struct{}
}

// newHandler returns a handler for all Ethereum chain management protocol.
func newHandler(config *handlerConfig) (*handler, error) {
	// Create the protocol manager with the base fields
	if config.EventMux == nil {
		config.EventMux = new(event.TypeMux) // Nicety initialization for tests
	}
	h := &handler{
		networkID:      config.Network,
		forkFilter:     forkid.NewFilter(config.Chain),
		eventMux:       config.EventMux,
		database:       config.Database,
		txpool:         config.TxPool,
		chain:          config.Chain,
		peers:          newPeerSet(),
		merger:         config.Merger,
		requiredBlocks: config.RequiredBlocks,
		quitSync:       make(chan struct{}),
		handlerDoneCh:  make(chan struct{}),
		handlerStartCh: make(chan struct{}),
	}
	if config.Sync == downloader.FullSync {
		// The database seems empty as the current block is the genesis. Yet the snap
		// block is ahead, so snap sync was enabled for this node at a certain point.
		// The scenarios where this can happen is
		// * if the user manually (or via a bad block) rolled back a snap sync node
		//   below the sync point.
		// * the last snap sync is not finished while user specifies a full sync this
		//   time. But we don't have any recent state for full sync.
		// In these cases however it's safe to reenable snap sync.
		fullBlock, snapBlock := h.chain.CurrentBlock(), h.chain.CurrentSnapBlock()
		if fullBlock.Number.Uint64() == 0 && snapBlock.Number.Uint64() > 0 {
			h.snapSync.Store(true)
			log.Warn("Switch sync mode from full sync to snap sync", "reason", "snap sync incomplete")
		} else if !h.chain.HasState(fullBlock.Root) {
			h.snapSync.Store(true)
			log.Warn("Switch sync mode from full sync to snap sync", "reason", "head state missing")
		}
	} else {
		head := h.chain.CurrentBlock()
		if head.Number.Uint64() > 0 && h.chain.HasState(head.Root) {
			// Print warning log if database is not empty to run snap sync.
			log.Warn("Switch sync mode from snap sync to full sync", "reason", "snap sync complete")
		} else {
			// If snap sync was requested and our database is empty, grant it
			h.snapSync.Store(true)
			log.Info("Enabled snap sync", "head", head.Number, "hash", head.Hash())
		}
	}
<<<<<<< HEAD
	backfillerCreator := func(dl *downloader.Downloader) downloader.Backfiller {
		// If sync succeeds, pass a callback to potentially disable snap sync mode
		// and enable transaction propagation.
		success := func() {
			// If we were running snap sync and it finished, disable doing another
			// round on next sync cycle
			if h.snapSync.Load() {
				log.Info("Snap sync complete, auto disabling")
				h.snapSync.Store(false)
			}
			// If we've successfully finished a sync cycle, accept transactions from
			// the network
			h.acceptTxs.Store(true)
		}
		return downloader.NewBeaconBackfiller(dl, success)
=======
	// If snap sync is requested but snapshots are disabled, fail loudly
	if h.snapSync.Load() && config.Chain.Snapshots() == nil {
		return nil, errors.New("snap sync not supported with snapshots disabled")
	}
	backfillerCreator := func(dl *downloader.Downloader) downloader.Backfiller {
		return downloader.NewBeaconBackfiller(dl, h.enableSyncedFeatures)
>>>>>>> 9dbf2598
	}
	// Construct the downloader (long sync)
	h.downloader = downloader.New(config.Database, h.eventMux, h.chain, nil, h.removePeer, backfillerCreator)
	if ttd := h.chain.Config().TerminalTotalDifficulty; ttd != nil {
		if h.chain.Config().TerminalTotalDifficultyPassed {
			log.Info("Chain post-merge, sync via beacon client")
		} else {
			head := h.chain.CurrentBlock()
			if td := h.chain.GetTd(head.Hash(), head.Number.Uint64()); td.Cmp(ttd) >= 0 {
				log.Info("Chain post-TTD, sync via beacon client")
			} else {
				log.Warn("Chain pre-merge, sync via PoW (ensure beacon client is ready)")
			}
		}
	} else if h.chain.Config().TerminalTotalDifficultyPassed {
		log.Error("Chain configured post-merge, but without TTD. Are you debugging sync?")
	}
	// Construct the fetcher (short sync)
	validator := func(header *types.Header) error {
		// All the block fetcher activities should be disabled
		// after the transition. Print the warning log.
		if h.merger.PoSFinalized() {
			log.Warn("Unexpected validation activity", "hash", header.Hash(), "number", header.Number)
			return errors.New("unexpected behavior after transition")
		}
		// Reject all the PoS style headers in the first place. No matter
		// the chain has finished the transition or not, the PoS headers
		// should only come from the trusted consensus layer instead of
		// p2p network.
		if beacon, ok := h.chain.Engine().(*beacon.Beacon); ok {
			if beacon.IsPoSHeader(header) {
				return errors.New("unexpected post-merge header")
			}
		}
		return h.chain.Engine().VerifyHeader(h.chain, header)
	}
	heighter := func() uint64 {
		return h.chain.CurrentBlock().Number.Uint64()
	}
	inserter := func(blocks types.Blocks) (int, error) {
		// All the block fetcher activities should be disabled
		// after the transition. Print the warning log.
		if h.merger.PoSFinalized() {
			var ctx []interface{}
			ctx = append(ctx, "blocks", len(blocks))
			if len(blocks) > 0 {
				ctx = append(ctx, "firsthash", blocks[0].Hash())
				ctx = append(ctx, "firstnumber", blocks[0].Number())
				ctx = append(ctx, "lasthash", blocks[len(blocks)-1].Hash())
				ctx = append(ctx, "lastnumber", blocks[len(blocks)-1].Number())
			}
			log.Warn("Unexpected insertion activity", ctx...)
			return 0, errors.New("unexpected behavior after transition")
		}
		// If snap sync is running, deny importing weird blocks. This is a problematic
		// clause when starting up a new network, because snap-syncing miners might not
		// accept each others' blocks until a restart. Unfortunately we haven't figured
		// out a way yet where nodes can decide unilaterally whether the network is new
		// or not. This should be fixed if we figure out a solution.
		if !h.synced.Load() {
			log.Warn("Syncing, discarded propagated block", "number", blocks[0].Number(), "hash", blocks[0].Hash())
			return 0, nil
		}
		if h.merger.TDDReached() {
			// The blocks from the p2p network is regarded as untrusted
			// after the transition. In theory block gossip should be disabled
			// entirely whenever the transition is started. But in order to
			// handle the transition boundary reorg in the consensus-layer,
			// the legacy blocks are still accepted, but only for the terminal
			// pow blocks. Spec: https://github.com/ethereum/EIPs/blob/master/EIPS/eip-3675.md#halt-the-importing-of-pow-blocks
			for i, block := range blocks {
				ptd := h.chain.GetTd(block.ParentHash(), block.NumberU64()-1)
				if ptd == nil {
					return 0, nil
				}
				td := new(big.Int).Add(ptd, block.Difficulty())
				if !h.chain.Config().IsTerminalPoWBlock(ptd, td) {
					log.Info("Filtered out non-terminal pow block", "number", block.NumberU64(), "hash", block.Hash())
					return 0, nil
				}
				if err := h.chain.InsertBlockWithoutSetHead(block); err != nil {
					return i, err
				}
			}
			return 0, nil
		}
		return h.chain.InsertChain(blocks)
	}
	h.blockFetcher = fetcher.NewBlockFetcher(false, nil, h.chain.GetBlockByHash, validator, h.BroadcastBlock, heighter, nil, inserter, h.removePeer)

	fetchTx := func(peer string, hashes []common.Hash) error {
		p := h.peers.peer(peer)
		if p == nil {
			return errors.New("unknown peer")
		}
		return p.RequestTxs(hashes)
	}
	addTxs := func(txs []*types.Transaction) []error {
		return h.txpool.Add(txs, false, false)
	}
	h.txFetcher = fetcher.NewTxFetcher(h.txpool.Has, addTxs, fetchTx, h.removePeer)
	h.chainSync = newChainSyncer(h)
	return h, nil
}

// protoTracker tracks the number of active protocol handlers.
func (h *handler) protoTracker() {
	defer h.wg.Done()
	var active int
	for {
		select {
		case <-h.handlerStartCh:
			active++
		case <-h.handlerDoneCh:
			active--
		case <-h.quitSync:
			// Wait for all active handlers to finish.
			for ; active > 0; active-- {
				<-h.handlerDoneCh
			}
			return
		}
	}
}

// incHandlers signals to increment the number of active handlers if not
// quitting.
func (h *handler) incHandlers() bool {
	select {
	case h.handlerStartCh <- struct{}{}:
		return true
	case <-h.quitSync:
		return false
	}
}

// decHandlers signals to decrement the number of active handlers.
func (h *handler) decHandlers() {
	h.handlerDoneCh <- struct{}{}
}

// runEthPeer registers an eth peer into the joint eth/snap peerset, adds it to
// various subsystems and starts handling messages.
func (h *handler) runEthPeer(peer *eth.Peer, handler eth.Handler) error {
	if !h.incHandlers() {
		return p2p.DiscQuitting
	}
	defer h.decHandlers()

	// If the peer has a `snap` extension, wait for it to connect so we can have
	// a uniform initialization/teardown mechanism
	snap, err := h.peers.waitSnapExtension(peer)
	if err != nil {
		peer.Log().Error("Snapshot extension barrier failed", "err", err)
		return err
	}

	// Execute the Ethereum handshake
	var (
		genesis = h.chain.Genesis()
		head    = h.chain.CurrentHeader()
		hash    = head.Hash()
		number  = head.Number.Uint64()
		td      = h.chain.GetTd(hash, number)
	)
	forkID := forkid.NewID(h.chain.Config(), genesis, number, head.Time)
	if err := peer.Handshake(h.networkID, td, hash, genesis.Hash(), forkID, h.forkFilter); err != nil {
		peer.Log().Debug("Ethereum handshake failed", "err", err)
		return err
	}
	reject := false // reserved peer slots
	if h.snapSync.Load() {
		if snap == nil {
			// If we are running snap-sync, we want to reserve roughly half the peer
			// slots for peers supporting the snap protocol.
			// The logic here is; we only allow up to 5 more non-snap peers than snap-peers.
			if all, snp := h.peers.len(), h.peers.snapLen(); all-snp > snp+5 {
				reject = true
			}
		}
	}
	// Ignore maxPeers if this is a trusted peer
	if !peer.Peer.Info().Network.Trusted {
		if reject || h.peers.len() >= h.maxPeers {
			return p2p.DiscTooManyPeers
		}
	}
	peer.Log().Debug("Ethereum peer connected", "name", peer.Name())

	// Register the peer locally
	if err := h.peers.registerPeer(peer, snap); err != nil {
		peer.Log().Error("Ethereum peer registration failed", "err", err)
		return err
	}
	defer h.unregisterPeer(peer.ID())

	p := h.peers.peer(peer.ID())
	if p == nil {
		return errors.New("peer dropped during handling")
	}
	// Register the peer in the downloader. If the downloader considers it banned, we disconnect
	if err := h.downloader.RegisterPeer(peer.ID(), peer.Version(), peer); err != nil {
		peer.Log().Error("Failed to register peer in eth syncer", "err", err)
		return err
	}
	if snap != nil {
		if err := h.downloader.SnapSyncer.Register(snap); err != nil {
			peer.Log().Error("Failed to register peer in snap syncer", "err", err)
			return err
		}
	}
	h.chainSync.handlePeerEvent()

	// Propagate existing transactions. new transactions appearing
	// after this will be sent via broadcasts.
	h.syncTransactions(peer)

	// Create a notification channel for pending requests if the peer goes down
	dead := make(chan struct{})
	defer close(dead)

	// If we have any explicit peer required block hashes, request them
	for number, hash := range h.requiredBlocks {
		resCh := make(chan *eth.Response)

		req, err := peer.RequestHeadersByNumber(number, 1, 0, false, resCh)
		if err != nil {
			return err
		}
		go func(number uint64, hash common.Hash, req *eth.Request) {
			// Ensure the request gets cancelled in case of error/drop
			defer req.Close()

			timeout := time.NewTimer(syncChallengeTimeout)
			defer timeout.Stop()

			select {
			case res := <-resCh:
				headers := ([]*types.Header)(*res.Res.(*eth.BlockHeadersRequest))
				if len(headers) == 0 {
					// Required blocks are allowed to be missing if the remote
					// node is not yet synced
					res.Done <- nil
					return
				}
				// Validate the header and either drop the peer or continue
				if len(headers) > 1 {
					res.Done <- errors.New("too many headers in required block response")
					return
				}
				if headers[0].Number.Uint64() != number || headers[0].Hash() != hash {
					peer.Log().Info("Required block mismatch, dropping peer", "number", number, "hash", headers[0].Hash(), "want", hash)
					res.Done <- errors.New("required block mismatch")
					return
				}
				peer.Log().Debug("Peer required block verified", "number", number, "hash", hash)
				res.Done <- nil
			case <-timeout.C:
				peer.Log().Warn("Required block challenge timed out, dropping", "addr", peer.RemoteAddr(), "type", peer.Name())
				h.removePeer(peer.ID())
			}
		}(number, hash, req)
	}
	// Handle incoming messages until the connection is torn down
	return handler(peer)
}

// runSnapExtension registers a `snap` peer into the joint eth/snap peerset and
// starts handling inbound messages. As `snap` is only a satellite protocol to
// `eth`, all subsystem registrations and lifecycle management will be done by
// the main `eth` handler to prevent strange races.
func (h *handler) runSnapExtension(peer *snap.Peer, handler snap.Handler) error {
	if !h.incHandlers() {
		return p2p.DiscQuitting
	}
	defer h.decHandlers()

	if err := h.peers.registerSnapExtension(peer); err != nil {
		if metrics.Enabled {
			if peer.Inbound() {
				snap.IngressRegistrationErrorMeter.Mark(1)
			} else {
				snap.EgressRegistrationErrorMeter.Mark(1)
			}
		}
		peer.Log().Debug("Snapshot extension registration failed", "err", err)
		return err
	}
	return handler(peer)
}

// removePeer requests disconnection of a peer.
func (h *handler) removePeer(id string) {
	peer := h.peers.peer(id)
	if peer != nil {
		peer.Peer.Disconnect(p2p.DiscUselessPeer)
	}
}

// unregisterPeer removes a peer from the downloader, fetchers and main peer set.
func (h *handler) unregisterPeer(id string) {
	// Create a custom logger to avoid printing the entire id
	var logger log.Logger
	if len(id) < 16 {
		// Tests use short IDs, don't choke on them
		logger = log.New("peer", id)
	} else {
		logger = log.New("peer", id[:8])
	}
	// Abort if the peer does not exist
	peer := h.peers.peer(id)
	if peer == nil {
		logger.Error("Ethereum peer removal failed", "err", errPeerNotRegistered)
		return
	}
	// Remove the `eth` peer if it exists
	logger.Debug("Removing Ethereum peer", "snap", peer.snapExt != nil)

	// Remove the `snap` extension if it exists
	if peer.snapExt != nil {
		h.downloader.SnapSyncer.Unregister(id)
	}
	h.downloader.UnregisterPeer(id)
	h.txFetcher.Drop(id)

	if err := h.peers.unregisterPeer(id); err != nil {
		logger.Error("Ethereum peer removal failed", "err", err)
	}
}

func (h *handler) Start(maxPeers int) {
	h.maxPeers = maxPeers

	// broadcast and announce transactions (only new ones, not resurrected ones)
	h.wg.Add(1)
	h.txsCh = make(chan core.NewTxsEvent, txChanSize)
	h.txsSub = h.txpool.SubscribeTransactions(h.txsCh, false)
	go h.txBroadcastLoop()

	// broadcast mined blocks
	h.wg.Add(1)
	h.minedBlockSub = h.eventMux.Subscribe(core.NewMinedBlockEvent{})
	go h.minedBroadcastLoop()

	// start sync handlers
	h.wg.Add(1)
	go h.chainSync.loop()

	// start peer handler tracker
	h.wg.Add(1)
	go h.protoTracker()
}

func (h *handler) Stop() {
	h.txsSub.Unsubscribe()        // quits txBroadcastLoop
	h.minedBlockSub.Unsubscribe() // quits blockBroadcastLoop

	// Quit chainSync and txsync64.
	// After this is done, no new peers will be accepted.
	close(h.quitSync)

	// Disconnect existing sessions.
	// This also closes the gate for any new registrations on the peer set.
	// sessions which are already established but not added to h.peers yet
	// will exit when they try to register.
	h.peers.close()
	h.wg.Wait()

	log.Info("Ethereum protocol stopped")
}

// BroadcastBlock will either propagate a block to a subset of its peers, or
// will only announce its availability (depending what's requested).
func (h *handler) BroadcastBlock(block *types.Block, propagate bool) {
	// Disable the block propagation if the chain has already entered the PoS
	// stage. The block propagation is delegated to the consensus layer.
	if h.merger.PoSFinalized() {
		return
	}
	// Disable the block propagation if it's the post-merge block.
	if beacon, ok := h.chain.Engine().(*beacon.Beacon); ok {
		if beacon.IsPoSHeader(block.Header()) {
			return
		}
	}
	hash := block.Hash()
	peers := h.peers.peersWithoutBlock(hash)

	// If propagation is requested, send to a subset of the peer
	if propagate {
		// Calculate the TD of the block (it's not imported yet, so block.Td is not valid)
		var td *big.Int
		if parent := h.chain.GetBlock(block.ParentHash(), block.NumberU64()-1); parent != nil {
			td = new(big.Int).Add(block.Difficulty(), h.chain.GetTd(block.ParentHash(), block.NumberU64()-1))
		} else {
			log.Error("Propagating dangling block", "number", block.Number(), "hash", hash)
			return
		}
		// Send the block to a subset of our peers
		transfer := peers[:int(math.Sqrt(float64(len(peers))))]
		for _, peer := range transfer {
			peer.AsyncSendNewBlock(block, td)
		}
		log.Trace("Propagated block", "hash", hash, "recipients", len(transfer), "duration", common.PrettyDuration(time.Since(block.ReceivedAt)))
		return
	}
	// Otherwise if the block is indeed in out own chain, announce it
	if h.chain.HasBlock(hash, block.NumberU64()) {
		for _, peer := range peers {
			peer.AsyncSendNewBlockHash(block)
		}
		log.Trace("Announced block", "hash", hash, "recipients", len(peers), "duration", common.PrettyDuration(time.Since(block.ReceivedAt)))
	}
}

// BroadcastTransactions will propagate a batch of transactions
// - To a square root of all peers for non-blob transactions
// - And, separately, as announcements to all peers which are not known to
// already have the given transaction.
func (h *handler) BroadcastTransactions(txs types.Transactions) {
	var (
		blobTxs  int // Number of blob transactions to announce only
		largeTxs int // Number of large transactions to announce only

		directCount int // Number of transactions sent directly to peers (duplicates included)
		directPeers int // Number of peers that were sent transactions directly
		annCount    int // Number of transactions announced across all peers (duplicates included)
		annPeers    int // Number of peers announced about transactions

		txset = make(map[*ethPeer][]common.Hash) // Set peer->hash to transfer directly
		annos = make(map[*ethPeer][]common.Hash) // Set peer->hash to announce
	)
	// Broadcast transactions to a batch of peers not knowing about it
	for _, tx := range txs {
		peers := h.peers.peersWithoutTransaction(tx.Hash())

		var numDirect int
		switch {
		case tx.Type() == types.BlobTxType:
			blobTxs++
		case tx.Size() > txMaxBroadcastSize:
			largeTxs++
		default:
			numDirect = int(math.Sqrt(float64(len(peers))))
		}
		// Send the tx unconditionally to a subset of our peers
		for _, peer := range peers[:numDirect] {
			txset[peer] = append(txset[peer], tx.Hash())
		}
		// For the remaining peers, send announcement only
		for _, peer := range peers[numDirect:] {
			annos[peer] = append(annos[peer], tx.Hash())
		}
	}
	for peer, hashes := range txset {
		directPeers++
		directCount += len(hashes)
		peer.AsyncSendTransactions(hashes)
	}
	for peer, hashes := range annos {
		annPeers++
		annCount += len(hashes)
		peer.AsyncSendPooledTransactionHashes(hashes)
	}
	log.Debug("Distributed transactions", "plaintxs", len(txs)-blobTxs-largeTxs, "blobtxs", blobTxs, "largetxs", largeTxs,
		"bcastpeers", directPeers, "bcastcount", directCount, "annpeers", annPeers, "anncount", annCount)
}

// minedBroadcastLoop sends mined blocks to connected peers.
func (h *handler) minedBroadcastLoop() {
	defer h.wg.Done()

	for obj := range h.minedBlockSub.Chan() {
		if ev, ok := obj.Data.(core.NewMinedBlockEvent); ok {
			h.BroadcastBlock(ev.Block, true)  // First propagate block to peers
			h.BroadcastBlock(ev.Block, false) // Only then announce to the rest
		}
	}
}

// txBroadcastLoop announces new transactions to connected peers.
func (h *handler) txBroadcastLoop() {
	defer h.wg.Done()
	for {
		select {
		case event := <-h.txsCh:
			h.BroadcastTransactions(event.Txs)
		case <-h.txsSub.Err():
			return
		}
	}
}

// enableSyncedFeatures enables the post-sync functionalities when the initial
// sync is finished.
func (h *handler) enableSyncedFeatures() {
	// Mark the local node as synced.
	h.synced.Store(true)

	// If we were running snap sync and it finished, disable doing another
	// round on next sync cycle
	if h.snapSync.Load() {
		log.Info("Snap sync complete, auto disabling")
		h.snapSync.Store(false)
	}
	if h.chain.TrieDB().Scheme() == rawdb.PathScheme {
		h.chain.TrieDB().SetBufferSize(pathdb.DefaultBufferSize)
	}
}<|MERGE_RESOLUTION|>--- conflicted
+++ resolved
@@ -178,30 +178,12 @@
 			log.Info("Enabled snap sync", "head", head.Number, "hash", head.Hash())
 		}
 	}
-<<<<<<< HEAD
-	backfillerCreator := func(dl *downloader.Downloader) downloader.Backfiller {
-		// If sync succeeds, pass a callback to potentially disable snap sync mode
-		// and enable transaction propagation.
-		success := func() {
-			// If we were running snap sync and it finished, disable doing another
-			// round on next sync cycle
-			if h.snapSync.Load() {
-				log.Info("Snap sync complete, auto disabling")
-				h.snapSync.Store(false)
-			}
-			// If we've successfully finished a sync cycle, accept transactions from
-			// the network
-			h.acceptTxs.Store(true)
-		}
-		return downloader.NewBeaconBackfiller(dl, success)
-=======
 	// If snap sync is requested but snapshots are disabled, fail loudly
 	if h.snapSync.Load() && config.Chain.Snapshots() == nil {
 		return nil, errors.New("snap sync not supported with snapshots disabled")
 	}
 	backfillerCreator := func(dl *downloader.Downloader) downloader.Backfiller {
 		return downloader.NewBeaconBackfiller(dl, h.enableSyncedFeatures)
->>>>>>> 9dbf2598
 	}
 	// Construct the downloader (long sync)
 	h.downloader = downloader.New(config.Database, h.eventMux, h.chain, nil, h.removePeer, backfillerCreator)

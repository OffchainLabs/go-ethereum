--- conflicted
+++ resolved
@@ -184,16 +184,12 @@
 	}
 	// give the payload some time to be built
 	time.Sleep(100 * time.Millisecond)
-<<<<<<< HEAD
-	payloadID := computePayloadId(fcState.HeadBlockHash, &blockParams)
-=======
 	payloadID := (&miner.BuildPayloadArgs{
 		Parent:       fcState.HeadBlockHash,
 		Timestamp:    blockParams.Timestamp,
 		FeeRecipient: blockParams.SuggestedFeeRecipient,
 		Random:       blockParams.Random,
 	}).Id()
->>>>>>> c2e0abce
 	execData, err := api.GetPayloadV1(payloadID)
 	if err != nil {
 		t.Fatalf("error getting payload, err=%v", err)
@@ -577,38 +573,6 @@
 	)
 	for i := 0; i < 10; i++ {
 		statedb, _ := ethservice.BlockChain().StateAt(parent.Root())
-<<<<<<< HEAD
-		nonce := statedb.GetNonce(testAddr)
-		tx, _ := types.SignTx(types.NewContractCreation(nonce, new(big.Int), 1000000, big.NewInt(2*params.InitialBaseFee), logCode), types.LatestSigner(ethservice.BlockChain().Config()), testKey)
-		ethservice.TxPool().AddLocal(tx)
-
-		params := beacon.PayloadAttributesV1{
-			Timestamp:             parent.Time() + 1,
-			Random:                crypto.Keccak256Hash([]byte{byte(i)}),
-			SuggestedFeeRecipient: parent.Coinbase(),
-		}
-
-		fcState := beacon.ForkchoiceStateV1{
-			HeadBlockHash:      parent.Hash(),
-			SafeBlockHash:      common.Hash{},
-			FinalizedBlockHash: common.Hash{},
-		}
-		resp, err := api.ForkchoiceUpdatedV1(fcState, &params)
-		if err != nil {
-			t.Fatalf("error preparing payload, err=%v", err)
-		}
-		if resp.PayloadStatus.Status != beacon.VALID {
-			t.Fatalf("error preparing payload, invalid status: %v", resp.PayloadStatus.Status)
-		}
-		// give the payload some time to be built
-		time.Sleep(100 * time.Millisecond)
-		payload, err := api.GetPayloadV1(*resp.PayloadID)
-		if err != nil {
-			t.Fatalf("can't get payload: %v", err)
-		}
-		if len(payload.Transactions) == 0 {
-			t.Fatalf("payload should not be empty")
-=======
 		tx := types.MustSignNewTx(testKey, signer, &types.LegacyTx{
 			Nonce:    statedb.GetNonce(testAddr),
 			Value:    new(big.Int),
@@ -652,7 +616,6 @@
 			if i > 10 {
 				t.Fatalf("payload should not be empty")
 			}
->>>>>>> c2e0abce
 		}
 		execResp, err := api.NewPayloadV1(*payload)
 		if err != nil {

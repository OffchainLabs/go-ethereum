// Copyright 2023 The go-ethereum Authors
// This file is part of the go-ethereum library.
//
// The go-ethereum library is free software: you can redistribute it and/or modify
// it under the terms of the GNU Lesser General Public License as published by
// the Free Software Foundation, either version 3 of the License, or
// (at your option) any later version.
//
// The go-ethereum library is distributed in the hope that it will be useful,
// but WITHOUT ANY WARRANTY; without even the implied warranty of
// MERCHANTABILITY or FITNESS FOR A PARTICULAR PURPOSE. See the
// GNU Lesser General Public License for more details.
//
// You should have received a copy of the GNU Lesser General Public License
// along with the go-ethereum library. If not, see <http://www.gnu.org/licenses/>.

package catalyst

import (
	"context"

	"github.com/ethereum/go-ethereum/common"
	"github.com/ethereum/go-ethereum/core"
	"github.com/ethereum/go-ethereum/core/types"
)

// simulatedBeaconAPI provides a RPC API for SimulatedBeacon.
type simulatedBeaconAPI struct {
	sim *SimulatedBeacon
}

// newSimulatedBeaconAPI returns an instance of simulatedBeaconAPI with a
// buffered commit channel. If period is zero, it starts a goroutine to handle
// new tx events.
func newSimulatedBeaconAPI(sim *SimulatedBeacon) *simulatedBeaconAPI {
	api := &simulatedBeaconAPI{sim: sim}
	if sim.period == 0 {
		// mine on demand if period is set to 0
		go api.loop()
	}
	return api
}

// loop is the main loop for the API when it's running in period = 0 mode. It
// ensures that block production is triggered as soon as a new withdrawal or
// transaction is received.
func (a *simulatedBeaconAPI) loop() {
	var (
		newTxs    = make(chan core.NewTxsEvent)
		newWxs    = make(chan newWithdrawalsEvent)
		newTxsSub = a.sim.eth.TxPool().SubscribeTransactions(newTxs, true)
		newWxsSub = a.sim.withdrawals.subscribe(newWxs)
		doCommit  = make(chan struct{}, 1)
	)
	defer newTxsSub.Unsubscribe()
	defer newWxsSub.Unsubscribe()

	// A background thread which signals to the simulator when to commit
	// based on messages over doCommit.
	go func() {
		for range doCommit {
			a.sim.Commit()
			a.sim.eth.TxPool().Sync()

			// It's worth noting that in case a tx ends up in the pool listed as
			// "executable", but for whatever reason the miner does not include it in
			// a block -- maybe the miner is enforcing a higher tip than the pool --
			// this code will spinloop.
			for {
				if executable, _ := a.sim.eth.TxPool().Stats(); executable == 0 {
					break
				}
<<<<<<< HEAD
				a.sim.Commit()
				// Avoid a race condition where tx pool is terminated during Commit.
				if err := a.sim.eth.TxPool().Sync(); err != nil {
					break
=======
				select {
				case <-a.sim.shutdownCh:
					return
				default:
					a.sim.Commit()
>>>>>>> 43832e65
				}
			}
		}
	}()

	for {
		select {
		case <-a.sim.shutdownCh:
			close(doCommit)
			return
		case <-newWxs:
			select {
			case doCommit <- struct{}{}:
			default:
			}
		case <-newTxs:
			select {
			case doCommit <- struct{}{}:
			default:
			}
		}
	}
}

// AddWithdrawal adds a withdrawal to the pending queue.
func (a *simulatedBeaconAPI) AddWithdrawal(ctx context.Context, withdrawal *types.Withdrawal) error {
	return a.sim.withdrawals.add(withdrawal)
}

// SetFeeRecipient sets the fee recipient for block building purposes.
func (a *simulatedBeaconAPI) SetFeeRecipient(ctx context.Context, feeRecipient common.Address) {
	a.sim.setFeeRecipient(feeRecipient)
}<|MERGE_RESOLUTION|>--- conflicted
+++ resolved
@@ -70,18 +70,15 @@
 				if executable, _ := a.sim.eth.TxPool().Stats(); executable == 0 {
 					break
 				}
-<<<<<<< HEAD
-				a.sim.Commit()
-				// Avoid a race condition where tx pool is terminated during Commit.
-				if err := a.sim.eth.TxPool().Sync(); err != nil {
-					break
-=======
 				select {
 				case <-a.sim.shutdownCh:
 					return
 				default:
 					a.sim.Commit()
->>>>>>> 43832e65
+				}
+				// Avoid a race condition where tx pool is terminated during Commit.
+				if err := a.sim.eth.TxPool().Sync(); err != nil {
+					break
 				}
 			}
 		}

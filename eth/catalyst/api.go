// Copyright 2021 The go-ethereum Authors
// This file is part of the go-ethereum library.
//
// The go-ethereum library is free software: you can redistribute it and/or modify
// it under the terms of the GNU Lesser General Public License as published by
// the Free Software Foundation, either version 3 of the License, or
// (at your option) any later version.
//
// The go-ethereum library is distributed in the hope that it will be useful,
// but WITHOUT ANY WARRANTY; without even the implied warranty of
// MERCHANTABILITY or FITNESS FOR A PARTICULAR PURPOSE. See the
// GNU Lesser General Public License for more details.
//
// You should have received a copy of the GNU Lesser General Public License
// along with the go-ethereum library. If not, see <http://www.gnu.org/licenses/>.

// Package catalyst implements the temporary eth1/eth2 RPC integration.
package catalyst

import (
	"errors"
	"fmt"
	"strconv"
	"sync"
	"time"

	"github.com/ethereum/go-ethereum/beacon/engine"
	"github.com/ethereum/go-ethereum/common"
	"github.com/ethereum/go-ethereum/common/hexutil"
	"github.com/ethereum/go-ethereum/core"
	"github.com/ethereum/go-ethereum/core/rawdb"
	"github.com/ethereum/go-ethereum/core/stateless"
	"github.com/ethereum/go-ethereum/core/types"
	"github.com/ethereum/go-ethereum/core/vm"
	"github.com/ethereum/go-ethereum/eth"
	"github.com/ethereum/go-ethereum/eth/ethconfig"
	"github.com/ethereum/go-ethereum/internal/version"
	"github.com/ethereum/go-ethereum/log"
	"github.com/ethereum/go-ethereum/miner"
	"github.com/ethereum/go-ethereum/node"
	"github.com/ethereum/go-ethereum/params"
	"github.com/ethereum/go-ethereum/params/forks"
	"github.com/ethereum/go-ethereum/rlp"
	"github.com/ethereum/go-ethereum/rpc"
)

// Register adds the engine API to the full node.
func Register(stack *node.Node, backend *eth.Ethereum) error {
	log.Warn("Engine API enabled", "protocol", "eth")
	stack.RegisterAPIs([]rpc.API{
		{
			Namespace:     "engine",
			Service:       NewConsensusAPI(backend),
			Authenticated: true,
		},
	})
	return nil
}

const (
	// invalidBlockHitEviction is the number of times an invalid block can be
	// referenced in forkchoice update or new payload before it is attempted
	// to be reprocessed again.
	invalidBlockHitEviction = 128

	// invalidTipsetsCap is the max number of recent block hashes tracked that
	// have lead to some bad ancestor block. It's just an OOM protection.
	invalidTipsetsCap = 512

	// beaconUpdateStartupTimeout is the time to wait for a beacon client to get
	// attached before starting to issue warnings.
	beaconUpdateStartupTimeout = 30 * time.Second

	// beaconUpdateConsensusTimeout is the max time allowed for a beacon client
	// to send a consensus update before it's considered offline and the user is
	// warned.
	beaconUpdateConsensusTimeout = 2 * time.Minute

	// beaconUpdateWarnFrequency is the frequency at which to warn the user that
	// the beacon client is offline.
	beaconUpdateWarnFrequency = 5 * time.Minute
)

// All methods provided over the engine endpoint.
var caps = []string{
	"engine_forkchoiceUpdatedV1",
	"engine_forkchoiceUpdatedV2",
	"engine_forkchoiceUpdatedV3",
	"engine_forkchoiceUpdatedWithWitnessV1",
	"engine_forkchoiceUpdatedWithWitnessV2",
	"engine_forkchoiceUpdatedWithWitnessV3",
	"engine_exchangeTransitionConfigurationV1",
	"engine_getPayloadV1",
	"engine_getPayloadV2",
	"engine_getPayloadV3",
	"engine_getPayloadV4",
	"engine_getBlobsV1",
	"engine_newPayloadV1",
	"engine_newPayloadV2",
	"engine_newPayloadV3",
	"engine_newPayloadV4",
	"engine_newPayloadWithWitnessV1",
	"engine_newPayloadWithWitnessV2",
	"engine_newPayloadWithWitnessV3",
	"engine_newPayloadWithWitnessV4",
	"engine_executeStatelessPayloadV1",
	"engine_executeStatelessPayloadV2",
	"engine_executeStatelessPayloadV3",
	"engine_executeStatelessPayloadV4",
	"engine_getPayloadBodiesByHashV1",
	"engine_getPayloadBodiesByHashV2",
	"engine_getPayloadBodiesByRangeV1",
	"engine_getPayloadBodiesByRangeV2",
	"engine_getClientVersionV1",
}

type ConsensusAPI struct {
	eth *eth.Ethereum

	remoteBlocks *headerQueue  // Cache of remote payloads received
	localBlocks  *payloadQueue // Cache of local payloads generated

	// The forkchoice update and new payload method require us to return the
	// latest valid hash in an invalid chain. To support that return, we need
	// to track historical bad blocks as well as bad tipsets in case a chain
	// is constantly built on it.
	//
	// There are a few important caveats in this mechanism:
	//   - The bad block tracking is ephemeral, in-memory only. We must never
	//     persist any bad block information to disk as a bug in Geth could end
	//     up blocking a valid chain, even if a later Geth update would accept
	//     it.
	//   - Bad blocks will get forgotten after a certain threshold of import
	//     attempts and will be retried. The rationale is that if the network
	//     really-really-really tries to feed us a block, we should give it a
	//     new chance, perhaps us being racey instead of the block being legit
	//     bad (this happened in Geth at a point with import vs. pending race).
	//   - Tracking all the blocks built on top of the bad one could be a bit
	//     problematic, so we will only track the head chain segment of a bad
	//     chain to allow discarding progressing bad chains and side chains,
	//     without tracking too much bad data.
	invalidBlocksHits map[common.Hash]int           // Ephemeral cache to track invalid blocks and their hit count
	invalidTipsets    map[common.Hash]*types.Header // Ephemeral cache to track invalid tipsets and their bad ancestor
	invalidLock       sync.Mutex                    // Protects the invalid maps from concurrent access

	// Geth can appear to be stuck or do strange things if the beacon client is
	// offline or is sending us strange data. Stash some update stats away so
	// that we can warn the user and not have them open issues on our tracker.
	lastTransitionUpdate time.Time
	lastTransitionLock   sync.Mutex
	lastForkchoiceUpdate time.Time
	lastForkchoiceLock   sync.Mutex
	lastNewPayloadUpdate time.Time
	lastNewPayloadLock   sync.Mutex

	forkchoiceLock sync.Mutex // Lock for the forkChoiceUpdated method
	newPayloadLock sync.Mutex // Lock for the NewPayload method
}

// NewConsensusAPI creates a new consensus api for the given backend.
// The underlying blockchain needs to have a valid terminal total difficulty set.
func NewConsensusAPI(eth *eth.Ethereum) *ConsensusAPI {
	api := newConsensusAPIWithoutHeartbeat(eth)
	go api.heartbeat()
	return api
}

// newConsensusAPIWithoutHeartbeat creates a new consensus api for the SimulatedBeacon Node.
func newConsensusAPIWithoutHeartbeat(eth *eth.Ethereum) *ConsensusAPI {
	if eth.BlockChain().Config().TerminalTotalDifficulty == nil {
		log.Warn("Engine API started but chain not configured for merge yet")
	}
	api := &ConsensusAPI{
		eth:               eth,
		remoteBlocks:      newHeaderQueue(),
		localBlocks:       newPayloadQueue(),
		invalidBlocksHits: make(map[common.Hash]int),
		invalidTipsets:    make(map[common.Hash]*types.Header),
	}
	eth.Downloader().SetBadBlockCallback(api.setInvalidAncestor)
	return api
}

// ForkchoiceUpdatedV1 has several responsibilities:
//
// We try to set our blockchain to the headBlock.
//
// If the method is called with an empty head block: we return success, which can be used
// to check if the engine API is enabled.
//
// If the total difficulty was not reached: we return INVALID.
//
// If the finalizedBlockHash is set: we check if we have the finalizedBlockHash in our db,
// if not we start a sync.
//
// If there are payloadAttributes: we try to assemble a block with the payloadAttributes
// and return its payloadID.
func (api *ConsensusAPI) ForkchoiceUpdatedV1(update engine.ForkchoiceStateV1, payloadAttributes *engine.PayloadAttributes) (engine.ForkChoiceResponse, error) {
	if payloadAttributes != nil {
<<<<<<< HEAD
		if payloadAttributes.Withdrawals != nil || payloadAttributes.BeaconRoot != nil {
			return engine.STATUS_INVALID, engine.InvalidParams.With(errors.New("withdrawals and beacon root not supported in V1"))
		}
		if api.eth.BlockChain().Config().IsShanghai(api.eth.BlockChain().Config().LondonBlock, payloadAttributes.Timestamp, types.DeserializeHeaderExtraInformation(api.eth.BlockChain().CurrentHeader()).ArbOSFormatVersion) {
			return engine.STATUS_INVALID, engine.InvalidParams.With(errors.New("forkChoiceUpdateV1 called post-shanghai"))
=======
		switch {
		case payloadAttributes.Withdrawals != nil || payloadAttributes.BeaconRoot != nil:
			return engine.STATUS_INVALID, paramsErr("withdrawals and beacon root not supported in V1")
		case !api.checkFork(payloadAttributes.Timestamp, forks.Paris, forks.Shanghai):
			return engine.STATUS_INVALID, paramsErr("fcuV1 called post-shanghai")
>>>>>>> 16b0d9e9
		}
	}
	return api.forkchoiceUpdated(update, payloadAttributes, engine.PayloadV1, false)
}

// ForkchoiceUpdatedV2 is equivalent to V1 with the addition of withdrawals in the payload
// attributes. It supports both PayloadAttributesV1 and PayloadAttributesV2.
func (api *ConsensusAPI) ForkchoiceUpdatedV2(update engine.ForkchoiceStateV1, params *engine.PayloadAttributes) (engine.ForkChoiceResponse, error) {
	if params != nil {
<<<<<<< HEAD
		if params.BeaconRoot != nil {
			return engine.STATUS_INVALID, engine.InvalidPayloadAttributes.With(errors.New("unexpected beacon root"))
		}
		switch api.eth.BlockChain().Config().LatestFork(params.Timestamp, types.DeserializeHeaderExtraInformation(api.eth.BlockChain().CurrentHeader()).ArbOSFormatVersion) {
		case forks.Paris:
			if params.Withdrawals != nil {
				return engine.STATUS_INVALID, engine.InvalidPayloadAttributes.With(errors.New("withdrawals before shanghai"))
			}
		case forks.Shanghai:
			if params.Withdrawals == nil {
				return engine.STATUS_INVALID, engine.InvalidPayloadAttributes.With(errors.New("missing withdrawals"))
			}
		default:
			return engine.STATUS_INVALID, engine.UnsupportedFork.With(errors.New("forkchoiceUpdatedV2 must only be called with paris and shanghai payloads"))
=======
		switch {
		case params.BeaconRoot != nil:
			return engine.STATUS_INVALID, attributesErr("unexpected beacon root")
		case api.checkFork(params.Timestamp, forks.Paris) && params.Withdrawals != nil:
			return engine.STATUS_INVALID, attributesErr("withdrawals before shanghai")
		case api.checkFork(params.Timestamp, forks.Shanghai) && params.Withdrawals == nil:
			return engine.STATUS_INVALID, attributesErr("missing withdrawals")
		case !api.checkFork(params.Timestamp, forks.Paris, forks.Shanghai):
			return engine.STATUS_INVALID, unsupportedForkErr("fcuV2 must only be called with paris or shanghai payloads")
>>>>>>> 16b0d9e9
		}
	}
	return api.forkchoiceUpdated(update, params, engine.PayloadV2, false)
}

// ForkchoiceUpdatedV3 is equivalent to V2 with the addition of parent beacon block root
// in the payload attributes. It supports only PayloadAttributesV3.
func (api *ConsensusAPI) ForkchoiceUpdatedV3(update engine.ForkchoiceStateV1, params *engine.PayloadAttributes) (engine.ForkChoiceResponse, error) {
	if params != nil {
<<<<<<< HEAD
		if params.Withdrawals == nil {
			return engine.STATUS_INVALID, engine.InvalidPayloadAttributes.With(errors.New("missing withdrawals"))
		}
		if params.BeaconRoot == nil {
			return engine.STATUS_INVALID, engine.InvalidPayloadAttributes.With(errors.New("missing beacon root"))
		}
		latestFork := api.eth.BlockChain().Config().LatestFork(params.Timestamp, types.DeserializeHeaderExtraInformation(api.eth.BlockChain().CurrentHeader()).ArbOSFormatVersion)
		if latestFork != forks.Cancun && latestFork != forks.Prague {
			return engine.STATUS_INVALID, engine.UnsupportedFork.With(errors.New("forkchoiceUpdatedV3 must only be called for cancun payloads"))
=======
		switch {
		case params.Withdrawals == nil:
			return engine.STATUS_INVALID, attributesErr("missing withdrawals")
		case params.BeaconRoot == nil:
			return engine.STATUS_INVALID, attributesErr("missing beacon root")
		case !api.checkFork(params.Timestamp, forks.Cancun, forks.Prague):
			return engine.STATUS_INVALID, unsupportedForkErr("fcuV3 must only be called for cancun or prague payloads")
>>>>>>> 16b0d9e9
		}
	}
	// TODO(matt): the spec requires that fcu is applied when called on a valid
	// hash, even if params are wrong. To do this we need to split up
	// forkchoiceUpdate into a function that only updates the head and then a
	// function that kicks off block construction.
	return api.forkchoiceUpdated(update, params, engine.PayloadV3, false)
}

// ForkchoiceUpdatedWithWitnessV1 is analogous to ForkchoiceUpdatedV1, only it
// generates an execution witness too if block building was requested.
func (api *ConsensusAPI) ForkchoiceUpdatedWithWitnessV1(update engine.ForkchoiceStateV1, payloadAttributes *engine.PayloadAttributes) (engine.ForkChoiceResponse, error) {
	if payloadAttributes != nil {
<<<<<<< HEAD
		if payloadAttributes.Withdrawals != nil || payloadAttributes.BeaconRoot != nil {
			return engine.STATUS_INVALID, engine.InvalidParams.With(errors.New("withdrawals and beacon root not supported in V1"))
		}
		if api.eth.BlockChain().Config().IsShanghai(api.eth.BlockChain().Config().LondonBlock, payloadAttributes.Timestamp, types.DeserializeHeaderExtraInformation(api.eth.BlockChain().CurrentHeader()).ArbOSFormatVersion) {
			return engine.STATUS_INVALID, engine.InvalidParams.With(errors.New("forkChoiceUpdateV1 called post-shanghai"))
=======
		switch {
		case payloadAttributes.Withdrawals != nil || payloadAttributes.BeaconRoot != nil:
			return engine.STATUS_INVALID, paramsErr("withdrawals and beacon root not supported in V1")
		case !api.checkFork(payloadAttributes.Timestamp, forks.Paris, forks.Shanghai):
			return engine.STATUS_INVALID, paramsErr("fcuV1 called post-shanghai")
>>>>>>> 16b0d9e9
		}
	}
	return api.forkchoiceUpdated(update, payloadAttributes, engine.PayloadV1, true)
}

// ForkchoiceUpdatedWithWitnessV2 is analogous to ForkchoiceUpdatedV2, only it
// generates an execution witness too if block building was requested.
func (api *ConsensusAPI) ForkchoiceUpdatedWithWitnessV2(update engine.ForkchoiceStateV1, params *engine.PayloadAttributes) (engine.ForkChoiceResponse, error) {
	if params != nil {
<<<<<<< HEAD
		if params.BeaconRoot != nil {
			return engine.STATUS_INVALID, engine.InvalidPayloadAttributes.With(errors.New("unexpected beacon root"))
		}
		switch api.eth.BlockChain().Config().LatestFork(params.Timestamp, types.DeserializeHeaderExtraInformation(api.eth.BlockChain().CurrentHeader()).ArbOSFormatVersion) {
		case forks.Paris:
			if params.Withdrawals != nil {
				return engine.STATUS_INVALID, engine.InvalidPayloadAttributes.With(errors.New("withdrawals before shanghai"))
			}
		case forks.Shanghai:
			if params.Withdrawals == nil {
				return engine.STATUS_INVALID, engine.InvalidPayloadAttributes.With(errors.New("missing withdrawals"))
			}
		default:
			return engine.STATUS_INVALID, engine.UnsupportedFork.With(errors.New("forkchoiceUpdatedV2 must only be called with paris and shanghai payloads"))
=======
		switch {
		case params.BeaconRoot != nil:
			return engine.STATUS_INVALID, attributesErr("unexpected beacon root")
		case api.checkFork(params.Timestamp, forks.Paris) && params.Withdrawals != nil:
			return engine.STATUS_INVALID, attributesErr("withdrawals before shanghai")
		case api.checkFork(params.Timestamp, forks.Shanghai) && params.Withdrawals == nil:
			return engine.STATUS_INVALID, attributesErr("missing withdrawals")
		case !api.checkFork(params.Timestamp, forks.Paris, forks.Shanghai):
			return engine.STATUS_INVALID, unsupportedForkErr("fcuV2 must only be called with paris or shanghai payloads")
>>>>>>> 16b0d9e9
		}
	}
	return api.forkchoiceUpdated(update, params, engine.PayloadV2, true)
}

// ForkchoiceUpdatedWithWitnessV3 is analogous to ForkchoiceUpdatedV3, only it
// generates an execution witness too if block building was requested.
func (api *ConsensusAPI) ForkchoiceUpdatedWithWitnessV3(update engine.ForkchoiceStateV1, params *engine.PayloadAttributes) (engine.ForkChoiceResponse, error) {
	if params != nil {
<<<<<<< HEAD
		if params.Withdrawals == nil {
			return engine.STATUS_INVALID, engine.InvalidPayloadAttributes.With(errors.New("missing withdrawals"))
		}
		if params.BeaconRoot == nil {
			return engine.STATUS_INVALID, engine.InvalidPayloadAttributes.With(errors.New("missing beacon root"))
		}
		latestFork := api.eth.BlockChain().Config().LatestFork(params.Timestamp, types.DeserializeHeaderExtraInformation(api.eth.BlockChain().CurrentHeader()).ArbOSFormatVersion)
		if latestFork != forks.Cancun && latestFork != forks.Prague {
			return engine.STATUS_INVALID, engine.UnsupportedFork.With(errors.New("forkchoiceUpdatedV3 must only be called for cancun payloads"))
=======
		switch {
		case params.Withdrawals == nil:
			return engine.STATUS_INVALID, attributesErr("missing withdrawals")
		case params.BeaconRoot == nil:
			return engine.STATUS_INVALID, attributesErr("missing beacon root")
		case !api.checkFork(params.Timestamp, forks.Cancun, forks.Prague):
			return engine.STATUS_INVALID, unsupportedForkErr("fcuV3 must only be called for cancun or prague payloads")
>>>>>>> 16b0d9e9
		}
	}
	// TODO(matt): the spec requires that fcu is applied when called on a valid
	// hash, even if params are wrong. To do this we need to split up
	// forkchoiceUpdate into a function that only updates the head and then a
	// function that kicks off block construction.
	return api.forkchoiceUpdated(update, params, engine.PayloadV3, true)
}

func (api *ConsensusAPI) forkchoiceUpdated(update engine.ForkchoiceStateV1, payloadAttributes *engine.PayloadAttributes, payloadVersion engine.PayloadVersion, payloadWitness bool) (engine.ForkChoiceResponse, error) {
	api.forkchoiceLock.Lock()
	defer api.forkchoiceLock.Unlock()

	log.Trace("Engine API request received", "method", "ForkchoiceUpdated", "head", update.HeadBlockHash, "finalized", update.FinalizedBlockHash, "safe", update.SafeBlockHash)
	if update.HeadBlockHash == (common.Hash{}) {
		log.Warn("Forkchoice requested update to zero hash")
		return engine.STATUS_INVALID, nil // TODO(karalabe): Why does someone send us this?
	}
	// Stash away the last update to warn the user if the beacon client goes offline
	api.lastForkchoiceLock.Lock()
	api.lastForkchoiceUpdate = time.Now()
	api.lastForkchoiceLock.Unlock()

	// Check whether we have the block yet in our database or not. If not, we'll
	// need to either trigger a sync, or to reject this forkchoice update for a
	// reason.
	block := api.eth.BlockChain().GetBlockByHash(update.HeadBlockHash)
	if block == nil {
		// If this block was previously invalidated, keep rejecting it here too
		if res := api.checkInvalidAncestor(update.HeadBlockHash, update.HeadBlockHash); res != nil {
			return engine.ForkChoiceResponse{PayloadStatus: *res, PayloadID: nil}, nil
		}
		// If the head hash is unknown (was not given to us in a newPayload request),
		// we cannot resolve the header, so not much to do. This could be extended in
		// the future to resolve from the `eth` network, but it's an unexpected case
		// that should be fixed, not papered over.
		header := api.remoteBlocks.get(update.HeadBlockHash)
		if header == nil {
			log.Warn("Forkchoice requested unknown head", "hash", update.HeadBlockHash)
			return engine.STATUS_SYNCING, nil
		}
		// If the finalized hash is known, we can direct the downloader to move
		// potentially more data to the freezer from the get go.
		finalized := api.remoteBlocks.get(update.FinalizedBlockHash)

		// Header advertised via a past newPayload request. Start syncing to it.
		context := []interface{}{"number", header.Number, "hash", header.Hash()}
		if update.FinalizedBlockHash != (common.Hash{}) {
			if finalized == nil {
				context = append(context, []interface{}{"finalized", "unknown"}...)
			} else {
				context = append(context, []interface{}{"finalized", finalized.Number}...)
			}
		}
		log.Info("Forkchoice requested sync to new head", context...)
		if err := api.eth.Downloader().BeaconSync(api.eth.SyncMode(), header, finalized); err != nil {
			return engine.STATUS_SYNCING, err
		}
		return engine.STATUS_SYNCING, nil
	}
	// Block is known locally, just sanity check that the beacon client does not
	// attempt to push us back to before the merge.
	if block.Difficulty().BitLen() > 0 && block.NumberU64() > 0 {
		ph := api.eth.BlockChain().GetHeader(block.ParentHash(), block.NumberU64()-1)
		if ph == nil {
			return engine.STATUS_INVALID, errors.New("parent unavailable for difficulty check")
		}
		if ph.Difficulty.Sign() == 0 && block.Difficulty().Sign() > 0 {
			log.Error("Parent block is already post-ttd", "number", block.NumberU64(), "hash", update.HeadBlockHash, "diff", block.Difficulty(), "age", common.PrettyAge(time.Unix(int64(block.Time()), 0)))
			return engine.ForkChoiceResponse{PayloadStatus: engine.INVALID_TERMINAL_BLOCK, PayloadID: nil}, nil
		}
	}
	valid := func(id *engine.PayloadID) engine.ForkChoiceResponse {
		return engine.ForkChoiceResponse{
			PayloadStatus: engine.PayloadStatusV1{
				Status:          engine.VALID,
				LatestValidHash: &update.HeadBlockHash,
			},
			PayloadID: id,
		}
	}
	if rawdb.ReadCanonicalHash(api.eth.ChainDb(), block.NumberU64()) != update.HeadBlockHash {
		// Block is not canonical, set head.
		if latestValid, err := api.eth.BlockChain().SetCanonical(block); err != nil {
			return engine.ForkChoiceResponse{PayloadStatus: engine.PayloadStatusV1{Status: engine.INVALID, LatestValidHash: &latestValid}}, err
		}
	} else if api.eth.BlockChain().CurrentBlock().Hash() == update.HeadBlockHash {
		// If the specified head matches with our local head, do nothing and keep
		// generating the payload. It's a special corner case that a few slots are
		// missing and we are requested to generate the payload in slot.
	} else {
		// If the head block is already in our canonical chain, the beacon client is
		// probably resyncing. Ignore the update.
		log.Info("Ignoring beacon update to old head", "number", block.NumberU64(), "hash", update.HeadBlockHash, "age", common.PrettyAge(time.Unix(int64(block.Time()), 0)), "have", api.eth.BlockChain().CurrentBlock().Number)
		return valid(nil), nil
	}
	api.eth.SetSynced()

	// If the beacon client also advertised a finalized block, mark the local
	// chain final and completely in PoS mode.
	if update.FinalizedBlockHash != (common.Hash{}) {
		// If the finalized block is not in our canonical tree, something is wrong
		finalBlock := api.eth.BlockChain().GetBlockByHash(update.FinalizedBlockHash)
		if finalBlock == nil {
			log.Warn("Final block not available in database", "hash", update.FinalizedBlockHash)
			return engine.STATUS_INVALID, engine.InvalidForkChoiceState.With(errors.New("final block not available in database"))
		} else if rawdb.ReadCanonicalHash(api.eth.ChainDb(), finalBlock.NumberU64()) != update.FinalizedBlockHash {
			log.Warn("Final block not in canonical chain", "number", finalBlock.NumberU64(), "hash", update.FinalizedBlockHash)
			return engine.STATUS_INVALID, engine.InvalidForkChoiceState.With(errors.New("final block not in canonical chain"))
		}
		// Set the finalized block
		api.eth.BlockChain().SetFinalized(finalBlock.Header())
	}
	// Check if the safe block hash is in our canonical tree, if not something is wrong
	if update.SafeBlockHash != (common.Hash{}) {
		safeBlock := api.eth.BlockChain().GetBlockByHash(update.SafeBlockHash)
		if safeBlock == nil {
			log.Warn("Safe block not available in database")
			return engine.STATUS_INVALID, engine.InvalidForkChoiceState.With(errors.New("safe block not available in database"))
		}
		if rawdb.ReadCanonicalHash(api.eth.ChainDb(), safeBlock.NumberU64()) != update.SafeBlockHash {
			log.Warn("Safe block not in canonical chain")
			return engine.STATUS_INVALID, engine.InvalidForkChoiceState.With(errors.New("safe block not in canonical chain"))
		}
		// Set the safe block
		api.eth.BlockChain().SetSafe(safeBlock.Header())
	}
	// If payload generation was requested, create a new block to be potentially
	// sealed by the beacon client. The payload will be requested later, and we
	// will replace it arbitrarily many times in between.
	if payloadAttributes != nil {
		args := &miner.BuildPayloadArgs{
			Parent:       update.HeadBlockHash,
			Timestamp:    payloadAttributes.Timestamp,
			FeeRecipient: payloadAttributes.SuggestedFeeRecipient,
			Random:       payloadAttributes.Random,
			Withdrawals:  payloadAttributes.Withdrawals,
			BeaconRoot:   payloadAttributes.BeaconRoot,
			Version:      payloadVersion,
		}
		id := args.Id()
		// If we already are busy generating this work, then we do not need
		// to start a second process.
		if api.localBlocks.has(id) {
			return valid(&id), nil
		}
		payload, err := api.eth.Miner().BuildPayload(args, payloadWitness)
		if err != nil {
			log.Error("Failed to build payload", "err", err)
			return valid(nil), engine.InvalidPayloadAttributes.With(err)
		}
		api.localBlocks.put(id, payload)
		return valid(&id), nil
	}
	return valid(nil), nil
}

// ExchangeTransitionConfigurationV1 checks the given configuration against
// the configuration of the node.
func (api *ConsensusAPI) ExchangeTransitionConfigurationV1(config engine.TransitionConfigurationV1) (*engine.TransitionConfigurationV1, error) {
	log.Trace("Engine API request received", "method", "ExchangeTransitionConfiguration", "ttd", config.TerminalTotalDifficulty)
	if config.TerminalTotalDifficulty == nil {
		return nil, errors.New("invalid terminal total difficulty")
	}
	// Stash away the last update to warn the user if the beacon client goes offline
	api.lastTransitionLock.Lock()
	api.lastTransitionUpdate = time.Now()
	api.lastTransitionLock.Unlock()

	ttd := api.config().TerminalTotalDifficulty
	if ttd == nil || ttd.Cmp(config.TerminalTotalDifficulty.ToInt()) != 0 {
		log.Warn("Invalid TTD configured", "geth", ttd, "beacon", config.TerminalTotalDifficulty)
		return nil, fmt.Errorf("invalid ttd: execution %v consensus %v", ttd, config.TerminalTotalDifficulty)
	}
	if config.TerminalBlockHash != (common.Hash{}) {
		if hash := api.eth.BlockChain().GetCanonicalHash(uint64(config.TerminalBlockNumber)); hash == config.TerminalBlockHash {
			return &engine.TransitionConfigurationV1{
				TerminalTotalDifficulty: (*hexutil.Big)(ttd),
				TerminalBlockHash:       config.TerminalBlockHash,
				TerminalBlockNumber:     config.TerminalBlockNumber,
			}, nil
		}
		return nil, errors.New("invalid terminal block hash")
	}
	return &engine.TransitionConfigurationV1{TerminalTotalDifficulty: (*hexutil.Big)(ttd)}, nil
}

// GetPayloadV1 returns a cached payload by id.
func (api *ConsensusAPI) GetPayloadV1(payloadID engine.PayloadID) (*engine.ExecutableData, error) {
	if !payloadID.Is(engine.PayloadV1) {
		return nil, engine.UnsupportedFork
	}
	data, err := api.getPayload(payloadID, false)
	if err != nil {
		return nil, err
	}
	return data.ExecutionPayload, nil
}

// GetPayloadV2 returns a cached payload by id.
func (api *ConsensusAPI) GetPayloadV2(payloadID engine.PayloadID) (*engine.ExecutionPayloadEnvelope, error) {
	if !payloadID.Is(engine.PayloadV1, engine.PayloadV2) {
		return nil, engine.UnsupportedFork
	}
	return api.getPayload(payloadID, false)
}

// GetPayloadV3 returns a cached payload by id.
func (api *ConsensusAPI) GetPayloadV3(payloadID engine.PayloadID) (*engine.ExecutionPayloadEnvelope, error) {
	if !payloadID.Is(engine.PayloadV3) {
		return nil, engine.UnsupportedFork
	}
	return api.getPayload(payloadID, false)
}

// GetPayloadV4 returns a cached payload by id.
func (api *ConsensusAPI) GetPayloadV4(payloadID engine.PayloadID) (*engine.ExecutionPayloadEnvelope, error) {
	if !payloadID.Is(engine.PayloadV3) {
		return nil, engine.UnsupportedFork
	}
	return api.getPayload(payloadID, false)
}

func (api *ConsensusAPI) getPayload(payloadID engine.PayloadID, full bool) (*engine.ExecutionPayloadEnvelope, error) {
	log.Trace("Engine API request received", "method", "GetPayload", "id", payloadID)
	data := api.localBlocks.get(payloadID, full)
	if data == nil {
		return nil, engine.UnknownPayload
	}
	return data, nil
}

// GetBlobsV1 returns a blob from the transaction pool.
func (api *ConsensusAPI) GetBlobsV1(hashes []common.Hash) ([]*engine.BlobAndProofV1, error) {
	if len(hashes) > 128 {
		return nil, engine.TooLargeRequest.With(fmt.Errorf("requested blob count too large: %v", len(hashes)))
	}
	res := make([]*engine.BlobAndProofV1, len(hashes))

	blobs, proofs := api.eth.TxPool().GetBlobs(hashes)
	for i := 0; i < len(blobs); i++ {
		if blobs[i] != nil {
			res[i] = &engine.BlobAndProofV1{
				Blob:  (*blobs[i])[:],
				Proof: (*proofs[i])[:],
			}
		}
	}
	return res, nil
}

// Helper for NewPayload* methods.
var invalidStatus = engine.PayloadStatusV1{Status: engine.INVALID}

// NewPayloadV1 creates an Eth1 block, inserts it in the chain, and returns the status of the chain.
func (api *ConsensusAPI) NewPayloadV1(params engine.ExecutableData) (engine.PayloadStatusV1, error) {
	if params.Withdrawals != nil {
		return invalidStatus, paramsErr("withdrawals not supported in V1")
	}
	return api.newPayload(params, nil, nil, nil, false)
}

// NewPayloadV2 creates an Eth1 block, inserts it in the chain, and returns the status of the chain.
func (api *ConsensusAPI) NewPayloadV2(params engine.ExecutableData) (engine.PayloadStatusV1, error) {
<<<<<<< HEAD
	arbosVersion := types.DeserializeHeaderExtraInformation(api.eth.BlockChain().CurrentHeader()).ArbOSFormatVersion
	if api.eth.BlockChain().Config().IsCancun(api.eth.BlockChain().Config().LondonBlock, params.Timestamp, arbosVersion) {
		return engine.PayloadStatusV1{Status: engine.INVALID}, engine.InvalidParams.With(errors.New("can't use newPayloadV2 post-cancun"))
	}
	if api.eth.BlockChain().Config().LatestFork(params.Timestamp, arbosVersion) == forks.Shanghai {
		if params.Withdrawals == nil {
			return engine.PayloadStatusV1{Status: engine.INVALID}, engine.InvalidParams.With(errors.New("nil withdrawals post-shanghai"))
		}
	} else {
		if params.Withdrawals != nil {
			return engine.PayloadStatusV1{Status: engine.INVALID}, engine.InvalidParams.With(errors.New("non-nil withdrawals pre-shanghai"))
		}
	}
	if params.ExcessBlobGas != nil {
		return engine.PayloadStatusV1{Status: engine.INVALID}, engine.InvalidParams.With(errors.New("non-nil excessBlobGas pre-cancun"))
	}
	if params.BlobGasUsed != nil {
		return engine.PayloadStatusV1{Status: engine.INVALID}, engine.InvalidParams.With(errors.New("non-nil blobGasUsed pre-cancun"))
=======
	var (
		cancun   = api.config().IsCancun(api.config().LondonBlock, params.Timestamp)
		shanghai = api.config().IsShanghai(api.config().LondonBlock, params.Timestamp)
	)
	switch {
	case cancun:
		return invalidStatus, paramsErr("can't use newPayloadV2 post-cancun")
	case shanghai && params.Withdrawals == nil:
		return invalidStatus, paramsErr("nil withdrawals post-shanghai")
	case !shanghai && params.Withdrawals != nil:
		return invalidStatus, paramsErr("non-nil withdrawals pre-shanghai")
	case params.ExcessBlobGas != nil:
		return invalidStatus, paramsErr("non-nil excessBlobGas pre-cancun")
	case params.BlobGasUsed != nil:
		return invalidStatus, paramsErr("non-nil blobGasUsed pre-cancun")
>>>>>>> 16b0d9e9
	}
	return api.newPayload(params, nil, nil, nil, false)
}

// NewPayloadV3 creates an Eth1 block, inserts it in the chain, and returns the status of the chain.
func (api *ConsensusAPI) NewPayloadV3(params engine.ExecutableData, versionedHashes []common.Hash, beaconRoot *common.Hash) (engine.PayloadStatusV1, error) {
<<<<<<< HEAD
	arbosVersion := types.DeserializeHeaderExtraInformation(api.eth.BlockChain().CurrentHeader()).ArbOSFormatVersion
	if params.Withdrawals == nil {
		return engine.PayloadStatusV1{Status: engine.INVALID}, engine.InvalidParams.With(errors.New("nil withdrawals post-shanghai"))
	}
	if params.ExcessBlobGas == nil {
		return engine.PayloadStatusV1{Status: engine.INVALID}, engine.InvalidParams.With(errors.New("nil excessBlobGas post-cancun"))
	}
	if params.BlobGasUsed == nil {
		return engine.PayloadStatusV1{Status: engine.INVALID}, engine.InvalidParams.With(errors.New("nil blobGasUsed post-cancun"))
	}

	if versionedHashes == nil {
		return engine.PayloadStatusV1{Status: engine.INVALID}, engine.InvalidParams.With(errors.New("nil versionedHashes post-cancun"))
	}
	if beaconRoot == nil {
		return engine.PayloadStatusV1{Status: engine.INVALID}, engine.InvalidParams.With(errors.New("nil beaconRoot post-cancun"))
	}

	if api.eth.BlockChain().Config().LatestFork(params.Timestamp, arbosVersion) != forks.Cancun {
		return engine.PayloadStatusV1{Status: engine.INVALID}, engine.UnsupportedFork.With(errors.New("newPayloadV3 must only be called for cancun payloads"))
=======
	switch {
	case params.Withdrawals == nil:
		return invalidStatus, paramsErr("nil withdrawals post-shanghai")
	case params.ExcessBlobGas == nil:
		return invalidStatus, paramsErr("nil excessBlobGas post-cancun")
	case params.BlobGasUsed == nil:
		return invalidStatus, paramsErr("nil blobGasUsed post-cancun")
	case versionedHashes == nil:
		return invalidStatus, paramsErr("nil versionedHashes post-cancun")
	case beaconRoot == nil:
		return invalidStatus, paramsErr("nil beaconRoot post-cancun")
	case !api.checkFork(params.Timestamp, forks.Cancun):
		return invalidStatus, unsupportedForkErr("newPayloadV3 must only be called for cancun payloads")
>>>>>>> 16b0d9e9
	}
	return api.newPayload(params, versionedHashes, beaconRoot, nil, false)
}

// NewPayloadV4 creates an Eth1 block, inserts it in the chain, and returns the status of the chain.
func (api *ConsensusAPI) NewPayloadV4(params engine.ExecutableData, versionedHashes []common.Hash, beaconRoot *common.Hash, executionRequests []hexutil.Bytes) (engine.PayloadStatusV1, error) {
<<<<<<< HEAD
	if params.Withdrawals == nil {
		return engine.PayloadStatusV1{Status: engine.INVALID}, engine.InvalidParams.With(errors.New("nil withdrawals post-shanghai"))
	}
	if params.ExcessBlobGas == nil {
		return engine.PayloadStatusV1{Status: engine.INVALID}, engine.InvalidParams.With(errors.New("nil excessBlobGas post-cancun"))
	}
	if params.BlobGasUsed == nil {
		return engine.PayloadStatusV1{Status: engine.INVALID}, engine.InvalidParams.With(errors.New("nil blobGasUsed post-cancun"))
	}

	if versionedHashes == nil {
		return engine.PayloadStatusV1{Status: engine.INVALID}, engine.InvalidParams.With(errors.New("nil versionedHashes post-cancun"))
	}
	if beaconRoot == nil {
		return engine.PayloadStatusV1{Status: engine.INVALID}, engine.InvalidParams.With(errors.New("nil beaconRoot post-cancun"))
	}
	if executionRequests == nil {
		return engine.PayloadStatusV1{Status: engine.INVALID}, engine.InvalidParams.With(errors.New("nil executionRequests post-prague"))
	}

	if api.eth.BlockChain().Config().LatestFork(params.Timestamp, types.DeserializeHeaderExtraInformation(api.eth.BlockChain().CurrentHeader()).ArbOSFormatVersion) != forks.Prague {
		return engine.PayloadStatusV1{Status: engine.INVALID}, engine.UnsupportedFork.With(errors.New("newPayloadV4 must only be called for prague payloads"))
=======
	switch {
	case params.Withdrawals == nil:
		return invalidStatus, paramsErr("nil withdrawals post-shanghai")
	case params.ExcessBlobGas == nil:
		return invalidStatus, paramsErr("nil excessBlobGas post-cancun")
	case params.BlobGasUsed == nil:
		return invalidStatus, paramsErr("nil blobGasUsed post-cancun")
	case versionedHashes == nil:
		return invalidStatus, paramsErr("nil versionedHashes post-cancun")
	case beaconRoot == nil:
		return invalidStatus, paramsErr("nil beaconRoot post-cancun")
	case executionRequests == nil:
		return invalidStatus, paramsErr("nil executionRequests post-prague")
	case !api.checkFork(params.Timestamp, forks.Prague):
		return invalidStatus, unsupportedForkErr("newPayloadV3 must only be called for cancun payloads")
>>>>>>> 16b0d9e9
	}
	requests := convertRequests(executionRequests)
	if err := validateRequests(requests); err != nil {
		return engine.PayloadStatusV1{Status: engine.INVALID}, engine.InvalidParams.With(err)
	}
	return api.newPayload(params, versionedHashes, beaconRoot, requests, false)
}

// NewPayloadWithWitnessV1 is analogous to NewPayloadV1, only it also generates
// and returns a stateless witness after running the payload.
func (api *ConsensusAPI) NewPayloadWithWitnessV1(params engine.ExecutableData) (engine.PayloadStatusV1, error) {
	if params.Withdrawals != nil {
		return engine.PayloadStatusV1{Status: engine.INVALID}, engine.InvalidParams.With(errors.New("withdrawals not supported in V1"))
	}
	return api.newPayload(params, nil, nil, nil, true)
}

// NewPayloadWithWitnessV2 is analogous to NewPayloadV2, only it also generates
// and returns a stateless witness after running the payload.
func (api *ConsensusAPI) NewPayloadWithWitnessV2(params engine.ExecutableData) (engine.PayloadStatusV1, error) {
<<<<<<< HEAD
	arbosVersion := types.DeserializeHeaderExtraInformation(api.eth.BlockChain().CurrentHeader()).ArbOSFormatVersion
	if api.eth.BlockChain().Config().IsCancun(api.eth.BlockChain().Config().LondonBlock, params.Timestamp, arbosVersion) {
		return engine.PayloadStatusV1{Status: engine.INVALID}, engine.InvalidParams.With(errors.New("can't use newPayloadV2 post-cancun"))
	}
	if api.eth.BlockChain().Config().LatestFork(params.Timestamp, arbosVersion) == forks.Shanghai {
		if params.Withdrawals == nil {
			return engine.PayloadStatusV1{Status: engine.INVALID}, engine.InvalidParams.With(errors.New("nil withdrawals post-shanghai"))
		}
	} else {
		if params.Withdrawals != nil {
			return engine.PayloadStatusV1{Status: engine.INVALID}, engine.InvalidParams.With(errors.New("non-nil withdrawals pre-shanghai"))
		}
	}
	if params.ExcessBlobGas != nil {
		return engine.PayloadStatusV1{Status: engine.INVALID}, engine.InvalidParams.With(errors.New("non-nil excessBlobGas pre-cancun"))
	}
	if params.BlobGasUsed != nil {
		return engine.PayloadStatusV1{Status: engine.INVALID}, engine.InvalidParams.With(errors.New("non-nil blobGasUsed pre-cancun"))
=======
	var (
		cancun   = api.config().IsCancun(api.config().LondonBlock, params.Timestamp)
		shanghai = api.config().IsShanghai(api.config().LondonBlock, params.Timestamp)
	)
	switch {
	case cancun:
		return invalidStatus, paramsErr("can't use newPayloadV2 post-cancun")
	case shanghai && params.Withdrawals == nil:
		return invalidStatus, paramsErr("nil withdrawals post-shanghai")
	case !shanghai && params.Withdrawals != nil:
		return invalidStatus, paramsErr("non-nil withdrawals pre-shanghai")
	case params.ExcessBlobGas != nil:
		return invalidStatus, paramsErr("non-nil excessBlobGas pre-cancun")
	case params.BlobGasUsed != nil:
		return invalidStatus, paramsErr("non-nil blobGasUsed pre-cancun")
>>>>>>> 16b0d9e9
	}
	return api.newPayload(params, nil, nil, nil, true)
}

// NewPayloadWithWitnessV3 is analogous to NewPayloadV3, only it also generates
// and returns a stateless witness after running the payload.
func (api *ConsensusAPI) NewPayloadWithWitnessV3(params engine.ExecutableData, versionedHashes []common.Hash, beaconRoot *common.Hash) (engine.PayloadStatusV1, error) {
<<<<<<< HEAD
	if params.Withdrawals == nil {
		return engine.PayloadStatusV1{Status: engine.INVALID}, engine.InvalidParams.With(errors.New("nil withdrawals post-shanghai"))
	}
	if params.ExcessBlobGas == nil {
		return engine.PayloadStatusV1{Status: engine.INVALID}, engine.InvalidParams.With(errors.New("nil excessBlobGas post-cancun"))
	}
	if params.BlobGasUsed == nil {
		return engine.PayloadStatusV1{Status: engine.INVALID}, engine.InvalidParams.With(errors.New("nil blobGasUsed post-cancun"))
	}

	if versionedHashes == nil {
		return engine.PayloadStatusV1{Status: engine.INVALID}, engine.InvalidParams.With(errors.New("nil versionedHashes post-cancun"))
	}
	if beaconRoot == nil {
		return engine.PayloadStatusV1{Status: engine.INVALID}, engine.InvalidParams.With(errors.New("nil beaconRoot post-cancun"))
	}

	if api.eth.BlockChain().Config().LatestFork(params.Timestamp, types.DeserializeHeaderExtraInformation(api.eth.BlockChain().CurrentHeader()).ArbOSFormatVersion) != forks.Cancun {
		return engine.PayloadStatusV1{Status: engine.INVALID}, engine.UnsupportedFork.With(errors.New("newPayloadWithWitnessV3 must only be called for cancun payloads"))
=======
	switch {
	case params.Withdrawals == nil:
		return invalidStatus, paramsErr("nil withdrawals post-shanghai")
	case params.ExcessBlobGas == nil:
		return invalidStatus, paramsErr("nil excessBlobGas post-cancun")
	case params.BlobGasUsed == nil:
		return invalidStatus, paramsErr("nil blobGasUsed post-cancun")
	case versionedHashes == nil:
		return invalidStatus, paramsErr("nil versionedHashes post-cancun")
	case beaconRoot == nil:
		return invalidStatus, paramsErr("nil beaconRoot post-cancun")
	case !api.checkFork(params.Timestamp, forks.Cancun):
		return invalidStatus, unsupportedForkErr("newPayloadV3 must only be called for cancun payloads")
>>>>>>> 16b0d9e9
	}
	return api.newPayload(params, versionedHashes, beaconRoot, nil, true)
}

// NewPayloadWithWitnessV4 is analogous to NewPayloadV4, only it also generates
// and returns a stateless witness after running the payload.
func (api *ConsensusAPI) NewPayloadWithWitnessV4(params engine.ExecutableData, versionedHashes []common.Hash, beaconRoot *common.Hash, executionRequests []hexutil.Bytes) (engine.PayloadStatusV1, error) {
<<<<<<< HEAD
	if params.Withdrawals == nil {
		return engine.PayloadStatusV1{Status: engine.INVALID}, engine.InvalidParams.With(errors.New("nil withdrawals post-shanghai"))
	}
	if params.ExcessBlobGas == nil {
		return engine.PayloadStatusV1{Status: engine.INVALID}, engine.InvalidParams.With(errors.New("nil excessBlobGas post-cancun"))
	}
	if params.BlobGasUsed == nil {
		return engine.PayloadStatusV1{Status: engine.INVALID}, engine.InvalidParams.With(errors.New("nil blobGasUsed post-cancun"))
	}

	if versionedHashes == nil {
		return engine.PayloadStatusV1{Status: engine.INVALID}, engine.InvalidParams.With(errors.New("nil versionedHashes post-cancun"))
	}
	if beaconRoot == nil {
		return engine.PayloadStatusV1{Status: engine.INVALID}, engine.InvalidParams.With(errors.New("nil beaconRoot post-cancun"))
	}
	if executionRequests == nil {
		return engine.PayloadStatusV1{Status: engine.INVALID}, engine.InvalidParams.With(errors.New("nil executionRequests post-prague"))
	}

	if api.eth.BlockChain().Config().LatestFork(params.Timestamp, types.DeserializeHeaderExtraInformation(api.eth.BlockChain().CurrentHeader()).ArbOSFormatVersion) != forks.Prague {
		return engine.PayloadStatusV1{Status: engine.INVALID}, engine.UnsupportedFork.With(errors.New("newPayloadWithWitnessV4 must only be called for prague payloads"))
=======
	switch {
	case params.Withdrawals == nil:
		return invalidStatus, paramsErr("nil withdrawals post-shanghai")
	case params.ExcessBlobGas == nil:
		return invalidStatus, paramsErr("nil excessBlobGas post-cancun")
	case params.BlobGasUsed == nil:
		return invalidStatus, paramsErr("nil blobGasUsed post-cancun")
	case versionedHashes == nil:
		return invalidStatus, paramsErr("nil versionedHashes post-cancun")
	case beaconRoot == nil:
		return invalidStatus, paramsErr("nil beaconRoot post-cancun")
	case executionRequests == nil:
		return invalidStatus, paramsErr("nil executionRequests post-prague")
	case !api.checkFork(params.Timestamp, forks.Prague):
		return invalidStatus, unsupportedForkErr("newPayloadV3 must only be called for cancun payloads")
>>>>>>> 16b0d9e9
	}
	requests := convertRequests(executionRequests)
	if err := validateRequests(requests); err != nil {
		return engine.PayloadStatusV1{Status: engine.INVALID}, engine.InvalidParams.With(err)
	}
	return api.newPayload(params, versionedHashes, beaconRoot, requests, true)
}

// ExecuteStatelessPayloadV1 is analogous to NewPayloadV1, only it operates in
// a stateless mode on top of a provided witness instead of the local database.
func (api *ConsensusAPI) ExecuteStatelessPayloadV1(params engine.ExecutableData, opaqueWitness hexutil.Bytes) (engine.StatelessPayloadStatusV1, error) {
	if params.Withdrawals != nil {
		return engine.StatelessPayloadStatusV1{Status: engine.INVALID}, engine.InvalidParams.With(errors.New("withdrawals not supported in V1"))
	}
	return api.executeStatelessPayload(params, nil, nil, nil, opaqueWitness)
}

// ExecuteStatelessPayloadV2 is analogous to NewPayloadV2, only it operates in
// a stateless mode on top of a provided witness instead of the local database.
func (api *ConsensusAPI) ExecuteStatelessPayloadV2(params engine.ExecutableData, opaqueWitness hexutil.Bytes) (engine.StatelessPayloadStatusV1, error) {
<<<<<<< HEAD
	arbosVersion := types.DeserializeHeaderExtraInformation(api.eth.BlockChain().CurrentHeader()).ArbOSFormatVersion
	if api.eth.BlockChain().Config().IsCancun(api.eth.BlockChain().Config().LondonBlock, params.Timestamp, arbosVersion) {
		return engine.StatelessPayloadStatusV1{Status: engine.INVALID}, engine.InvalidParams.With(errors.New("can't use newPayloadV2 post-cancun"))
	}
	if api.eth.BlockChain().Config().LatestFork(params.Timestamp, arbosVersion) == forks.Shanghai {
		if params.Withdrawals == nil {
			return engine.StatelessPayloadStatusV1{Status: engine.INVALID}, engine.InvalidParams.With(errors.New("nil withdrawals post-shanghai"))
		}
	} else {
		if params.Withdrawals != nil {
			return engine.StatelessPayloadStatusV1{Status: engine.INVALID}, engine.InvalidParams.With(errors.New("non-nil withdrawals pre-shanghai"))
		}
	}
	if params.ExcessBlobGas != nil {
		return engine.StatelessPayloadStatusV1{Status: engine.INVALID}, engine.InvalidParams.With(errors.New("non-nil excessBlobGas pre-cancun"))
	}
	if params.BlobGasUsed != nil {
		return engine.StatelessPayloadStatusV1{Status: engine.INVALID}, engine.InvalidParams.With(errors.New("non-nil blobGasUsed pre-cancun"))
=======
	var (
		cancun   = api.config().IsCancun(api.config().LondonBlock, params.Timestamp)
		shanghai = api.config().IsShanghai(api.config().LondonBlock, params.Timestamp)
	)
	switch {
	case cancun:
		return engine.StatelessPayloadStatusV1{Status: engine.INVALID}, paramsErr("can't use newPayloadV2 post-cancun")
	case shanghai && params.Withdrawals == nil:
		return engine.StatelessPayloadStatusV1{Status: engine.INVALID}, paramsErr("nil withdrawals post-shanghai")
	case !shanghai && params.Withdrawals != nil:
		return engine.StatelessPayloadStatusV1{Status: engine.INVALID}, paramsErr("non-nil withdrawals pre-shanghai")
	case params.ExcessBlobGas != nil:
		return engine.StatelessPayloadStatusV1{Status: engine.INVALID}, paramsErr("non-nil excessBlobGas pre-cancun")
	case params.BlobGasUsed != nil:
		return engine.StatelessPayloadStatusV1{Status: engine.INVALID}, paramsErr("non-nil blobGasUsed pre-cancun")
>>>>>>> 16b0d9e9
	}
	return api.executeStatelessPayload(params, nil, nil, nil, opaqueWitness)
}

// ExecuteStatelessPayloadV3 is analogous to NewPayloadV3, only it operates in
// a stateless mode on top of a provided witness instead of the local database.
func (api *ConsensusAPI) ExecuteStatelessPayloadV3(params engine.ExecutableData, versionedHashes []common.Hash, beaconRoot *common.Hash, opaqueWitness hexutil.Bytes) (engine.StatelessPayloadStatusV1, error) {
<<<<<<< HEAD
	if params.Withdrawals == nil {
		return engine.StatelessPayloadStatusV1{Status: engine.INVALID}, engine.InvalidParams.With(errors.New("nil withdrawals post-shanghai"))
	}
	if params.ExcessBlobGas == nil {
		return engine.StatelessPayloadStatusV1{Status: engine.INVALID}, engine.InvalidParams.With(errors.New("nil excessBlobGas post-cancun"))
	}
	if params.BlobGasUsed == nil {
		return engine.StatelessPayloadStatusV1{Status: engine.INVALID}, engine.InvalidParams.With(errors.New("nil blobGasUsed post-cancun"))
	}

	if versionedHashes == nil {
		return engine.StatelessPayloadStatusV1{Status: engine.INVALID}, engine.InvalidParams.With(errors.New("nil versionedHashes post-cancun"))
	}
	if beaconRoot == nil {
		return engine.StatelessPayloadStatusV1{Status: engine.INVALID}, engine.InvalidParams.With(errors.New("nil beaconRoot post-cancun"))
	}

	if api.eth.BlockChain().Config().LatestFork(params.Timestamp, types.DeserializeHeaderExtraInformation(api.eth.BlockChain().CurrentHeader()).ArbOSFormatVersion) != forks.Cancun {
		return engine.StatelessPayloadStatusV1{Status: engine.INVALID}, engine.UnsupportedFork.With(errors.New("executeStatelessPayloadV3 must only be called for cancun payloads"))
=======
	switch {
	case params.Withdrawals == nil:
		return engine.StatelessPayloadStatusV1{Status: engine.INVALID}, paramsErr("nil withdrawals post-shanghai")
	case params.ExcessBlobGas == nil:
		return engine.StatelessPayloadStatusV1{Status: engine.INVALID}, paramsErr("nil excessBlobGas post-cancun")
	case params.BlobGasUsed == nil:
		return engine.StatelessPayloadStatusV1{Status: engine.INVALID}, paramsErr("nil blobGasUsed post-cancun")
	case versionedHashes == nil:
		return engine.StatelessPayloadStatusV1{Status: engine.INVALID}, paramsErr("nil versionedHashes post-cancun")
	case beaconRoot == nil:
		return engine.StatelessPayloadStatusV1{Status: engine.INVALID}, paramsErr("nil beaconRoot post-cancun")
	case !api.checkFork(params.Timestamp, forks.Cancun):
		return engine.StatelessPayloadStatusV1{Status: engine.INVALID}, unsupportedForkErr("newPayloadV3 must only be called for cancun payloads")
>>>>>>> 16b0d9e9
	}
	return api.executeStatelessPayload(params, versionedHashes, beaconRoot, nil, opaqueWitness)
}

// ExecuteStatelessPayloadV4 is analogous to NewPayloadV4, only it operates in
// a stateless mode on top of a provided witness instead of the local database.
func (api *ConsensusAPI) ExecuteStatelessPayloadV4(params engine.ExecutableData, versionedHashes []common.Hash, beaconRoot *common.Hash, executionRequests []hexutil.Bytes, opaqueWitness hexutil.Bytes) (engine.StatelessPayloadStatusV1, error) {
<<<<<<< HEAD
	if params.Withdrawals == nil {
		return engine.StatelessPayloadStatusV1{Status: engine.INVALID}, engine.InvalidParams.With(errors.New("nil withdrawals post-shanghai"))
	}
	if params.ExcessBlobGas == nil {
		return engine.StatelessPayloadStatusV1{Status: engine.INVALID}, engine.InvalidParams.With(errors.New("nil excessBlobGas post-cancun"))
	}
	if params.BlobGasUsed == nil {
		return engine.StatelessPayloadStatusV1{Status: engine.INVALID}, engine.InvalidParams.With(errors.New("nil blobGasUsed post-cancun"))
	}

	if versionedHashes == nil {
		return engine.StatelessPayloadStatusV1{Status: engine.INVALID}, engine.InvalidParams.With(errors.New("nil versionedHashes post-cancun"))
	}
	if beaconRoot == nil {
		return engine.StatelessPayloadStatusV1{Status: engine.INVALID}, engine.InvalidParams.With(errors.New("nil beaconRoot post-cancun"))
	}
	if executionRequests == nil {
		return engine.StatelessPayloadStatusV1{Status: engine.INVALID}, engine.InvalidParams.With(errors.New("nil executionRequests post-prague"))
	}

	if api.eth.BlockChain().Config().LatestFork(params.Timestamp, types.DeserializeHeaderExtraInformation(api.eth.BlockChain().CurrentHeader()).ArbOSFormatVersion) != forks.Prague {
		return engine.StatelessPayloadStatusV1{Status: engine.INVALID}, engine.UnsupportedFork.With(errors.New("executeStatelessPayloadV4 must only be called for prague payloads"))
=======
	switch {
	case params.Withdrawals == nil:
		return engine.StatelessPayloadStatusV1{Status: engine.INVALID}, paramsErr("nil withdrawals post-shanghai")
	case params.ExcessBlobGas == nil:
		return engine.StatelessPayloadStatusV1{Status: engine.INVALID}, paramsErr("nil excessBlobGas post-cancun")
	case params.BlobGasUsed == nil:
		return engine.StatelessPayloadStatusV1{Status: engine.INVALID}, paramsErr("nil blobGasUsed post-cancun")
	case versionedHashes == nil:
		return engine.StatelessPayloadStatusV1{Status: engine.INVALID}, paramsErr("nil versionedHashes post-cancun")
	case beaconRoot == nil:
		return engine.StatelessPayloadStatusV1{Status: engine.INVALID}, paramsErr("nil beaconRoot post-cancun")
	case executionRequests == nil:
		return engine.StatelessPayloadStatusV1{Status: engine.INVALID}, paramsErr("nil executionRequests post-prague")
	case !api.checkFork(params.Timestamp, forks.Prague):
		return engine.StatelessPayloadStatusV1{Status: engine.INVALID}, unsupportedForkErr("newPayloadV3 must only be called for cancun payloads")
>>>>>>> 16b0d9e9
	}
	requests := convertRequests(executionRequests)
	if err := validateRequests(requests); err != nil {
		return engine.StatelessPayloadStatusV1{Status: engine.INVALID}, engine.InvalidParams.With(err)
	}
	return api.executeStatelessPayload(params, versionedHashes, beaconRoot, requests, opaqueWitness)
}

func (api *ConsensusAPI) newPayload(params engine.ExecutableData, versionedHashes []common.Hash, beaconRoot *common.Hash, requests [][]byte, witness bool) (engine.PayloadStatusV1, error) {
	// The locking here is, strictly, not required. Without these locks, this can happen:
	//
	// 1. NewPayload( execdata-N ) is invoked from the CL. It goes all the way down to
	//      api.eth.BlockChain().InsertBlockWithoutSetHead, where it is blocked on
	//      e.g database compaction.
	// 2. The call times out on the CL layer, which issues another NewPayload (execdata-N) call.
	//    Similarly, this also get stuck on the same place. Importantly, since the
	//    first call has not gone through, the early checks for "do we already have this block"
	//    will all return false.
	// 3. When the db compaction ends, then N calls inserting the same payload are processed
	//    sequentially.
	// Hence, we use a lock here, to be sure that the previous call has finished before we
	// check whether we already have the block locally.
	api.newPayloadLock.Lock()
	defer api.newPayloadLock.Unlock()

	log.Trace("Engine API request received", "method", "NewPayload", "number", params.Number, "hash", params.BlockHash)
	block, err := engine.ExecutableDataToBlock(params, versionedHashes, beaconRoot, requests)
	if err != nil {
		bgu := "nil"
		if params.BlobGasUsed != nil {
			bgu = strconv.Itoa(int(*params.BlobGasUsed))
		}
		ebg := "nil"
		if params.ExcessBlobGas != nil {
			ebg = strconv.Itoa(int(*params.ExcessBlobGas))
		}
		log.Warn("Invalid NewPayload params",
			"params.Number", params.Number,
			"params.ParentHash", params.ParentHash,
			"params.BlockHash", params.BlockHash,
			"params.StateRoot", params.StateRoot,
			"params.FeeRecipient", params.FeeRecipient,
			"params.LogsBloom", common.PrettyBytes(params.LogsBloom),
			"params.Random", params.Random,
			"params.GasLimit", params.GasLimit,
			"params.GasUsed", params.GasUsed,
			"params.Timestamp", params.Timestamp,
			"params.ExtraData", common.PrettyBytes(params.ExtraData),
			"params.BaseFeePerGas", params.BaseFeePerGas,
			"params.BlobGasUsed", bgu,
			"params.ExcessBlobGas", ebg,
			"len(params.Transactions)", len(params.Transactions),
			"len(params.Withdrawals)", len(params.Withdrawals),
			"beaconRoot", beaconRoot,
			"len(requests)", len(requests),
			"error", err)
		return api.invalid(err, nil), nil
	}
	// Stash away the last update to warn the user if the beacon client goes offline
	api.lastNewPayloadLock.Lock()
	api.lastNewPayloadUpdate = time.Now()
	api.lastNewPayloadLock.Unlock()

	// If we already have the block locally, ignore the entire execution and just
	// return a fake success.
	if block := api.eth.BlockChain().GetBlockByHash(params.BlockHash); block != nil {
		log.Warn("Ignoring already known beacon payload", "number", params.Number, "hash", params.BlockHash, "age", common.PrettyAge(time.Unix(int64(block.Time()), 0)))
		hash := block.Hash()
		return engine.PayloadStatusV1{Status: engine.VALID, LatestValidHash: &hash}, nil
	}
	// If this block was rejected previously, keep rejecting it
	if res := api.checkInvalidAncestor(block.Hash(), block.Hash()); res != nil {
		return *res, nil
	}
	// If the parent is missing, we - in theory - could trigger a sync, but that
	// would also entail a reorg. That is problematic if multiple sibling blocks
	// are being fed to us, and even more so, if some semi-distant uncle shortens
	// our live chain. As such, payload execution will not permit reorgs and thus
	// will not trigger a sync cycle. That is fine though, if we get a fork choice
	// update after legit payload executions.
	parent := api.eth.BlockChain().GetBlock(block.ParentHash(), block.NumberU64()-1)
	if parent == nil {
		return api.delayPayloadImport(block), nil
	}
	if block.Time() <= parent.Time() {
		log.Warn("Invalid timestamp", "parent", block.Time(), "block", block.Time())
		return api.invalid(errors.New("invalid timestamp"), parent.Header()), nil
	}
	// Another corner case: if the node is in snap sync mode, but the CL client
	// tries to make it import a block. That should be denied as pushing something
	// into the database directly will conflict with the assumptions of snap sync
	// that it has an empty db that it can fill itself.
	if api.eth.SyncMode() != ethconfig.FullSync {
		return api.delayPayloadImport(block), nil
	}
	if !api.eth.BlockChain().HasBlockAndState(block.ParentHash(), block.NumberU64()-1) {
		api.remoteBlocks.put(block.Hash(), block.Header())
		log.Warn("State not available, ignoring new payload")
		return engine.PayloadStatusV1{Status: engine.ACCEPTED}, nil
	}
	log.Trace("Inserting block without sethead", "hash", block.Hash(), "number", block.Number())
	proofs, err := api.eth.BlockChain().InsertBlockWithoutSetHead(block, witness)
	if err != nil {
		log.Warn("NewPayload: inserting block failed", "error", err)

		api.invalidLock.Lock()
		api.invalidBlocksHits[block.Hash()] = 1
		api.invalidTipsets[block.Hash()] = block.Header()
		api.invalidLock.Unlock()

		return api.invalid(err, parent.Header()), nil
	}
	hash := block.Hash()

	// If witness collection was requested, inject that into the result too
	var ow *hexutil.Bytes
	if proofs != nil {
		ow = new(hexutil.Bytes)
		*ow, _ = rlp.EncodeToBytes(proofs)
	}
	return engine.PayloadStatusV1{Status: engine.VALID, Witness: ow, LatestValidHash: &hash}, nil
}

func (api *ConsensusAPI) executeStatelessPayload(params engine.ExecutableData, versionedHashes []common.Hash, beaconRoot *common.Hash, requests [][]byte, opaqueWitness hexutil.Bytes) (engine.StatelessPayloadStatusV1, error) {
	log.Trace("Engine API request received", "method", "ExecuteStatelessPayload", "number", params.Number, "hash", params.BlockHash)
	block, err := engine.ExecutableDataToBlockNoHash(params, versionedHashes, beaconRoot, requests)
	if err != nil {
		bgu := "nil"
		if params.BlobGasUsed != nil {
			bgu = strconv.Itoa(int(*params.BlobGasUsed))
		}
		ebg := "nil"
		if params.ExcessBlobGas != nil {
			ebg = strconv.Itoa(int(*params.ExcessBlobGas))
		}
		log.Warn("Invalid ExecuteStatelessPayload params",
			"params.Number", params.Number,
			"params.ParentHash", params.ParentHash,
			"params.BlockHash", params.BlockHash,
			"params.StateRoot", params.StateRoot,
			"params.FeeRecipient", params.FeeRecipient,
			"params.LogsBloom", common.PrettyBytes(params.LogsBloom),
			"params.Random", params.Random,
			"params.GasLimit", params.GasLimit,
			"params.GasUsed", params.GasUsed,
			"params.Timestamp", params.Timestamp,
			"params.ExtraData", common.PrettyBytes(params.ExtraData),
			"params.BaseFeePerGas", params.BaseFeePerGas,
			"params.BlobGasUsed", bgu,
			"params.ExcessBlobGas", ebg,
			"len(params.Transactions)", len(params.Transactions),
			"len(params.Withdrawals)", len(params.Withdrawals),
			"beaconRoot", beaconRoot,
			"len(requests)", len(requests),
			"error", err)
		errorMsg := err.Error()
		return engine.StatelessPayloadStatusV1{Status: engine.INVALID, ValidationError: &errorMsg}, nil
	}
	witness := new(stateless.Witness)
	if err := rlp.DecodeBytes(opaqueWitness, witness); err != nil {
		log.Warn("Invalid ExecuteStatelessPayload witness", "err", err)
		errorMsg := err.Error()
		return engine.StatelessPayloadStatusV1{Status: engine.INVALID, ValidationError: &errorMsg}, nil
	}
	// Stash away the last update to warn the user if the beacon client goes offline
	api.lastNewPayloadLock.Lock()
	api.lastNewPayloadUpdate = time.Now()
	api.lastNewPayloadLock.Unlock()

	log.Trace("Executing block statelessly", "number", block.Number(), "hash", params.BlockHash)
	stateRoot, receiptRoot, err := core.ExecuteStateless(api.config(), vm.Config{}, block, witness)
	if err != nil {
		log.Warn("ExecuteStatelessPayload: execution failed", "err", err)
		errorMsg := err.Error()
		return engine.StatelessPayloadStatusV1{Status: engine.INVALID, ValidationError: &errorMsg}, nil
	}
	return engine.StatelessPayloadStatusV1{Status: engine.VALID, StateRoot: stateRoot, ReceiptsRoot: receiptRoot}, nil
}

// delayPayloadImport stashes the given block away for import at a later time,
// either via a forkchoice update or a sync extension. This method is meant to
// be called by the newpayload command when the block seems to be ok, but some
// prerequisite prevents it from being processed (e.g. no parent, or snap sync).
func (api *ConsensusAPI) delayPayloadImport(block *types.Block) engine.PayloadStatusV1 {
	// Sanity check that this block's parent is not on a previously invalidated
	// chain. If it is, mark the block as invalid too.
	if res := api.checkInvalidAncestor(block.ParentHash(), block.Hash()); res != nil {
		return *res
	}
	// Stash the block away for a potential forced forkchoice update to it
	// at a later time.
	api.remoteBlocks.put(block.Hash(), block.Header())

	// Although we don't want to trigger a sync, if there is one already in
	// progress, try to extend it with the current payload request to relieve
	// some strain from the forkchoice update.
	err := api.eth.Downloader().BeaconExtend(api.eth.SyncMode(), block.Header())
	if err == nil {
		log.Debug("Payload accepted for sync extension", "number", block.NumberU64(), "hash", block.Hash())
		return engine.PayloadStatusV1{Status: engine.SYNCING}
	}
	// Either no beacon sync was started yet, or it rejected the delivered
	// payload as non-integratable on top of the existing sync. We'll just
	// have to rely on the beacon client to forcefully update the head with
	// a forkchoice update request.
	if api.eth.SyncMode() == ethconfig.FullSync {
		// In full sync mode, failure to import a well-formed block can only mean
		// that the parent state is missing and the syncer rejected extending the
		// current cycle with the new payload.
		log.Warn("Ignoring payload with missing parent", "number", block.NumberU64(), "hash", block.Hash(), "parent", block.ParentHash(), "reason", err)
	} else {
		// In non-full sync mode (i.e. snap sync) all payloads are rejected until
		// snap sync terminates as snap sync relies on direct database injections
		// and cannot afford concurrent out-if-band modifications via imports.
		log.Warn("Ignoring payload while snap syncing", "number", block.NumberU64(), "hash", block.Hash(), "reason", err)
	}
	return engine.PayloadStatusV1{Status: engine.SYNCING}
}

// setInvalidAncestor is a callback for the downloader to notify us if a bad block
// is encountered during the async sync.
func (api *ConsensusAPI) setInvalidAncestor(invalid *types.Header, origin *types.Header) {
	api.invalidLock.Lock()
	defer api.invalidLock.Unlock()

	api.invalidTipsets[origin.Hash()] = invalid
	api.invalidBlocksHits[invalid.Hash()]++
}

// checkInvalidAncestor checks whether the specified chain end links to a known
// bad ancestor. If yes, it constructs the payload failure response to return.
func (api *ConsensusAPI) checkInvalidAncestor(check common.Hash, head common.Hash) *engine.PayloadStatusV1 {
	api.invalidLock.Lock()
	defer api.invalidLock.Unlock()

	// If the hash to check is unknown, return valid
	invalid, ok := api.invalidTipsets[check]
	if !ok {
		return nil
	}
	// If the bad hash was hit too many times, evict it and try to reprocess in
	// the hopes that we have a data race that we can exit out of.
	badHash := invalid.Hash()

	api.invalidBlocksHits[badHash]++
	if api.invalidBlocksHits[badHash] >= invalidBlockHitEviction {
		log.Warn("Too many bad block import attempt, trying", "number", invalid.Number, "hash", badHash)
		delete(api.invalidBlocksHits, badHash)

		for descendant, badHeader := range api.invalidTipsets {
			if badHeader.Hash() == badHash {
				delete(api.invalidTipsets, descendant)
			}
		}
		return nil
	}
	// Not too many failures yet, mark the head of the invalid chain as invalid
	if check != head {
		log.Warn("Marked new chain head as invalid", "hash", head, "badnumber", invalid.Number, "badhash", badHash)
		for len(api.invalidTipsets) >= invalidTipsetsCap {
			for key := range api.invalidTipsets {
				delete(api.invalidTipsets, key)
				break
			}
		}
		api.invalidTipsets[head] = invalid
	}
	// If the last valid hash is the terminal pow block, return 0x0 for latest valid hash
	lastValid := &invalid.ParentHash
	if header := api.eth.BlockChain().GetHeader(invalid.ParentHash, invalid.Number.Uint64()-1); header != nil && header.Difficulty.Sign() != 0 {
		lastValid = &common.Hash{}
	}
	failure := "links to previously rejected block"
	return &engine.PayloadStatusV1{
		Status:          engine.INVALID,
		LatestValidHash: lastValid,
		ValidationError: &failure,
	}
}

// invalid returns a response "INVALID" with the latest valid hash supplied by latest.
func (api *ConsensusAPI) invalid(err error, latestValid *types.Header) engine.PayloadStatusV1 {
	var currentHash *common.Hash
	if latestValid != nil {
		if latestValid.Difficulty.BitLen() != 0 {
			// Set latest valid hash to 0x0 if parent is PoW block
			currentHash = &common.Hash{}
		} else {
			// Otherwise set latest valid hash to parent hash
			h := latestValid.Hash()
			currentHash = &h
		}
	}
	errorMsg := err.Error()
	return engine.PayloadStatusV1{Status: engine.INVALID, LatestValidHash: currentHash, ValidationError: &errorMsg}
}

// heartbeat loops indefinitely, and checks if there have been beacon client updates
// received in the last while. If not - or if they but strange ones - it warns the
// user that something might be off with their consensus node.
//
// TODO(karalabe): Spin this goroutine down somehow
func (api *ConsensusAPI) heartbeat() {
	// Sleep a bit on startup since there's obviously no beacon client yet
	// attached, so no need to print scary warnings to the user.
	time.Sleep(beaconUpdateStartupTimeout)

	// If the network is not yet merged/merging, don't bother continuing.
	if api.config().TerminalTotalDifficulty == nil {
		return
	}

	var offlineLogged time.Time

	for {
		// Sleep a bit and retrieve the last known consensus updates
		time.Sleep(5 * time.Second)

		api.lastTransitionLock.Lock()
		lastTransitionUpdate := api.lastTransitionUpdate
		api.lastTransitionLock.Unlock()

		api.lastForkchoiceLock.Lock()
		lastForkchoiceUpdate := api.lastForkchoiceUpdate
		api.lastForkchoiceLock.Unlock()

		api.lastNewPayloadLock.Lock()
		lastNewPayloadUpdate := api.lastNewPayloadUpdate
		api.lastNewPayloadLock.Unlock()

		// If there have been no updates for the past while, warn the user
		// that the beacon client is probably offline
		if time.Since(lastForkchoiceUpdate) <= beaconUpdateConsensusTimeout || time.Since(lastNewPayloadUpdate) <= beaconUpdateConsensusTimeout {
			offlineLogged = time.Time{}
			continue
		}
		if time.Since(offlineLogged) > beaconUpdateWarnFrequency {
			if lastForkchoiceUpdate.IsZero() && lastNewPayloadUpdate.IsZero() {
				if lastTransitionUpdate.IsZero() {
					log.Warn("Post-merge network, but no beacon client seen. Please launch one to follow the chain!")
				} else {
					log.Warn("Beacon client online, but never received consensus updates. Please ensure your beacon client is operational to follow the chain!")
				}
			} else {
				log.Warn("Beacon client online, but no consensus updates received in a while. Please fix your beacon client to follow the chain!")
			}
			offlineLogged = time.Now()
		}
		continue
	}
}

// config retrieves the chain's fork configuration.
func (api *ConsensusAPI) config() *params.ChainConfig {
	return api.eth.BlockChain().Config()
}

// checkFork returns true if the latest fork at the given timestamp
// is one of the forks provided.
func (api *ConsensusAPI) checkFork(timestamp uint64, forks ...forks.Fork) bool {
	latest := api.config().LatestFork(timestamp)
	for _, fork := range forks {
		if latest == fork {
			return true
		}
	}
	return false
}

// ExchangeCapabilities returns the current methods provided by this node.
func (api *ConsensusAPI) ExchangeCapabilities([]string) []string {
	return caps
}

// GetClientVersionV1 exchanges client version data of this node.
func (api *ConsensusAPI) GetClientVersionV1(info engine.ClientVersionV1) []engine.ClientVersionV1 {
	log.Trace("Engine API request received", "method", "GetClientVersionV1", "info", info.String())
	commit := make([]byte, 4)
	if vcs, ok := version.VCS(); ok {
		commit = common.FromHex(vcs.Commit)[0:4]
	}
	return []engine.ClientVersionV1{
		{
			Code:    engine.ClientCode,
			Name:    engine.ClientName,
			Version: version.WithMeta,
			Commit:  hexutil.Encode(commit),
		},
	}
}

// GetPayloadBodiesByHashV1 implements engine_getPayloadBodiesByHashV1 which allows for retrieval of a list
// of block bodies by the engine api.
func (api *ConsensusAPI) GetPayloadBodiesByHashV1(hashes []common.Hash) []*engine.ExecutionPayloadBody {
	bodies := make([]*engine.ExecutionPayloadBody, len(hashes))
	for i, hash := range hashes {
		block := api.eth.BlockChain().GetBlockByHash(hash)
		bodies[i] = getBody(block)
	}
	return bodies
}

// GetPayloadBodiesByHashV2 implements engine_getPayloadBodiesByHashV1 which allows for retrieval of a list
// of block bodies by the engine api.
func (api *ConsensusAPI) GetPayloadBodiesByHashV2(hashes []common.Hash) []*engine.ExecutionPayloadBody {
	bodies := make([]*engine.ExecutionPayloadBody, len(hashes))
	for i, hash := range hashes {
		block := api.eth.BlockChain().GetBlockByHash(hash)
		bodies[i] = getBody(block)
	}
	return bodies
}

// GetPayloadBodiesByRangeV1 implements engine_getPayloadBodiesByRangeV1 which allows for retrieval of a range
// of block bodies by the engine api.
func (api *ConsensusAPI) GetPayloadBodiesByRangeV1(start, count hexutil.Uint64) ([]*engine.ExecutionPayloadBody, error) {
	return api.getBodiesByRange(start, count)
}

// GetPayloadBodiesByRangeV2 implements engine_getPayloadBodiesByRangeV1 which allows for retrieval of a range
// of block bodies by the engine api.
func (api *ConsensusAPI) GetPayloadBodiesByRangeV2(start, count hexutil.Uint64) ([]*engine.ExecutionPayloadBody, error) {
	return api.getBodiesByRange(start, count)
}

func (api *ConsensusAPI) getBodiesByRange(start, count hexutil.Uint64) ([]*engine.ExecutionPayloadBody, error) {
	if start == 0 || count == 0 {
		return nil, engine.InvalidParams.With(fmt.Errorf("invalid start or count, start: %v count: %v", start, count))
	}
	if count > 1024 {
		return nil, engine.TooLargeRequest.With(fmt.Errorf("requested count too large: %v", count))
	}
	// limit count up until current
	current := api.eth.BlockChain().CurrentBlock().Number.Uint64()
	last := uint64(start) + uint64(count) - 1
	if last > current {
		last = current
	}
	bodies := make([]*engine.ExecutionPayloadBody, 0, uint64(count))
	for i := uint64(start); i <= last; i++ {
		block := api.eth.BlockChain().GetBlockByNumber(i)
		bodies = append(bodies, getBody(block))
	}
	return bodies, nil
}

func getBody(block *types.Block) *engine.ExecutionPayloadBody {
	if block == nil {
		return nil
	}

	var result engine.ExecutionPayloadBody

	result.TransactionData = make([]hexutil.Bytes, len(block.Transactions()))
	for j, tx := range block.Transactions() {
		result.TransactionData[j], _ = tx.MarshalBinary()
	}

	// Post-shanghai withdrawals MUST be set to empty slice instead of nil
	result.Withdrawals = block.Withdrawals()
	if block.Withdrawals() == nil && block.Header().WithdrawalsHash != nil {
		result.Withdrawals = []*types.Withdrawal{}
	}

	return &result
}

// convertRequests converts a hex requests slice to plain [][]byte.
func convertRequests(hex []hexutil.Bytes) [][]byte {
	if hex == nil {
		return nil
	}
	req := make([][]byte, len(hex))
	for i := range hex {
		req[i] = hex[i]
	}
	return req
}

// validateRequests checks that requests are ordered by their type and are not empty.
func validateRequests(requests [][]byte) error {
	for i, req := range requests {
		// No empty requests.
		if len(req) < 2 {
			return fmt.Errorf("empty request: %v", req)
		}
		// Check that requests are ordered by their type.
		// Each type must appear only once.
		if i > 0 && req[0] <= requests[i-1][0] {
			return fmt.Errorf("invalid request order: %v", req)
		}
	}
	return nil
}

// paramsErr is a helper function for creating an InvalidPayloadAttributes
// Engine API error.
func paramsErr(msg string) error {
	return engine.InvalidParams.With(errors.New(msg))
}

// attributesErr is a helper function for creating an InvalidPayloadAttributes
// Engine API error.
func attributesErr(msg string) error {
	return engine.InvalidPayloadAttributes.With(errors.New(msg))
}

// unsupportedForkErr is a helper function for creating an UnsupportedFork
// Engine API error.
func unsupportedForkErr(msg string) error {
	return engine.UnsupportedFork.With(errors.New(msg))
}<|MERGE_RESOLUTION|>--- conflicted
+++ resolved
@@ -197,19 +197,11 @@
 // and return its payloadID.
 func (api *ConsensusAPI) ForkchoiceUpdatedV1(update engine.ForkchoiceStateV1, payloadAttributes *engine.PayloadAttributes) (engine.ForkChoiceResponse, error) {
 	if payloadAttributes != nil {
-<<<<<<< HEAD
-		if payloadAttributes.Withdrawals != nil || payloadAttributes.BeaconRoot != nil {
-			return engine.STATUS_INVALID, engine.InvalidParams.With(errors.New("withdrawals and beacon root not supported in V1"))
-		}
-		if api.eth.BlockChain().Config().IsShanghai(api.eth.BlockChain().Config().LondonBlock, payloadAttributes.Timestamp, types.DeserializeHeaderExtraInformation(api.eth.BlockChain().CurrentHeader()).ArbOSFormatVersion) {
-			return engine.STATUS_INVALID, engine.InvalidParams.With(errors.New("forkChoiceUpdateV1 called post-shanghai"))
-=======
 		switch {
 		case payloadAttributes.Withdrawals != nil || payloadAttributes.BeaconRoot != nil:
 			return engine.STATUS_INVALID, paramsErr("withdrawals and beacon root not supported in V1")
 		case !api.checkFork(payloadAttributes.Timestamp, forks.Paris, forks.Shanghai):
 			return engine.STATUS_INVALID, paramsErr("fcuV1 called post-shanghai")
->>>>>>> 16b0d9e9
 		}
 	}
 	return api.forkchoiceUpdated(update, payloadAttributes, engine.PayloadV1, false)
@@ -219,22 +211,6 @@
 // attributes. It supports both PayloadAttributesV1 and PayloadAttributesV2.
 func (api *ConsensusAPI) ForkchoiceUpdatedV2(update engine.ForkchoiceStateV1, params *engine.PayloadAttributes) (engine.ForkChoiceResponse, error) {
 	if params != nil {
-<<<<<<< HEAD
-		if params.BeaconRoot != nil {
-			return engine.STATUS_INVALID, engine.InvalidPayloadAttributes.With(errors.New("unexpected beacon root"))
-		}
-		switch api.eth.BlockChain().Config().LatestFork(params.Timestamp, types.DeserializeHeaderExtraInformation(api.eth.BlockChain().CurrentHeader()).ArbOSFormatVersion) {
-		case forks.Paris:
-			if params.Withdrawals != nil {
-				return engine.STATUS_INVALID, engine.InvalidPayloadAttributes.With(errors.New("withdrawals before shanghai"))
-			}
-		case forks.Shanghai:
-			if params.Withdrawals == nil {
-				return engine.STATUS_INVALID, engine.InvalidPayloadAttributes.With(errors.New("missing withdrawals"))
-			}
-		default:
-			return engine.STATUS_INVALID, engine.UnsupportedFork.With(errors.New("forkchoiceUpdatedV2 must only be called with paris and shanghai payloads"))
-=======
 		switch {
 		case params.BeaconRoot != nil:
 			return engine.STATUS_INVALID, attributesErr("unexpected beacon root")
@@ -244,7 +220,6 @@
 			return engine.STATUS_INVALID, attributesErr("missing withdrawals")
 		case !api.checkFork(params.Timestamp, forks.Paris, forks.Shanghai):
 			return engine.STATUS_INVALID, unsupportedForkErr("fcuV2 must only be called with paris or shanghai payloads")
->>>>>>> 16b0d9e9
 		}
 	}
 	return api.forkchoiceUpdated(update, params, engine.PayloadV2, false)
@@ -254,17 +229,6 @@
 // in the payload attributes. It supports only PayloadAttributesV3.
 func (api *ConsensusAPI) ForkchoiceUpdatedV3(update engine.ForkchoiceStateV1, params *engine.PayloadAttributes) (engine.ForkChoiceResponse, error) {
 	if params != nil {
-<<<<<<< HEAD
-		if params.Withdrawals == nil {
-			return engine.STATUS_INVALID, engine.InvalidPayloadAttributes.With(errors.New("missing withdrawals"))
-		}
-		if params.BeaconRoot == nil {
-			return engine.STATUS_INVALID, engine.InvalidPayloadAttributes.With(errors.New("missing beacon root"))
-		}
-		latestFork := api.eth.BlockChain().Config().LatestFork(params.Timestamp, types.DeserializeHeaderExtraInformation(api.eth.BlockChain().CurrentHeader()).ArbOSFormatVersion)
-		if latestFork != forks.Cancun && latestFork != forks.Prague {
-			return engine.STATUS_INVALID, engine.UnsupportedFork.With(errors.New("forkchoiceUpdatedV3 must only be called for cancun payloads"))
-=======
 		switch {
 		case params.Withdrawals == nil:
 			return engine.STATUS_INVALID, attributesErr("missing withdrawals")
@@ -272,7 +236,6 @@
 			return engine.STATUS_INVALID, attributesErr("missing beacon root")
 		case !api.checkFork(params.Timestamp, forks.Cancun, forks.Prague):
 			return engine.STATUS_INVALID, unsupportedForkErr("fcuV3 must only be called for cancun or prague payloads")
->>>>>>> 16b0d9e9
 		}
 	}
 	// TODO(matt): the spec requires that fcu is applied when called on a valid
@@ -286,19 +249,11 @@
 // generates an execution witness too if block building was requested.
 func (api *ConsensusAPI) ForkchoiceUpdatedWithWitnessV1(update engine.ForkchoiceStateV1, payloadAttributes *engine.PayloadAttributes) (engine.ForkChoiceResponse, error) {
 	if payloadAttributes != nil {
-<<<<<<< HEAD
-		if payloadAttributes.Withdrawals != nil || payloadAttributes.BeaconRoot != nil {
-			return engine.STATUS_INVALID, engine.InvalidParams.With(errors.New("withdrawals and beacon root not supported in V1"))
-		}
-		if api.eth.BlockChain().Config().IsShanghai(api.eth.BlockChain().Config().LondonBlock, payloadAttributes.Timestamp, types.DeserializeHeaderExtraInformation(api.eth.BlockChain().CurrentHeader()).ArbOSFormatVersion) {
-			return engine.STATUS_INVALID, engine.InvalidParams.With(errors.New("forkChoiceUpdateV1 called post-shanghai"))
-=======
 		switch {
 		case payloadAttributes.Withdrawals != nil || payloadAttributes.BeaconRoot != nil:
 			return engine.STATUS_INVALID, paramsErr("withdrawals and beacon root not supported in V1")
 		case !api.checkFork(payloadAttributes.Timestamp, forks.Paris, forks.Shanghai):
 			return engine.STATUS_INVALID, paramsErr("fcuV1 called post-shanghai")
->>>>>>> 16b0d9e9
 		}
 	}
 	return api.forkchoiceUpdated(update, payloadAttributes, engine.PayloadV1, true)
@@ -308,22 +263,6 @@
 // generates an execution witness too if block building was requested.
 func (api *ConsensusAPI) ForkchoiceUpdatedWithWitnessV2(update engine.ForkchoiceStateV1, params *engine.PayloadAttributes) (engine.ForkChoiceResponse, error) {
 	if params != nil {
-<<<<<<< HEAD
-		if params.BeaconRoot != nil {
-			return engine.STATUS_INVALID, engine.InvalidPayloadAttributes.With(errors.New("unexpected beacon root"))
-		}
-		switch api.eth.BlockChain().Config().LatestFork(params.Timestamp, types.DeserializeHeaderExtraInformation(api.eth.BlockChain().CurrentHeader()).ArbOSFormatVersion) {
-		case forks.Paris:
-			if params.Withdrawals != nil {
-				return engine.STATUS_INVALID, engine.InvalidPayloadAttributes.With(errors.New("withdrawals before shanghai"))
-			}
-		case forks.Shanghai:
-			if params.Withdrawals == nil {
-				return engine.STATUS_INVALID, engine.InvalidPayloadAttributes.With(errors.New("missing withdrawals"))
-			}
-		default:
-			return engine.STATUS_INVALID, engine.UnsupportedFork.With(errors.New("forkchoiceUpdatedV2 must only be called with paris and shanghai payloads"))
-=======
 		switch {
 		case params.BeaconRoot != nil:
 			return engine.STATUS_INVALID, attributesErr("unexpected beacon root")
@@ -333,7 +272,6 @@
 			return engine.STATUS_INVALID, attributesErr("missing withdrawals")
 		case !api.checkFork(params.Timestamp, forks.Paris, forks.Shanghai):
 			return engine.STATUS_INVALID, unsupportedForkErr("fcuV2 must only be called with paris or shanghai payloads")
->>>>>>> 16b0d9e9
 		}
 	}
 	return api.forkchoiceUpdated(update, params, engine.PayloadV2, true)
@@ -343,17 +281,6 @@
 // generates an execution witness too if block building was requested.
 func (api *ConsensusAPI) ForkchoiceUpdatedWithWitnessV3(update engine.ForkchoiceStateV1, params *engine.PayloadAttributes) (engine.ForkChoiceResponse, error) {
 	if params != nil {
-<<<<<<< HEAD
-		if params.Withdrawals == nil {
-			return engine.STATUS_INVALID, engine.InvalidPayloadAttributes.With(errors.New("missing withdrawals"))
-		}
-		if params.BeaconRoot == nil {
-			return engine.STATUS_INVALID, engine.InvalidPayloadAttributes.With(errors.New("missing beacon root"))
-		}
-		latestFork := api.eth.BlockChain().Config().LatestFork(params.Timestamp, types.DeserializeHeaderExtraInformation(api.eth.BlockChain().CurrentHeader()).ArbOSFormatVersion)
-		if latestFork != forks.Cancun && latestFork != forks.Prague {
-			return engine.STATUS_INVALID, engine.UnsupportedFork.With(errors.New("forkchoiceUpdatedV3 must only be called for cancun payloads"))
-=======
 		switch {
 		case params.Withdrawals == nil:
 			return engine.STATUS_INVALID, attributesErr("missing withdrawals")
@@ -361,7 +288,6 @@
 			return engine.STATUS_INVALID, attributesErr("missing beacon root")
 		case !api.checkFork(params.Timestamp, forks.Cancun, forks.Prague):
 			return engine.STATUS_INVALID, unsupportedForkErr("fcuV3 must only be called for cancun or prague payloads")
->>>>>>> 16b0d9e9
 		}
 	}
 	// TODO(matt): the spec requires that fcu is applied when called on a valid
@@ -626,29 +552,10 @@
 
 // NewPayloadV2 creates an Eth1 block, inserts it in the chain, and returns the status of the chain.
 func (api *ConsensusAPI) NewPayloadV2(params engine.ExecutableData) (engine.PayloadStatusV1, error) {
-<<<<<<< HEAD
 	arbosVersion := types.DeserializeHeaderExtraInformation(api.eth.BlockChain().CurrentHeader()).ArbOSFormatVersion
-	if api.eth.BlockChain().Config().IsCancun(api.eth.BlockChain().Config().LondonBlock, params.Timestamp, arbosVersion) {
-		return engine.PayloadStatusV1{Status: engine.INVALID}, engine.InvalidParams.With(errors.New("can't use newPayloadV2 post-cancun"))
-	}
-	if api.eth.BlockChain().Config().LatestFork(params.Timestamp, arbosVersion) == forks.Shanghai {
-		if params.Withdrawals == nil {
-			return engine.PayloadStatusV1{Status: engine.INVALID}, engine.InvalidParams.With(errors.New("nil withdrawals post-shanghai"))
-		}
-	} else {
-		if params.Withdrawals != nil {
-			return engine.PayloadStatusV1{Status: engine.INVALID}, engine.InvalidParams.With(errors.New("non-nil withdrawals pre-shanghai"))
-		}
-	}
-	if params.ExcessBlobGas != nil {
-		return engine.PayloadStatusV1{Status: engine.INVALID}, engine.InvalidParams.With(errors.New("non-nil excessBlobGas pre-cancun"))
-	}
-	if params.BlobGasUsed != nil {
-		return engine.PayloadStatusV1{Status: engine.INVALID}, engine.InvalidParams.With(errors.New("non-nil blobGasUsed pre-cancun"))
-=======
 	var (
-		cancun   = api.config().IsCancun(api.config().LondonBlock, params.Timestamp)
-		shanghai = api.config().IsShanghai(api.config().LondonBlock, params.Timestamp)
+		cancun   = api.config().IsCancun(api.config().LondonBlock, params.Timestamp, arbosVersion)
+		shanghai = api.config().IsShanghai(api.config().LondonBlock, params.Timestamp, arbosVersion)
 	)
 	switch {
 	case cancun:
@@ -661,35 +568,12 @@
 		return invalidStatus, paramsErr("non-nil excessBlobGas pre-cancun")
 	case params.BlobGasUsed != nil:
 		return invalidStatus, paramsErr("non-nil blobGasUsed pre-cancun")
->>>>>>> 16b0d9e9
 	}
 	return api.newPayload(params, nil, nil, nil, false)
 }
 
 // NewPayloadV3 creates an Eth1 block, inserts it in the chain, and returns the status of the chain.
 func (api *ConsensusAPI) NewPayloadV3(params engine.ExecutableData, versionedHashes []common.Hash, beaconRoot *common.Hash) (engine.PayloadStatusV1, error) {
-<<<<<<< HEAD
-	arbosVersion := types.DeserializeHeaderExtraInformation(api.eth.BlockChain().CurrentHeader()).ArbOSFormatVersion
-	if params.Withdrawals == nil {
-		return engine.PayloadStatusV1{Status: engine.INVALID}, engine.InvalidParams.With(errors.New("nil withdrawals post-shanghai"))
-	}
-	if params.ExcessBlobGas == nil {
-		return engine.PayloadStatusV1{Status: engine.INVALID}, engine.InvalidParams.With(errors.New("nil excessBlobGas post-cancun"))
-	}
-	if params.BlobGasUsed == nil {
-		return engine.PayloadStatusV1{Status: engine.INVALID}, engine.InvalidParams.With(errors.New("nil blobGasUsed post-cancun"))
-	}
-
-	if versionedHashes == nil {
-		return engine.PayloadStatusV1{Status: engine.INVALID}, engine.InvalidParams.With(errors.New("nil versionedHashes post-cancun"))
-	}
-	if beaconRoot == nil {
-		return engine.PayloadStatusV1{Status: engine.INVALID}, engine.InvalidParams.With(errors.New("nil beaconRoot post-cancun"))
-	}
-
-	if api.eth.BlockChain().Config().LatestFork(params.Timestamp, arbosVersion) != forks.Cancun {
-		return engine.PayloadStatusV1{Status: engine.INVALID}, engine.UnsupportedFork.With(errors.New("newPayloadV3 must only be called for cancun payloads"))
-=======
 	switch {
 	case params.Withdrawals == nil:
 		return invalidStatus, paramsErr("nil withdrawals post-shanghai")
@@ -703,37 +587,12 @@
 		return invalidStatus, paramsErr("nil beaconRoot post-cancun")
 	case !api.checkFork(params.Timestamp, forks.Cancun):
 		return invalidStatus, unsupportedForkErr("newPayloadV3 must only be called for cancun payloads")
->>>>>>> 16b0d9e9
 	}
 	return api.newPayload(params, versionedHashes, beaconRoot, nil, false)
 }
 
 // NewPayloadV4 creates an Eth1 block, inserts it in the chain, and returns the status of the chain.
 func (api *ConsensusAPI) NewPayloadV4(params engine.ExecutableData, versionedHashes []common.Hash, beaconRoot *common.Hash, executionRequests []hexutil.Bytes) (engine.PayloadStatusV1, error) {
-<<<<<<< HEAD
-	if params.Withdrawals == nil {
-		return engine.PayloadStatusV1{Status: engine.INVALID}, engine.InvalidParams.With(errors.New("nil withdrawals post-shanghai"))
-	}
-	if params.ExcessBlobGas == nil {
-		return engine.PayloadStatusV1{Status: engine.INVALID}, engine.InvalidParams.With(errors.New("nil excessBlobGas post-cancun"))
-	}
-	if params.BlobGasUsed == nil {
-		return engine.PayloadStatusV1{Status: engine.INVALID}, engine.InvalidParams.With(errors.New("nil blobGasUsed post-cancun"))
-	}
-
-	if versionedHashes == nil {
-		return engine.PayloadStatusV1{Status: engine.INVALID}, engine.InvalidParams.With(errors.New("nil versionedHashes post-cancun"))
-	}
-	if beaconRoot == nil {
-		return engine.PayloadStatusV1{Status: engine.INVALID}, engine.InvalidParams.With(errors.New("nil beaconRoot post-cancun"))
-	}
-	if executionRequests == nil {
-		return engine.PayloadStatusV1{Status: engine.INVALID}, engine.InvalidParams.With(errors.New("nil executionRequests post-prague"))
-	}
-
-	if api.eth.BlockChain().Config().LatestFork(params.Timestamp, types.DeserializeHeaderExtraInformation(api.eth.BlockChain().CurrentHeader()).ArbOSFormatVersion) != forks.Prague {
-		return engine.PayloadStatusV1{Status: engine.INVALID}, engine.UnsupportedFork.With(errors.New("newPayloadV4 must only be called for prague payloads"))
-=======
 	switch {
 	case params.Withdrawals == nil:
 		return invalidStatus, paramsErr("nil withdrawals post-shanghai")
@@ -749,7 +608,6 @@
 		return invalidStatus, paramsErr("nil executionRequests post-prague")
 	case !api.checkFork(params.Timestamp, forks.Prague):
 		return invalidStatus, unsupportedForkErr("newPayloadV3 must only be called for cancun payloads")
->>>>>>> 16b0d9e9
 	}
 	requests := convertRequests(executionRequests)
 	if err := validateRequests(requests); err != nil {
@@ -770,29 +628,10 @@
 // NewPayloadWithWitnessV2 is analogous to NewPayloadV2, only it also generates
 // and returns a stateless witness after running the payload.
 func (api *ConsensusAPI) NewPayloadWithWitnessV2(params engine.ExecutableData) (engine.PayloadStatusV1, error) {
-<<<<<<< HEAD
 	arbosVersion := types.DeserializeHeaderExtraInformation(api.eth.BlockChain().CurrentHeader()).ArbOSFormatVersion
-	if api.eth.BlockChain().Config().IsCancun(api.eth.BlockChain().Config().LondonBlock, params.Timestamp, arbosVersion) {
-		return engine.PayloadStatusV1{Status: engine.INVALID}, engine.InvalidParams.With(errors.New("can't use newPayloadV2 post-cancun"))
-	}
-	if api.eth.BlockChain().Config().LatestFork(params.Timestamp, arbosVersion) == forks.Shanghai {
-		if params.Withdrawals == nil {
-			return engine.PayloadStatusV1{Status: engine.INVALID}, engine.InvalidParams.With(errors.New("nil withdrawals post-shanghai"))
-		}
-	} else {
-		if params.Withdrawals != nil {
-			return engine.PayloadStatusV1{Status: engine.INVALID}, engine.InvalidParams.With(errors.New("non-nil withdrawals pre-shanghai"))
-		}
-	}
-	if params.ExcessBlobGas != nil {
-		return engine.PayloadStatusV1{Status: engine.INVALID}, engine.InvalidParams.With(errors.New("non-nil excessBlobGas pre-cancun"))
-	}
-	if params.BlobGasUsed != nil {
-		return engine.PayloadStatusV1{Status: engine.INVALID}, engine.InvalidParams.With(errors.New("non-nil blobGasUsed pre-cancun"))
-=======
 	var (
-		cancun   = api.config().IsCancun(api.config().LondonBlock, params.Timestamp)
-		shanghai = api.config().IsShanghai(api.config().LondonBlock, params.Timestamp)
+		cancun   = api.config().IsCancun(api.config().LondonBlock, params.Timestamp, arbosVersion)
+		shanghai = api.config().IsShanghai(api.config().LondonBlock, params.Timestamp, arbosVersion)
 	)
 	switch {
 	case cancun:
@@ -805,7 +644,6 @@
 		return invalidStatus, paramsErr("non-nil excessBlobGas pre-cancun")
 	case params.BlobGasUsed != nil:
 		return invalidStatus, paramsErr("non-nil blobGasUsed pre-cancun")
->>>>>>> 16b0d9e9
 	}
 	return api.newPayload(params, nil, nil, nil, true)
 }
@@ -813,27 +651,6 @@
 // NewPayloadWithWitnessV3 is analogous to NewPayloadV3, only it also generates
 // and returns a stateless witness after running the payload.
 func (api *ConsensusAPI) NewPayloadWithWitnessV3(params engine.ExecutableData, versionedHashes []common.Hash, beaconRoot *common.Hash) (engine.PayloadStatusV1, error) {
-<<<<<<< HEAD
-	if params.Withdrawals == nil {
-		return engine.PayloadStatusV1{Status: engine.INVALID}, engine.InvalidParams.With(errors.New("nil withdrawals post-shanghai"))
-	}
-	if params.ExcessBlobGas == nil {
-		return engine.PayloadStatusV1{Status: engine.INVALID}, engine.InvalidParams.With(errors.New("nil excessBlobGas post-cancun"))
-	}
-	if params.BlobGasUsed == nil {
-		return engine.PayloadStatusV1{Status: engine.INVALID}, engine.InvalidParams.With(errors.New("nil blobGasUsed post-cancun"))
-	}
-
-	if versionedHashes == nil {
-		return engine.PayloadStatusV1{Status: engine.INVALID}, engine.InvalidParams.With(errors.New("nil versionedHashes post-cancun"))
-	}
-	if beaconRoot == nil {
-		return engine.PayloadStatusV1{Status: engine.INVALID}, engine.InvalidParams.With(errors.New("nil beaconRoot post-cancun"))
-	}
-
-	if api.eth.BlockChain().Config().LatestFork(params.Timestamp, types.DeserializeHeaderExtraInformation(api.eth.BlockChain().CurrentHeader()).ArbOSFormatVersion) != forks.Cancun {
-		return engine.PayloadStatusV1{Status: engine.INVALID}, engine.UnsupportedFork.With(errors.New("newPayloadWithWitnessV3 must only be called for cancun payloads"))
-=======
 	switch {
 	case params.Withdrawals == nil:
 		return invalidStatus, paramsErr("nil withdrawals post-shanghai")
@@ -847,7 +664,6 @@
 		return invalidStatus, paramsErr("nil beaconRoot post-cancun")
 	case !api.checkFork(params.Timestamp, forks.Cancun):
 		return invalidStatus, unsupportedForkErr("newPayloadV3 must only be called for cancun payloads")
->>>>>>> 16b0d9e9
 	}
 	return api.newPayload(params, versionedHashes, beaconRoot, nil, true)
 }
@@ -855,30 +671,6 @@
 // NewPayloadWithWitnessV4 is analogous to NewPayloadV4, only it also generates
 // and returns a stateless witness after running the payload.
 func (api *ConsensusAPI) NewPayloadWithWitnessV4(params engine.ExecutableData, versionedHashes []common.Hash, beaconRoot *common.Hash, executionRequests []hexutil.Bytes) (engine.PayloadStatusV1, error) {
-<<<<<<< HEAD
-	if params.Withdrawals == nil {
-		return engine.PayloadStatusV1{Status: engine.INVALID}, engine.InvalidParams.With(errors.New("nil withdrawals post-shanghai"))
-	}
-	if params.ExcessBlobGas == nil {
-		return engine.PayloadStatusV1{Status: engine.INVALID}, engine.InvalidParams.With(errors.New("nil excessBlobGas post-cancun"))
-	}
-	if params.BlobGasUsed == nil {
-		return engine.PayloadStatusV1{Status: engine.INVALID}, engine.InvalidParams.With(errors.New("nil blobGasUsed post-cancun"))
-	}
-
-	if versionedHashes == nil {
-		return engine.PayloadStatusV1{Status: engine.INVALID}, engine.InvalidParams.With(errors.New("nil versionedHashes post-cancun"))
-	}
-	if beaconRoot == nil {
-		return engine.PayloadStatusV1{Status: engine.INVALID}, engine.InvalidParams.With(errors.New("nil beaconRoot post-cancun"))
-	}
-	if executionRequests == nil {
-		return engine.PayloadStatusV1{Status: engine.INVALID}, engine.InvalidParams.With(errors.New("nil executionRequests post-prague"))
-	}
-
-	if api.eth.BlockChain().Config().LatestFork(params.Timestamp, types.DeserializeHeaderExtraInformation(api.eth.BlockChain().CurrentHeader()).ArbOSFormatVersion) != forks.Prague {
-		return engine.PayloadStatusV1{Status: engine.INVALID}, engine.UnsupportedFork.With(errors.New("newPayloadWithWitnessV4 must only be called for prague payloads"))
-=======
 	switch {
 	case params.Withdrawals == nil:
 		return invalidStatus, paramsErr("nil withdrawals post-shanghai")
@@ -894,7 +686,6 @@
 		return invalidStatus, paramsErr("nil executionRequests post-prague")
 	case !api.checkFork(params.Timestamp, forks.Prague):
 		return invalidStatus, unsupportedForkErr("newPayloadV3 must only be called for cancun payloads")
->>>>>>> 16b0d9e9
 	}
 	requests := convertRequests(executionRequests)
 	if err := validateRequests(requests); err != nil {
@@ -915,29 +706,10 @@
 // ExecuteStatelessPayloadV2 is analogous to NewPayloadV2, only it operates in
 // a stateless mode on top of a provided witness instead of the local database.
 func (api *ConsensusAPI) ExecuteStatelessPayloadV2(params engine.ExecutableData, opaqueWitness hexutil.Bytes) (engine.StatelessPayloadStatusV1, error) {
-<<<<<<< HEAD
 	arbosVersion := types.DeserializeHeaderExtraInformation(api.eth.BlockChain().CurrentHeader()).ArbOSFormatVersion
-	if api.eth.BlockChain().Config().IsCancun(api.eth.BlockChain().Config().LondonBlock, params.Timestamp, arbosVersion) {
-		return engine.StatelessPayloadStatusV1{Status: engine.INVALID}, engine.InvalidParams.With(errors.New("can't use newPayloadV2 post-cancun"))
-	}
-	if api.eth.BlockChain().Config().LatestFork(params.Timestamp, arbosVersion) == forks.Shanghai {
-		if params.Withdrawals == nil {
-			return engine.StatelessPayloadStatusV1{Status: engine.INVALID}, engine.InvalidParams.With(errors.New("nil withdrawals post-shanghai"))
-		}
-	} else {
-		if params.Withdrawals != nil {
-			return engine.StatelessPayloadStatusV1{Status: engine.INVALID}, engine.InvalidParams.With(errors.New("non-nil withdrawals pre-shanghai"))
-		}
-	}
-	if params.ExcessBlobGas != nil {
-		return engine.StatelessPayloadStatusV1{Status: engine.INVALID}, engine.InvalidParams.With(errors.New("non-nil excessBlobGas pre-cancun"))
-	}
-	if params.BlobGasUsed != nil {
-		return engine.StatelessPayloadStatusV1{Status: engine.INVALID}, engine.InvalidParams.With(errors.New("non-nil blobGasUsed pre-cancun"))
-=======
 	var (
-		cancun   = api.config().IsCancun(api.config().LondonBlock, params.Timestamp)
-		shanghai = api.config().IsShanghai(api.config().LondonBlock, params.Timestamp)
+		cancun   = api.config().IsCancun(api.config().LondonBlock, params.Timestamp, arbosVersion)
+		shanghai = api.config().IsShanghai(api.config().LondonBlock, params.Timestamp, arbosVersion)
 	)
 	switch {
 	case cancun:
@@ -950,7 +722,6 @@
 		return engine.StatelessPayloadStatusV1{Status: engine.INVALID}, paramsErr("non-nil excessBlobGas pre-cancun")
 	case params.BlobGasUsed != nil:
 		return engine.StatelessPayloadStatusV1{Status: engine.INVALID}, paramsErr("non-nil blobGasUsed pre-cancun")
->>>>>>> 16b0d9e9
 	}
 	return api.executeStatelessPayload(params, nil, nil, nil, opaqueWitness)
 }
@@ -958,27 +729,6 @@
 // ExecuteStatelessPayloadV3 is analogous to NewPayloadV3, only it operates in
 // a stateless mode on top of a provided witness instead of the local database.
 func (api *ConsensusAPI) ExecuteStatelessPayloadV3(params engine.ExecutableData, versionedHashes []common.Hash, beaconRoot *common.Hash, opaqueWitness hexutil.Bytes) (engine.StatelessPayloadStatusV1, error) {
-<<<<<<< HEAD
-	if params.Withdrawals == nil {
-		return engine.StatelessPayloadStatusV1{Status: engine.INVALID}, engine.InvalidParams.With(errors.New("nil withdrawals post-shanghai"))
-	}
-	if params.ExcessBlobGas == nil {
-		return engine.StatelessPayloadStatusV1{Status: engine.INVALID}, engine.InvalidParams.With(errors.New("nil excessBlobGas post-cancun"))
-	}
-	if params.BlobGasUsed == nil {
-		return engine.StatelessPayloadStatusV1{Status: engine.INVALID}, engine.InvalidParams.With(errors.New("nil blobGasUsed post-cancun"))
-	}
-
-	if versionedHashes == nil {
-		return engine.StatelessPayloadStatusV1{Status: engine.INVALID}, engine.InvalidParams.With(errors.New("nil versionedHashes post-cancun"))
-	}
-	if beaconRoot == nil {
-		return engine.StatelessPayloadStatusV1{Status: engine.INVALID}, engine.InvalidParams.With(errors.New("nil beaconRoot post-cancun"))
-	}
-
-	if api.eth.BlockChain().Config().LatestFork(params.Timestamp, types.DeserializeHeaderExtraInformation(api.eth.BlockChain().CurrentHeader()).ArbOSFormatVersion) != forks.Cancun {
-		return engine.StatelessPayloadStatusV1{Status: engine.INVALID}, engine.UnsupportedFork.With(errors.New("executeStatelessPayloadV3 must only be called for cancun payloads"))
-=======
 	switch {
 	case params.Withdrawals == nil:
 		return engine.StatelessPayloadStatusV1{Status: engine.INVALID}, paramsErr("nil withdrawals post-shanghai")
@@ -992,7 +742,6 @@
 		return engine.StatelessPayloadStatusV1{Status: engine.INVALID}, paramsErr("nil beaconRoot post-cancun")
 	case !api.checkFork(params.Timestamp, forks.Cancun):
 		return engine.StatelessPayloadStatusV1{Status: engine.INVALID}, unsupportedForkErr("newPayloadV3 must only be called for cancun payloads")
->>>>>>> 16b0d9e9
 	}
 	return api.executeStatelessPayload(params, versionedHashes, beaconRoot, nil, opaqueWitness)
 }
@@ -1000,30 +749,6 @@
 // ExecuteStatelessPayloadV4 is analogous to NewPayloadV4, only it operates in
 // a stateless mode on top of a provided witness instead of the local database.
 func (api *ConsensusAPI) ExecuteStatelessPayloadV4(params engine.ExecutableData, versionedHashes []common.Hash, beaconRoot *common.Hash, executionRequests []hexutil.Bytes, opaqueWitness hexutil.Bytes) (engine.StatelessPayloadStatusV1, error) {
-<<<<<<< HEAD
-	if params.Withdrawals == nil {
-		return engine.StatelessPayloadStatusV1{Status: engine.INVALID}, engine.InvalidParams.With(errors.New("nil withdrawals post-shanghai"))
-	}
-	if params.ExcessBlobGas == nil {
-		return engine.StatelessPayloadStatusV1{Status: engine.INVALID}, engine.InvalidParams.With(errors.New("nil excessBlobGas post-cancun"))
-	}
-	if params.BlobGasUsed == nil {
-		return engine.StatelessPayloadStatusV1{Status: engine.INVALID}, engine.InvalidParams.With(errors.New("nil blobGasUsed post-cancun"))
-	}
-
-	if versionedHashes == nil {
-		return engine.StatelessPayloadStatusV1{Status: engine.INVALID}, engine.InvalidParams.With(errors.New("nil versionedHashes post-cancun"))
-	}
-	if beaconRoot == nil {
-		return engine.StatelessPayloadStatusV1{Status: engine.INVALID}, engine.InvalidParams.With(errors.New("nil beaconRoot post-cancun"))
-	}
-	if executionRequests == nil {
-		return engine.StatelessPayloadStatusV1{Status: engine.INVALID}, engine.InvalidParams.With(errors.New("nil executionRequests post-prague"))
-	}
-
-	if api.eth.BlockChain().Config().LatestFork(params.Timestamp, types.DeserializeHeaderExtraInformation(api.eth.BlockChain().CurrentHeader()).ArbOSFormatVersion) != forks.Prague {
-		return engine.StatelessPayloadStatusV1{Status: engine.INVALID}, engine.UnsupportedFork.With(errors.New("executeStatelessPayloadV4 must only be called for prague payloads"))
-=======
 	switch {
 	case params.Withdrawals == nil:
 		return engine.StatelessPayloadStatusV1{Status: engine.INVALID}, paramsErr("nil withdrawals post-shanghai")
@@ -1039,7 +764,6 @@
 		return engine.StatelessPayloadStatusV1{Status: engine.INVALID}, paramsErr("nil executionRequests post-prague")
 	case !api.checkFork(params.Timestamp, forks.Prague):
 		return engine.StatelessPayloadStatusV1{Status: engine.INVALID}, unsupportedForkErr("newPayloadV3 must only be called for cancun payloads")
->>>>>>> 16b0d9e9
 	}
 	requests := convertRequests(executionRequests)
 	if err := validateRequests(requests); err != nil {
@@ -1400,7 +1124,8 @@
 // checkFork returns true if the latest fork at the given timestamp
 // is one of the forks provided.
 func (api *ConsensusAPI) checkFork(timestamp uint64, forks ...forks.Fork) bool {
-	latest := api.config().LatestFork(timestamp)
+	arbosVersion := types.DeserializeHeaderExtraInformation(api.eth.BlockChain().CurrentHeader()).ArbOSFormatVersion
+	latest := api.config().LatestFork(timestamp, arbosVersion)
 	for _, fork := range forks {
 		if latest == fork {
 			return true

// Copyright 2020 The go-ethereum Authors
// This file is part of the go-ethereum library.
//
// The go-ethereum library is free software: you can redistribute it and/or modify
// it under the terms of the GNU Lesser General Public License as published by
// the Free Software Foundation, either version 3 of the License, or
// (at your option) any later version.
//
// The go-ethereum library is distributed in the hope that it will be useful,
// but WITHOUT ANY WARRANTY; without even the implied warranty of
// MERCHANTABILITY or FITNESS FOR A PARTICULAR PURPOSE. See the
// GNU Lesser General Public License for more details.
//
// You should have received a copy of the GNU Lesser General Public License
// along with the go-ethereum library. If not, see <http://www.gnu.org/licenses/>.

// Package catalyst implements the temporary eth1/eth2 RPC integration.
package catalyst

import (
	"crypto/sha256"
	"encoding/binary"
	"errors"
	"fmt"
	"math/big"
	"time"

	"github.com/ethereum/go-ethereum/common"
	"github.com/ethereum/go-ethereum/common/hexutil"
	"github.com/ethereum/go-ethereum/consensus"
	"github.com/ethereum/go-ethereum/consensus/beacon"
	"github.com/ethereum/go-ethereum/consensus/misc"
	"github.com/ethereum/go-ethereum/core"
	"github.com/ethereum/go-ethereum/core/state"
	"github.com/ethereum/go-ethereum/core/types"
	"github.com/ethereum/go-ethereum/deepmind"
	"github.com/ethereum/go-ethereum/eth"
	"github.com/ethereum/go-ethereum/les"
	"github.com/ethereum/go-ethereum/log"
	"github.com/ethereum/go-ethereum/node"
	chainParams "github.com/ethereum/go-ethereum/params"
	"github.com/ethereum/go-ethereum/rpc"
	"github.com/ethereum/go-ethereum/trie"
)

var (
	VALID              = GenericStringResponse{"VALID"}
	SUCCESS            = GenericStringResponse{"SUCCESS"}
	INVALID            = ForkChoiceResponse{Status: "INVALID", PayloadID: nil}
	SYNCING            = ForkChoiceResponse{Status: "SYNCING", PayloadID: nil}
	GenericServerError = rpc.CustomError{Code: -32000, ValidationError: "Server error"}
	UnknownPayload     = rpc.CustomError{Code: -32001, ValidationError: "Unknown payload"}
	InvalidTB          = rpc.CustomError{Code: -32002, ValidationError: "Invalid terminal block"}
	InvalidPayloadID   = rpc.CustomError{Code: 1, ValidationError: "invalid payload id"}
)

// Register adds catalyst APIs to the full node.
func Register(stack *node.Node, backend *eth.Ethereum) error {
	log.Warn("Catalyst mode enabled", "protocol", "eth")
	stack.RegisterAPIs([]rpc.API{
		{
			Namespace: "engine",
			Version:   "1.0",
			Service:   NewConsensusAPI(backend, nil),
			Public:    true,
		},
	})
	return nil
}

// RegisterLight adds catalyst APIs to the light client.
func RegisterLight(stack *node.Node, backend *les.LightEthereum) error {
	log.Warn("Catalyst mode enabled", "protocol", "les")
	stack.RegisterAPIs([]rpc.API{
		{
			Namespace: "engine",
			Version:   "1.0",
			Service:   NewConsensusAPI(nil, backend),
			Public:    true,
		},
	})
	return nil
}

type ConsensusAPI struct {
	light          bool
	eth            *eth.Ethereum
	les            *les.LightEthereum
	engine         consensus.Engine // engine is the post-merge consensus engine, only for block creation
	preparedBlocks map[uint64]*ExecutableDataV1
}

func NewConsensusAPI(eth *eth.Ethereum, les *les.LightEthereum) *ConsensusAPI {
	var engine consensus.Engine
	if eth == nil {
		if les.BlockChain().Config().TerminalTotalDifficulty == nil {
			panic("Catalyst started without valid total difficulty")
		}
		if b, ok := les.Engine().(*beacon.Beacon); ok {
			engine = beacon.New(b.InnerEngine())
		} else {
			engine = beacon.New(les.Engine())
		}
	} else {
		if eth.BlockChain().Config().TerminalTotalDifficulty == nil {
			panic("Catalyst started without valid total difficulty")
		}
		if b, ok := eth.Engine().(*beacon.Beacon); ok {
			engine = beacon.New(b.InnerEngine())
		} else {
			engine = beacon.New(eth.Engine())
		}
	}
	return &ConsensusAPI{
		light:          eth == nil,
		eth:            eth,
		les:            les,
		engine:         engine,
		preparedBlocks: make(map[uint64]*ExecutableDataV1),
	}
}

// blockExecutionEnv gathers all the data required to execute
// a block, either when assembling it or when inserting it.
type blockExecutionEnv struct {
	chain   *core.BlockChain
	state   *state.StateDB
	tcount  int
	gasPool *core.GasPool

	header   *types.Header
	txs      []*types.Transaction
	receipts []*types.Receipt
}

func (env *blockExecutionEnv) commitTransaction(tx *types.Transaction, coinbase common.Address) error {
	vmconfig := *env.chain.GetVMConfig()
	snap := env.state.Snapshot()
	receipt, err := core.ApplyTransaction(env.chain.Config(), env.chain, &coinbase, env.gasPool, env.state, env.header, tx, &env.header.GasUsed, vmconfig, deepmind.NoOpContext)
	if err != nil {
		env.state.RevertToSnapshot(snap)
		return err
	}
	env.txs = append(env.txs, tx)
	env.receipts = append(env.receipts, receipt)
	return nil
}

func (api *ConsensusAPI) makeEnv(parent *types.Block, header *types.Header) (*blockExecutionEnv, error) {
	// The parent state might be missing. It can be the special scenario
	// that consensus layer tries to build a new block based on the very
	// old side chain block and the relevant state is already pruned. So
	// try to retrieve the live state from the chain, if it's not existent,
	// do the necessary recovery work.
	var (
		err   error
		state *state.StateDB
	)
	if api.eth.BlockChain().HasState(parent.Root()) {
		state, err = api.eth.BlockChain().StateAt(parent.Root())
	} else {
		// The maximum acceptable reorg depth can be limited by the
		// finalised block somehow. TODO(rjl493456442) fix the hard-
		// coded number here later.
		state, err = api.eth.StateAtBlock(parent, 1000, nil, false, false)
	}
	if err != nil {
		return nil, err
	}
	env := &blockExecutionEnv{
		chain:   api.eth.BlockChain(),
		state:   state,
		header:  header,
		gasPool: new(core.GasPool).AddGas(header.GasLimit),
	}
	return env, nil
}

func (api *ConsensusAPI) GetPayloadV1(payloadID hexutil.Bytes) (*ExecutableDataV1, error) {
	hash := []byte(payloadID)
	if len(hash) < 8 {
		return nil, &InvalidPayloadID
	}
	id := binary.BigEndian.Uint64(hash[:8])
	data, ok := api.preparedBlocks[id]
	if !ok {
		return nil, &UnknownPayload
	}
	return data, nil
}

func (api *ConsensusAPI) ForkchoiceUpdatedV1(heads ForkchoiceStateV1, PayloadAttributes *PayloadAttributesV1) (ForkChoiceResponse, error) {
	if heads.HeadBlockHash == (common.Hash{}) {
		return ForkChoiceResponse{Status: SUCCESS.Status, PayloadID: nil}, nil
	}
	if err := api.checkTerminalTotalDifficulty(heads.HeadBlockHash); err != nil {
		if block := api.eth.BlockChain().GetBlockByHash(heads.HeadBlockHash); block == nil {
			// TODO (MariusVanDerWijden) trigger sync
			return SYNCING, nil
		}
		return INVALID, err
	}
	// If the finalized block is set, check if it is in our blockchain
	if heads.FinalizedBlockHash != (common.Hash{}) {
		if block := api.eth.BlockChain().GetBlockByHash(heads.FinalizedBlockHash); block == nil {
			// TODO (MariusVanDerWijden) trigger sync
			return SYNCING, nil
		}
	}
	// SetHead
	if err := api.setHead(heads.HeadBlockHash); err != nil {
		return INVALID, err
	}
	// Assemble block (if needed)
	if PayloadAttributes != nil {
		data, err := api.assembleBlock(heads.HeadBlockHash, PayloadAttributes)
		if err != nil {
			return INVALID, err
		}
		hash := computePayloadId(heads.HeadBlockHash, PayloadAttributes)
		id := binary.BigEndian.Uint64(hash)
		api.preparedBlocks[id] = data
		log.Info("Created payload", "payloadid", id)
		// TODO (MariusVanDerWijden) do something with the payloadID?
		hex := hexutil.Bytes(hash)
		return ForkChoiceResponse{Status: SUCCESS.Status, PayloadID: &hex}, nil
	}
	return ForkChoiceResponse{Status: SUCCESS.Status, PayloadID: nil}, nil
}

func computePayloadId(headBlockHash common.Hash, params *PayloadAttributesV1) []byte {
	// Hash
	hasher := sha256.New()
	hasher.Write(headBlockHash[:])
	binary.Write(hasher, binary.BigEndian, params.Timestamp)
	hasher.Write(params.Random[:])
	hasher.Write(params.SuggestedFeeRecipient[:])
	return hasher.Sum([]byte{})[:8]
}

func (api *ConsensusAPI) invalid() ExecutePayloadResponse {
	if api.light {
		return ExecutePayloadResponse{Status: INVALID.Status, LatestValidHash: api.les.BlockChain().CurrentHeader().Hash()}
	}
	return ExecutePayloadResponse{Status: INVALID.Status, LatestValidHash: api.eth.BlockChain().CurrentHeader().Hash()}
}

// ExecutePayload creates an Eth1 block, inserts it in the chain, and returns the status of the chain.
func (api *ConsensusAPI) ExecutePayloadV1(params ExecutableDataV1) (ExecutePayloadResponse, error) {
	block, err := ExecutableDataToBlock(params)
	if err != nil {
		return api.invalid(), err
	}
	if api.light {
		parent := api.les.BlockChain().GetHeaderByHash(params.ParentHash)
		if parent == nil {
			return api.invalid(), fmt.Errorf("could not find parent %x", params.ParentHash)
		}
		if err = api.les.BlockChain().InsertHeader(block.Header()); err != nil {
			return api.invalid(), err
		}
		return ExecutePayloadResponse{Status: VALID.Status, LatestValidHash: block.Hash()}, nil
	}
	if !api.eth.BlockChain().HasBlock(block.ParentHash(), block.NumberU64()-1) {
		/*
			TODO (MariusVanDerWijden) reenable once sync is merged
			if err := api.eth.Downloader().BeaconSync(api.eth.SyncMode(), block.Header()); err != nil {
				return SYNCING, err
			}
		*/
		// TODO (MariusVanDerWijden) we should return nil here not empty hash
		return ExecutePayloadResponse{Status: SYNCING.Status, LatestValidHash: common.Hash{}}, nil
	}
	parent := api.eth.BlockChain().GetBlockByHash(params.ParentHash)
	td := api.eth.BlockChain().GetTd(parent.Hash(), block.NumberU64()-1)
	ttd := api.eth.BlockChain().Config().TerminalTotalDifficulty
	if td.Cmp(ttd) < 0 {
		return api.invalid(), fmt.Errorf("can not execute payload on top of block with low td got: %v threshold %v", td, ttd)
	}
	if err := api.eth.BlockChain().InsertBlockWithoutSetHead(block); err != nil {
		return api.invalid(), err
	}

	if merger := api.merger(); !merger.TDDReached() {
		merger.ReachTTD()
	}
	return ExecutePayloadResponse{Status: VALID.Status, LatestValidHash: block.Hash()}, nil
}

// AssembleBlock creates a new block, inserts it into the chain, and returns the "execution
// data" required for eth2 clients to process the new block.
func (api *ConsensusAPI) assembleBlock(parentHash common.Hash, params *PayloadAttributesV1) (*ExecutableDataV1, error) {
	if api.light {
		return nil, errors.New("not supported")
	}
	log.Info("Producing block", "parentHash", parentHash)

	bc := api.eth.BlockChain()
	parent := bc.GetBlockByHash(parentHash)
	if parent == nil {
		log.Warn("Cannot assemble block with parent hash to unknown block", "parentHash", parentHash)
		return nil, fmt.Errorf("cannot assemble block with unknown parent %s", parentHash)
	}

	if params.Timestamp < parent.Time() {
		return nil, fmt.Errorf("child timestamp lower than parent's: %d < %d", params.Timestamp, parent.Time())
	}
	if now := uint64(time.Now().Unix()); params.Timestamp > now+1 {
		diff := time.Duration(params.Timestamp-now) * time.Second
		log.Warn("Producing block too far in the future", "diff", common.PrettyDuration(diff))
	}
	pending := api.eth.TxPool().Pending(true)
	coinbase := params.SuggestedFeeRecipient
	num := parent.Number()
	header := &types.Header{
		ParentHash: parent.Hash(),
		Number:     num.Add(num, common.Big1),
		Coinbase:   coinbase,
		GasLimit:   parent.GasLimit(), // Keep the gas limit constant in this prototype
		Extra:      []byte{},          // TODO (MariusVanDerWijden) properly set extra data
		Time:       params.Timestamp,
	}
	if config := api.eth.BlockChain().Config(); config.IsLondon(header.Number) {
		header.BaseFee = misc.CalcBaseFee(config, parent.Header())
	}
	if err := api.engine.Prepare(bc, header); err != nil {
		return nil, err
	}
	env, err := api.makeEnv(parent, header)
	if err != nil {
		return nil, err
	}
	var (
		signer       = types.MakeSigner(bc.Config(), header.Number)
		txHeap       = types.NewTransactionsByPriceAndNonce(signer, pending, nil)
		transactions []*types.Transaction
	)
	for {
		if env.gasPool.Gas() < chainParams.TxGas {
			log.Trace("Not enough gas for further transactions", "have", env.gasPool, "want", chainParams.TxGas)
			break
		}
		tx := txHeap.Peek()
		if tx == nil {
			break
		}

		// The sender is only for logging purposes, and it doesn't really matter if it's correct.
		from, _ := types.Sender(signer, tx)

		// Execute the transaction
		env.state.Prepare(tx.Hash(), env.tcount)
		err = env.commitTransaction(tx, coinbase)
		switch err {
		case core.ErrGasLimitReached:
			// Pop the current out-of-gas transaction without shifting in the next from the account
			log.Trace("Gas limit exceeded for current block", "sender", from)
			txHeap.Pop()

		case core.ErrNonceTooLow:
			// New head notification data race between the transaction pool and miner, shift
			log.Trace("Skipping transaction with low nonce", "sender", from, "nonce", tx.Nonce())
			txHeap.Shift()

		case core.ErrNonceTooHigh:
			// Reorg notification data race between the transaction pool and miner, skip account =
			log.Trace("Skipping account with high nonce", "sender", from, "nonce", tx.Nonce())
			txHeap.Pop()

		case nil:
			// Everything ok, collect the logs and shift in the next transaction from the same account
			env.tcount++
			txHeap.Shift()
			transactions = append(transactions, tx)

		default:
			// Strange error, discard the transaction and get the next in line (note, the
			// nonce-too-high clause will prevent us from executing in vain).
			log.Debug("Transaction failed, account skipped", "hash", tx.Hash(), "err", err)
			txHeap.Shift()
		}
	}
	// Create the block.
<<<<<<< HEAD
	block, err := api.eth.Engine().FinalizeAndAssemble(bc, header, env.state, transactions, nil /* uncles */, env.receipts, deepmind.NoOpContext)
=======
	block, err := api.engine.FinalizeAndAssemble(bc, header, env.state, transactions, nil /* uncles */, env.receipts)
>>>>>>> 11a3a350
	if err != nil {
		return nil, err
	}
	return BlockToExecutableData(block, params.Random), nil
}

func encodeTransactions(txs []*types.Transaction) [][]byte {
	var enc = make([][]byte, len(txs))
	for i, tx := range txs {
		enc[i], _ = tx.MarshalBinary()
	}
	return enc
}

func decodeTransactions(enc [][]byte) ([]*types.Transaction, error) {
	var txs = make([]*types.Transaction, len(enc))
	for i, encTx := range enc {
		var tx types.Transaction
		if err := tx.UnmarshalBinary(encTx); err != nil {
			return nil, fmt.Errorf("invalid transaction %d: %v", i, err)
		}
		txs[i] = &tx
	}
	return txs, nil
}

func ExecutableDataToBlock(params ExecutableDataV1) (*types.Block, error) {
	txs, err := decodeTransactions(params.Transactions)
	if err != nil {
		return nil, err
	}
	if len(params.ExtraData) > 32 {
		return nil, fmt.Errorf("invalid extradata length: %v", len(params.ExtraData))
	}
	number := big.NewInt(0)
	number.SetUint64(params.Number)
	header := &types.Header{
		ParentHash:  params.ParentHash,
		UncleHash:   types.EmptyUncleHash,
		Coinbase:    params.FeeRecipient,
		Root:        params.StateRoot,
		TxHash:      types.DeriveSha(types.Transactions(txs), trie.NewStackTrie(nil)),
		ReceiptHash: params.ReceiptsRoot,
		Bloom:       types.BytesToBloom(params.LogsBloom),
		Difficulty:  common.Big0,
		Number:      number,
		GasLimit:    params.GasLimit,
		GasUsed:     params.GasUsed,
		Time:        params.Timestamp,
		BaseFee:     params.BaseFeePerGas,
		Extra:       params.ExtraData,
		// TODO (MariusVanDerWijden) add params.Random to header once required
	}
	block := types.NewBlockWithHeader(header).WithBody(txs, nil /* uncles */)
	if block.Hash() != params.BlockHash {
		return nil, fmt.Errorf("blockhash mismatch, want %x, got %x", params.BlockHash, block.Hash())
	}
	return block, nil
}

func BlockToExecutableData(block *types.Block, random common.Hash) *ExecutableDataV1 {
	return &ExecutableDataV1{
		BlockHash:     block.Hash(),
		ParentHash:    block.ParentHash(),
		FeeRecipient:  block.Coinbase(),
		StateRoot:     block.Root(),
		Number:        block.NumberU64(),
		GasLimit:      block.GasLimit(),
		GasUsed:       block.GasUsed(),
		BaseFeePerGas: block.BaseFee(),
		Timestamp:     block.Time(),
		ReceiptsRoot:  block.ReceiptHash(),
		LogsBloom:     block.Bloom().Bytes(),
		Transactions:  encodeTransactions(block.Transactions()),
		Random:        random,
		ExtraData:     block.Extra(),
	}
}

// Used in tests to add a the list of transactions from a block to the tx pool.
func (api *ConsensusAPI) insertTransactions(txs types.Transactions) error {
	for _, tx := range txs {
		api.eth.TxPool().AddLocal(tx)
	}
	return nil
}

func (api *ConsensusAPI) checkTerminalTotalDifficulty(head common.Hash) error {
	// shortcut if we entered PoS already
	if api.merger().PoSFinalized() {
		return nil
	}
	// make sure the parent has enough terminal total difficulty
	newHeadBlock := api.eth.BlockChain().GetBlockByHash(head)
	if newHeadBlock == nil {
		return &GenericServerError
	}
	td := api.eth.BlockChain().GetTd(newHeadBlock.Hash(), newHeadBlock.NumberU64())
	if td != nil && td.Cmp(api.eth.BlockChain().Config().TerminalTotalDifficulty) < 0 {
		return &InvalidTB
	}
	return nil
}

// setHead is called to perform a force choice.
func (api *ConsensusAPI) setHead(newHead common.Hash) error {
	log.Info("Setting head", "head", newHead)
	if api.light {
		headHeader := api.les.BlockChain().CurrentHeader()
		if headHeader.Hash() == newHead {
			return nil
		}
		newHeadHeader := api.les.BlockChain().GetHeaderByHash(newHead)
		if newHeadHeader == nil {
			return &GenericServerError
		}
		if err := api.les.BlockChain().SetChainHead(newHeadHeader); err != nil {
			return err
		}
		// Trigger the transition if it's the first `NewHead` event.
		merger := api.merger()
		if !merger.PoSFinalized() {
			merger.FinalizePoS()
		}
		return nil
	}
	headBlock := api.eth.BlockChain().CurrentBlock()
	if headBlock.Hash() == newHead {
		return nil
	}
	newHeadBlock := api.eth.BlockChain().GetBlockByHash(newHead)
	if newHeadBlock == nil {
		return &GenericServerError
	}
	if err := api.eth.BlockChain().SetChainHead(newHeadBlock); err != nil {
		return err
	}
	// Trigger the transition if it's the first `NewHead` event.
	if merger := api.merger(); !merger.PoSFinalized() {
		merger.FinalizePoS()
	}
	// TODO (MariusVanDerWijden) are we really synced now?
	api.eth.SetSynced()
	return nil
}

// Helper function, return the merger instance.
func (api *ConsensusAPI) merger() *consensus.Merger {
	if api.light {
		return api.les.Merger()
	}
	return api.eth.Merger()
}<|MERGE_RESOLUTION|>--- conflicted
+++ resolved
@@ -381,11 +381,7 @@
 		}
 	}
 	// Create the block.
-<<<<<<< HEAD
-	block, err := api.eth.Engine().FinalizeAndAssemble(bc, header, env.state, transactions, nil /* uncles */, env.receipts, deepmind.NoOpContext)
-=======
-	block, err := api.engine.FinalizeAndAssemble(bc, header, env.state, transactions, nil /* uncles */, env.receipts)
->>>>>>> 11a3a350
+	block, err := api.engine.FinalizeAndAssemble(bc, header, env.state, transactions, nil /* uncles */, env.receipts, deepmind.NoOpContext)
 	if err != nil {
 		return nil, err
 	}

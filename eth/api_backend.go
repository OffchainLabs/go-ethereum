--- conflicted
+++ resolved
@@ -496,19 +496,18 @@
 	return b.eth.stateAtTransaction(ctx, block, txIndex, reexec)
 }
 
-<<<<<<< HEAD
+func (b *EthAPIBackend) RPCTxSyncDefaultTimeout() time.Duration {
+	return b.eth.config.TxSyncDefaultTimeout
+}
+
+func (b *EthAPIBackend) RPCTxSyncMaxTimeout() time.Duration {
+	return b.eth.config.TxSyncMaxTimeout
+}
+
 func (b *EthAPIBackend) FallbackClient() types.FallbackClient {
 	return nil
 }
 
 func (b *EthAPIBackend) ArchiveFallbackClient(_ uint64) types.FallbackClient {
 	return nil
-=======
-func (b *EthAPIBackend) RPCTxSyncDefaultTimeout() time.Duration {
-	return b.eth.config.TxSyncDefaultTimeout
-}
-
-func (b *EthAPIBackend) RPCTxSyncMaxTimeout() time.Duration {
-	return b.eth.config.TxSyncMaxTimeout
->>>>>>> 386c3de6
 }
// Copyright 2015 The go-ethereum Authors
// This file is part of the go-ethereum library.
//
// The go-ethereum library is free software: you can redistribute it and/or modify
// it under the terms of the GNU Lesser General Public License as published by
// the Free Software Foundation, either version 3 of the License, or
// (at your option) any later version.
//
// The go-ethereum library is distributed in the hope that it will be useful,
// but WITHOUT ANY WARRANTY; without even the implied warranty of
// MERCHANTABILITY or FITNESS FOR A PARTICULAR PURPOSE. See the
// GNU Lesser General Public License for more details.
//
// You should have received a copy of the GNU Lesser General Public License
// along with the go-ethereum library. If not, see <http://www.gnu.org/licenses/>.

package eth

import (
	"context"
	"errors"
	"math/big"
	"time"

	"github.com/ethereum/go-ethereum"
	"github.com/ethereum/go-ethereum/accounts"
	"github.com/ethereum/go-ethereum/common"
	"github.com/ethereum/go-ethereum/consensus"
	"github.com/ethereum/go-ethereum/consensus/misc/eip4844"
	"github.com/ethereum/go-ethereum/core"
	"github.com/ethereum/go-ethereum/core/filtermaps"
	"github.com/ethereum/go-ethereum/core/history"
	"github.com/ethereum/go-ethereum/core/rawdb"
	"github.com/ethereum/go-ethereum/core/state"
	"github.com/ethereum/go-ethereum/core/txpool"
	"github.com/ethereum/go-ethereum/core/txpool/locals"
	"github.com/ethereum/go-ethereum/core/types"
	"github.com/ethereum/go-ethereum/core/vm"
	"github.com/ethereum/go-ethereum/eth/gasprice"
	"github.com/ethereum/go-ethereum/eth/tracers"
	"github.com/ethereum/go-ethereum/ethdb"
	"github.com/ethereum/go-ethereum/event"
	"github.com/ethereum/go-ethereum/params"
	"github.com/ethereum/go-ethereum/rpc"
)

// EthAPIBackend implements ethapi.Backend and tracers.Backend for full nodes
type EthAPIBackend struct {
	extRPCEnabled       bool
	allowUnprotectedTxs bool
	eth                 *Ethereum
	gpo                 *gasprice.Oracle
}

// ChainConfig returns the active chain configuration.
func (b *EthAPIBackend) ChainConfig() *params.ChainConfig {
	return b.eth.blockchain.Config()
}

func (b *EthAPIBackend) CurrentBlock() *types.Header {
	return b.eth.blockchain.CurrentBlock()
}

func (b *EthAPIBackend) SetHead(number uint64) {
	b.eth.handler.downloader.Cancel()
	b.eth.blockchain.SetHead(number)
}

func (b *EthAPIBackend) HeaderByNumber(ctx context.Context, number rpc.BlockNumber) (*types.Header, error) {
	// Pending block is only known by the miner
	if number == rpc.PendingBlockNumber {
		block, _, _ := b.eth.miner.Pending()
		if block == nil {
			return nil, errors.New("pending block is not available")
		}
		return block.Header(), nil
	}
	// Otherwise resolve and return the block
	if number == rpc.LatestBlockNumber {
		return b.eth.blockchain.CurrentBlock(), nil
	}
	if number == rpc.FinalizedBlockNumber {
		block := b.eth.blockchain.CurrentFinalBlock()
		if block == nil {
			return nil, errors.New("finalized block not found")
		}
		return block, nil
	}
	if number == rpc.SafeBlockNumber {
		block := b.eth.blockchain.CurrentSafeBlock()
		if block == nil {
			return nil, errors.New("safe block not found")
		}
		return block, nil
	}
	var bn uint64
	if number == rpc.EarliestBlockNumber {
		bn = b.HistoryPruningCutoff()
	} else {
		bn = uint64(number)
	}
	return b.eth.blockchain.GetHeaderByNumber(bn), nil
}

func (b *EthAPIBackend) HeaderByNumberOrHash(ctx context.Context, blockNrOrHash rpc.BlockNumberOrHash) (*types.Header, error) {
	if blockNr, ok := blockNrOrHash.Number(); ok {
		return b.HeaderByNumber(ctx, blockNr)
	}
	if hash, ok := blockNrOrHash.Hash(); ok {
		header := b.eth.blockchain.GetHeaderByHash(hash)
		if header == nil {
			return nil, errors.New("header for hash not found")
		}
		if blockNrOrHash.RequireCanonical && b.eth.blockchain.GetCanonicalHash(header.Number.Uint64()) != hash {
			return nil, errors.New("hash is not currently canonical")
		}
		return header, nil
	}
	return nil, errors.New("invalid arguments; neither block nor hash specified")
}

func (b *EthAPIBackend) HeaderByHash(ctx context.Context, hash common.Hash) (*types.Header, error) {
	return b.eth.blockchain.GetHeaderByHash(hash), nil
}

func (b *EthAPIBackend) BlockByNumber(ctx context.Context, number rpc.BlockNumber) (*types.Block, error) {
	// Pending block is only known by the miner
	if number == rpc.PendingBlockNumber {
		block, _, _ := b.eth.miner.Pending()
		if block == nil {
			return nil, errors.New("pending block is not available")
		}
		return block, nil
	}
	// Otherwise resolve and return the block
	if number == rpc.LatestBlockNumber {
		header := b.eth.blockchain.CurrentBlock()
		return b.eth.blockchain.GetBlock(header.Hash(), header.Number.Uint64()), nil
	}
	if number == rpc.FinalizedBlockNumber {
		header := b.eth.blockchain.CurrentFinalBlock()
		if header == nil {
			return nil, errors.New("finalized block not found")
		}
		return b.eth.blockchain.GetBlock(header.Hash(), header.Number.Uint64()), nil
	}
	if number == rpc.SafeBlockNumber {
		header := b.eth.blockchain.CurrentSafeBlock()
		if header == nil {
			return nil, errors.New("safe block not found")
		}
		return b.eth.blockchain.GetBlock(header.Hash(), header.Number.Uint64()), nil
	}
	bn := uint64(number) // the resolved number
	if number == rpc.EarliestBlockNumber {
		bn = b.HistoryPruningCutoff()
	}
	block := b.eth.blockchain.GetBlockByNumber(bn)
	if block == nil && bn < b.HistoryPruningCutoff() {
		return nil, &history.PrunedHistoryError{}
	}
	return block, nil
}

func (b *EthAPIBackend) BlockByHash(ctx context.Context, hash common.Hash) (*types.Block, error) {
	number := b.eth.blockchain.GetBlockNumber(hash)
	if number == nil {
		return nil, nil
	}
	block := b.eth.blockchain.GetBlock(hash, *number)
	if block == nil && *number < b.HistoryPruningCutoff() {
		return nil, &history.PrunedHistoryError{}
	}
	return block, nil
}

// GetBody returns body of a block. It does not resolve special block numbers.
func (b *EthAPIBackend) GetBody(ctx context.Context, hash common.Hash, number rpc.BlockNumber) (*types.Body, error) {
	if number < 0 || hash == (common.Hash{}) {
		return nil, errors.New("invalid arguments; expect hash and no special block numbers")
	}
	body := b.eth.blockchain.GetBody(hash)
	if body == nil {
		if uint64(number) < b.HistoryPruningCutoff() {
			return nil, &history.PrunedHistoryError{}
		}
		return nil, errors.New("block body not found")
	}
	return body, nil
}

func (b *EthAPIBackend) BlockByNumberOrHash(ctx context.Context, blockNrOrHash rpc.BlockNumberOrHash) (*types.Block, error) {
	if blockNr, ok := blockNrOrHash.Number(); ok {
		return b.BlockByNumber(ctx, blockNr)
	}
	if hash, ok := blockNrOrHash.Hash(); ok {
		header := b.eth.blockchain.GetHeaderByHash(hash)
		if header == nil {
			return nil, errors.New("header for hash not found")
		}
		if blockNrOrHash.RequireCanonical && b.eth.blockchain.GetCanonicalHash(header.Number.Uint64()) != hash {
			return nil, errors.New("hash is not currently canonical")
		}
		block := b.eth.blockchain.GetBlock(hash, header.Number.Uint64())
		if block == nil {
			if header.Number.Uint64() < b.HistoryPruningCutoff() {
				return nil, &history.PrunedHistoryError{}
			}
			return nil, errors.New("header found, but block body is missing")
		}
		return block, nil
	}
	return nil, errors.New("invalid arguments; neither block nor hash specified")
}

func (b *EthAPIBackend) BlockMetadataByNumber(ctx context.Context, blockNum uint64) (common.BlockMetadata, error) {
	return nil, nil
}

func (b *EthAPIBackend) Pending() (*types.Block, types.Receipts, *state.StateDB) {
	return b.eth.miner.Pending()
}

func (b *EthAPIBackend) StateAndHeaderByNumber(ctx context.Context, number rpc.BlockNumber) (*state.StateDB, *types.Header, error) {
	// Pending state is only known by the miner
	if number == rpc.PendingBlockNumber {
		block, _, state := b.eth.miner.Pending()
		if block == nil || state == nil {
			return nil, nil, errors.New("pending state is not available")
		}
		return state, block.Header(), nil
	}
	// Otherwise resolve the block number and return its state
	header, err := b.HeaderByNumber(ctx, number)
	if err != nil {
		return nil, nil, err
	}
	if header == nil {
		return nil, nil, errors.New("header not found")
	}
	stateDb, err := b.eth.BlockChain().StateAt(header.Root)
	if err != nil {
		return nil, nil, err
	}
	return stateDb, header, nil
}

func (b *EthAPIBackend) StateAndHeaderByNumberOrHash(ctx context.Context, blockNrOrHash rpc.BlockNumberOrHash) (*state.StateDB, *types.Header, error) {
	if blockNr, ok := blockNrOrHash.Number(); ok {
		return b.StateAndHeaderByNumber(ctx, blockNr)
	}
	if hash, ok := blockNrOrHash.Hash(); ok {
		header, err := b.HeaderByHash(ctx, hash)
		if err != nil {
			return nil, nil, err
		}
		if header == nil {
			return nil, nil, errors.New("header for hash not found")
		}
		if blockNrOrHash.RequireCanonical && b.eth.blockchain.GetCanonicalHash(header.Number.Uint64()) != hash {
			return nil, nil, errors.New("hash is not currently canonical")
		}
		stateDb, err := b.eth.BlockChain().StateAt(header.Root)
		if err != nil {
			return nil, nil, err
		}
		return stateDb, header, nil
	}
	return nil, nil, errors.New("invalid arguments; neither block nor hash specified")
}

func (b *EthAPIBackend) HistoryPruningCutoff() uint64 {
	bn, _ := b.eth.blockchain.HistoryPruningCutoff()
	return bn
}

func (b *EthAPIBackend) GetReceipts(ctx context.Context, hash common.Hash) (types.Receipts, error) {
	return b.eth.blockchain.GetReceiptsByHash(hash), nil
}

func (b *EthAPIBackend) GetLogs(ctx context.Context, hash common.Hash, number uint64) ([][]*types.Log, error) {
	return rawdb.ReadLogs(b.eth.chainDb, hash, number), nil
}

func (b *EthAPIBackend) GetEVM(ctx context.Context, state *state.StateDB, header *types.Header, vmConfig *vm.Config, blockCtx *vm.BlockContext) *vm.EVM {
	if vmConfig == nil {
		vmConfig = b.eth.blockchain.GetVMConfig()
	}
	var context vm.BlockContext
	if blockCtx != nil {
		context = *blockCtx
	} else {
		context = core.NewEVMBlockContext(header, b.eth.BlockChain(), nil)
	}
	return vm.NewEVM(context, state, b.ChainConfig(), *vmConfig)
}

func (b *EthAPIBackend) SubscribeRemovedLogsEvent(ch chan<- core.RemovedLogsEvent) event.Subscription {
	return b.eth.BlockChain().SubscribeRemovedLogsEvent(ch)
}

func (b *EthAPIBackend) SubscribeChainEvent(ch chan<- core.ChainEvent) event.Subscription {
	return b.eth.BlockChain().SubscribeChainEvent(ch)
}

func (b *EthAPIBackend) SubscribeChainHeadEvent(ch chan<- core.ChainHeadEvent) event.Subscription {
	return b.eth.BlockChain().SubscribeChainHeadEvent(ch)
}

func (b *EthAPIBackend) SubscribeLogsEvent(ch chan<- []*types.Log) event.Subscription {
	return b.eth.BlockChain().SubscribeLogsEvent(ch)
}

func (b *EthAPIBackend) SendTx(ctx context.Context, signedTx *types.Transaction) error {
	err := b.eth.txPool.Add([]*types.Transaction{signedTx}, false)[0]

	// If the local transaction tracker is not configured, returns whatever
	// returned from the txpool.
	if b.eth.localTxTracker == nil {
		return err
	}
	// If the transaction fails with an error indicating it is invalid, or if there is
	// very little chance it will be accepted later (e.g., the gas price is below the
	// configured minimum, or the sender has insufficient funds to cover the cost),
	// propagate the error to the user.
	if err != nil && !locals.IsTemporaryReject(err) {
		return err
	}
	// No error will be returned to user if the transaction fails with a temporary
	// error and might be accepted later (e.g., the transaction pool is full).
	// Locally submitted transactions will be resubmitted later via the local tracker.
	b.eth.localTxTracker.Track(signedTx)
	return nil
}

func (b *EthAPIBackend) GetPoolTransactions() (types.Transactions, error) {
	pending := b.eth.txPool.Pending(txpool.PendingFilter{})
	var txs types.Transactions
	for _, batch := range pending {
		for _, lazy := range batch {
			if tx := lazy.Resolve(); tx != nil {
				txs = append(txs, tx)
			}
		}
	}
	return txs, nil
}

func (b *EthAPIBackend) GetPoolTransaction(hash common.Hash) *types.Transaction {
	return b.eth.txPool.Get(hash)
}

// GetTransaction retrieves the lookup along with the transaction itself associate
// with the given transaction hash.
//
// A null will be returned if the transaction is not found. The transaction is not
// existent from the node's perspective. This can be due to the transaction indexer
// not being finished. The caller must explicitly check the indexer progress.
func (b *EthAPIBackend) GetTransaction(txHash common.Hash) (bool, *types.Transaction, common.Hash, uint64, uint64) {
	lookup, tx := b.eth.blockchain.GetTransactionLookup(txHash)
	if lookup == nil || tx == nil {
		return false, nil, common.Hash{}, 0, 0
	}
	return true, tx, lookup.BlockHash, lookup.BlockIndex, lookup.Index
}

// TxIndexDone returns true if the transaction indexer has finished indexing.
func (b *EthAPIBackend) TxIndexDone() bool {
	return b.eth.blockchain.TxIndexDone()
}

func (b *EthAPIBackend) GetPoolNonce(ctx context.Context, addr common.Address) (uint64, error) {
	return b.eth.txPool.PoolNonce(addr), nil
}

func (b *EthAPIBackend) Stats() (runnable int, blocked int) {
	return b.eth.txPool.Stats()
}

func (b *EthAPIBackend) TxPoolContent() (map[common.Address][]*types.Transaction, map[common.Address][]*types.Transaction) {
	return b.eth.txPool.Content()
}

func (b *EthAPIBackend) TxPoolContentFrom(addr common.Address) ([]*types.Transaction, []*types.Transaction) {
	return b.eth.txPool.ContentFrom(addr)
}

func (b *EthAPIBackend) TxPool() *txpool.TxPool {
	return b.eth.txPool
}

func (b *EthAPIBackend) SubscribeNewTxsEvent(ch chan<- core.NewTxsEvent) event.Subscription {
	return b.eth.txPool.SubscribeTransactions(ch, true)
}

<<<<<<< HEAD
func (b *EthAPIBackend) SyncProgressMap(ctx context.Context) map[string]interface{} {
	progress := b.eth.Downloader().Progress()
	return progress.ToMap()
}

func (b *EthAPIBackend) SyncProgress() ethereum.SyncProgress {
=======
func (b *EthAPIBackend) SyncProgress(ctx context.Context) ethereum.SyncProgress {
>>>>>>> 615d29f7
	prog := b.eth.Downloader().Progress()
	if txProg, err := b.eth.blockchain.TxIndexProgress(); err == nil {
		prog.TxIndexFinishedBlocks = txProg.Indexed
		prog.TxIndexRemainingBlocks = txProg.Remaining
	}
	return prog
}

func (b *EthAPIBackend) SuggestGasTipCap(ctx context.Context) (*big.Int, error) {
	return b.gpo.SuggestTipCap(ctx)
}

func (b *EthAPIBackend) FeeHistory(ctx context.Context, blockCount uint64, lastBlock rpc.BlockNumber, rewardPercentiles []float64) (firstBlock *big.Int, reward [][]*big.Int, baseFee []*big.Int, gasUsedRatio []float64, baseFeePerBlobGas []*big.Int, blobGasUsedRatio []float64, err error) {
	return b.gpo.FeeHistory(ctx, blockCount, lastBlock, rewardPercentiles)
}

func (b *EthAPIBackend) BlobBaseFee(ctx context.Context) *big.Int {
	if excess := b.CurrentHeader().ExcessBlobGas; excess != nil {
		return eip4844.CalcBlobFee(b.ChainConfig(), b.CurrentHeader())
	}
	return nil
}

func (b *EthAPIBackend) ChainDb() ethdb.Database {
	return b.eth.ChainDb()
}

func (b *EthAPIBackend) AccountManager() *accounts.Manager {
	return b.eth.AccountManager()
}

func (b *EthAPIBackend) ExtRPCEnabled() bool {
	return b.extRPCEnabled
}

func (b *EthAPIBackend) UnprotectedAllowed() bool {
	return b.allowUnprotectedTxs
}

func (b *EthAPIBackend) RPCGasCap() uint64 {
	return b.eth.config.RPCGasCap
}

func (b *EthAPIBackend) RPCEVMTimeout() time.Duration {
	return b.eth.config.RPCEVMTimeout
}

func (b *EthAPIBackend) RPCTxFeeCap() float64 {
	return b.eth.config.RPCTxFeeCap
}

func (b *EthAPIBackend) CurrentView() *filtermaps.ChainView {
	head := b.eth.blockchain.CurrentBlock()
	if head == nil {
		return nil
	}
	return filtermaps.NewChainView(b.eth.blockchain, head.Number.Uint64(), head.Hash())
}

func (b *EthAPIBackend) NewMatcherBackend() filtermaps.MatcherBackend {
	return b.eth.filterMaps.NewMatcherBackend()
}

func (b *EthAPIBackend) Engine() consensus.Engine {
	return b.eth.engine
}

func (b *EthAPIBackend) CurrentHeader() *types.Header {
	return b.eth.blockchain.CurrentHeader()
}

func (b *EthAPIBackend) StateAtBlock(ctx context.Context, block *types.Block, reexec uint64, base *state.StateDB, readOnly bool, preferDisk bool) (*state.StateDB, tracers.StateReleaseFunc, error) {
	return b.eth.stateAtBlock(ctx, block, reexec, base, nil, readOnly, preferDisk)
}

func (b *EthAPIBackend) StateAtTransaction(ctx context.Context, block *types.Block, txIndex int, reexec uint64) (*types.Transaction, vm.BlockContext, *state.StateDB, tracers.StateReleaseFunc, error) {
	return b.eth.stateAtTransaction(ctx, block, txIndex, reexec)
}

func (b *EthAPIBackend) FallbackClient() types.FallbackClient {
	return nil
}<|MERGE_RESOLUTION|>--- conflicted
+++ resolved
@@ -393,16 +393,12 @@
 	return b.eth.txPool.SubscribeTransactions(ch, true)
 }
 
-<<<<<<< HEAD
 func (b *EthAPIBackend) SyncProgressMap(ctx context.Context) map[string]interface{} {
 	progress := b.eth.Downloader().Progress()
 	return progress.ToMap()
 }
 
-func (b *EthAPIBackend) SyncProgress() ethereum.SyncProgress {
-=======
 func (b *EthAPIBackend) SyncProgress(ctx context.Context) ethereum.SyncProgress {
->>>>>>> 615d29f7
 	prog := b.eth.Downloader().Progress()
 	if txProg, err := b.eth.blockchain.TxIndexProgress(); err == nil {
 		prog.TxIndexFinishedBlocks = txProg.Indexed

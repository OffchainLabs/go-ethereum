// Copyright 2015 The go-ethereum Authors
// This file is part of the go-ethereum library.
//
// The go-ethereum library is free software: you can redistribute it and/or modify
// it under the terms of the GNU Lesser General Public License as published by
// the Free Software Foundation, either version 3 of the License, or
// (at your option) any later version.
//
// The go-ethereum library is distributed in the hope that it will be useful,
// but WITHOUT ANY WARRANTY; without even the implied warranty of
// MERCHANTABILITY or FITNESS FOR A PARTICULAR PURPOSE. See the
// GNU Lesser General Public License for more details.
//
// You should have received a copy of the GNU Lesser General Public License
// along with the go-ethereum library. If not, see <http://www.gnu.org/licenses/>.

package eth

import (
	"context"
	"errors"
	"math/big"
	"time"

	"github.com/ethereum/go-ethereum"
	"github.com/ethereum/go-ethereum/accounts"
	"github.com/ethereum/go-ethereum/common"
	"github.com/ethereum/go-ethereum/consensus"
	"github.com/ethereum/go-ethereum/core"
	"github.com/ethereum/go-ethereum/core/bloombits"
	"github.com/ethereum/go-ethereum/core/rawdb"
	"github.com/ethereum/go-ethereum/core/state"
	"github.com/ethereum/go-ethereum/core/txpool"
	"github.com/ethereum/go-ethereum/core/types"
	"github.com/ethereum/go-ethereum/core/vm"
	"github.com/ethereum/go-ethereum/eth/gasprice"
	"github.com/ethereum/go-ethereum/eth/tracers"
	"github.com/ethereum/go-ethereum/ethdb"
	"github.com/ethereum/go-ethereum/event"
	"github.com/ethereum/go-ethereum/miner"
	"github.com/ethereum/go-ethereum/params"
	"github.com/ethereum/go-ethereum/rpc"
)

// EthAPIBackend implements ethapi.Backend and tracers.Backend for full nodes
type EthAPIBackend struct {
	extRPCEnabled       bool
	allowUnprotectedTxs bool
	eth                 *Ethereum
	gpo                 *gasprice.Oracle
}

// ChainConfig returns the active chain configuration.
func (b *EthAPIBackend) ChainConfig() *params.ChainConfig {
	return b.eth.blockchain.Config()
}

func (b *EthAPIBackend) CurrentBlock() *types.Header {
	return b.eth.blockchain.CurrentBlock()
}

func (b *EthAPIBackend) SetHead(number uint64) {
	b.eth.handler.downloader.Cancel()
	b.eth.blockchain.SetHead(number)
}

func (b *EthAPIBackend) HeaderByNumber(ctx context.Context, number rpc.BlockNumber) (*types.Header, error) {
	// Pending block is only known by the miner
	if number == rpc.PendingBlockNumber {
		block := b.eth.miner.PendingBlock()
		if block == nil {
			return nil, errors.New("pending block is not available")
		}
		return block.Header(), nil
	}
	// Otherwise resolve and return the block
	if number == rpc.LatestBlockNumber {
		return b.eth.blockchain.CurrentBlock(), nil
	}
	if number == rpc.FinalizedBlockNumber {
		block := b.eth.blockchain.CurrentFinalBlock()
		if block == nil {
			return nil, errors.New("finalized block not found")
		}
		return block, nil
	}
	if number == rpc.SafeBlockNumber {
		block := b.eth.blockchain.CurrentSafeBlock()
		if block == nil {
			return nil, errors.New("safe block not found")
		}
		return block, nil
	}
	return b.eth.blockchain.GetHeaderByNumber(uint64(number)), nil
}

func (b *EthAPIBackend) HeaderByNumberOrHash(ctx context.Context, blockNrOrHash rpc.BlockNumberOrHash) (*types.Header, error) {
	if blockNr, ok := blockNrOrHash.Number(); ok {
		return b.HeaderByNumber(ctx, blockNr)
	}
	if hash, ok := blockNrOrHash.Hash(); ok {
		header := b.eth.blockchain.GetHeaderByHash(hash)
		if header == nil {
			return nil, errors.New("header for hash not found")
		}
		if blockNrOrHash.RequireCanonical && b.eth.blockchain.GetCanonicalHash(header.Number.Uint64()) != hash {
			return nil, errors.New("hash is not currently canonical")
		}
		return header, nil
	}
	return nil, errors.New("invalid arguments; neither block nor hash specified")
}

func (b *EthAPIBackend) HeaderByHash(ctx context.Context, hash common.Hash) (*types.Header, error) {
	return b.eth.blockchain.GetHeaderByHash(hash), nil
}

func (b *EthAPIBackend) BlockByNumber(ctx context.Context, number rpc.BlockNumber) (*types.Block, error) {
	// Pending block is only known by the miner
	if number == rpc.PendingBlockNumber {
		block := b.eth.miner.PendingBlock()
		if block == nil {
			return nil, errors.New("pending block is not available")
		}
		return block, nil
	}
	// Otherwise resolve and return the block
	if number == rpc.LatestBlockNumber {
		header := b.eth.blockchain.CurrentBlock()
		return b.eth.blockchain.GetBlock(header.Hash(), header.Number.Uint64()), nil
	}
	if number == rpc.FinalizedBlockNumber {
		header := b.eth.blockchain.CurrentFinalBlock()
		if header == nil {
			return nil, errors.New("finalized block not found")
		}
		return b.eth.blockchain.GetBlock(header.Hash(), header.Number.Uint64()), nil
	}
	if number == rpc.SafeBlockNumber {
		header := b.eth.blockchain.CurrentSafeBlock()
		if header == nil {
			return nil, errors.New("safe block not found")
		}
		return b.eth.blockchain.GetBlock(header.Hash(), header.Number.Uint64()), nil
	}
	return b.eth.blockchain.GetBlockByNumber(uint64(number)), nil
}

func (b *EthAPIBackend) BlockByHash(ctx context.Context, hash common.Hash) (*types.Block, error) {
	return b.eth.blockchain.GetBlockByHash(hash), nil
}

// GetBody returns body of a block. It does not resolve special block numbers.
func (b *EthAPIBackend) GetBody(ctx context.Context, hash common.Hash, number rpc.BlockNumber) (*types.Body, error) {
	if number < 0 || hash == (common.Hash{}) {
		return nil, errors.New("invalid arguments; expect hash and no special block numbers")
	}
	if body := b.eth.blockchain.GetBody(hash); body != nil {
		return body, nil
	}
	return nil, errors.New("block body not found")
}

func (b *EthAPIBackend) BlockByNumberOrHash(ctx context.Context, blockNrOrHash rpc.BlockNumberOrHash) (*types.Block, error) {
	if blockNr, ok := blockNrOrHash.Number(); ok {
		return b.BlockByNumber(ctx, blockNr)
	}
	if hash, ok := blockNrOrHash.Hash(); ok {
		header := b.eth.blockchain.GetHeaderByHash(hash)
		if header == nil {
			return nil, errors.New("header for hash not found")
		}
		if blockNrOrHash.RequireCanonical && b.eth.blockchain.GetCanonicalHash(header.Number.Uint64()) != hash {
			return nil, errors.New("hash is not currently canonical")
		}
		block := b.eth.blockchain.GetBlock(hash, header.Number.Uint64())
		if block == nil {
			return nil, errors.New("header found, but block body is missing")
		}
		return block, nil
	}
	return nil, errors.New("invalid arguments; neither block nor hash specified")
}

func (b *EthAPIBackend) PendingBlockAndReceipts() (*types.Block, types.Receipts) {
	return b.eth.miner.PendingBlockAndReceipts()
}

func (b *EthAPIBackend) StateAndHeaderByNumber(ctx context.Context, number rpc.BlockNumber) (*state.StateDB, *types.Header, error) {
	// Pending state is only known by the miner
	if number == rpc.PendingBlockNumber {
		block, state := b.eth.miner.Pending()
		if block == nil || state == nil {
			return nil, nil, errors.New("pending state is not available")
		}
		return state, block.Header(), nil
	}
	// Otherwise resolve the block number and return its state
	header, err := b.HeaderByNumber(ctx, number)
	if err != nil {
		return nil, nil, err
	}
	if header == nil {
		return nil, nil, errors.New("header not found")
	}
	stateDb, err := b.eth.BlockChain().StateAt(header.Root)
	return stateDb, header, err
}

func (b *EthAPIBackend) StateAndHeaderByNumberOrHash(ctx context.Context, blockNrOrHash rpc.BlockNumberOrHash) (*state.StateDB, *types.Header, error) {
	if blockNr, ok := blockNrOrHash.Number(); ok {
		return b.StateAndHeaderByNumber(ctx, blockNr)
	}
	if hash, ok := blockNrOrHash.Hash(); ok {
		header, err := b.HeaderByHash(ctx, hash)
		if err != nil {
			return nil, nil, err
		}
		if header == nil {
			return nil, nil, errors.New("header for hash not found")
		}
		if blockNrOrHash.RequireCanonical && b.eth.blockchain.GetCanonicalHash(header.Number.Uint64()) != hash {
			return nil, nil, errors.New("hash is not currently canonical")
		}
		stateDb, err := b.eth.BlockChain().StateAt(header.Root)
		return stateDb, header, err
	}
	return nil, nil, errors.New("invalid arguments; neither block nor hash specified")
}

func (b *EthAPIBackend) GetReceipts(ctx context.Context, hash common.Hash) (types.Receipts, error) {
	return b.eth.blockchain.GetReceiptsByHash(hash), nil
}

func (b *EthAPIBackend) GetLogs(ctx context.Context, hash common.Hash, number uint64) ([][]*types.Log, error) {
	return rawdb.ReadLogs(b.eth.chainDb, hash, number), nil
}

func (b *EthAPIBackend) GetTd(ctx context.Context, hash common.Hash) *big.Int {
	if header := b.eth.blockchain.GetHeaderByHash(hash); header != nil {
		return b.eth.blockchain.GetTd(hash, header.Number.Uint64())
	}
	return nil
}

func (b *EthAPIBackend) GetEVM(ctx context.Context, msg *core.Message, state *state.StateDB, header *types.Header, vmConfig *vm.Config, blockCtx *vm.BlockContext) (*vm.EVM, func() error) {
	if vmConfig == nil {
		vmConfig = b.eth.blockchain.GetVMConfig()
	}
	txContext := core.NewEVMTxContext(msg)
	var context vm.BlockContext
	if blockCtx != nil {
		context = *blockCtx
	} else {
		context = core.NewEVMBlockContext(header, b.eth.BlockChain(), nil)
	}
	return vm.NewEVM(context, txContext, state, b.eth.blockchain.Config(), *vmConfig), state.Error
}

func (b *EthAPIBackend) SubscribeRemovedLogsEvent(ch chan<- core.RemovedLogsEvent) event.Subscription {
	return b.eth.BlockChain().SubscribeRemovedLogsEvent(ch)
}

func (b *EthAPIBackend) SubscribePendingLogsEvent(ch chan<- []*types.Log) event.Subscription {
	return b.eth.miner.SubscribePendingLogs(ch)
}

func (b *EthAPIBackend) SubscribeChainEvent(ch chan<- core.ChainEvent) event.Subscription {
	return b.eth.BlockChain().SubscribeChainEvent(ch)
}

func (b *EthAPIBackend) SubscribeChainHeadEvent(ch chan<- core.ChainHeadEvent) event.Subscription {
	return b.eth.BlockChain().SubscribeChainHeadEvent(ch)
}

func (b *EthAPIBackend) SubscribeChainSideEvent(ch chan<- core.ChainSideEvent) event.Subscription {
	return b.eth.BlockChain().SubscribeChainSideEvent(ch)
}

func (b *EthAPIBackend) SubscribeLogsEvent(ch chan<- []*types.Log) event.Subscription {
	return b.eth.BlockChain().SubscribeLogsEvent(ch)
}

func (b *EthAPIBackend) SendTx(ctx context.Context, signedTx *types.Transaction) error {
	return b.eth.txPool.Add([]*types.Transaction{signedTx}, true, false)[0]
}

func (b *EthAPIBackend) GetPoolTransactions() (types.Transactions, error) {
	pending := b.eth.txPool.Pending(false)
	var txs types.Transactions
	for _, batch := range pending {
		for _, lazy := range batch {
			if tx := lazy.Resolve(); tx != nil {
				txs = append(txs, tx)
			}
		}
	}
	return txs, nil
}

func (b *EthAPIBackend) GetPoolTransaction(hash common.Hash) *types.Transaction {
	return b.eth.txPool.Get(hash)
}

func (b *EthAPIBackend) GetTransaction(ctx context.Context, txHash common.Hash) (*types.Transaction, common.Hash, uint64, uint64, error) {
	tx, blockHash, blockNumber, index := rawdb.ReadTransaction(b.eth.ChainDb(), txHash)
	return tx, blockHash, blockNumber, index, nil
}

func (b *EthAPIBackend) GetPoolNonce(ctx context.Context, addr common.Address) (uint64, error) {
	return b.eth.txPool.Nonce(addr), nil
}

func (b *EthAPIBackend) Stats() (runnable int, blocked int) {
	return b.eth.txPool.Stats()
}

func (b *EthAPIBackend) TxPoolContent() (map[common.Address][]*types.Transaction, map[common.Address][]*types.Transaction) {
	return b.eth.txPool.Content()
}

func (b *EthAPIBackend) TxPoolContentFrom(addr common.Address) ([]*types.Transaction, []*types.Transaction) {
	return b.eth.txPool.ContentFrom(addr)
}

func (b *EthAPIBackend) TxPool() *txpool.TxPool {
	return b.eth.txPool
}

func (b *EthAPIBackend) SubscribeNewTxsEvent(ch chan<- core.NewTxsEvent) event.Subscription {
	return b.eth.txPool.SubscribeNewTxsEvent(ch)
}

func (b *EthAPIBackend) SyncProgressMap() map[string]interface{} {
	progress := b.eth.Downloader().Progress()
	return progress.ToMap()
}

func (b *EthAPIBackend) SyncProgress() ethereum.SyncProgress {
	return b.eth.Downloader().Progress()
}

func (b *EthAPIBackend) SuggestGasTipCap(ctx context.Context) (*big.Int, error) {
	return b.gpo.SuggestTipCap(ctx)
}

func (b *EthAPIBackend) FeeHistory(ctx context.Context, blockCount uint64, lastBlock rpc.BlockNumber, rewardPercentiles []float64) (firstBlock *big.Int, reward [][]*big.Int, baseFee []*big.Int, gasUsedRatio []float64, err error) {
	return b.gpo.FeeHistory(ctx, blockCount, lastBlock, rewardPercentiles)
}

func (b *EthAPIBackend) ChainDb() ethdb.Database {
	return b.eth.ChainDb()
}

func (b *EthAPIBackend) EventMux() *event.TypeMux {
	return b.eth.EventMux()
}

func (b *EthAPIBackend) AccountManager() *accounts.Manager {
	return b.eth.AccountManager()
}

func (b *EthAPIBackend) ExtRPCEnabled() bool {
	return b.extRPCEnabled
}

func (b *EthAPIBackend) UnprotectedAllowed() bool {
	return b.allowUnprotectedTxs
}

func (b *EthAPIBackend) RPCGasCap() uint64 {
	return b.eth.config.RPCGasCap
}

func (b *EthAPIBackend) RPCEVMTimeout() time.Duration {
	return b.eth.config.RPCEVMTimeout
}

func (b *EthAPIBackend) RPCTxFeeCap() float64 {
	return b.eth.config.RPCTxFeeCap
}

func (b *EthAPIBackend) BloomStatus() (uint64, uint64) {
	sections, _, _ := b.eth.bloomIndexer.Sections()
	return params.BloomBitsBlocks, sections
}

func (b *EthAPIBackend) ServiceFilter(ctx context.Context, session *bloombits.MatcherSession) {
	for i := 0; i < bloomFilterThreads; i++ {
		go session.Multiplex(bloomRetrievalBatch, bloomRetrievalWait, b.eth.bloomRequests)
	}
}

func (b *EthAPIBackend) Engine() consensus.Engine {
	return b.eth.engine
}

func (b *EthAPIBackend) CurrentHeader() *types.Header {
	return b.eth.blockchain.CurrentHeader()
}

func (b *EthAPIBackend) Miner() *miner.Miner {
	return b.eth.Miner()
}

func (b *EthAPIBackend) StartMining() error {
	return b.eth.StartMining()
}

func (b *EthAPIBackend) StateAtBlock(ctx context.Context, block *types.Block, reexec uint64, base *state.StateDB, readOnly bool, preferDisk bool) (*state.StateDB, tracers.StateReleaseFunc, error) {
<<<<<<< HEAD
	return b.eth.StateAtBlock(ctx, block, reexec, base, nil, readOnly, preferDisk)
=======
	return b.eth.stateAtBlock(ctx, block, reexec, base, readOnly, preferDisk)
>>>>>>> d1a76d89
}

func (b *EthAPIBackend) StateAtTransaction(ctx context.Context, block *types.Block, txIndex int, reexec uint64) (*core.Message, vm.BlockContext, *state.StateDB, tracers.StateReleaseFunc, error) {
	return b.eth.stateAtTransaction(ctx, block, txIndex, reexec)
}

func (b *EthAPIBackend) FallbackClient() types.FallbackClient {
	return nil
}<|MERGE_RESOLUTION|>--- conflicted
+++ resolved
@@ -408,11 +408,7 @@
 }
 
 func (b *EthAPIBackend) StateAtBlock(ctx context.Context, block *types.Block, reexec uint64, base *state.StateDB, readOnly bool, preferDisk bool) (*state.StateDB, tracers.StateReleaseFunc, error) {
-<<<<<<< HEAD
-	return b.eth.StateAtBlock(ctx, block, reexec, base, nil, readOnly, preferDisk)
-=======
-	return b.eth.stateAtBlock(ctx, block, reexec, base, readOnly, preferDisk)
->>>>>>> d1a76d89
+	return b.eth.stateAtBlock(ctx, block, reexec, base, nil, readOnly, preferDisk)
 }
 
 func (b *EthAPIBackend) StateAtTransaction(ctx context.Context, block *types.Block, txIndex int, reexec uint64) (*core.Message, vm.BlockContext, *state.StateDB, tracers.StateReleaseFunc, error) {

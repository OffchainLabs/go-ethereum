// Copyright 2023 The go-ethereum Authors
// This file is part of the go-ethereum library.
//
// The go-ethereum library is free software: you can redistribute it and/or modify
// it under the terms of the GNU Lesser General Public License as published by
// the Free Software Foundation, either version 3 of the License, or
// (at your option) any later version.
//
// The go-ethereum library is distributed in the hope that it will be useful,
// but WITHOUT ANY WARRANTY; without even the implied warranty of
// MERCHANTABILITY or FITNESS FOR A PARTICULAR PURPOSE. See the
// GNU Lesser General Public License for more details.
//
// You should have received a copy of the GNU Lesser General Public License
// along with the go-ethereum library. If not, see <http://www.gnu.org/licenses/>.

//go:build (arm64 || amd64) && !openbsd

// Package pebble implements the key-value database layer based on pebble.
package pebble

import (
	"bytes"
	"fmt"
	"runtime"
	"strings"
	"sync"
	"sync/atomic"
	"time"

	"github.com/cockroachdb/pebble"
	"github.com/cockroachdb/pebble/bloom"
	"github.com/ethereum/go-ethereum/common"
	"github.com/ethereum/go-ethereum/ethdb"
	"github.com/ethereum/go-ethereum/log"
	"github.com/ethereum/go-ethereum/metrics"
)

const (
	// minCache is the minimum amount of memory in megabytes to allocate to pebble
	// read and write caching, split half and half.
	minCache = 16

	// minHandles is the minimum number of files handles to allocate to the open
	// database files.
	minHandles = 16

	// metricsGatheringInterval specifies the interval to retrieve pebble database
	// compaction, io and pause stats to report to the user.
	metricsGatheringInterval = 3 * time.Second

	// degradationWarnInterval specifies how often warning should be printed if the
	// leveldb database cannot keep up with requested writes.
	degradationWarnInterval = time.Minute
)

// Database is a persistent key-value store based on the pebble storage engine.
// Apart from basic data storage functionality it also supports batch writes and
// iterating over the keyspace in binary-alphabetical order.
type Database struct {
<<<<<<< HEAD
	fn string     // filename for reporting
	db *pebble.DB // Underlying pebble storage engine

	compTimeMeter       *metrics.Meter // Meter for measuring the total time spent in database compaction
	compReadMeter       *metrics.Meter // Meter for measuring the data read during compaction
	compWriteMeter      *metrics.Meter // Meter for measuring the data written during compaction
	writeDelayNMeter    *metrics.Meter // Meter for measuring the write delay number due to database compaction
	writeDelayMeter     *metrics.Meter // Meter for measuring the write delay duration due to database compaction
	diskSizeGauge       *metrics.Gauge // Gauge for tracking the size of all the levels in the database
	diskReadMeter       *metrics.Meter // Meter for measuring the effective amount of data read
	diskWriteMeter      *metrics.Meter // Meter for measuring the effective amount of data written
	memCompGauge        *metrics.Gauge // Gauge for tracking the number of memory compaction
	level0CompGauge     *metrics.Gauge // Gauge for tracking the number of table compaction in level0
	nonlevel0CompGauge  *metrics.Gauge // Gauge for tracking the number of table compaction in non0 level
	seekCompGauge       *metrics.Gauge // Gauge for tracking the number of table compaction caused by read opt
	manualMemAllocGauge *metrics.Gauge // Gauge for tracking amount of non-managed memory currently allocated

	compDebtGauge       *metrics.Gauge
	compInProgressGauge *metrics.Gauge

	commitCountMeter               *metrics.Meter
	commitTotalDurationMeter       *metrics.Meter
	commitSemaphoreWaitMeter       *metrics.Meter
	commitMemTableWriteStallMeter  *metrics.Meter
	commitL0ReadAmpWriteStallMeter *metrics.Meter
	commitWALRotationMeter         *metrics.Meter
	commitWaitMeter                *metrics.Meter

	commitCount               atomic.Int64
	commitTotalDuration       atomic.Int64
	commitSemaphoreWait       atomic.Int64
	commitMemTableWriteStall  atomic.Int64
	commitL0ReadAmpWriteStall atomic.Int64
	commitWALRotation         atomic.Int64
	commitWait                atomic.Int64

	level0SublevelsGauge *metrics.Gauge
	levelsGauge          []*metrics.Gauge // Gauge for tracking the number of tables in levels
=======
	fn        string     // filename for reporting
	db        *pebble.DB // Underlying pebble storage engine
	namespace string     // Namespace for metrics

	compTimeMeter          *metrics.Meter   // Meter for measuring the total time spent in database compaction
	compReadMeter          *metrics.Meter   // Meter for measuring the data read during compaction
	compWriteMeter         *metrics.Meter   // Meter for measuring the data written during compaction
	writeDelayNMeter       *metrics.Meter   // Meter for measuring the write delay number due to database compaction
	writeDelayMeter        *metrics.Meter   // Meter for measuring the write delay duration due to database compaction
	diskSizeGauge          *metrics.Gauge   // Gauge for tracking the size of all the levels in the database
	diskReadMeter          *metrics.Meter   // Meter for measuring the effective amount of data read
	diskWriteMeter         *metrics.Meter   // Meter for measuring the effective amount of data written
	memCompGauge           *metrics.Gauge   // Gauge for tracking the number of memory compaction
	level0CompGauge        *metrics.Gauge   // Gauge for tracking the number of table compaction in level0
	nonlevel0CompGauge     *metrics.Gauge   // Gauge for tracking the number of table compaction in non0 level
	seekCompGauge          *metrics.Gauge   // Gauge for tracking the number of table compaction caused by read opt
	manualMemAllocGauge    *metrics.Gauge   // Gauge for tracking amount of non-managed memory currently allocated
	liveMemTablesGauge     *metrics.Gauge   // Gauge for tracking the number of live memory tables
	zombieMemTablesGauge   *metrics.Gauge   // Gauge for tracking the number of zombie memory tables
	blockCacheHitGauge     *metrics.Gauge   // Gauge for tracking the number of total hit in the block cache
	blockCacheMissGauge    *metrics.Gauge   // Gauge for tracking the number of total miss in the block cache
	tableCacheHitGauge     *metrics.Gauge   // Gauge for tracking the number of total hit in the table cache
	tableCacheMissGauge    *metrics.Gauge   // Gauge for tracking the number of total miss in the table cache
	filterHitGauge         *metrics.Gauge   // Gauge for tracking the number of total hit in bloom filter
	filterMissGauge        *metrics.Gauge   // Gauge for tracking the number of total miss in bloom filter
	estimatedCompDebtGauge *metrics.Gauge   // Gauge for tracking the number of bytes that need to be compacted
	liveCompGauge          *metrics.Gauge   // Gauge for tracking the number of in-progress compactions
	liveCompSizeGauge      *metrics.Gauge   // Gauge for tracking the size of in-progress compactions
	levelsGauge            []*metrics.Gauge // Gauge for tracking the number of tables in levels
>>>>>>> 098cc7e8

	quitLock sync.RWMutex    // Mutex protecting the quit channel and the closed flag
	quitChan chan chan error // Quit channel to stop the metrics collection before closing the database
	closed   bool            // keep track of whether we're Closed

	log log.Logger // Contextual logger tracking the database path

	activeComp    int           // Current number of active compactions
	compStartTime time.Time     // The start time of the earliest currently-active compaction
	compTime      atomic.Int64  // Total time spent in compaction in ns
	level0Comp    atomic.Uint32 // Total number of level-zero compactions
	nonLevel0Comp atomic.Uint32 // Total number of non level-zero compactions

	writeStalled        atomic.Bool  // Flag whether the write is stalled
	writeDelayStartTime time.Time    // The start time of the latest write stall
	writeDelayReason    string       // The reason of the latest write stall
	writeDelayCount     atomic.Int64 // Total number of write stall counts
	writeDelayTime      atomic.Int64 // Total time spent in write stalls

	writeOptions *pebble.WriteOptions
}

func (d *Database) onCompactionBegin(info pebble.CompactionInfo) {
	if d.activeComp == 0 {
		d.compStartTime = time.Now()
	}
	l0 := info.Input[0]
	if l0.Level == 0 {
		d.level0Comp.Add(1)
	} else {
		d.nonLevel0Comp.Add(1)
	}
	d.activeComp++
}

func (d *Database) onCompactionEnd(info pebble.CompactionInfo) {
	if d.activeComp == 1 {
		d.compTime.Add(int64(time.Since(d.compStartTime)))
	} else if d.activeComp == 0 {
		panic("should not happen")
	}
	d.activeComp--
}

func (d *Database) onWriteStallBegin(b pebble.WriteStallBeginInfo) {
	d.writeDelayStartTime = time.Now()
	d.writeDelayCount.Add(1)
	d.writeStalled.Store(true)

	// Take just the first word of the reason. These are two potential
	// reasons for the write stall:
	// - memtable count limit reached
	// - L0 file count limit exceeded
	reason := b.Reason
	if i := strings.IndexByte(reason, ' '); i != -1 {
		reason = reason[:i]
	}
	if reason == "L0" || reason == "memtable" {
		d.writeDelayReason = reason
		metrics.GetOrRegisterGauge(d.namespace+"stall/count/"+reason, nil).Inc(1)
	}
}

func (d *Database) onWriteStallEnd() {
	d.writeDelayTime.Add(int64(time.Since(d.writeDelayStartTime)))
	d.writeStalled.Store(false)

	if d.writeDelayReason != "" {
		metrics.GetOrRegisterResettingTimer(d.namespace+"stall/time/"+d.writeDelayReason, nil).UpdateSince(d.writeDelayStartTime)
		d.writeDelayReason = ""
	}
	d.writeDelayStartTime = time.Time{}
}

// panicLogger is just a noop logger to disable Pebble's internal logger.
//
// TODO(karalabe): Remove when Pebble sets this as the default.
type panicLogger struct{}

func (l panicLogger) Infof(format string, args ...interface{}) {
}

func (l panicLogger) Errorf(format string, args ...interface{}) {
}

func (l panicLogger) Fatalf(format string, args ...interface{}) {
	panic(fmt.Errorf("fatal: "+format, args...))
}

// New returns a wrapped pebble DB object. The namespace is the prefix that the
// metrics reporting should use for surfacing internal stats.
func New(file string, cache int, handles int, namespace string, readonly bool, extraOptions *ExtraOptions) (*Database, error) {
	if extraOptions == nil {
		extraOptions = &ExtraOptions{}
	}
	if extraOptions.MemTableStopWritesThreshold <= 0 {
		extraOptions.MemTableStopWritesThreshold = 2
	}
	if extraOptions.MaxConcurrentCompactions == nil {
		extraOptions.MaxConcurrentCompactions = runtime.NumCPU
	}
	var levels []pebble.LevelOptions
	if len(extraOptions.Levels) == 0 {
		levels = []pebble.LevelOptions{
			{TargetFileSize: 2 * 1024 * 1024, FilterPolicy: bloom.FilterPolicy(10)},
			{TargetFileSize: 4 * 1024 * 1024, FilterPolicy: bloom.FilterPolicy(10)},
			{TargetFileSize: 8 * 1024 * 1024, FilterPolicy: bloom.FilterPolicy(10)},
			{TargetFileSize: 16 * 1024 * 1024, FilterPolicy: bloom.FilterPolicy(10)},
			{TargetFileSize: 32 * 1024 * 1024, FilterPolicy: bloom.FilterPolicy(10)},
			{TargetFileSize: 64 * 1024 * 1024, FilterPolicy: bloom.FilterPolicy(10)},
			{TargetFileSize: 128 * 1024 * 1024, FilterPolicy: bloom.FilterPolicy(10)},
		}
	} else {
		for _, level := range extraOptions.Levels {
			levels = append(levels, pebble.LevelOptions{
				BlockSize:      level.BlockSize,
				IndexBlockSize: level.IndexBlockSize,
				TargetFileSize: level.TargetFileSize,
				FilterPolicy:   bloom.FilterPolicy(10),
			})
		}
	}

	// Ensure we have some minimal caching and file guarantees
	if cache < minCache {
		cache = minCache
	}
	if handles < minHandles {
		handles = minHandles
	}
	logger := log.New("database", file)
	logger.Info("Allocated cache and file handles", "cache", common.StorageSize(cache*1024*1024), "handles", handles)

	// The max memtable size is limited by the uint32 offsets stored in
	// internal/arenaskl.node, DeferredBatchOp, and flushableBatchEntry.
	//
	// - MaxUint32 on 64-bit platforms;
	// - MaxInt on 32-bit platforms.
	//
	// It is used when slices are limited to Uint32 on 64-bit platforms (the
	// length limit for slices is naturally MaxInt on 32-bit platforms).
	//
	// Taken from https://github.com/cockroachdb/pebble/blob/master/internal/constants/constants.go
	maxMemTableSize := (1<<31)<<(^uint(0)>>63) - 1

	// Two memory tables is configured which is identical to leveldb,
	// including a frozen memory table and another live one.
	memTableLimit := extraOptions.MemTableStopWritesThreshold
	memTableSize := cache * 1024 * 1024 / 2 / memTableLimit

	// The memory table size is currently capped at maxMemTableSize-1 due to a
	// known bug in the pebble where maxMemTableSize is not recognized as a
	// valid size.
	//
	// TODO use the maxMemTableSize as the maximum table size once the issue
	// in pebble is fixed.
	if memTableSize >= maxMemTableSize {
		memTableSize = maxMemTableSize - 1
	}
	db := &Database{
		fn:           file,
		log:          logger,
		quitChan:     make(chan chan error),
		writeOptions: &pebble.WriteOptions{Sync: extraOptions.SyncMode},
	}
	opt := &pebble.Options{
		// Pebble has a single combined cache area and the write
		// buffers are taken from this too. Assign all available
		// memory allowance for cache.
		Cache:        pebble.NewCache(int64(cache * 1024 * 1024)),
		MaxOpenFiles: handles,

		// The size of memory table(as well as the write buffer).
		// Note, there may have more than two memory tables in the system.
		MemTableSize: uint64(memTableSize),

		// MemTableStopWritesThreshold places a hard limit on the size
		// of the existent MemTables(including the frozen one).
		// Note, this must be the number of tables not the size of all memtables
		// according to https://github.com/cockroachdb/pebble/blob/master/options.go#L738-L742
		// and to https://github.com/cockroachdb/pebble/blob/master/db.go#L1892-L1903.
		MemTableStopWritesThreshold: memTableLimit,

		// The default compaction concurrency(1 thread),
		// Here use all available CPUs for faster compaction.
		MaxConcurrentCompactions: extraOptions.MaxConcurrentCompactions,

		// Per-level extraOptions. Options for at least one level must be specified. The
		// extraOptions for the last level are used for all subsequent levels.
		Levels:   levels,
		ReadOnly: readonly,
		EventListener: &pebble.EventListener{
			CompactionBegin: db.onCompactionBegin,
			CompactionEnd:   db.onCompactionEnd,
			WriteStallBegin: db.onWriteStallBegin,
			WriteStallEnd:   db.onWriteStallEnd,
		},
		Logger: panicLogger{}, // TODO(karalabe): Delete when this is upstreamed in Pebble

		BytesPerSync:                extraOptions.BytesPerSync,
		L0CompactionFileThreshold:   extraOptions.L0CompactionFileThreshold,
		L0CompactionThreshold:       extraOptions.L0CompactionThreshold,
		L0StopWritesThreshold:       extraOptions.L0StopWritesThreshold,
		LBaseMaxBytes:               extraOptions.LBaseMaxBytes,
		DisableAutomaticCompactions: extraOptions.DisableAutomaticCompactions,
		WALBytesPerSync:             extraOptions.WALBytesPerSync,
		WALDir:                      extraOptions.WALDir,
		WALMinSyncInterval:          extraOptions.WALMinSyncInterval,
		TargetByteDeletionRate:      extraOptions.TargetByteDeletionRate,
	}
	// Disable seek compaction explicitly. Check https://github.com/ethereum/go-ethereum/pull/20130
	// for more details.
	opt.Experimental.ReadSamplingMultiplier = -1

	if opt.Experimental.ReadSamplingMultiplier != 0 {
		opt.Experimental.ReadSamplingMultiplier = extraOptions.Experimental.ReadSamplingMultiplier
	}
	opt.Experimental.L0CompactionConcurrency = extraOptions.Experimental.L0CompactionConcurrency
	opt.Experimental.CompactionDebtConcurrency = extraOptions.Experimental.CompactionDebtConcurrency
	opt.Experimental.ReadCompactionRate = extraOptions.Experimental.ReadCompactionRate
	opt.Experimental.MaxWriterConcurrency = extraOptions.Experimental.MaxWriterConcurrency
	opt.Experimental.ForceWriterParallelism = extraOptions.Experimental.ForceWriterParallelism

	// Open the db and recover any potential corruptions
	innerDB, err := pebble.Open(file, opt)
	if err != nil {
		return nil, err
	}
	db.db = innerDB

	db.compTimeMeter = metrics.GetOrRegisterMeter(namespace+"compact/time", nil)
	db.compReadMeter = metrics.GetOrRegisterMeter(namespace+"compact/input", nil)
	db.compWriteMeter = metrics.GetOrRegisterMeter(namespace+"compact/output", nil)
	db.diskSizeGauge = metrics.GetOrRegisterGauge(namespace+"disk/size", nil)
	db.diskReadMeter = metrics.GetOrRegisterMeter(namespace+"disk/read", nil)
	db.diskWriteMeter = metrics.GetOrRegisterMeter(namespace+"disk/write", nil)
	db.writeDelayMeter = metrics.GetOrRegisterMeter(namespace+"compact/writedelay/duration", nil)
	db.writeDelayNMeter = metrics.GetOrRegisterMeter(namespace+"compact/writedelay/counter", nil)
	db.memCompGauge = metrics.GetOrRegisterGauge(namespace+"compact/memory", nil)
	db.level0CompGauge = metrics.GetOrRegisterGauge(namespace+"compact/level0", nil)
	db.nonlevel0CompGauge = metrics.GetOrRegisterGauge(namespace+"compact/nonlevel0", nil)
	db.seekCompGauge = metrics.GetOrRegisterGauge(namespace+"compact/seek", nil)
	db.manualMemAllocGauge = metrics.GetOrRegisterGauge(namespace+"memory/manualalloc", nil)
	db.liveMemTablesGauge = metrics.GetOrRegisterGauge(namespace+"table/live", nil)
	db.zombieMemTablesGauge = metrics.GetOrRegisterGauge(namespace+"table/zombie", nil)
	db.blockCacheHitGauge = metrics.GetOrRegisterGauge(namespace+"cache/block/hit", nil)
	db.blockCacheMissGauge = metrics.GetOrRegisterGauge(namespace+"cache/block/miss", nil)
	db.tableCacheHitGauge = metrics.GetOrRegisterGauge(namespace+"cache/table/hit", nil)
	db.tableCacheMissGauge = metrics.GetOrRegisterGauge(namespace+"cache/table/miss", nil)
	db.filterHitGauge = metrics.GetOrRegisterGauge(namespace+"filter/hit", nil)
	db.filterMissGauge = metrics.GetOrRegisterGauge(namespace+"filter/miss", nil)
	db.estimatedCompDebtGauge = metrics.GetOrRegisterGauge(namespace+"compact/estimateDebt", nil)
	db.liveCompGauge = metrics.GetOrRegisterGauge(namespace+"compact/live/count", nil)
	db.liveCompSizeGauge = metrics.GetOrRegisterGauge(namespace+"compact/live/size", nil)

	db.compDebtGauge = metrics.GetOrRegisterGauge(namespace+"compact/debt", nil)
	db.compInProgressGauge = metrics.GetOrRegisterGauge(namespace+"compact/inprogress", nil)

	db.commitCountMeter = metrics.GetOrRegisterMeter(namespace+"commit/counter", nil)
	db.commitTotalDurationMeter = metrics.GetOrRegisterMeter(namespace+"commit/duration/total", nil)
	db.commitSemaphoreWaitMeter = metrics.GetOrRegisterMeter(namespace+"commit/duration/semaphorewait", nil)
	db.commitMemTableWriteStallMeter = metrics.GetOrRegisterMeter(namespace+"commit/duration/memtablewritestall", nil)
	db.commitL0ReadAmpWriteStallMeter = metrics.GetOrRegisterMeter(namespace+"commit/duration/l0readampwritestall", nil)
	db.commitWALRotationMeter = metrics.GetOrRegisterMeter(namespace+"commit/duration/walrotation", nil)
	db.commitWaitMeter = metrics.GetOrRegisterMeter(namespace+"commit/duration/commitwait", nil)

	db.level0SublevelsGauge = metrics.GetOrRegisterGauge(namespace+"tables/level0/sublevels", nil)

	// Start up the metrics gathering and return
	go db.meter(metricsGatheringInterval, namespace)
	return db, nil
}

// Close stops the metrics collection, flushes any pending data to disk and closes
// all io accesses to the underlying key-value store.
func (d *Database) Close() error {
	d.quitLock.Lock()
	defer d.quitLock.Unlock()
	// Allow double closing, simplifies things
	if d.closed {
		return nil
	}
	d.closed = true
	if d.quitChan != nil {
		errc := make(chan error)
		d.quitChan <- errc
		if err := <-errc; err != nil {
			d.log.Error("Metrics collection failed", "err", err)
		}
		d.quitChan = nil
	}
	return d.db.Close()
}

// Has retrieves if a key is present in the key-value store.
func (d *Database) Has(key []byte) (bool, error) {
	d.quitLock.RLock()
	defer d.quitLock.RUnlock()
	if d.closed {
		return false, pebble.ErrClosed
	}
	_, closer, err := d.db.Get(key)
	if err == pebble.ErrNotFound {
		return false, nil
	} else if err != nil {
		return false, err
	}
	if err = closer.Close(); err != nil {
		return false, err
	}
	return true, nil
}

// Get retrieves the given key if it's present in the key-value store.
func (d *Database) Get(key []byte) ([]byte, error) {
	d.quitLock.RLock()
	defer d.quitLock.RUnlock()
	if d.closed {
		return nil, pebble.ErrClosed
	}
	dat, closer, err := d.db.Get(key)
	if err != nil {
		return nil, err
	}
	ret := make([]byte, len(dat))
	copy(ret, dat)
	if err = closer.Close(); err != nil {
		return nil, err
	}
	return ret, nil
}

// Put inserts the given value into the key-value store.
func (d *Database) Put(key []byte, value []byte) error {
	d.quitLock.RLock()
	defer d.quitLock.RUnlock()
	if d.closed {
		return pebble.ErrClosed
	}
	return d.db.Set(key, value, d.writeOptions)
}

// Delete removes the key from the key-value store.
func (d *Database) Delete(key []byte) error {
	d.quitLock.RLock()
	defer d.quitLock.RUnlock()
	if d.closed {
		return pebble.ErrClosed
	}
	return d.db.Delete(key, d.writeOptions)
}

// DeleteRange deletes all of the keys (and values) in the range [start,end)
// (inclusive on start, exclusive on end).
func (d *Database) DeleteRange(start, end []byte) error {
	d.quitLock.RLock()
	defer d.quitLock.RUnlock()
	if d.closed {
		return pebble.ErrClosed
	}
	return d.db.DeleteRange(start, end, d.writeOptions)
}

// NewBatch creates a write-only key-value store that buffers changes to its host
// database until a final write is called.
func (d *Database) NewBatch() ethdb.Batch {
	return &batch{
		b:  d.db.NewBatch(),
		db: d,
	}
}

// NewBatchWithSize creates a write-only database batch with pre-allocated buffer.
func (d *Database) NewBatchWithSize(size int) ethdb.Batch {
	return &batch{
		b:  d.db.NewBatchWithSize(size),
		db: d,
	}
}

// upperBound returns the upper bound for the given prefix
func upperBound(prefix []byte) (limit []byte) {
	for i := len(prefix) - 1; i >= 0; i-- {
		c := prefix[i]
		if c == 0xff {
			continue
		}
		limit = make([]byte, i+1)
		copy(limit, prefix)
		limit[i] = c + 1
		break
	}
	return limit
}

// Stat returns the internal metrics of Pebble in a text format. It's a developer
// method to read everything there is to read, independent of Pebble version.
func (d *Database) Stat() (string, error) {
	return d.db.Metrics().String(), nil
}

// Compact flattens the underlying data store for the given key range. In essence,
// deleted and overwritten versions are discarded, and the data is rearranged to
// reduce the cost of operations needed to access them.
//
// A nil start is treated as a key before all keys in the data store; a nil limit
// is treated as a key after all keys in the data store. If both is nil then it
// will compact entire data store.
func (d *Database) Compact(start []byte, limit []byte) error {
	// There is no special flag to represent the end of key range
	// in pebble(nil in leveldb). Use an ugly hack to construct a
	// large key to represent it.
	// Note any prefixed database entry will be smaller than this
	// flag, as for trie nodes we need the 32 byte 0xff because
	// there might be a shared prefix starting with a number of
	// 0xff-s, so 32 ensures than only a hash collision could touch it.
	// https://github.com/cockroachdb/pebble/issues/2359#issuecomment-1443995833
	if limit == nil {
		limit = bytes.Repeat([]byte{0xff}, 32)
	}
	return d.db.Compact(start, limit, true) // Parallelization is preferred
}

// Path returns the path to the database directory.
func (d *Database) Path() string {
	return d.fn
}

// SyncKeyValue flushes all pending writes in the write-ahead-log to disk,
// ensuring data durability up to that point.
func (d *Database) SyncKeyValue() error {
	// The entry (value=nil) is not written to the database; it is only
	// added to the WAL. Writing this special log entry in sync mode
	// automatically flushes all previous writes, ensuring database
	// durability up to this point.
	b := d.db.NewBatch()
	b.LogData(nil, nil)
	return d.db.Apply(b, pebble.Sync)
}

// meter periodically retrieves internal pebble counters and reports them to
// the metrics subsystem.
func (d *Database) meter(refresh time.Duration, namespace string) {
	var errc chan error
	timer := time.NewTimer(refresh)
	defer timer.Stop()

	// Create storage and warning log tracer for write delay.
	var (
		compTimes  [2]int64
		compWrites [2]int64
		compReads  [2]int64

		nWrites [2]int64

		commitCounts               [2]int64
		commitTotalDurations       [2]int64
		commitSemaphoreWaits       [2]int64
		commitMemTableWriteStalls  [2]int64
		commitL0ReadAmpWriteStalls [2]int64
		commitWALRotations         [2]int64
		commitWaits                [2]int64
		writeDelayTimes            [2]int64
		writeDelayCounts           [2]int64
		lastWriteStallReport       time.Time
	)

	// Iterate ad infinitum and collect the stats
	for i := 1; errc == nil; i++ {
		var (
			compWrite int64
			compRead  int64
			nWrite    int64

			stats              = d.db.Metrics()
			compTime           = d.compTime.Load()
			writeDelayCount    = d.writeDelayCount.Load()
			writeDelayTime     = d.writeDelayTime.Load()
			nonLevel0CompCount = int64(d.nonLevel0Comp.Load())
			level0CompCount    = int64(d.level0Comp.Load())

			commitCount               = d.commitCount.Load()
			commitTotalDuration       = d.commitTotalDuration.Load()
			commitSemaphoreWait       = d.commitSemaphoreWait.Load()
			commitMemTableWriteStall  = d.commitMemTableWriteStall.Load()
			commitL0ReadAmpWriteStall = d.commitL0ReadAmpWriteStall.Load()
			commitWALRotation         = d.commitWALRotation.Load()
			commitWait                = d.commitWait.Load()
		)
		writeDelayTimes[i%2] = writeDelayTime
		writeDelayCounts[i%2] = writeDelayCount
		compTimes[i%2] = compTime

		for _, levelMetrics := range stats.Levels {
			nWrite += int64(levelMetrics.BytesCompacted)
			nWrite += int64(levelMetrics.BytesFlushed)
			compWrite += int64(levelMetrics.BytesCompacted)
			compRead += int64(levelMetrics.BytesRead)
		}

		nWrite += int64(stats.WAL.BytesWritten)

		compWrites[i%2] = compWrite
		compReads[i%2] = compRead
		nWrites[i%2] = nWrite

		d.writeDelayNMeter.Mark(writeDelayCounts[i%2] - writeDelayCounts[(i-1)%2])
		d.writeDelayMeter.Mark(writeDelayTimes[i%2] - writeDelayTimes[(i-1)%2])
		// Print a warning log if writing has been stalled for a while. The log will
		// be printed per minute to avoid overwhelming users.
		if d.writeStalled.Load() && writeDelayCounts[i%2] == writeDelayCounts[(i-1)%2] &&
			time.Now().After(lastWriteStallReport.Add(degradationWarnInterval)) {
			d.log.Warn("Database compacting, degraded performance")
			lastWriteStallReport = time.Now()
		}
		d.compTimeMeter.Mark(compTimes[i%2] - compTimes[(i-1)%2])
		d.compReadMeter.Mark(compReads[i%2] - compReads[(i-1)%2])
		d.compWriteMeter.Mark(compWrites[i%2] - compWrites[(i-1)%2])
		d.diskSizeGauge.Update(int64(stats.DiskSpaceUsage()))
		d.diskReadMeter.Mark(0) // pebble doesn't track non-compaction reads
		d.diskWriteMeter.Mark(nWrites[i%2] - nWrites[(i-1)%2])

		// See https://github.com/cockroachdb/pebble/pull/1628#pullrequestreview-1026664054
		manuallyAllocated := stats.BlockCache.Size + int64(stats.MemTable.Size) + int64(stats.MemTable.ZombieSize)
		d.manualMemAllocGauge.Update(manuallyAllocated)
		d.memCompGauge.Update(stats.Flush.Count)
		d.nonlevel0CompGauge.Update(nonLevel0CompCount)
		d.level0CompGauge.Update(level0CompCount)
		d.seekCompGauge.Update(stats.Compact.ReadCount)
		d.liveCompGauge.Update(stats.Compact.NumInProgress)
		d.liveCompSizeGauge.Update(stats.Compact.InProgressBytes)

		d.liveMemTablesGauge.Update(stats.MemTable.Count)
		d.zombieMemTablesGauge.Update(stats.MemTable.ZombieCount)
		d.estimatedCompDebtGauge.Update(int64(stats.Compact.EstimatedDebt))
		d.tableCacheHitGauge.Update(stats.TableCache.Hits)
		d.tableCacheMissGauge.Update(stats.TableCache.Misses)
		d.blockCacheHitGauge.Update(stats.BlockCache.Hits)
		d.blockCacheMissGauge.Update(stats.BlockCache.Misses)
		d.filterHitGauge.Update(stats.Filter.Hits)
		d.filterMissGauge.Update(stats.Filter.Misses)

		commitCounts[i%2] = commitCount
		commitTotalDurations[i%2] = commitTotalDuration
		commitSemaphoreWaits[i%2] = commitSemaphoreWait
		commitMemTableWriteStalls[i%2] = commitMemTableWriteStall
		commitL0ReadAmpWriteStalls[i%2] = commitL0ReadAmpWriteStall
		commitWALRotations[i%2] = commitWALRotation
		commitWaits[i%2] = commitWait

		d.commitCountMeter.Mark(commitCounts[i%2] - commitCounts[(i-1)%2])
		d.commitTotalDurationMeter.Mark(commitTotalDurations[i%2] - commitTotalDurations[(i-1)%2])
		d.commitSemaphoreWaitMeter.Mark(commitSemaphoreWaits[i%2] - commitSemaphoreWaits[(i-1)%2])
		d.commitMemTableWriteStallMeter.Mark(commitMemTableWriteStalls[i%2] - commitMemTableWriteStalls[(i-1)%2])
		d.commitL0ReadAmpWriteStallMeter.Mark(commitL0ReadAmpWriteStalls[i%2] - commitL0ReadAmpWriteStalls[(i-1)%2])
		d.commitWALRotationMeter.Mark(commitWALRotations[i%2] - commitWALRotations[(i-1)%2])
		d.commitWaitMeter.Mark(commitWaits[i%2] - commitWaits[(i-1)%2])

		d.compDebtGauge.Update(int64(stats.Compact.EstimatedDebt))
		d.compInProgressGauge.Update(stats.Compact.NumInProgress)

		if len(stats.Levels) > 0 {
			d.level0SublevelsGauge.Update(int64(stats.Levels[0].Sublevels))
		}
		for i, level := range stats.Levels {
			// Append metrics for additional layers
			if i >= len(d.levelsGauge) {
				d.levelsGauge = append(d.levelsGauge, metrics.GetOrRegisterGauge(namespace+fmt.Sprintf("tables/level%v", i), nil))
			}
			d.levelsGauge[i].Update(level.NumFiles)
		}

		// Sleep a bit, then repeat the stats collection
		select {
		case errc = <-d.quitChan:
			// Quit requesting, stop hammering the database
		case <-timer.C:
			timer.Reset(refresh)
			// Timeout, gather a new set of stats
		}
	}
	errc <- nil
}

// batch is a write-only batch that commits changes to its host database
// when Write is called. A batch cannot be used concurrently.
type batch struct {
	b    *pebble.Batch
	db   *Database
	size int
}

// Put inserts the given value into the batch for later committing.
func (b *batch) Put(key, value []byte) error {
	if err := b.b.Set(key, value, nil); err != nil {
		return err
	}
	b.size += len(key) + len(value)
	return nil
}

// Delete inserts the key removal into the batch for later committing.
func (b *batch) Delete(key []byte) error {
	if err := b.b.Delete(key, nil); err != nil {
		return err
	}
	b.size += len(key)
	return nil
}

// ValueSize retrieves the amount of data queued up for writing.
func (b *batch) ValueSize() int {
	return b.size
}

// Write flushes any accumulated data to disk.
func (b *batch) Write() error {
	b.db.quitLock.RLock()
	defer b.db.quitLock.RUnlock()
	if b.db.closed {
		return pebble.ErrClosed
	}
	err := b.b.Commit(b.db.writeOptions)
	if err != nil {
		return err
	}
	stats := b.b.CommitStats()
	b.db.commitCount.Add(1)
	b.db.commitTotalDuration.Add(int64(stats.TotalDuration))
	b.db.commitSemaphoreWait.Add(int64(stats.SemaphoreWaitDuration))
	b.db.commitMemTableWriteStall.Add(int64(stats.MemTableWriteStallDuration))
	b.db.commitL0ReadAmpWriteStall.Add(int64(stats.L0ReadAmpWriteStallDuration))
	b.db.commitWALRotation.Add(int64(stats.WALRotationDuration))
	b.db.commitWait.Add(int64(stats.CommitWaitDuration))
	// TODO add metric for stats.WALQueueWaitDuration when it will be used by pebble (currently it is always 0)
	return nil
}

// Reset resets the batch for reuse.
func (b *batch) Reset() {
	b.b.Reset()
	b.size = 0
}

// Replay replays the batch contents.
func (b *batch) Replay(w ethdb.KeyValueWriter) error {
	reader := b.b.Reader()
	for {
		kind, k, v, ok, err := reader.Next()
		if !ok || err != nil {
			return err
		}
		// The (k,v) slices might be overwritten if the batch is reset/reused,
		// and the receiver should copy them if they are to be retained long-term.
		if kind == pebble.InternalKeyKindSet {
			if err = w.Put(k, v); err != nil {
				return err
			}
		} else if kind == pebble.InternalKeyKindDelete {
			if err = w.Delete(k); err != nil {
				return err
			}
		} else {
			return fmt.Errorf("unhandled operation, keytype: %v", kind)
		}
	}
}

// pebbleIterator is a wrapper of underlying iterator in storage engine.
// The purpose of this structure is to implement the missing APIs.
//
// The pebble iterator is not thread-safe.
type pebbleIterator struct {
	iter     *pebble.Iterator
	moved    bool
	released bool
}

// NewIterator creates a binary-alphabetical iterator over a subset
// of database content with a particular key prefix, starting at a particular
// initial key (or after, if it does not exist).
func (d *Database) NewIterator(prefix []byte, start []byte) ethdb.Iterator {
	iter, _ := d.db.NewIter(&pebble.IterOptions{
		LowerBound: append(prefix, start...),
		UpperBound: upperBound(prefix),
	})
	iter.First()
	return &pebbleIterator{iter: iter, moved: true, released: false}
}

// Next moves the iterator to the next key/value pair. It returns whether the
// iterator is exhausted.
func (iter *pebbleIterator) Next() bool {
	if iter.moved {
		iter.moved = false
		return iter.iter.Valid()
	}
	return iter.iter.Next()
}

// Error returns any accumulated error. Exhausting all the key/value pairs
// is not considered to be an error.
func (iter *pebbleIterator) Error() error {
	return iter.iter.Error()
}

// Key returns the key of the current key/value pair, or nil if done. The caller
// should not modify the contents of the returned slice, and its contents may
// change on the next call to Next.
func (iter *pebbleIterator) Key() []byte {
	return iter.iter.Key()
}

// Value returns the value of the current key/value pair, or nil if done. The
// caller should not modify the contents of the returned slice, and its contents
// may change on the next call to Next.
func (iter *pebbleIterator) Value() []byte {
	return iter.iter.Value()
}

// Release releases associated resources. Release should always succeed and can
// be called multiple times without causing error.
func (iter *pebbleIterator) Release() {
	if !iter.released {
		iter.iter.Close()
		iter.released = true
	}
}<|MERGE_RESOLUTION|>--- conflicted
+++ resolved
@@ -58,46 +58,6 @@
 // Apart from basic data storage functionality it also supports batch writes and
 // iterating over the keyspace in binary-alphabetical order.
 type Database struct {
-<<<<<<< HEAD
-	fn string     // filename for reporting
-	db *pebble.DB // Underlying pebble storage engine
-
-	compTimeMeter       *metrics.Meter // Meter for measuring the total time spent in database compaction
-	compReadMeter       *metrics.Meter // Meter for measuring the data read during compaction
-	compWriteMeter      *metrics.Meter // Meter for measuring the data written during compaction
-	writeDelayNMeter    *metrics.Meter // Meter for measuring the write delay number due to database compaction
-	writeDelayMeter     *metrics.Meter // Meter for measuring the write delay duration due to database compaction
-	diskSizeGauge       *metrics.Gauge // Gauge for tracking the size of all the levels in the database
-	diskReadMeter       *metrics.Meter // Meter for measuring the effective amount of data read
-	diskWriteMeter      *metrics.Meter // Meter for measuring the effective amount of data written
-	memCompGauge        *metrics.Gauge // Gauge for tracking the number of memory compaction
-	level0CompGauge     *metrics.Gauge // Gauge for tracking the number of table compaction in level0
-	nonlevel0CompGauge  *metrics.Gauge // Gauge for tracking the number of table compaction in non0 level
-	seekCompGauge       *metrics.Gauge // Gauge for tracking the number of table compaction caused by read opt
-	manualMemAllocGauge *metrics.Gauge // Gauge for tracking amount of non-managed memory currently allocated
-
-	compDebtGauge       *metrics.Gauge
-	compInProgressGauge *metrics.Gauge
-
-	commitCountMeter               *metrics.Meter
-	commitTotalDurationMeter       *metrics.Meter
-	commitSemaphoreWaitMeter       *metrics.Meter
-	commitMemTableWriteStallMeter  *metrics.Meter
-	commitL0ReadAmpWriteStallMeter *metrics.Meter
-	commitWALRotationMeter         *metrics.Meter
-	commitWaitMeter                *metrics.Meter
-
-	commitCount               atomic.Int64
-	commitTotalDuration       atomic.Int64
-	commitSemaphoreWait       atomic.Int64
-	commitMemTableWriteStall  atomic.Int64
-	commitL0ReadAmpWriteStall atomic.Int64
-	commitWALRotation         atomic.Int64
-	commitWait                atomic.Int64
-
-	level0SublevelsGauge *metrics.Gauge
-	levelsGauge          []*metrics.Gauge // Gauge for tracking the number of tables in levels
-=======
 	fn        string     // filename for reporting
 	db        *pebble.DB // Underlying pebble storage engine
 	namespace string     // Namespace for metrics
@@ -127,7 +87,27 @@
 	liveCompGauge          *metrics.Gauge   // Gauge for tracking the number of in-progress compactions
 	liveCompSizeGauge      *metrics.Gauge   // Gauge for tracking the size of in-progress compactions
 	levelsGauge            []*metrics.Gauge // Gauge for tracking the number of tables in levels
->>>>>>> 098cc7e8
+
+	compDebtGauge       *metrics.Gauge
+	compInProgressGauge *metrics.Gauge
+
+	commitCountMeter               *metrics.Meter
+	commitTotalDurationMeter       *metrics.Meter
+	commitSemaphoreWaitMeter       *metrics.Meter
+	commitMemTableWriteStallMeter  *metrics.Meter
+	commitL0ReadAmpWriteStallMeter *metrics.Meter
+	commitWALRotationMeter         *metrics.Meter
+	commitWaitMeter                *metrics.Meter
+
+	commitCount               atomic.Int64
+	commitTotalDuration       atomic.Int64
+	commitSemaphoreWait       atomic.Int64
+	commitMemTableWriteStall  atomic.Int64
+	commitL0ReadAmpWriteStall atomic.Int64
+	commitWALRotation         atomic.Int64
+	commitWait                atomic.Int64
+
+	level0SublevelsGauge *metrics.Gauge
 
 	quitLock sync.RWMutex    // Mutex protecting the quit channel and the closed flag
 	quitChan chan chan error // Quit channel to stop the metrics collection before closing the database

--- conflicted
+++ resolved
@@ -204,7 +204,7 @@
 		extraOptions = &ExtraOptions{}
 	}
 	if extraOptions.MemTableStopWritesThreshold <= 0 {
-		extraOptions.MemTableStopWritesThreshold = 2
+		extraOptions.MemTableStopWritesThreshold = 4
 	}
 	if extraOptions.MaxConcurrentCompactions == nil {
 		extraOptions.MaxConcurrentCompactions = runtime.NumCPU
@@ -253,18 +253,12 @@
 	// Taken from https://github.com/cockroachdb/pebble/blob/master/internal/constants/constants.go
 	maxMemTableSize := (1<<31)<<(^uint(0)>>63) - 1
 
-<<<<<<< HEAD
-	// Two memory tables is configured which is identical to leveldb,
-	// including a frozen memory table and another live one.
-	memTableLimit := extraOptions.MemTableStopWritesThreshold
-=======
 	// Four memory tables are configured, each with a default size of 256 MB.
 	// Having multiple smaller memory tables while keeping the total memory
 	// limit unchanged allows writes to be flushed more smoothly. This helps
 	// avoid compaction spikes and mitigates write stalls caused by heavy
 	// compaction workloads.
-	memTableLimit := 4
->>>>>>> 08a03c77
+	memTableLimit := extraOptions.MemTableStopWritesThreshold
 	memTableSize := cache * 1024 * 1024 / 2 / memTableLimit
 
 	// The memory table size is currently capped at maxMemTableSize-1 due to a

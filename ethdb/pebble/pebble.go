// Copyright 2023 The go-ethereum Authors
// This file is part of the go-ethereum library.
//
// The go-ethereum library is free software: you can redistribute it and/or modify
// it under the terms of the GNU Lesser General Public License as published by
// the Free Software Foundation, either version 3 of the License, or
// (at your option) any later version.
//
// The go-ethereum library is distributed in the hope that it will be useful,
// but WITHOUT ANY WARRANTY; without even the implied warranty of
// MERCHANTABILITY or FITNESS FOR A PARTICULAR PURPOSE. See the
// GNU Lesser General Public License for more details.
//
// You should have received a copy of the GNU Lesser General Public License
// along with the go-ethereum library. If not, see <http://www.gnu.org/licenses/>.

//go:build (arm64 || amd64) && !openbsd

// Package pebble implements the key-value database layer based on pebble.
package pebble

import (
	"bytes"
	"fmt"
	"runtime"
	"sync"
	"sync/atomic"
	"time"

	"github.com/cockroachdb/pebble"
	"github.com/cockroachdb/pebble/bloom"
	"github.com/ethereum/go-ethereum/common"
	"github.com/ethereum/go-ethereum/ethdb"
	"github.com/ethereum/go-ethereum/log"
	"github.com/ethereum/go-ethereum/metrics"
)

const (
	// minCache is the minimum amount of memory in megabytes to allocate to pebble
	// read and write caching, split half and half.
	minCache = 16

	// minHandles is the minimum number of files handles to allocate to the open
	// database files.
	minHandles = 16

	// metricsGatheringInterval specifies the interval to retrieve pebble database
	// compaction, io and pause stats to report to the user.
	metricsGatheringInterval = 3 * time.Second

	// degradationWarnInterval specifies how often warning should be printed if the
	// leveldb database cannot keep up with requested writes.
	degradationWarnInterval = time.Minute
)

// Database is a persistent key-value store based on the pebble storage engine.
// Apart from basic data storage functionality it also supports batch writes and
// iterating over the keyspace in binary-alphabetical order.
type Database struct {
	fn string     // filename for reporting
	db *pebble.DB // Underlying pebble storage engine

	compTimeMeter       metrics.Meter // Meter for measuring the total time spent in database compaction
	compReadMeter       metrics.Meter // Meter for measuring the data read during compaction
	compWriteMeter      metrics.Meter // Meter for measuring the data written during compaction
	writeDelayNMeter    metrics.Meter // Meter for measuring the write delay number due to database compaction
	writeDelayMeter     metrics.Meter // Meter for measuring the write delay duration due to database compaction
	diskSizeGauge       metrics.Gauge // Gauge for tracking the size of all the levels in the database
	diskReadMeter       metrics.Meter // Meter for measuring the effective amount of data read
	diskWriteMeter      metrics.Meter // Meter for measuring the effective amount of data written
	memCompGauge        metrics.Gauge // Gauge for tracking the number of memory compaction
	level0CompGauge     metrics.Gauge // Gauge for tracking the number of table compaction in level0
	nonlevel0CompGauge  metrics.Gauge // Gauge for tracking the number of table compaction in non0 level
	seekCompGauge       metrics.Gauge // Gauge for tracking the number of table compaction caused by read opt
	manualMemAllocGauge metrics.Gauge // Gauge for tracking amount of non-managed memory currently allocated

	compDebtGauge       metrics.Gauge
	compInProgressGauge metrics.Gauge

	commitCountMeter               metrics.Meter
	commitTotalDurationMeter       metrics.Meter
	commitSemaphoreWaitMeter       metrics.Meter
	commitMemTableWriteStallMeter  metrics.Meter
	commitL0ReadAmpWriteStallMeter metrics.Meter
	commitWALRotationMeter         metrics.Meter
	commitWaitMeter                metrics.Meter

	commitCount               atomic.Int64
	commitTotalDuration       atomic.Int64
	commitSemaphoreWait       atomic.Int64
	commitMemTableWriteStall  atomic.Int64
	commitL0ReadAmpWriteStall atomic.Int64
	commitWALRotation         atomic.Int64
	commitWait                atomic.Int64

	level0SublevelsGauge metrics.Gauge
	levelsGauge          []metrics.Gauge // Gauge for tracking the number of tables in levels

	quitLock sync.RWMutex    // Mutex protecting the quit channel and the closed flag
	quitChan chan chan error // Quit channel to stop the metrics collection before closing the database
	closed   bool            // keep track of whether we're Closed

	log log.Logger // Contextual logger tracking the database path

	activeComp    int           // Current number of active compactions
	compStartTime time.Time     // The start time of the earliest currently-active compaction
	compTime      atomic.Int64  // Total time spent in compaction in ns
	level0Comp    atomic.Uint32 // Total number of level-zero compactions
	nonLevel0Comp atomic.Uint32 // Total number of non level-zero compactions

	writeStalled        atomic.Bool  // Flag whether the write is stalled
	writeDelayStartTime time.Time    // The start time of the latest write stall
	writeDelayCount     atomic.Int64 // Total number of write stall counts
	writeDelayTime      atomic.Int64 // Total time spent in write stalls

	writeOptions *pebble.WriteOptions
}

func (d *Database) onCompactionBegin(info pebble.CompactionInfo) {
	if d.activeComp == 0 {
		d.compStartTime = time.Now()
	}
	l0 := info.Input[0]
	if l0.Level == 0 {
		d.level0Comp.Add(1)
	} else {
		d.nonLevel0Comp.Add(1)
	}
	d.activeComp++
}

func (d *Database) onCompactionEnd(info pebble.CompactionInfo) {
	if d.activeComp == 1 {
		d.compTime.Add(int64(time.Since(d.compStartTime)))
	} else if d.activeComp == 0 {
		panic("should not happen")
	}
	d.activeComp--
}

func (d *Database) onWriteStallBegin(b pebble.WriteStallBeginInfo) {
	d.writeDelayStartTime = time.Now()
	d.writeDelayCount.Add(1)
	d.writeStalled.Store(true)
}

func (d *Database) onWriteStallEnd() {
	d.writeDelayTime.Add(int64(time.Since(d.writeDelayStartTime)))
	d.writeStalled.Store(false)
}

// panicLogger is just a noop logger to disable Pebble's internal logger.
//
// TODO(karalabe): Remove when Pebble sets this as the default.
type panicLogger struct{}

func (l panicLogger) Infof(format string, args ...interface{}) {
}

func (l panicLogger) Errorf(format string, args ...interface{}) {
}

func (l panicLogger) Fatalf(format string, args ...interface{}) {
	panic(fmt.Errorf("fatal: "+format, args...))
}

// New returns a wrapped pebble DB object. The namespace is the prefix that the
// metrics reporting should use for surfacing internal stats.
func New(file string, cache int, handles int, namespace string, readonly bool, ephemeral bool, extraOptions *ExtraOptions) (*Database, error) {
	if extraOptions == nil {
		extraOptions = &ExtraOptions{}
	}
	if extraOptions.MemTableStopWritesThreshold <= 0 {
		extraOptions.MemTableStopWritesThreshold = 2
	}
	if extraOptions.MaxConcurrentCompactions == nil {
		extraOptions.MaxConcurrentCompactions = runtime.NumCPU
	}
	var levels []pebble.LevelOptions
	if len(extraOptions.Levels) == 0 {
		levels = []pebble.LevelOptions{
			{TargetFileSize: 2 * 1024 * 1024, FilterPolicy: bloom.FilterPolicy(10)},
			{TargetFileSize: 2 * 1024 * 1024, FilterPolicy: bloom.FilterPolicy(10)},
			{TargetFileSize: 2 * 1024 * 1024, FilterPolicy: bloom.FilterPolicy(10)},
			{TargetFileSize: 2 * 1024 * 1024, FilterPolicy: bloom.FilterPolicy(10)},
			{TargetFileSize: 2 * 1024 * 1024, FilterPolicy: bloom.FilterPolicy(10)},
			{TargetFileSize: 2 * 1024 * 1024, FilterPolicy: bloom.FilterPolicy(10)},
			{TargetFileSize: 2 * 1024 * 1024, FilterPolicy: bloom.FilterPolicy(10)},
		}
	} else {
		for _, level := range extraOptions.Levels {
			levels = append(levels, pebble.LevelOptions{
				BlockSize:      level.BlockSize,
				IndexBlockSize: level.IndexBlockSize,
				TargetFileSize: level.TargetFileSize,
				FilterPolicy:   bloom.FilterPolicy(10),
			})
		}
	}

	// Ensure we have some minimal caching and file guarantees
	if cache < minCache {
		cache = minCache
	}
	if handles < minHandles {
		handles = minHandles
	}
	logger := log.New("database", file)
	logger.Info("Allocated cache and file handles", "cache", common.StorageSize(cache*1024*1024), "handles", handles)

	// The max memtable size is limited by the uint32 offsets stored in
	// internal/arenaskl.node, DeferredBatchOp, and flushableBatchEntry.
	//
	// - MaxUint32 on 64-bit platforms;
	// - MaxInt on 32-bit platforms.
	//
	// It is used when slices are limited to Uint32 on 64-bit platforms (the
	// length limit for slices is naturally MaxInt on 32-bit platforms).
	//
	// Taken from https://github.com/cockroachdb/pebble/blob/master/internal/constants/constants.go
	maxMemTableSize := (1<<31)<<(^uint(0)>>63) - 1

	// Two memory tables is configured which is identical to leveldb,
	// including a frozen memory table and another live one.
	memTableLimit := extraOptions.MemTableStopWritesThreshold
	memTableSize := cache * 1024 * 1024 / 2 / memTableLimit

	// The memory table size is currently capped at maxMemTableSize-1 due to a
	// known bug in the pebble where maxMemTableSize is not recognized as a
	// valid size.
	//
	// TODO use the maxMemTableSize as the maximum table size once the issue
	// in pebble is fixed.
	if memTableSize >= maxMemTableSize {
		memTableSize = maxMemTableSize - 1
	}
	db := &Database{
		fn:           file,
		log:          logger,
		quitChan:     make(chan chan error),
		writeOptions: &pebble.WriteOptions{Sync: !ephemeral && extraOptions.SyncMode},
	}
	opt := &pebble.Options{
		// Pebble has a single combined cache area and the write
		// buffers are taken from this too. Assign all available
		// memory allowance for cache.
		Cache:        pebble.NewCache(int64(cache * 1024 * 1024)),
		MaxOpenFiles: handles,

		// The size of memory table(as well as the write buffer).
		// Note, there may have more than two memory tables in the system.
		MemTableSize: uint64(memTableSize),

		// MemTableStopWritesThreshold places a hard limit on the size
		// of the existent MemTables(including the frozen one).
		// Note, this must be the number of tables not the size of all memtables
		// according to https://github.com/cockroachdb/pebble/blob/master/options.go#L738-L742
		// and to https://github.com/cockroachdb/pebble/blob/master/db.go#L1892-L1903.
		MemTableStopWritesThreshold: memTableLimit,

		// The default compaction concurrency(1 thread),
		// Here use all available CPUs for faster compaction.
		MaxConcurrentCompactions: extraOptions.MaxConcurrentCompactions,

<<<<<<< HEAD
		// Per-level extraOptions. Options for at least one level must be specified. The
		// extraOptions for the last level are used for all subsequent levels.
		Levels:   levels,
=======
		// Per-level options. Options for at least one level must be specified. The
		// options for the last level are used for all subsequent levels.
		Levels: []pebble.LevelOptions{
			{TargetFileSize: 2 * 1024 * 1024, FilterPolicy: bloom.FilterPolicy(10)},
			{TargetFileSize: 4 * 1024 * 1024, FilterPolicy: bloom.FilterPolicy(10)},
			{TargetFileSize: 8 * 1024 * 1024, FilterPolicy: bloom.FilterPolicy(10)},
			{TargetFileSize: 16 * 1024 * 1024, FilterPolicy: bloom.FilterPolicy(10)},
			{TargetFileSize: 32 * 1024 * 1024, FilterPolicy: bloom.FilterPolicy(10)},
			{TargetFileSize: 64 * 1024 * 1024, FilterPolicy: bloom.FilterPolicy(10)},
			{TargetFileSize: 128 * 1024 * 1024, FilterPolicy: bloom.FilterPolicy(10)},
		},
>>>>>>> 4918c7c6
		ReadOnly: readonly,
		EventListener: &pebble.EventListener{
			CompactionBegin: db.onCompactionBegin,
			CompactionEnd:   db.onCompactionEnd,
			WriteStallBegin: db.onWriteStallBegin,
			WriteStallEnd:   db.onWriteStallEnd,
		},
		Logger: panicLogger{}, // TODO(karalabe): Delete when this is upstreamed in Pebble

		BytesPerSync:                extraOptions.BytesPerSync,
		L0CompactionFileThreshold:   extraOptions.L0CompactionFileThreshold,
		L0CompactionThreshold:       extraOptions.L0CompactionThreshold,
		L0StopWritesThreshold:       extraOptions.L0StopWritesThreshold,
		LBaseMaxBytes:               extraOptions.LBaseMaxBytes,
		DisableAutomaticCompactions: extraOptions.DisableAutomaticCompactions,
		WALBytesPerSync:             extraOptions.WALBytesPerSync,
		WALDir:                      extraOptions.WALDir,
		WALMinSyncInterval:          extraOptions.WALMinSyncInterval,
		TargetByteDeletionRate:      extraOptions.TargetByteDeletionRate,
	}
	// Disable seek compaction explicitly. Check https://github.com/ethereum/go-ethereum/pull/20130
	// for more details.
	opt.Experimental.ReadSamplingMultiplier = -1

	if opt.Experimental.ReadSamplingMultiplier != 0 {
		opt.Experimental.ReadSamplingMultiplier = extraOptions.Experimental.ReadSamplingMultiplier
	}
	opt.Experimental.L0CompactionConcurrency = extraOptions.Experimental.L0CompactionConcurrency
	opt.Experimental.CompactionDebtConcurrency = extraOptions.Experimental.CompactionDebtConcurrency
	opt.Experimental.ReadCompactionRate = extraOptions.Experimental.ReadCompactionRate
	opt.Experimental.MaxWriterConcurrency = extraOptions.Experimental.MaxWriterConcurrency
	opt.Experimental.ForceWriterParallelism = extraOptions.Experimental.ForceWriterParallelism

	// Open the db and recover any potential corruptions
	innerDB, err := pebble.Open(file, opt)
	if err != nil {
		return nil, err
	}
	db.db = innerDB

	db.compTimeMeter = metrics.GetOrRegisterMeter(namespace+"compact/time", nil)
	db.compReadMeter = metrics.GetOrRegisterMeter(namespace+"compact/input", nil)
	db.compWriteMeter = metrics.GetOrRegisterMeter(namespace+"compact/output", nil)
	db.diskSizeGauge = metrics.GetOrRegisterGauge(namespace+"disk/size", nil)
	db.diskReadMeter = metrics.GetOrRegisterMeter(namespace+"disk/read", nil)
	db.diskWriteMeter = metrics.GetOrRegisterMeter(namespace+"disk/write", nil)
	db.writeDelayMeter = metrics.GetOrRegisterMeter(namespace+"compact/writedelay/duration", nil)
	db.writeDelayNMeter = metrics.GetOrRegisterMeter(namespace+"compact/writedelay/counter", nil)
	db.memCompGauge = metrics.GetOrRegisterGauge(namespace+"compact/memory", nil)
	db.level0CompGauge = metrics.GetOrRegisterGauge(namespace+"compact/level0", nil)
	db.nonlevel0CompGauge = metrics.GetOrRegisterGauge(namespace+"compact/nonlevel0", nil)
	db.seekCompGauge = metrics.GetOrRegisterGauge(namespace+"compact/seek", nil)
	db.manualMemAllocGauge = metrics.GetOrRegisterGauge(namespace+"memory/manualalloc", nil)

	db.compDebtGauge = metrics.GetOrRegisterGauge(namespace+"compact/debt", nil)
	db.compInProgressGauge = metrics.GetOrRegisterGauge(namespace+"compact/inprogress", nil)

	db.commitCountMeter = metrics.GetOrRegisterMeter(namespace+"commit/counter", nil)
	db.commitTotalDurationMeter = metrics.GetOrRegisterMeter(namespace+"commit/duration/total", nil)
	db.commitSemaphoreWaitMeter = metrics.GetOrRegisterMeter(namespace+"commit/duration/semaphorewait", nil)
	db.commitMemTableWriteStallMeter = metrics.GetOrRegisterMeter(namespace+"commit/duration/memtablewritestall", nil)
	db.commitL0ReadAmpWriteStallMeter = metrics.GetOrRegisterMeter(namespace+"commit/duration/l0readampwritestall", nil)
	db.commitWALRotationMeter = metrics.GetOrRegisterMeter(namespace+"commit/duration/walrotation", nil)
	db.commitWaitMeter = metrics.GetOrRegisterMeter(namespace+"commit/duration/commitwait", nil)

	db.level0SublevelsGauge = metrics.GetOrRegisterGauge(namespace+"tables/level0/sublevels", nil)

	// Start up the metrics gathering and return
	go db.meter(metricsGatheringInterval, namespace)
	return db, nil
}

// Close stops the metrics collection, flushes any pending data to disk and closes
// all io accesses to the underlying key-value store.
func (d *Database) Close() error {
	d.quitLock.Lock()
	defer d.quitLock.Unlock()
	// Allow double closing, simplifies things
	if d.closed {
		return nil
	}
	d.closed = true
	if d.quitChan != nil {
		errc := make(chan error)
		d.quitChan <- errc
		if err := <-errc; err != nil {
			d.log.Error("Metrics collection failed", "err", err)
		}
		d.quitChan = nil
	}
	return d.db.Close()
}

// Has retrieves if a key is present in the key-value store.
func (d *Database) Has(key []byte) (bool, error) {
	d.quitLock.RLock()
	defer d.quitLock.RUnlock()
	if d.closed {
		return false, pebble.ErrClosed
	}
	_, closer, err := d.db.Get(key)
	if err == pebble.ErrNotFound {
		return false, nil
	} else if err != nil {
		return false, err
	}
	if err = closer.Close(); err != nil {
		return false, err
	}
	return true, nil
}

// Get retrieves the given key if it's present in the key-value store.
func (d *Database) Get(key []byte) ([]byte, error) {
	d.quitLock.RLock()
	defer d.quitLock.RUnlock()
	if d.closed {
		return nil, pebble.ErrClosed
	}
	dat, closer, err := d.db.Get(key)
	if err != nil {
		return nil, err
	}
	ret := make([]byte, len(dat))
	copy(ret, dat)
	if err = closer.Close(); err != nil {
		return nil, err
	}
	return ret, nil
}

// Put inserts the given value into the key-value store.
func (d *Database) Put(key []byte, value []byte) error {
	d.quitLock.RLock()
	defer d.quitLock.RUnlock()
	if d.closed {
		return pebble.ErrClosed
	}
	return d.db.Set(key, value, d.writeOptions)
}

// Delete removes the key from the key-value store.
func (d *Database) Delete(key []byte) error {
	d.quitLock.RLock()
	defer d.quitLock.RUnlock()
	if d.closed {
		return pebble.ErrClosed
	}
	return d.db.Delete(key, nil)
}

// NewBatch creates a write-only key-value store that buffers changes to its host
// database until a final write is called.
func (d *Database) NewBatch() ethdb.Batch {
	return &batch{
		b:  d.db.NewBatch(),
		db: d,
	}
}

// NewBatchWithSize creates a write-only database batch with pre-allocated buffer.
func (d *Database) NewBatchWithSize(size int) ethdb.Batch {
	return &batch{
		b:  d.db.NewBatchWithSize(size),
		db: d,
	}
}

// upperBound returns the upper bound for the given prefix
func upperBound(prefix []byte) (limit []byte) {
	for i := len(prefix) - 1; i >= 0; i-- {
		c := prefix[i]
		if c == 0xff {
			continue
		}
		limit = make([]byte, i+1)
		copy(limit, prefix)
		limit[i] = c + 1
		break
	}
	return limit
}

// Stat returns the internal metrics of Pebble in a text format. It's a developer
// method to read everything there is to read, independent of Pebble version.
func (d *Database) Stat() (string, error) {
	return d.db.Metrics().String(), nil
}

// Compact flattens the underlying data store for the given key range. In essence,
// deleted and overwritten versions are discarded, and the data is rearranged to
// reduce the cost of operations needed to access them.
//
// A nil start is treated as a key before all keys in the data store; a nil limit
// is treated as a key after all keys in the data store. If both is nil then it
// will compact entire data store.
func (d *Database) Compact(start []byte, limit []byte) error {
	// There is no special flag to represent the end of key range
	// in pebble(nil in leveldb). Use an ugly hack to construct a
	// large key to represent it.
	// Note any prefixed database entry will be smaller than this
	// flag, as for trie nodes we need the 32 byte 0xff because
	// there might be a shared prefix starting with a number of
	// 0xff-s, so 32 ensures than only a hash collision could touch it.
	// https://github.com/cockroachdb/pebble/issues/2359#issuecomment-1443995833
	if limit == nil {
		limit = bytes.Repeat([]byte{0xff}, 32)
	}
	return d.db.Compact(start, limit, true) // Parallelization is preferred
}

// Path returns the path to the database directory.
func (d *Database) Path() string {
	return d.fn
}

// meter periodically retrieves internal pebble counters and reports them to
// the metrics subsystem.
func (d *Database) meter(refresh time.Duration, namespace string) {
	var errc chan error
	timer := time.NewTimer(refresh)
	defer timer.Stop()

	// Create storage and warning log tracer for write delay.
	var (
		compTimes  [2]int64
		compWrites [2]int64
		compReads  [2]int64

		nWrites [2]int64

		commitCounts               [2]int64
		commitTotalDurations       [2]int64
		commitSemaphoreWaits       [2]int64
		commitMemTableWriteStalls  [2]int64
		commitL0ReadAmpWriteStalls [2]int64
		commitWALRotations         [2]int64
		commitWaits                [2]int64
		writeDelayTimes            [2]int64
		writeDelayCounts           [2]int64
		lastWriteStallReport       time.Time
	)

	// Iterate ad infinitum and collect the stats
	for i := 1; errc == nil; i++ {
		var (
			compWrite int64
			compRead  int64
			nWrite    int64

			stats              = d.db.Metrics()
			compTime           = d.compTime.Load()
			writeDelayCount    = d.writeDelayCount.Load()
			writeDelayTime     = d.writeDelayTime.Load()
			nonLevel0CompCount = int64(d.nonLevel0Comp.Load())
			level0CompCount    = int64(d.level0Comp.Load())

			commitCount               = d.commitCount.Load()
			commitTotalDuration       = d.commitTotalDuration.Load()
			commitSemaphoreWait       = d.commitSemaphoreWait.Load()
			commitMemTableWriteStall  = d.commitMemTableWriteStall.Load()
			commitL0ReadAmpWriteStall = d.commitL0ReadAmpWriteStall.Load()
			commitWALRotation         = d.commitWALRotation.Load()
			commitWait                = d.commitWait.Load()
		)
		writeDelayTimes[i%2] = writeDelayTime
		writeDelayCounts[i%2] = writeDelayCount
		compTimes[i%2] = compTime

		for _, levelMetrics := range stats.Levels {
			nWrite += int64(levelMetrics.BytesCompacted)
			nWrite += int64(levelMetrics.BytesFlushed)
			compWrite += int64(levelMetrics.BytesCompacted)
			compRead += int64(levelMetrics.BytesRead)
		}

		nWrite += int64(stats.WAL.BytesWritten)

		compWrites[i%2] = compWrite
		compReads[i%2] = compRead
		nWrites[i%2] = nWrite

		if d.writeDelayNMeter != nil {
			d.writeDelayNMeter.Mark(writeDelayCounts[i%2] - writeDelayCounts[(i-1)%2])
		}
		if d.writeDelayMeter != nil {
			d.writeDelayMeter.Mark(writeDelayTimes[i%2] - writeDelayTimes[(i-1)%2])
		}
		// Print a warning log if writing has been stalled for a while. The log will
		// be printed per minute to avoid overwhelming users.
		if d.writeStalled.Load() && writeDelayCounts[i%2] == writeDelayCounts[(i-1)%2] &&
			time.Now().After(lastWriteStallReport.Add(degradationWarnInterval)) {
			d.log.Warn("Database compacting, degraded performance")
			lastWriteStallReport = time.Now()
		}
		if d.compTimeMeter != nil {
			d.compTimeMeter.Mark(compTimes[i%2] - compTimes[(i-1)%2])
		}
		if d.compReadMeter != nil {
			d.compReadMeter.Mark(compReads[i%2] - compReads[(i-1)%2])
		}
		if d.compWriteMeter != nil {
			d.compWriteMeter.Mark(compWrites[i%2] - compWrites[(i-1)%2])
		}
		if d.diskSizeGauge != nil {
			d.diskSizeGauge.Update(int64(stats.DiskSpaceUsage()))
		}
		if d.diskReadMeter != nil {
			d.diskReadMeter.Mark(0) // pebble doesn't track non-compaction reads
		}
		if d.diskWriteMeter != nil {
			d.diskWriteMeter.Mark(nWrites[i%2] - nWrites[(i-1)%2])
		}
		// See https://github.com/cockroachdb/pebble/pull/1628#pullrequestreview-1026664054
		manuallyAllocated := stats.BlockCache.Size + int64(stats.MemTable.Size) + int64(stats.MemTable.ZombieSize)
		d.manualMemAllocGauge.Update(manuallyAllocated)
		d.memCompGauge.Update(stats.Flush.Count)
		d.nonlevel0CompGauge.Update(nonLevel0CompCount)
		d.level0CompGauge.Update(level0CompCount)
		d.seekCompGauge.Update(stats.Compact.ReadCount)

		commitCounts[i%2] = commitCount
		commitTotalDurations[i%2] = commitTotalDuration
		commitSemaphoreWaits[i%2] = commitSemaphoreWait
		commitMemTableWriteStalls[i%2] = commitMemTableWriteStall
		commitL0ReadAmpWriteStalls[i%2] = commitL0ReadAmpWriteStall
		commitWALRotations[i%2] = commitWALRotation
		commitWaits[i%2] = commitWait

		d.commitCountMeter.Mark(commitCounts[i%2] - commitCounts[(i-1)%2])
		d.commitTotalDurationMeter.Mark(commitTotalDurations[i%2] - commitTotalDurations[(i-1)%2])
		d.commitSemaphoreWaitMeter.Mark(commitSemaphoreWaits[i%2] - commitSemaphoreWaits[(i-1)%2])
		d.commitMemTableWriteStallMeter.Mark(commitMemTableWriteStalls[i%2] - commitMemTableWriteStalls[(i-1)%2])
		d.commitL0ReadAmpWriteStallMeter.Mark(commitL0ReadAmpWriteStalls[i%2] - commitL0ReadAmpWriteStalls[(i-1)%2])
		d.commitWALRotationMeter.Mark(commitWALRotations[i%2] - commitWALRotations[(i-1)%2])
		d.commitWaitMeter.Mark(commitWaits[i%2] - commitWaits[(i-1)%2])

		d.compDebtGauge.Update(int64(stats.Compact.EstimatedDebt))
		d.compInProgressGauge.Update(stats.Compact.NumInProgress)

		if len(stats.Levels) > 0 {
			d.level0SublevelsGauge.Update(int64(stats.Levels[0].Sublevels))
		}
		for i, level := range stats.Levels {
			// Append metrics for additional layers
			if i >= len(d.levelsGauge) {
				d.levelsGauge = append(d.levelsGauge, metrics.GetOrRegisterGauge(namespace+fmt.Sprintf("tables/level%v", i), nil))
			}
			d.levelsGauge[i].Update(level.NumFiles)
		}

		// Sleep a bit, then repeat the stats collection
		select {
		case errc = <-d.quitChan:
			// Quit requesting, stop hammering the database
		case <-timer.C:
			timer.Reset(refresh)
			// Timeout, gather a new set of stats
		}
	}
	errc <- nil
}

// batch is a write-only batch that commits changes to its host database
// when Write is called. A batch cannot be used concurrently.
type batch struct {
	b    *pebble.Batch
	db   *Database
	size int
}

// Put inserts the given value into the batch for later committing.
func (b *batch) Put(key, value []byte) error {
	if err := b.b.Set(key, value, nil); err != nil {
		return err
	}
	b.size += len(key) + len(value)
	return nil
}

// Delete inserts the key removal into the batch for later committing.
func (b *batch) Delete(key []byte) error {
	if err := b.b.Delete(key, nil); err != nil {
		return err
	}
	b.size += len(key)
	return nil
}

// ValueSize retrieves the amount of data queued up for writing.
func (b *batch) ValueSize() int {
	return b.size
}

// Write flushes any accumulated data to disk.
func (b *batch) Write() error {
	b.db.quitLock.RLock()
	defer b.db.quitLock.RUnlock()
	if b.db.closed {
		return pebble.ErrClosed
	}
	err := b.b.Commit(b.db.writeOptions)
	if err != nil {
		return err
	}
	stats := b.b.CommitStats()
	b.db.commitCount.Add(1)
	b.db.commitTotalDuration.Add(int64(stats.TotalDuration))
	b.db.commitSemaphoreWait.Add(int64(stats.SemaphoreWaitDuration))
	b.db.commitMemTableWriteStall.Add(int64(stats.MemTableWriteStallDuration))
	b.db.commitL0ReadAmpWriteStall.Add(int64(stats.L0ReadAmpWriteStallDuration))
	b.db.commitWALRotation.Add(int64(stats.WALRotationDuration))
	b.db.commitWait.Add(int64(stats.CommitWaitDuration))
	// TODO add metric for stats.WALQueueWaitDuration when it will be used by pebble (currently it is always 0)
	return nil
}

// Reset resets the batch for reuse.
func (b *batch) Reset() {
	b.b.Reset()
	b.size = 0
}

// Replay replays the batch contents.
func (b *batch) Replay(w ethdb.KeyValueWriter) error {
	reader := b.b.Reader()
	for {
		kind, k, v, ok, err := reader.Next()
		if !ok || err != nil {
			return err
		}
		// The (k,v) slices might be overwritten if the batch is reset/reused,
		// and the receiver should copy them if they are to be retained long-term.
		if kind == pebble.InternalKeyKindSet {
			if err = w.Put(k, v); err != nil {
				return err
			}
		} else if kind == pebble.InternalKeyKindDelete {
			if err = w.Delete(k); err != nil {
				return err
			}
		} else {
			return fmt.Errorf("unhandled operation, keytype: %v", kind)
		}
	}
}

// pebbleIterator is a wrapper of underlying iterator in storage engine.
// The purpose of this structure is to implement the missing APIs.
//
// The pebble iterator is not thread-safe.
type pebbleIterator struct {
	iter     *pebble.Iterator
	moved    bool
	released bool
}

// NewIterator creates a binary-alphabetical iterator over a subset
// of database content with a particular key prefix, starting at a particular
// initial key (or after, if it does not exist).
func (d *Database) NewIterator(prefix []byte, start []byte) ethdb.Iterator {
	iter, _ := d.db.NewIter(&pebble.IterOptions{
		LowerBound: append(prefix, start...),
		UpperBound: upperBound(prefix),
	})
	iter.First()
	return &pebbleIterator{iter: iter, moved: true, released: false}
}

// Next moves the iterator to the next key/value pair. It returns whether the
// iterator is exhausted.
func (iter *pebbleIterator) Next() bool {
	if iter.moved {
		iter.moved = false
		return iter.iter.Valid()
	}
	return iter.iter.Next()
}

// Error returns any accumulated error. Exhausting all the key/value pairs
// is not considered to be an error.
func (iter *pebbleIterator) Error() error {
	return iter.iter.Error()
}

// Key returns the key of the current key/value pair, or nil if done. The caller
// should not modify the contents of the returned slice, and its contents may
// change on the next call to Next.
func (iter *pebbleIterator) Key() []byte {
	return iter.iter.Key()
}

// Value returns the value of the current key/value pair, or nil if done. The
// caller should not modify the contents of the returned slice, and its contents
// may change on the next call to Next.
func (iter *pebbleIterator) Value() []byte {
	return iter.iter.Value()
}

// Release releases associated resources. Release should always succeed and can
// be called multiple times without causing error.
func (iter *pebbleIterator) Release() {
	if !iter.released {
		iter.iter.Close()
		iter.released = true
	}
}<|MERGE_RESOLUTION|>--- conflicted
+++ resolved
@@ -180,12 +180,12 @@
 	if len(extraOptions.Levels) == 0 {
 		levels = []pebble.LevelOptions{
 			{TargetFileSize: 2 * 1024 * 1024, FilterPolicy: bloom.FilterPolicy(10)},
-			{TargetFileSize: 2 * 1024 * 1024, FilterPolicy: bloom.FilterPolicy(10)},
-			{TargetFileSize: 2 * 1024 * 1024, FilterPolicy: bloom.FilterPolicy(10)},
-			{TargetFileSize: 2 * 1024 * 1024, FilterPolicy: bloom.FilterPolicy(10)},
-			{TargetFileSize: 2 * 1024 * 1024, FilterPolicy: bloom.FilterPolicy(10)},
-			{TargetFileSize: 2 * 1024 * 1024, FilterPolicy: bloom.FilterPolicy(10)},
-			{TargetFileSize: 2 * 1024 * 1024, FilterPolicy: bloom.FilterPolicy(10)},
+			{TargetFileSize: 4 * 1024 * 1024, FilterPolicy: bloom.FilterPolicy(10)},
+			{TargetFileSize: 8 * 1024 * 1024, FilterPolicy: bloom.FilterPolicy(10)},
+			{TargetFileSize: 16 * 1024 * 1024, FilterPolicy: bloom.FilterPolicy(10)},
+			{TargetFileSize: 32 * 1024 * 1024, FilterPolicy: bloom.FilterPolicy(10)},
+			{TargetFileSize: 64 * 1024 * 1024, FilterPolicy: bloom.FilterPolicy(10)},
+			{TargetFileSize: 128 * 1024 * 1024, FilterPolicy: bloom.FilterPolicy(10)},
 		}
 	} else {
 		for _, level := range extraOptions.Levels {
@@ -262,23 +262,9 @@
 		// Here use all available CPUs for faster compaction.
 		MaxConcurrentCompactions: extraOptions.MaxConcurrentCompactions,
 
-<<<<<<< HEAD
 		// Per-level extraOptions. Options for at least one level must be specified. The
 		// extraOptions for the last level are used for all subsequent levels.
 		Levels:   levels,
-=======
-		// Per-level options. Options for at least one level must be specified. The
-		// options for the last level are used for all subsequent levels.
-		Levels: []pebble.LevelOptions{
-			{TargetFileSize: 2 * 1024 * 1024, FilterPolicy: bloom.FilterPolicy(10)},
-			{TargetFileSize: 4 * 1024 * 1024, FilterPolicy: bloom.FilterPolicy(10)},
-			{TargetFileSize: 8 * 1024 * 1024, FilterPolicy: bloom.FilterPolicy(10)},
-			{TargetFileSize: 16 * 1024 * 1024, FilterPolicy: bloom.FilterPolicy(10)},
-			{TargetFileSize: 32 * 1024 * 1024, FilterPolicy: bloom.FilterPolicy(10)},
-			{TargetFileSize: 64 * 1024 * 1024, FilterPolicy: bloom.FilterPolicy(10)},
-			{TargetFileSize: 128 * 1024 * 1024, FilterPolicy: bloom.FilterPolicy(10)},
-		},
->>>>>>> 4918c7c6
 		ReadOnly: readonly,
 		EventListener: &pebble.EventListener{
 			CompactionBegin: db.onCompactionBegin,

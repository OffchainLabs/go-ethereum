// Copyright 2022 The go-ethereum Authors
// This file is part of the go-ethereum library.
//
// The go-ethereum library is free software: you can redistribute it and/or modify
// it under the terms of the GNU Lesser General Public License as published by
// the Free Software Foundation, either version 3 of the License, or
// (at your option) any later version.
//
// The go-ethereum library is distributed in the hope that it will be useful,
// but WITHOUT ANY WARRANTY; without even the implied warranty of
// MERCHANTABILITY or FITNESS FOR A PARTICULAR PURPOSE. See the
// GNU Lesser General Public License for more details.
//
// You should have received a copy of the GNU Lesser General Public License
// along with the go-ethereum library. If not, see <http://www.gnu.org/licenses/>.

// Package remotedb implements the key-value database layer based on a remote geth
// node. Under the hood, it utilises the `debug_dbGet` method to implement a
// read-only database.
// There really are no guarantees in this database, since the local geth does not
// exclusive access, but it can be used for basic diagnostics of a remote node.
package remotedb

import (
	"github.com/ethereum/go-ethereum/common/hexutil"
	"github.com/ethereum/go-ethereum/ethdb"
	"github.com/ethereum/go-ethereum/rpc"
)

// Database is a key-value lookup for a remote database via debug_dbGet.
type Database struct {
	remote *rpc.Client
}

func (db *Database) Has(key []byte) (bool, error) {
	if _, err := db.Get(key); err != nil {
		return false, nil
	}
	return true, nil
}

<<<<<<< HEAD
func (t *Database) WasmDataBase() ethdb.KeyValueStore {
	return t
=======
func (db *Database) WasmDataBase() (ethdb.KeyValueStore, uint32) {
	return db, 0
}

func (db *Database) WasmTargets() []ethdb.WasmTarget {
	return nil
>>>>>>> 084f6382
}

func (db *Database) Get(key []byte) ([]byte, error) {
	var resp hexutil.Bytes
	err := db.remote.Call(&resp, "debug_dbGet", hexutil.Bytes(key))
	if err != nil {
		return nil, err
	}
	return resp, nil
}

func (db *Database) HasAncient(kind string, number uint64) (bool, error) {
	if _, err := db.Ancient(kind, number); err != nil {
		return false, nil
	}
	return true, nil
}

func (db *Database) Ancient(kind string, number uint64) ([]byte, error) {
	var resp hexutil.Bytes
	err := db.remote.Call(&resp, "debug_dbAncient", kind, number)
	if err != nil {
		return nil, err
	}
	return resp, nil
}

func (db *Database) AncientRange(kind string, start, count, maxBytes uint64) ([][]byte, error) {
	panic("not supported")
}

func (db *Database) Ancients() (uint64, error) {
	var resp uint64
	err := db.remote.Call(&resp, "debug_dbAncients")
	return resp, err
}

func (db *Database) Tail() (uint64, error) {
	panic("not supported")
}

func (db *Database) AncientSize(kind string) (uint64, error) {
	panic("not supported")
}

func (db *Database) ReadAncients(fn func(op ethdb.AncientReaderOp) error) (err error) {
	return fn(db)
}

func (db *Database) Put(key []byte, value []byte) error {
	panic("not supported")
}

func (db *Database) Delete(key []byte) error {
	panic("not supported")
}

func (db *Database) DeleteRange(start, end []byte) error {
	panic("not supported")
}

func (db *Database) ModifyAncients(f func(ethdb.AncientWriteOp) error) (int64, error) {
	panic("not supported")
}

func (db *Database) TruncateHead(n uint64) (uint64, error) {
	panic("not supported")
}

func (db *Database) TruncateTail(n uint64) (uint64, error) {
	panic("not supported")
}

func (db *Database) Sync() error {
	return nil
}

func (db *Database) NewBatch() ethdb.Batch {
	panic("not supported")
}

func (db *Database) NewBatchWithSize(size int) ethdb.Batch {
	panic("not supported")
}

func (db *Database) NewIterator(prefix []byte, start []byte) ethdb.Iterator {
	panic("not supported")
}

func (db *Database) Stat() (string, error) {
	return "", nil
}

func (db *Database) AncientDatadir() (string, error) {
	panic("not supported")
}

func (db *Database) Compact(start []byte, limit []byte) error {
	return nil
}

func (db *Database) Close() error {
	db.remote.Close()
	return nil
}

func New(client *rpc.Client) ethdb.Database {
	return &Database{
		remote: client,
	}
}<|MERGE_RESOLUTION|>--- conflicted
+++ resolved
@@ -39,17 +39,8 @@
 	return true, nil
 }
 
-<<<<<<< HEAD
 func (t *Database) WasmDataBase() ethdb.KeyValueStore {
 	return t
-=======
-func (db *Database) WasmDataBase() (ethdb.KeyValueStore, uint32) {
-	return db, 0
-}
-
-func (db *Database) WasmTargets() []ethdb.WasmTarget {
-	return nil
->>>>>>> 084f6382
 }
 
 func (db *Database) Get(key []byte) ([]byte, error) {

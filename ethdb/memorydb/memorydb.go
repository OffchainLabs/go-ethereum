--- conflicted
+++ resolved
@@ -34,15 +34,7 @@
 
 	// ErrMemorydbNotFound is returned if a key is requested that is not found in
 	// the provided memory database.
-<<<<<<< HEAD
 	ErrMemorydbNotFound = errors.New("not found")
-
-	// errSnapshotReleased is returned if callers want to retrieve data from a
-	// released snapshot.
-	errSnapshotReleased = errors.New("snapshot released")
-=======
-	errMemorydbNotFound = errors.New("not found")
->>>>>>> a9523b64
 )
 
 // Database is an ephemeral key-value store. Apart from basic data storage
@@ -328,63 +320,4 @@
 // be called multiple times without causing error.
 func (it *iterator) Release() {
 	it.index, it.keys, it.values = -1, nil, nil
-<<<<<<< HEAD
-}
-
-// snapshot wraps a batch of key-value entries deep copied from the in-memory
-// database for implementing the Snapshot interface.
-type snapshot struct {
-	db   map[string][]byte
-	lock sync.RWMutex
-}
-
-// newSnapshot initializes the snapshot with the given database instance.
-func newSnapshot(db *Database) *snapshot {
-	db.lock.RLock()
-	defer db.lock.RUnlock()
-
-	copied := make(map[string][]byte, len(db.db))
-	for key, val := range db.db {
-		copied[key] = common.CopyBytes(val)
-	}
-	return &snapshot{db: copied}
-}
-
-// Has retrieves if a key is present in the snapshot backing by a key-value
-// data store.
-func (snap *snapshot) Has(key []byte) (bool, error) {
-	snap.lock.RLock()
-	defer snap.lock.RUnlock()
-
-	if snap.db == nil {
-		return false, errSnapshotReleased
-	}
-	_, ok := snap.db[string(key)]
-	return ok, nil
-}
-
-// Get retrieves the given key if it's present in the snapshot backing by
-// key-value data store.
-func (snap *snapshot) Get(key []byte) ([]byte, error) {
-	snap.lock.RLock()
-	defer snap.lock.RUnlock()
-
-	if snap.db == nil {
-		return nil, errSnapshotReleased
-	}
-	if entry, ok := snap.db[string(key)]; ok {
-		return common.CopyBytes(entry), nil
-	}
-	return nil, ErrMemorydbNotFound
-}
-
-// Release releases associated resources. Release should always succeed and can
-// be called multiple times without causing error.
-func (snap *snapshot) Release() {
-	snap.lock.Lock()
-	defer snap.lock.Unlock()
-
-	snap.db = nil
-=======
->>>>>>> a9523b64
 }
// Copyright 2014 The go-ethereum Authors
// This file is part of go-ethereum.
//
// go-ethereum is free software: you can redistribute it and/or modify
// it under the terms of the GNU General Public License as published by
// the Free Software Foundation, either version 3 of the License, or
// (at your option) any later version.
//
// go-ethereum is distributed in the hope that it will be useful,
// but WITHOUT ANY WARRANTY; without even the implied warranty of
// MERCHANTABILITY or FITNESS FOR A PARTICULAR PURPOSE. See the
// GNU General Public License for more details.
//
// You should have received a copy of the GNU General Public License
// along with go-ethereum. If not, see <http://www.gnu.org/licenses/>.

// geth is the official command-line client for Ethereum.
package main

import (
	"fmt"
	"math"
	"os"
	godebug "runtime/debug"
	"sort"
	"strconv"
	"strings"
	"time"

	"github.com/ethereum/go-ethereum/accounts"
	"github.com/ethereum/go-ethereum/accounts/keystore"
	"github.com/ethereum/go-ethereum/cmd/utils"
	"github.com/ethereum/go-ethereum/common"
	"github.com/ethereum/go-ethereum/console/prompt"
	"github.com/ethereum/go-ethereum/eth"
	"github.com/ethereum/go-ethereum/eth/downloader"
	"github.com/ethereum/go-ethereum/ethclient"
	"github.com/ethereum/go-ethereum/internal/debug"
	"github.com/ethereum/go-ethereum/internal/ethapi"
	"github.com/ethereum/go-ethereum/internal/flags"
	"github.com/ethereum/go-ethereum/log"
	"github.com/ethereum/go-ethereum/metrics"
	"github.com/ethereum/go-ethereum/node"
	gopsutil "github.com/shirou/gopsutil/mem"
	"gopkg.in/urfave/cli.v1"
)

const (
	clientIdentifier = "geth" // Client identifier to advertise over the network
)

var (
	// Git SHA1 commit hash of the release (set via linker flags)
	gitCommit = ""
	gitDate   = ""
	// The app that holds all commands and flags.
	app = flags.NewApp(gitCommit, gitDate, "the go-ethereum command line interface")
	// flags that configure the node
	nodeFlags = []cli.Flag{
		utils.IdentityFlag,
		utils.UnlockedAccountFlag,
		utils.PasswordFileFlag,
		utils.BootnodesFlag,
		utils.DataDirFlag,
		utils.AncientFlag,
		utils.MinFreeDiskSpaceFlag,
		utils.KeyStoreDirFlag,
		utils.ExternalSignerFlag,
		utils.NoUSBFlag,
		utils.USBFlag,
		utils.SmartCardDaemonPathFlag,
		utils.OverrideBerlinFlag,
		utils.EthashCacheDirFlag,
		utils.EthashCachesInMemoryFlag,
		utils.EthashCachesOnDiskFlag,
		utils.EthashCachesLockMmapFlag,
		utils.EthashDatasetDirFlag,
		utils.EthashDatasetsInMemoryFlag,
		utils.EthashDatasetsOnDiskFlag,
		utils.EthashDatasetsLockMmapFlag,
		utils.TxPoolLocalsFlag,
		utils.TxPoolNoLocalsFlag,
		utils.TxPoolJournalFlag,
		utils.TxPoolRejournalFlag,
		utils.TxPoolPriceLimitFlag,
		utils.TxPoolPriceBumpFlag,
		utils.TxPoolAccountSlotsFlag,
		utils.TxPoolGlobalSlotsFlag,
		utils.TxPoolAccountQueueFlag,
		utils.TxPoolGlobalQueueFlag,
		utils.TxPoolLifetimeFlag,
		utils.SyncModeFlag,
		utils.ExitWhenSyncedFlag,
		utils.GCModeFlag,
		utils.SnapshotFlag,
		utils.TxLookupLimitFlag,
		utils.LightServeFlag,
		utils.LightIngressFlag,
		utils.LightEgressFlag,
		utils.LightMaxPeersFlag,
		utils.LightNoPruneFlag,
		utils.LightKDFFlag,
		utils.UltraLightServersFlag,
		utils.UltraLightFractionFlag,
		utils.UltraLightOnlyAnnounceFlag,
		utils.LightNoSyncServeFlag,
		utils.WhitelistFlag,
		utils.BloomFilterSizeFlag,
		utils.CacheFlag,
		utils.CacheDatabaseFlag,
		utils.CacheTrieFlag,
		utils.CacheTrieJournalFlag,
		utils.CacheTrieRejournalFlag,
		utils.CacheGCFlag,
		utils.CacheSnapshotFlag,
		utils.CacheNoPrefetchFlag,
		utils.CachePreimagesFlag,
		utils.ListenPortFlag,
		utils.MaxPeersFlag,
		utils.MaxPendingPeersFlag,
		utils.MiningEnabledFlag,
		utils.MinerThreadsFlag,
		utils.MinerNotifyFlag,
		utils.MinerGasTargetFlag,
		utils.MinerGasLimitFlag,
		utils.MinerGasPriceFlag,
		utils.MinerEtherbaseFlag,
		utils.MinerExtraDataFlag,
		utils.MinerRecommitIntervalFlag,
		utils.MinerNoVerfiyFlag,
		utils.NATFlag,
		utils.NoDiscoverFlag,
		utils.DiscoveryV5Flag,
		utils.NetrestrictFlag,
		utils.NodeKeyFileFlag,
		utils.NodeKeyHexFlag,
		utils.DNSDiscoveryFlag,
		utils.MainnetFlag,
		utils.DeveloperFlag,
		utils.DeveloperPeriodFlag,
		utils.RopstenFlag,
		utils.RinkebyFlag,
		utils.GoerliFlag,
		utils.YoloV3Flag,
		utils.VMEnableDebugFlag,
		utils.NetworkIdFlag,
		utils.EthStatsURLFlag,
		utils.FakePoWFlag,
		utils.NoCompactionFlag,
		utils.GpoBlocksFlag,
		utils.GpoPercentileFlag,
		utils.GpoMaxGasPriceFlag,
		utils.EWASMInterpreterFlag,
		utils.EVMInterpreterFlag,
		configFileFlag,
	}

	rpcFlags = []cli.Flag{
		utils.HTTPEnabledFlag,
		utils.HTTPListenAddrFlag,
		utils.HTTPPortFlag,
		utils.HTTPCORSDomainFlag,
		utils.HTTPVirtualHostsFlag,
		utils.LegacyRPCEnabledFlag,
		utils.LegacyRPCListenAddrFlag,
		utils.LegacyRPCPortFlag,
		utils.LegacyRPCCORSDomainFlag,
		utils.LegacyRPCVirtualHostsFlag,
		utils.LegacyRPCApiFlag,
		utils.GraphQLEnabledFlag,
		utils.GraphQLCORSDomainFlag,
		utils.GraphQLVirtualHostsFlag,
		utils.HTTPApiFlag,
		utils.HTTPPathPrefixFlag,
		utils.WSEnabledFlag,
		utils.WSListenAddrFlag,
		utils.WSPortFlag,
		utils.WSApiFlag,
		utils.WSAllowedOriginsFlag,
		utils.WSPathPrefixFlag,
		utils.IPCDisabledFlag,
		utils.IPCPathFlag,
		utils.InsecureUnlockAllowedFlag,
		utils.RPCGlobalGasCapFlag,
		utils.RPCGlobalTxFeeCapFlag,
		utils.AllowUnprotectedTxs,
	}

	metricsFlags = []cli.Flag{
		utils.MetricsEnabledFlag,
		utils.MetricsEnabledExpensiveFlag,
		utils.MetricsHTTPFlag,
		utils.MetricsPortFlag,
		utils.MetricsEnableInfluxDBFlag,
		utils.MetricsInfluxDBEndpointFlag,
		utils.MetricsInfluxDBDatabaseFlag,
		utils.MetricsInfluxDBUsernameFlag,
		utils.MetricsInfluxDBPasswordFlag,
		utils.MetricsInfluxDBTagsFlag,
	}
)

func init() {
	// Initialize the CLI app and start Geth
	app.Action = geth
	app.HideVersion = true // we have a command to print the version
	app.Copyright = "Copyright 2013-2021 The go-ethereum Authors"
	app.Commands = []cli.Command{
		// See chaincmd.go:
		initCommand,
		importCommand,
		exportCommand,
		importPreimagesCommand,
		exportPreimagesCommand,
		copydbCommand,
		removedbCommand,
		dumpCommand,
		dumpGenesisCommand,
		// See accountcmd.go:
		accountCommand,
		walletCommand,
		// See consolecmd.go:
		consoleCommand,
		attachCommand,
		javascriptCommand,
		// See misccmd.go:
		makecacheCommand,
		makedagCommand,
		versionCommand,
		versionCheckCommand,
		licenseCommand,
		// See config.go
		dumpConfigCommand,
		// see dbcmd.go
		dbCommand,
		// See cmd/utils/flags_legacy.go
		utils.ShowDeprecated,
		// See snapshot.go
		snapshotCommand,
	}
	sort.Sort(cli.CommandsByName(app.Commands))

	app.Flags = append(app.Flags, nodeFlags...)
	app.Flags = append(app.Flags, rpcFlags...)
	app.Flags = append(app.Flags, consoleFlags...)
	app.Flags = append(app.Flags, debug.Flags...)
<<<<<<< HEAD
	app.Flags = append(app.Flags, debug.DeprecatedFlags...)
	app.Flags = append(app.Flags, debug.DeepMindFlags...)
	app.Flags = append(app.Flags, whisperFlags...)
=======
>>>>>>> c2d2f4ed
	app.Flags = append(app.Flags, metricsFlags...)

	app.Before = func(ctx *cli.Context) error {
		// Force sync mode to `full` for deep mind code (whatever the value flag!)
		log.Info("NOTE enabling --syncmode=full")
		if err := ctx.GlobalSet(utils.SyncModeFlag.Name, "full"); err != nil {
			log.Error("deep mind failed to set sync mode to full", err)
		}

		return debug.Setup(ctx)
	}
	app.After = func(ctx *cli.Context) error {
		debug.Exit()
		prompt.Stdin.Close() // Resets terminal mode.
		return nil
	}
}

func main() {
	if err := app.Run(os.Args); err != nil {
		fmt.Fprintln(os.Stderr, err)
		os.Exit(1)
	}
}

// prepare manipulates memory cache allowance and setups metric system.
// This function should be called before launching devp2p stack.
func prepare(ctx *cli.Context) {
	// If we're running a known preset, log it for convenience.
	switch {
	case ctx.GlobalIsSet(utils.RopstenFlag.Name):
		log.Info("Starting Geth on Ropsten testnet...")

	case ctx.GlobalIsSet(utils.RinkebyFlag.Name):
		log.Info("Starting Geth on Rinkeby testnet...")

	case ctx.GlobalIsSet(utils.GoerliFlag.Name):
		log.Info("Starting Geth on Görli testnet...")

	case ctx.GlobalIsSet(utils.YoloV3Flag.Name):
		log.Info("Starting Geth on YOLOv3 testnet...")

	case ctx.GlobalIsSet(utils.DeveloperFlag.Name):
		log.Info("Starting Geth in ephemeral dev mode...")

	case !ctx.GlobalIsSet(utils.NetworkIdFlag.Name):
		log.Info("Starting Geth on Ethereum mainnet...")
	}
	// If we're a full node on mainnet without --cache specified, bump default cache allowance
	if ctx.GlobalString(utils.SyncModeFlag.Name) != "light" && !ctx.GlobalIsSet(utils.CacheFlag.Name) && !ctx.GlobalIsSet(utils.NetworkIdFlag.Name) {
		// Make sure we're not on any supported preconfigured testnet either
		if !ctx.GlobalIsSet(utils.RopstenFlag.Name) && !ctx.GlobalIsSet(utils.RinkebyFlag.Name) && !ctx.GlobalIsSet(utils.GoerliFlag.Name) && !ctx.GlobalIsSet(utils.DeveloperFlag.Name) {
			// Nope, we're really on mainnet. Bump that cache up!
			log.Info("Bumping default cache on mainnet", "provided", ctx.GlobalInt(utils.CacheFlag.Name), "updated", 4096)
			ctx.GlobalSet(utils.CacheFlag.Name, strconv.Itoa(4096))
		}
	}
	// If we're running a light client on any network, drop the cache to some meaningfully low amount
	if ctx.GlobalString(utils.SyncModeFlag.Name) == "light" && !ctx.GlobalIsSet(utils.CacheFlag.Name) {
		log.Info("Dropping default light client cache", "provided", ctx.GlobalInt(utils.CacheFlag.Name), "updated", 128)
		ctx.GlobalSet(utils.CacheFlag.Name, strconv.Itoa(128))
	}
	// Cap the cache allowance and tune the garbage collector
	mem, err := gopsutil.VirtualMemory()
	if err == nil {
		if 32<<(^uintptr(0)>>63) == 32 && mem.Total > 2*1024*1024*1024 {
			log.Warn("Lowering memory allowance on 32bit arch", "available", mem.Total/1024/1024, "addressable", 2*1024)
			mem.Total = 2 * 1024 * 1024 * 1024
		}
		allowance := int(mem.Total / 1024 / 1024 / 3)
		if cache := ctx.GlobalInt(utils.CacheFlag.Name); cache > allowance {
			log.Warn("Sanitizing cache to Go's GC limits", "provided", cache, "updated", allowance)
			ctx.GlobalSet(utils.CacheFlag.Name, strconv.Itoa(allowance))
		}
	}
	// Ensure Go's GC ignores the database cache for trigger percentage
	cache := ctx.GlobalInt(utils.CacheFlag.Name)
	gogc := math.Max(20, math.Min(100, 100/(float64(cache)/1024)))

	log.Debug("Sanitizing Go's GC trigger", "percent", int(gogc))
	godebug.SetGCPercent(int(gogc))

	// Start metrics export if enabled
	utils.SetupMetrics(ctx)

	// Start system runtime metrics collection
	go metrics.CollectProcessMetrics(3 * time.Second)
}

// geth is the main entry point into the system if no special subcommand is ran.
// It creates a default node based on the command line arguments and runs it in
// blocking mode, waiting for it to be shut down.
func geth(ctx *cli.Context) error {
	if args := ctx.Args(); len(args) > 0 {
		return fmt.Errorf("invalid command: %q", args[0])
	}

	prepare(ctx)
	stack, backend := makeFullNode(ctx)
	defer stack.Close()

	startNode(ctx, stack, backend)
	stack.Wait()
	return nil
}

// startNode boots up the system node and all registered protocols, after which
// it unlocks any requested accounts, and starts the RPC/IPC interfaces and the
// miner.
func startNode(ctx *cli.Context, stack *node.Node, backend ethapi.Backend) {
	debug.Memsize.Add("node", stack)

	// Start up the node itself
	utils.StartNode(ctx, stack)

	// Unlock any account specifically requested
	unlockAccounts(ctx, stack)

	// Register wallet event handlers to open and auto-derive wallets
	events := make(chan accounts.WalletEvent, 16)
	stack.AccountManager().Subscribe(events)

	// Create a client to interact with local geth node.
	rpcClient, err := stack.Attach()
	if err != nil {
		utils.Fatalf("Failed to attach to self: %v", err)
	}
	ethClient := ethclient.NewClient(rpcClient)

	go func() {
		// Open any wallets already attached
		for _, wallet := range stack.AccountManager().Wallets() {
			if err := wallet.Open(""); err != nil {
				log.Warn("Failed to open wallet", "url", wallet.URL(), "err", err)
			}
		}
		// Listen for wallet event till termination
		for event := range events {
			switch event.Kind {
			case accounts.WalletArrived:
				if err := event.Wallet.Open(""); err != nil {
					log.Warn("New wallet appeared, failed to open", "url", event.Wallet.URL(), "err", err)
				}
			case accounts.WalletOpened:
				status, _ := event.Wallet.Status()
				log.Info("New wallet appeared", "url", event.Wallet.URL(), "status", status)

				var derivationPaths []accounts.DerivationPath
				if event.Wallet.URL().Scheme == "ledger" {
					derivationPaths = append(derivationPaths, accounts.LegacyLedgerBaseDerivationPath)
				}
				derivationPaths = append(derivationPaths, accounts.DefaultBaseDerivationPath)

				event.Wallet.SelfDerive(derivationPaths, ethClient)

			case accounts.WalletDropped:
				log.Info("Old wallet dropped", "url", event.Wallet.URL())
				event.Wallet.Close()
			}
		}
	}()

	// Spawn a standalone goroutine for status synchronization monitoring,
	// close the node when synchronization is complete if user required.
	if ctx.GlobalBool(utils.ExitWhenSyncedFlag.Name) {
		go func() {
			sub := stack.EventMux().Subscribe(downloader.DoneEvent{})
			defer sub.Unsubscribe()
			for {
				event := <-sub.Chan()
				if event == nil {
					continue
				}
				done, ok := event.Data.(downloader.DoneEvent)
				if !ok {
					continue
				}
				if timestamp := time.Unix(int64(done.Latest.Time), 0); time.Since(timestamp) < 10*time.Minute {
					log.Info("Synchronisation completed", "latestnum", done.Latest.Number, "latesthash", done.Latest.Hash(),
						"age", common.PrettyAge(timestamp))
					stack.Close()
				}
			}
		}()
	}

	// Start auxiliary services if enabled
	if ctx.GlobalBool(utils.MiningEnabledFlag.Name) || ctx.GlobalBool(utils.DeveloperFlag.Name) {
		// Mining only makes sense if a full Ethereum node is running
		if ctx.GlobalString(utils.SyncModeFlag.Name) == "light" {
			utils.Fatalf("Light clients do not support mining")
		}
		ethBackend, ok := backend.(*eth.EthAPIBackend)
		if !ok {
			utils.Fatalf("Ethereum service not running: %v", err)
		}
		// Set the gas price to the limits from the CLI and start mining
		gasprice := utils.GlobalBig(ctx, utils.MinerGasPriceFlag.Name)
		ethBackend.TxPool().SetGasPrice(gasprice)
		// start mining
		threads := ctx.GlobalInt(utils.MinerThreadsFlag.Name)
		if err := ethBackend.StartMining(threads); err != nil {
			utils.Fatalf("Failed to start mining: %v", err)
		}
	}
}

// unlockAccounts unlocks any account specifically requested.
func unlockAccounts(ctx *cli.Context, stack *node.Node) {
	var unlocks []string
	inputs := strings.Split(ctx.GlobalString(utils.UnlockedAccountFlag.Name), ",")
	for _, input := range inputs {
		if trimmed := strings.TrimSpace(input); trimmed != "" {
			unlocks = append(unlocks, trimmed)
		}
	}
	// Short circuit if there is no account to unlock.
	if len(unlocks) == 0 {
		return
	}
	// If insecure account unlocking is not allowed if node's APIs are exposed to external.
	// Print warning log to user and skip unlocking.
	if !stack.Config().InsecureUnlockAllowed && stack.Config().ExtRPCEnabled() {
		utils.Fatalf("Account unlock with HTTP access is forbidden!")
	}
	ks := stack.AccountManager().Backends(keystore.KeyStoreType)[0].(*keystore.KeyStore)
	passwords := utils.MakePasswordList(ctx)
	for i, account := range unlocks {
		unlockAccount(ks, account, i, passwords)
	}
}<|MERGE_RESOLUTION|>--- conflicted
+++ resolved
@@ -244,17 +244,11 @@
 	app.Flags = append(app.Flags, rpcFlags...)
 	app.Flags = append(app.Flags, consoleFlags...)
 	app.Flags = append(app.Flags, debug.Flags...)
-<<<<<<< HEAD
-	app.Flags = append(app.Flags, debug.DeprecatedFlags...)
 	app.Flags = append(app.Flags, debug.DeepMindFlags...)
-	app.Flags = append(app.Flags, whisperFlags...)
-=======
->>>>>>> c2d2f4ed
 	app.Flags = append(app.Flags, metricsFlags...)
 
 	app.Before = func(ctx *cli.Context) error {
 		// Force sync mode to `full` for deep mind code (whatever the value flag!)
-		log.Info("NOTE enabling --syncmode=full")
 		if err := ctx.GlobalSet(utils.SyncModeFlag.Name, "full"); err != nil {
 			log.Error("deep mind failed to set sync mode to full", err)
 		}

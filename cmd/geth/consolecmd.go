--- conflicted
+++ resolved
@@ -141,11 +141,8 @@
 				path = filepath.Join(path, "goerli")
 			} else if ctx.GlobalBool(utils.SepoliaFlag.Name) {
 				path = filepath.Join(path, "sepolia")
-<<<<<<< HEAD
-=======
 			} else if ctx.GlobalBool(utils.KilnFlag.Name) {
 				path = filepath.Join(path, "kiln")
->>>>>>> d90f67b2
 			}
 		}
 		endpoint = fmt.Sprintf("%s/geth.ipc", path)

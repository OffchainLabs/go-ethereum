--- conflicted
+++ resolved
@@ -27,10 +27,6 @@
 	"time"
 
 	"github.com/ethereum/go-ethereum/internal/version"
-<<<<<<< HEAD
-	"github.com/ethereum/go-ethereum/params"
-=======
->>>>>>> db03e015
 )
 
 const (
@@ -64,12 +60,8 @@
 	geth.SetTemplateFunc("goos", func() string { return runtime.GOOS })
 	geth.SetTemplateFunc("goarch", func() string { return runtime.GOARCH })
 	geth.SetTemplateFunc("gover", runtime.Version)
-<<<<<<< HEAD
 	git, _ := version.VCS()
-	geth.SetTemplateFunc("gethver", func() string { return params.VersionWithCommit(git.Commit, "") })
-=======
-	geth.SetTemplateFunc("gethver", func() string { return version.WithCommit("", "") })
->>>>>>> db03e015
+	geth.SetTemplateFunc("gethver", func() string { return version.WithCommit(git.Commit, "") })
 	geth.SetTemplateFunc("niltime", func() string {
 		return time.Unix(1695902100, 0).Format("Mon Jan 02 2006 15:04:05 GMT-0700 (MST)")
 	})

// Copyright 2020 The go-ethereum Authors
// This file is part of the go-ethereum library.
//
// The go-ethereum library is free software: you can redistribute it and/or modify
// it under the terms of the GNU Lesser General Public License as published by
// the Free Software Foundation, either version 3 of the License, or
// (at your option) any later version.
//
// The go-ethereum library is distributed in the hope that it will be useful,
// but WITHOUT ANY WARRANTY; without even the implied warranty of
// MERCHANTABILITY or FITNESS FOR A PARTICULAR PURPOSE. See the
// GNU Lesser General Public License for more details.
//
// You should have received a copy of the GNU Lesser General Public License
// along with the go-ethereum library. If not, see <http://www.gnu.org/licenses/>.

package t8ntool

import (
	"fmt"
	"math/big"
	"os"

	"github.com/ethereum/go-ethereum/common"
	"github.com/ethereum/go-ethereum/common/math"
	"github.com/ethereum/go-ethereum/consensus/misc"
	"github.com/ethereum/go-ethereum/core"
	"github.com/ethereum/go-ethereum/core/rawdb"
	"github.com/ethereum/go-ethereum/core/state"
	"github.com/ethereum/go-ethereum/core/types"
	"github.com/ethereum/go-ethereum/core/vm"
	"github.com/ethereum/go-ethereum/crypto"
	"github.com/ethereum/go-ethereum/deepmind"
	"github.com/ethereum/go-ethereum/ethdb"
	"github.com/ethereum/go-ethereum/log"
	"github.com/ethereum/go-ethereum/params"
	"github.com/ethereum/go-ethereum/rlp"
	"github.com/ethereum/go-ethereum/trie"
	"golang.org/x/crypto/sha3"
)

type Prestate struct {
	Env stEnv             `json:"env"`
	Pre core.GenesisAlloc `json:"pre"`
}

// ExecutionResult contains the execution status after running a state test, any
// error that might have occurred and a dump of the final state if requested.
type ExecutionResult struct {
	StateRoot   common.Hash    `json:"stateRoot"`
	TxRoot      common.Hash    `json:"txRoot"`
	ReceiptRoot common.Hash    `json:"receiptRoot"`
	LogsHash    common.Hash    `json:"logsHash"`
	Bloom       types.Bloom    `json:"logsBloom"        gencodec:"required"`
	Receipts    types.Receipts `json:"receipts"`
	Rejected    []int          `json:"rejected,omitempty"`
}

type ommer struct {
	Delta   uint64         `json:"delta"`
	Address common.Address `json:"address"`
}

//go:generate gencodec -type stEnv -field-override stEnvMarshaling -out gen_stenv.go
type stEnv struct {
	Coinbase    common.Address                      `json:"currentCoinbase"   gencodec:"required"`
	Difficulty  *big.Int                            `json:"currentDifficulty" gencodec:"required"`
	GasLimit    uint64                              `json:"currentGasLimit"   gencodec:"required"`
	Number      uint64                              `json:"currentNumber"     gencodec:"required"`
	Timestamp   uint64                              `json:"currentTimestamp"  gencodec:"required"`
	BlockHashes map[math.HexOrDecimal64]common.Hash `json:"blockHashes,omitempty"`
	Ommers      []ommer                             `json:"ommers,omitempty"`
}

type stEnvMarshaling struct {
	Coinbase   common.UnprefixedAddress
	Difficulty *math.HexOrDecimal256
	GasLimit   math.HexOrDecimal64
	Number     math.HexOrDecimal64
	Timestamp  math.HexOrDecimal64
}

// Apply applies a set of transactions to a pre-state
func (pre *Prestate) Apply(vmConfig vm.Config, chainConfig *params.ChainConfig,
	txs types.Transactions, miningReward int64,
	getTracerFn func(txIndex int, txHash common.Hash) (tracer vm.Tracer, err error)) (*state.StateDB, *ExecutionResult, error) {

	// Capture errors for BLOCKHASH operation, if we haven't been supplied the
	// required blockhashes
	var hashError error
	getHash := func(num uint64) common.Hash {
		if pre.Env.BlockHashes == nil {
			hashError = fmt.Errorf("getHash(%d) invoked, no blockhashes provided", num)
			return common.Hash{}
		}
		h, ok := pre.Env.BlockHashes[math.HexOrDecimal64(num)]
		if !ok {
			hashError = fmt.Errorf("getHash(%d) invoked, blockhash for that block not provided", num)
		}
		return h
	}
	var (
		statedb     = MakePreState(rawdb.NewMemoryDatabase(), pre.Pre)
		signer      = types.MakeSigner(chainConfig, new(big.Int).SetUint64(pre.Env.Number))
		gaspool     = new(core.GasPool)
		blockHash   = common.Hash{0x13, 0x37}
		rejectedTxs []int
		includedTxs types.Transactions
		gasUsed     = uint64(0)
		receipts    = make(types.Receipts, 0)
		txIndex     = 0
	)
	gaspool.AddGas(pre.Env.GasLimit)
	vmContext := vm.BlockContext{
		CanTransfer: core.CanTransfer,
		Transfer:    core.Transfer,
		Coinbase:    pre.Env.Coinbase,
		BlockNumber: new(big.Int).SetUint64(pre.Env.Number),
		Time:        new(big.Int).SetUint64(pre.Env.Timestamp),
		Difficulty:  pre.Env.Difficulty,
		GasLimit:    pre.Env.GasLimit,
		GetHash:     getHash,
	}
	// If DAO is supported/enabled, we need to handle it here. In geth 'proper', it's
	// done in StateProcessor.Process(block, ...), right before transactions are applied.
	if chainConfig.DAOForkSupport &&
		chainConfig.DAOForkBlock != nil &&
		chainConfig.DAOForkBlock.Cmp(new(big.Int).SetUint64(pre.Env.Number)) == 0 {
		misc.ApplyDAOHardFork(statedb, deepmind.NoOpContext)
	}

	for i, tx := range txs {
		msg, err := tx.AsMessage(signer)
		if err != nil {
			log.Info("rejected tx", "index", i, "hash", tx.Hash(), "error", err)
			rejectedTxs = append(rejectedTxs, i)
			continue
		}
		tracer, err := getTracerFn(txIndex, tx.Hash())
		if err != nil {
			return nil, nil, err
		}
		vmConfig.Tracer = tracer
		vmConfig.Debug = (tracer != nil)
		statedb.Prepare(tx.Hash(), blockHash, txIndex)
		txContext := core.NewEVMTxContext(msg)
<<<<<<< HEAD

		evm := vm.NewEVM(vmContext, txContext, statedb, chainConfig, vmConfig, deepmind.NoOpContext)
		if chainConfig.IsYoloV2(vmContext.BlockNumber) {
			statedb.AddAddressToAccessList(msg.From())
			if dst := msg.To(); dst != nil {
				statedb.AddAddressToAccessList(*dst)
				// If it's a create-tx, the destination will be added inside evm.create
			}
			for _, addr := range evm.ActivePrecompiles() {
				statedb.AddAddressToAccessList(addr)
			}
		}
=======
>>>>>>> c2d2f4ed
		snapshot := statedb.Snapshot()
		evm := vm.NewEVM(vmContext, txContext, statedb, chainConfig, vmConfig)

		// (ret []byte, usedGas uint64, failed bool, err error)
		msgResult, err := core.ApplyMessage(evm, msg, gaspool)
		if err != nil {
			statedb.RevertToSnapshot(snapshot)
			log.Info("rejected tx", "index", i, "hash", tx.Hash(), "from", msg.From(), "error", err)
			rejectedTxs = append(rejectedTxs, i)
			continue
		}
		includedTxs = append(includedTxs, tx)
		if hashError != nil {
			return nil, nil, NewError(ErrorMissingBlockhash, hashError)
		}
		gasUsed += msgResult.UsedGas

		// Receipt:
		{
			var root []byte
			if chainConfig.IsByzantium(vmContext.BlockNumber) {
				statedb.Finalise(true)
			} else {
				root = statedb.IntermediateRoot(chainConfig.IsEIP158(vmContext.BlockNumber)).Bytes()
			}

			// Create a new receipt for the transaction, storing the intermediate root and
			// gas used by the tx.
			receipt := &types.Receipt{Type: tx.Type(), PostState: root, CumulativeGasUsed: gasUsed}
			if msgResult.Failed() {
				receipt.Status = types.ReceiptStatusFailed
			} else {
				receipt.Status = types.ReceiptStatusSuccessful
			}
			receipt.TxHash = tx.Hash()
			receipt.GasUsed = msgResult.UsedGas

			// If the transaction created a contract, store the creation address in the receipt.
			if msg.To() == nil {
				receipt.ContractAddress = crypto.CreateAddress(evm.TxContext.Origin, tx.Nonce())
			}

			// Set the receipt logs and create the bloom filter.
			receipt.Logs = statedb.GetLogs(tx.Hash())
			receipt.Bloom = types.CreateBloom(types.Receipts{receipt})
			// These three are non-consensus fields:
			//receipt.BlockHash
			//receipt.BlockNumber
			receipt.TransactionIndex = uint(txIndex)
			receipts = append(receipts, receipt)
		}

		txIndex++
	}
	statedb.IntermediateRoot(chainConfig.IsEIP158(vmContext.BlockNumber))
	// Add mining reward?
	if miningReward > 0 {
		// Add mining reward. The mining reward may be `0`, which only makes a difference in the cases
		// where
		// - the coinbase suicided, or
		// - there are only 'bad' transactions, which aren't executed. In those cases,
		//   the coinbase gets no txfee, so isn't created, and thus needs to be touched
		var (
			blockReward = big.NewInt(miningReward)
			minerReward = new(big.Int).Set(blockReward)
			perOmmer    = new(big.Int).Div(blockReward, big.NewInt(32))
		)
		for _, ommer := range pre.Env.Ommers {
			// Add 1/32th for each ommer included
			minerReward.Add(minerReward, perOmmer)
			// Add (8-delta)/8
			reward := big.NewInt(8)
			reward.Sub(reward, big.NewInt(0).SetUint64(ommer.Delta))
			reward.Mul(reward, blockReward)
			reward.Div(reward, big.NewInt(8))
			statedb.AddBalance(ommer.Address, reward, false, deepmind.NoOpContext, deepmind.IgnoredBalanceChangeReason)
		}
		statedb.AddBalance(pre.Env.Coinbase, minerReward, false, deepmind.NoOpContext, deepmind.IgnoredBalanceChangeReason)
	}
	// Commit block
	root, err := statedb.Commit(chainConfig.IsEIP158(vmContext.BlockNumber))
	if err != nil {
		fmt.Fprintf(os.Stderr, "Could not commit state: %v", err)
		return nil, nil, NewError(ErrorEVM, fmt.Errorf("could not commit state: %v", err))
	}
	execRs := &ExecutionResult{
		StateRoot:   root,
		TxRoot:      types.DeriveSha(includedTxs, trie.NewStackTrie(nil)),
		ReceiptRoot: types.DeriveSha(receipts, trie.NewStackTrie(nil)),
		Bloom:       types.CreateBloom(receipts),
		LogsHash:    rlpHash(statedb.Logs()),
		Receipts:    receipts,
		Rejected:    rejectedTxs,
	}
	return statedb, execRs, nil
}

func MakePreState(db ethdb.Database, accounts core.GenesisAlloc) *state.StateDB {
	sdb := state.NewDatabase(db)
	statedb, _ := state.New(common.Hash{}, sdb, nil)
	for addr, a := range accounts {
		statedb.SetCode(addr, a.Code, deepmind.NoOpContext)
		statedb.SetNonce(addr, a.Nonce, deepmind.NoOpContext)
		statedb.SetBalance(addr, a.Balance, deepmind.NoOpContext, deepmind.IgnoredBalanceChangeReason)
		for k, v := range a.Storage {
			statedb.SetState(addr, k, v, deepmind.NoOpContext)
		}
	}
	// Commit and re-open to start with a clean state.
	root, _ := statedb.Commit(false)
	statedb, _ = state.New(root, sdb, nil)
	return statedb
}

func rlpHash(x interface{}) (h common.Hash) {
	hw := sha3.NewLegacyKeccak256()
	rlp.Encode(hw, x)
	hw.Sum(h[:0])
	return h
}<|MERGE_RESOLUTION|>--- conflicted
+++ resolved
@@ -144,23 +144,8 @@
 		vmConfig.Debug = (tracer != nil)
 		statedb.Prepare(tx.Hash(), blockHash, txIndex)
 		txContext := core.NewEVMTxContext(msg)
-<<<<<<< HEAD
-
+		snapshot := statedb.Snapshot()
 		evm := vm.NewEVM(vmContext, txContext, statedb, chainConfig, vmConfig, deepmind.NoOpContext)
-		if chainConfig.IsYoloV2(vmContext.BlockNumber) {
-			statedb.AddAddressToAccessList(msg.From())
-			if dst := msg.To(); dst != nil {
-				statedb.AddAddressToAccessList(*dst)
-				// If it's a create-tx, the destination will be added inside evm.create
-			}
-			for _, addr := range evm.ActivePrecompiles() {
-				statedb.AddAddressToAccessList(addr)
-			}
-		}
-=======
->>>>>>> c2d2f4ed
-		snapshot := statedb.Snapshot()
-		evm := vm.NewEVM(vmContext, txContext, statedb, chainConfig, vmConfig)
 
 		// (ret []byte, usedGas uint64, failed bool, err error)
 		msgResult, err := core.ApplyMessage(evm, msg, gaspool)

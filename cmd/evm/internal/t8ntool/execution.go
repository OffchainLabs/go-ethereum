// Copyright 2020 The go-ethereum Authors
// This file is part of go-ethereum.
//
// go-ethereum is free software: you can redistribute it and/or modify
// it under the terms of the GNU General Public License as published by
// the Free Software Foundation, either version 3 of the License, or
// (at your option) any later version.
//
// go-ethereum is distributed in the hope that it will be useful,
// but WITHOUT ANY WARRANTY; without even the implied warranty of
// MERCHANTABILITY or FITNESS FOR A PARTICULAR PURPOSE. See the
// GNU General Public License for more details.
//
// You should have received a copy of the GNU General Public License
// along with go-ethereum. If not, see <http://www.gnu.org/licenses/>.

package t8ntool

import (
	"encoding/json"
	"fmt"
	"io"
	"math/big"

	"github.com/ethereum/go-ethereum/common"
	"github.com/ethereum/go-ethereum/common/hexutil"
	"github.com/ethereum/go-ethereum/common/math"
	"github.com/ethereum/go-ethereum/consensus/ethash"
	"github.com/ethereum/go-ethereum/consensus/misc"
	"github.com/ethereum/go-ethereum/consensus/misc/eip4844"
	"github.com/ethereum/go-ethereum/core"
	"github.com/ethereum/go-ethereum/core/rawdb"
	"github.com/ethereum/go-ethereum/core/state"
	"github.com/ethereum/go-ethereum/core/tracing"
	"github.com/ethereum/go-ethereum/core/types"
	"github.com/ethereum/go-ethereum/core/vm"
	"github.com/ethereum/go-ethereum/crypto"
	"github.com/ethereum/go-ethereum/eth/tracers"
	"github.com/ethereum/go-ethereum/ethdb"
	"github.com/ethereum/go-ethereum/log"
	"github.com/ethereum/go-ethereum/params"
	"github.com/ethereum/go-ethereum/rlp"
	"github.com/ethereum/go-ethereum/trie"
	"github.com/ethereum/go-ethereum/triedb"
	"github.com/holiman/uint256"
	"golang.org/x/crypto/sha3"
)

type Prestate struct {
	Env stEnv              `json:"env"`
	Pre types.GenesisAlloc `json:"pre"`
}

//go:generate go run github.com/fjl/gencodec -type ExecutionResult -field-override executionResultMarshaling -out gen_execresult.go

// ExecutionResult contains the execution status after running a state test, any
// error that might have occurred and a dump of the final state if requested.
type ExecutionResult struct {
	StateRoot            common.Hash           `json:"stateRoot"`
	TxRoot               common.Hash           `json:"txRoot"`
	ReceiptRoot          common.Hash           `json:"receiptsRoot"`
	LogsHash             common.Hash           `json:"logsHash"`
	Bloom                types.Bloom           `json:"logsBloom"        gencodec:"required"`
	Receipts             types.Receipts        `json:"receipts"`
	Rejected             []*rejectedTx         `json:"rejected,omitempty"`
	Difficulty           *math.HexOrDecimal256 `json:"currentDifficulty" gencodec:"required"`
	GasUsed              math.HexOrDecimal64   `json:"gasUsed"`
	BaseFee              *math.HexOrDecimal256 `json:"currentBaseFee,omitempty"`
	WithdrawalsRoot      *common.Hash          `json:"withdrawalsRoot,omitempty"`
	CurrentExcessBlobGas *math.HexOrDecimal64  `json:"currentExcessBlobGas,omitempty"`
	CurrentBlobGasUsed   *math.HexOrDecimal64  `json:"blobGasUsed,omitempty"`
	RequestsHash         *common.Hash          `json:"requestsHash,omitempty"`
	Requests             [][]byte              `json:"requests,omitempty"`
}

type executionResultMarshaling struct {
	Requests []hexutil.Bytes `json:"requests,omitempty"`
}

type ommer struct {
	Delta   uint64         `json:"delta"`
	Address common.Address `json:"address"`
}

//go:generate go run github.com/fjl/gencodec -type stEnv -field-override stEnvMarshaling -out gen_stenv.go
type stEnv struct {
	Coinbase              common.Address                      `json:"currentCoinbase"   gencodec:"required"`
	Difficulty            *big.Int                            `json:"currentDifficulty"`
	Random                *big.Int                            `json:"currentRandom"`
	ParentDifficulty      *big.Int                            `json:"parentDifficulty"`
	ParentBaseFee         *big.Int                            `json:"parentBaseFee,omitempty"`
	ParentGasUsed         uint64                              `json:"parentGasUsed,omitempty"`
	ParentGasLimit        uint64                              `json:"parentGasLimit,omitempty"`
	GasLimit              uint64                              `json:"currentGasLimit"   gencodec:"required"`
	Number                uint64                              `json:"currentNumber"     gencodec:"required"`
	Timestamp             uint64                              `json:"currentTimestamp"  gencodec:"required"`
	ParentTimestamp       uint64                              `json:"parentTimestamp,omitempty"`
	BlockHashes           map[math.HexOrDecimal64]common.Hash `json:"blockHashes,omitempty"`
	Ommers                []ommer                             `json:"ommers,omitempty"`
	Withdrawals           []*types.Withdrawal                 `json:"withdrawals,omitempty"`
	BaseFee               *big.Int                            `json:"currentBaseFee,omitempty"`
	ParentUncleHash       common.Hash                         `json:"parentUncleHash"`
	ExcessBlobGas         *uint64                             `json:"currentExcessBlobGas,omitempty"`
	ParentExcessBlobGas   *uint64                             `json:"parentExcessBlobGas,omitempty"`
	ParentBlobGasUsed     *uint64                             `json:"parentBlobGasUsed,omitempty"`
	ParentBeaconBlockRoot *common.Hash                        `json:"parentBeaconBlockRoot"`
}

type stEnvMarshaling struct {
	Coinbase            common.UnprefixedAddress
	Difficulty          *math.HexOrDecimal256
	Random              *math.HexOrDecimal256
	ParentDifficulty    *math.HexOrDecimal256
	ParentBaseFee       *math.HexOrDecimal256
	ParentGasUsed       math.HexOrDecimal64
	ParentGasLimit      math.HexOrDecimal64
	GasLimit            math.HexOrDecimal64
	Number              math.HexOrDecimal64
	Timestamp           math.HexOrDecimal64
	ParentTimestamp     math.HexOrDecimal64
	BaseFee             *math.HexOrDecimal256
	ExcessBlobGas       *math.HexOrDecimal64
	ParentExcessBlobGas *math.HexOrDecimal64
	ParentBlobGasUsed   *math.HexOrDecimal64
}

type rejectedTx struct {
	Index int    `json:"index"`
	Err   string `json:"error"`
}

// Apply applies a set of transactions to a pre-state
func (pre *Prestate) Apply(vmConfig vm.Config, chainConfig *params.ChainConfig,
	txIt txIterator, miningReward int64,
<<<<<<< HEAD
	getTracerFn func(txIndex int, txHash common.Hash) (*tracers.Tracer, io.WriteCloser, error)) (*state.StateDB, *ExecutionResult, []byte, error) {
	if chainConfig.IsArbitrum() {
		return nil, nil, nil, NewError(ErrorConfig, fmt.Errorf("chain config has arbitrum enabled"))
	}
=======
	getTracerFn func(txIndex int, txHash common.Hash, chainConfig *params.ChainConfig) (*tracers.Tracer, io.WriteCloser, error)) (*state.StateDB, *ExecutionResult, []byte, error) {
>>>>>>> e648904b
	// Capture errors for BLOCKHASH operation, if we haven't been supplied the
	// required blockhashes
	var hashError error
	getHash := func(num uint64) common.Hash {
		if pre.Env.BlockHashes == nil {
			hashError = fmt.Errorf("getHash(%d) invoked, no blockhashes provided", num)
			return common.Hash{}
		}
		h, ok := pre.Env.BlockHashes[math.HexOrDecimal64(num)]
		if !ok {
			hashError = fmt.Errorf("getHash(%d) invoked, blockhash for that block not provided", num)
		}
		return h
	}
	var (
		statedb     = MakePreState(rawdb.NewMemoryDatabase(), pre.Pre)
		signer      = types.MakeSigner(chainConfig, new(big.Int).SetUint64(pre.Env.Number), pre.Env.Timestamp)
		gaspool     = new(core.GasPool)
		blockHash   = common.Hash{0x13, 0x37}
		rejectedTxs []*rejectedTx
		includedTxs types.Transactions
		gasUsed     = uint64(0)
		blobGasUsed = uint64(0)
		receipts    = make(types.Receipts, 0)
		txIndex     = 0
	)
	gaspool.AddGas(pre.Env.GasLimit)
	vmContext := vm.BlockContext{
		CanTransfer: core.CanTransfer,
		Transfer:    core.Transfer,
		Coinbase:    pre.Env.Coinbase,
		BlockNumber: new(big.Int).SetUint64(pre.Env.Number),
		Time:        pre.Env.Timestamp,
		Difficulty:  pre.Env.Difficulty,
		GasLimit:    pre.Env.GasLimit,
		GetHash:     getHash,
	}
	// If currentBaseFee is defined, add it to the vmContext.
	if pre.Env.BaseFee != nil {
		vmContext.BaseFee = new(big.Int).Set(pre.Env.BaseFee)
	}
	// If random is defined, add it to the vmContext.
	if pre.Env.Random != nil {
		rnd := common.BigToHash(pre.Env.Random)
		vmContext.Random = &rnd
	}
	// Calculate the BlobBaseFee
	var excessBlobGas uint64
	if pre.Env.ExcessBlobGas != nil {
		excessBlobGas = *pre.Env.ExcessBlobGas
		vmContext.BlobBaseFee = eip4844.CalcBlobFee(excessBlobGas)
	} else {
		// If it is not explicitly defined, but we have the parent values, we try
		// to calculate it ourselves.
		parentExcessBlobGas := pre.Env.ParentExcessBlobGas
		parentBlobGasUsed := pre.Env.ParentBlobGasUsed
		if parentExcessBlobGas != nil && parentBlobGasUsed != nil {
			excessBlobGas = eip4844.CalcExcessBlobGas(*parentExcessBlobGas, *parentBlobGasUsed)
			vmContext.BlobBaseFee = eip4844.CalcBlobFee(excessBlobGas)
		}
	}
	// If DAO is supported/enabled, we need to handle it here. In geth 'proper', it's
	// done in StateProcessor.Process(block, ...), right before transactions are applied.
	if chainConfig.DAOForkSupport &&
		chainConfig.DAOForkBlock != nil &&
		chainConfig.DAOForkBlock.Cmp(new(big.Int).SetUint64(pre.Env.Number)) == 0 {
		misc.ApplyDAOHardFork(statedb)
	}
	if beaconRoot := pre.Env.ParentBeaconBlockRoot; beaconRoot != nil {
		evm := vm.NewEVM(vmContext, vm.TxContext{}, statedb, chainConfig, vmConfig)
		core.ProcessBeaconBlockRoot(*beaconRoot, evm, statedb)
	}
	if pre.Env.BlockHashes != nil && chainConfig.IsPrague(new(big.Int).SetUint64(pre.Env.Number), pre.Env.Timestamp) {
		var (
			prevNumber = pre.Env.Number - 1
			prevHash   = pre.Env.BlockHashes[math.HexOrDecimal64(prevNumber)]
			evm        = vm.NewEVM(vmContext, vm.TxContext{}, statedb, chainConfig, vmConfig)
		)
		core.ProcessParentBlockHash(prevHash, evm, statedb)
	}
	for i := 0; txIt.Next(); i++ {
		tx, err := txIt.Tx()
		if err != nil {
			log.Warn("rejected tx", "index", i, "error", err)
			rejectedTxs = append(rejectedTxs, &rejectedTx{i, err.Error()})
			continue
		}
		if tx.Type() == types.BlobTxType && vmContext.BlobBaseFee == nil {
			errMsg := "blob tx used but field env.ExcessBlobGas missing"
			log.Warn("rejected tx", "index", i, "hash", tx.Hash(), "error", errMsg)
			rejectedTxs = append(rejectedTxs, &rejectedTx{i, errMsg})
			continue
		}
		msg, err := core.TransactionToMessage(tx, signer, pre.Env.BaseFee, core.MessageCommitMode)
		if err != nil {
			log.Warn("rejected tx", "index", i, "hash", tx.Hash(), "error", err)
			rejectedTxs = append(rejectedTxs, &rejectedTx{i, err.Error()})
			continue
		}
		txBlobGas := uint64(0)
		if tx.Type() == types.BlobTxType {
			txBlobGas = uint64(params.BlobTxBlobGasPerBlob * len(tx.BlobHashes()))
			if used, max := blobGasUsed+txBlobGas, uint64(params.MaxBlobGasPerBlock); used > max {
				err := fmt.Errorf("blob gas (%d) would exceed maximum allowance %d", used, max)
				log.Warn("rejected tx", "index", i, "err", err)
				rejectedTxs = append(rejectedTxs, &rejectedTx{i, err.Error()})
				continue
			}
		}
		tracer, traceOutput, err := getTracerFn(txIndex, tx.Hash(), chainConfig)
		if err != nil {
			return nil, nil, nil, err
		}
		if tracer != nil {
			vmConfig.Tracer = tracer.Hooks
		}
		statedb.SetTxContext(tx.Hash(), txIndex)

		var (
			txContext = core.NewEVMTxContext(msg)
			snapshot  = statedb.Snapshot()
			prevGas   = gaspool.Gas()
		)
		evm := vm.NewEVM(vmContext, txContext, statedb, chainConfig, vmConfig)

		if tracer != nil && tracer.OnTxStart != nil {
			tracer.OnTxStart(evm.GetVMContext(), tx, msg.From)
		}
		// (ret []byte, usedGas uint64, failed bool, err error)
		msgResult, err := core.ApplyMessage(evm, msg, gaspool)
		if err != nil {
			statedb.RevertToSnapshot(snapshot)
			log.Info("rejected tx", "index", i, "hash", tx.Hash(), "from", msg.From, "error", err)
			rejectedTxs = append(rejectedTxs, &rejectedTx{i, err.Error()})
			gaspool.SetGas(prevGas)
			if tracer != nil {
				if tracer.OnTxEnd != nil {
					tracer.OnTxEnd(nil, err)
				}
				if err := writeTraceResult(tracer, traceOutput); err != nil {
					log.Warn("Error writing tracer output", "err", err)
				}
			}
			continue
		}
		includedTxs = append(includedTxs, tx)
		if hashError != nil {
			return nil, nil, nil, NewError(ErrorMissingBlockhash, hashError)
		}
		blobGasUsed += txBlobGas
		gasUsed += msgResult.UsedGas

		// Receipt:
		{
			var root []byte
			if chainConfig.IsByzantium(vmContext.BlockNumber) {
				statedb.Finalise(true)
			} else {
				root = statedb.IntermediateRoot(chainConfig.IsEIP158(vmContext.BlockNumber)).Bytes()
			}

			// Create a new receipt for the transaction, storing the intermediate root and
			// gas used by the tx.
			receipt := &types.Receipt{Type: tx.Type(), PostState: root, CumulativeGasUsed: gasUsed}
			if msgResult.Failed() {
				receipt.Status = types.ReceiptStatusFailed
			} else {
				receipt.Status = types.ReceiptStatusSuccessful
			}
			receipt.TxHash = tx.Hash()
			receipt.GasUsed = msgResult.UsedGas

			// If the transaction created a contract, store the creation address in the receipt.
			if msg.To == nil {
				receipt.ContractAddress = crypto.CreateAddress(evm.TxContext.Origin, tx.Nonce())
			}

			// Set the receipt logs and create the bloom filter.
			receipt.Logs = statedb.GetLogs(tx.Hash(), vmContext.BlockNumber.Uint64(), blockHash)
			receipt.Bloom = types.CreateBloom(types.Receipts{receipt})
			// These three are non-consensus fields:
			//receipt.BlockHash
			//receipt.BlockNumber
			receipt.TransactionIndex = uint(txIndex)
			receipts = append(receipts, receipt)
			if tracer != nil {
				if tracer.Hooks.OnTxEnd != nil {
					tracer.Hooks.OnTxEnd(receipt, nil)
				}
				if err = writeTraceResult(tracer, traceOutput); err != nil {
					log.Warn("Error writing tracer output", "err", err)
				}
			}
		}

		txIndex++
	}
	statedb.IntermediateRoot(chainConfig.IsEIP158(vmContext.BlockNumber))
	// Add mining reward? (-1 means rewards are disabled)
	if miningReward >= 0 {
		// Add mining reward. The mining reward may be `0`, which only makes a difference in the cases
		// where
		// - the coinbase self-destructed, or
		// - there are only 'bad' transactions, which aren't executed. In those cases,
		//   the coinbase gets no txfee, so isn't created, and thus needs to be touched
		var (
			blockReward = big.NewInt(miningReward)
			minerReward = new(big.Int).Set(blockReward)
			perOmmer    = new(big.Int).Rsh(blockReward, 5)
		)
		for _, ommer := range pre.Env.Ommers {
			// Add 1/32th for each ommer included
			minerReward.Add(minerReward, perOmmer)
			// Add (8-delta)/8
			reward := big.NewInt(8)
			reward.Sub(reward, new(big.Int).SetUint64(ommer.Delta))
			reward.Mul(reward, blockReward)
			reward.Rsh(reward, 3)
			statedb.AddBalance(ommer.Address, uint256.MustFromBig(reward), tracing.BalanceIncreaseRewardMineUncle)
		}
		statedb.AddBalance(pre.Env.Coinbase, uint256.MustFromBig(minerReward), tracing.BalanceIncreaseRewardMineBlock)
	}
	// Apply withdrawals
	for _, w := range pre.Env.Withdrawals {
		// Amount is in gwei, turn into wei
		amount := new(big.Int).Mul(new(big.Int).SetUint64(w.Amount), big.NewInt(params.GWei))
		statedb.AddBalance(w.Address, uint256.MustFromBig(amount), tracing.BalanceIncreaseWithdrawal)
	}

	// Gather the execution-layer triggered requests.
	var requests [][]byte
	if chainConfig.IsPrague(vmContext.BlockNumber, vmContext.Time) {
		// EIP-6110 deposits
		var allLogs []*types.Log
		for _, receipt := range receipts {
			allLogs = append(allLogs, receipt.Logs...)
		}
		depositRequests, err := core.ParseDepositLogs(allLogs, chainConfig)
		if err != nil {
			return nil, nil, nil, NewError(ErrorEVM, fmt.Errorf("could not parse requests logs: %v", err))
		}
		requests = append(requests, depositRequests)
		// create EVM for system calls
		vmenv := vm.NewEVM(vmContext, vm.TxContext{}, statedb, chainConfig, vm.Config{})
		// EIP-7002 withdrawals
		requests = append(requests, core.ProcessWithdrawalQueue(vmenv, statedb))
		// EIP-7251 consolidations
		requests = append(requests, core.ProcessConsolidationQueue(vmenv, statedb))
	}

	// Commit block
	root, err := statedb.Commit(vmContext.BlockNumber.Uint64(), chainConfig.IsEIP158(vmContext.BlockNumber))
	if err != nil {
		return nil, nil, nil, NewError(ErrorEVM, fmt.Errorf("could not commit state: %v", err))
	}
	execRs := &ExecutionResult{
		StateRoot:   root,
		TxRoot:      types.DeriveSha(includedTxs, trie.NewStackTrie(nil)),
		ReceiptRoot: types.DeriveSha(receipts, trie.NewStackTrie(nil)),
		Bloom:       types.CreateBloom(receipts),
		LogsHash:    rlpHash(statedb.Logs()),
		Receipts:    receipts,
		Rejected:    rejectedTxs,
		Difficulty:  (*math.HexOrDecimal256)(vmContext.Difficulty),
		GasUsed:     (math.HexOrDecimal64)(gasUsed),
		BaseFee:     (*math.HexOrDecimal256)(vmContext.BaseFee),
	}
	if pre.Env.Withdrawals != nil {
		h := types.DeriveSha(types.Withdrawals(pre.Env.Withdrawals), trie.NewStackTrie(nil))
		execRs.WithdrawalsRoot = &h
	}
	if vmContext.BlobBaseFee != nil {
		execRs.CurrentExcessBlobGas = (*math.HexOrDecimal64)(&excessBlobGas)
		execRs.CurrentBlobGasUsed = (*math.HexOrDecimal64)(&blobGasUsed)
	}
	if requests != nil {
		// Set requestsHash on block.
		h := types.CalcRequestsHash(requests)
		execRs.RequestsHash = &h
		for i := range requests {
			// remove prefix
			requests[i] = requests[i][1:]
		}
		execRs.Requests = requests
	}

	// Re-create statedb instance with new root upon the updated database
	// for accessing latest states.
	statedb, err = state.New(root, statedb.Database())
	if err != nil {
		return nil, nil, nil, NewError(ErrorEVM, fmt.Errorf("could not reopen state: %v", err))
	}
	body, _ := rlp.EncodeToBytes(includedTxs)
	return statedb, execRs, body, nil
}

func MakePreState(db ethdb.Database, accounts types.GenesisAlloc) *state.StateDB {
	tdb := triedb.NewDatabase(db, &triedb.Config{Preimages: true})
	sdb := state.NewDatabase(tdb, nil)
	statedb, _ := state.New(types.EmptyRootHash, sdb)
	for addr, a := range accounts {
		statedb.SetCode(addr, a.Code)
		statedb.SetNonce(addr, a.Nonce)
		statedb.SetBalance(addr, uint256.MustFromBig(a.Balance), tracing.BalanceIncreaseGenesisBalance)
		for k, v := range a.Storage {
			statedb.SetState(addr, k, v)
		}
	}
	// Commit and re-open to start with a clean state.
	root, _ := statedb.Commit(0, false)
	statedb, _ = state.New(root, sdb)
	return statedb
}

func rlpHash(x interface{}) (h common.Hash) {
	hw := sha3.NewLegacyKeccak256()
	rlp.Encode(hw, x)
	hw.Sum(h[:0])
	return h
}

// calcDifficulty is based on ethash.CalcDifficulty. This method is used in case
// the caller does not provide an explicit difficulty, but instead provides only
// parent timestamp + difficulty.
// Note: this method only works for ethash engine.
func calcDifficulty(config *params.ChainConfig, number, currentTime, parentTime uint64,
	parentDifficulty *big.Int, parentUncleHash common.Hash) *big.Int {
	uncleHash := parentUncleHash
	if uncleHash == (common.Hash{}) {
		uncleHash = types.EmptyUncleHash
	}
	parent := &types.Header{
		ParentHash: common.Hash{},
		UncleHash:  uncleHash,
		Difficulty: parentDifficulty,
		Number:     new(big.Int).SetUint64(number - 1),
		Time:       parentTime,
	}
	return ethash.CalcDifficulty(config, currentTime, parent)
}

func writeTraceResult(tracer *tracers.Tracer, f io.WriteCloser) error {
	defer f.Close()
	result, err := tracer.GetResult()
	if err != nil || result == nil {
		return err
	}
	err = json.NewEncoder(f).Encode(result)
	if err != nil {
		return err
	}
	return nil
}<|MERGE_RESOLUTION|>--- conflicted
+++ resolved
@@ -132,14 +132,10 @@
 // Apply applies a set of transactions to a pre-state
 func (pre *Prestate) Apply(vmConfig vm.Config, chainConfig *params.ChainConfig,
 	txIt txIterator, miningReward int64,
-<<<<<<< HEAD
-	getTracerFn func(txIndex int, txHash common.Hash) (*tracers.Tracer, io.WriteCloser, error)) (*state.StateDB, *ExecutionResult, []byte, error) {
+	getTracerFn func(txIndex int, txHash common.Hash, chainConfig *params.ChainConfig) (*tracers.Tracer, io.WriteCloser, error)) (*state.StateDB, *ExecutionResult, []byte, error) {
 	if chainConfig.IsArbitrum() {
 		return nil, nil, nil, NewError(ErrorConfig, fmt.Errorf("chain config has arbitrum enabled"))
 	}
-=======
-	getTracerFn func(txIndex int, txHash common.Hash, chainConfig *params.ChainConfig) (*tracers.Tracer, io.WriteCloser, error)) (*state.StateDB, *ExecutionResult, []byte, error) {
->>>>>>> e648904b
 	// Capture errors for BLOCKHASH operation, if we haven't been supplied the
 	// required blockhashes
 	var hashError error

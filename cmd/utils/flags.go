// Copyright 2015 The go-ethereum Authors
// This file is part of go-ethereum.
//
// go-ethereum is free software: you can redistribute it and/or modify
// it under the terms of the GNU General Public License as published by
// the Free Software Foundation, either version 3 of the License, or
// (at your option) any later version.
//
// go-ethereum is distributed in the hope that it will be useful,
// but WITHOUT ANY WARRANTY; without even the implied warranty of
// MERCHANTABILITY or FITNESS FOR A PARTICULAR PURPOSE. See the
// GNU General Public License for more details.
//
// You should have received a copy of the GNU General Public License
// along with go-ethereum. If not, see <http://www.gnu.org/licenses/>.

// Package utils contains internal helper functions for go-ethereum commands.
package utils

import (
	"context"
	"crypto/ecdsa"
	"encoding/hex"
	"encoding/json"
	"errors"
	"fmt"
	"math"
	"math/big"
	"net"
	"net/http"
	"os"
	"path/filepath"
	godebug "runtime/debug"
	"strconv"
	"strings"
	"time"

	"github.com/ethereum/go-ethereum/accounts"
	"github.com/ethereum/go-ethereum/accounts/keystore"
	bparams "github.com/ethereum/go-ethereum/beacon/params"
	"github.com/ethereum/go-ethereum/common"
	"github.com/ethereum/go-ethereum/common/fdlimit"
	"github.com/ethereum/go-ethereum/common/hexutil"
	"github.com/ethereum/go-ethereum/core"
	"github.com/ethereum/go-ethereum/core/rawdb"
	"github.com/ethereum/go-ethereum/core/txpool/blobpool"
	"github.com/ethereum/go-ethereum/core/txpool/legacypool"
	"github.com/ethereum/go-ethereum/core/vm"
	"github.com/ethereum/go-ethereum/crypto"
	"github.com/ethereum/go-ethereum/crypto/kzg4844"
	"github.com/ethereum/go-ethereum/eth"
	"github.com/ethereum/go-ethereum/eth/catalyst"
	"github.com/ethereum/go-ethereum/eth/ethconfig"
	"github.com/ethereum/go-ethereum/eth/filters"
	"github.com/ethereum/go-ethereum/eth/gasprice"
	"github.com/ethereum/go-ethereum/eth/tracers"
	"github.com/ethereum/go-ethereum/ethdb"
	"github.com/ethereum/go-ethereum/ethdb/remotedb"
	"github.com/ethereum/go-ethereum/ethstats"
	"github.com/ethereum/go-ethereum/graphql"
	"github.com/ethereum/go-ethereum/internal/ethapi"
	"github.com/ethereum/go-ethereum/internal/flags"
	"github.com/ethereum/go-ethereum/log"
	"github.com/ethereum/go-ethereum/metrics"
	"github.com/ethereum/go-ethereum/metrics/exp"
	"github.com/ethereum/go-ethereum/metrics/influxdb"
	"github.com/ethereum/go-ethereum/miner"
	"github.com/ethereum/go-ethereum/node"
	"github.com/ethereum/go-ethereum/p2p"
	"github.com/ethereum/go-ethereum/p2p/enode"
	"github.com/ethereum/go-ethereum/p2p/nat"
	"github.com/ethereum/go-ethereum/p2p/netutil"
	"github.com/ethereum/go-ethereum/params"
	"github.com/ethereum/go-ethereum/rpc"
	"github.com/ethereum/go-ethereum/triedb"
	"github.com/ethereum/go-ethereum/triedb/hashdb"
	"github.com/ethereum/go-ethereum/triedb/pathdb"
	pcsclite "github.com/gballet/go-libpcsclite"
	gopsutil "github.com/shirou/gopsutil/mem"
	"github.com/urfave/cli/v2"
)

// These are all the command line flags we support.
// If you add to this list, please remember to include the
// flag in the appropriate command definition.
//
// The flags are defined here so their names and help texts
// are the same for all commands.

var (
	// General settings
	DataDirFlag = &flags.DirectoryFlag{
		Name:     "datadir",
		Usage:    "Data directory for the databases and keystore",
		Value:    flags.DirectoryString(node.DefaultDataDir()),
		Category: flags.EthCategory,
	}
	RemoteDBFlag = &cli.StringFlag{
		Name:     "remotedb",
		Usage:    "URL for remote database",
		Category: flags.LoggingCategory,
	}
	DBEngineFlag = &cli.StringFlag{
		Name:     "db.engine",
		Usage:    "Backing database implementation to use ('pebble' or 'leveldb')",
		Value:    node.DefaultConfig.DBEngine,
		Category: flags.EthCategory,
	}
	AncientFlag = &flags.DirectoryFlag{
		Name:     "datadir.ancient",
		Usage:    "Root directory for ancient data (default = inside chaindata)",
		Category: flags.EthCategory,
	}
	EraFlag = &flags.DirectoryFlag{
		Name:     "datadir.era",
		Usage:    "Root directory for era1 history (default = inside ancient/chain)",
		Category: flags.EthCategory,
	}
	MinFreeDiskSpaceFlag = &flags.DirectoryFlag{
		Name:     "datadir.minfreedisk",
		Usage:    "Minimum free disk space in MB, once reached triggers auto shut down (default = --cache.gc converted to MB, 0 = disabled)",
		Category: flags.EthCategory,
	}
	KeyStoreDirFlag = &flags.DirectoryFlag{
		Name:     "keystore",
		Usage:    "Directory for the keystore (default = inside the datadir)",
		Category: flags.AccountCategory,
	}
	USBFlag = &cli.BoolFlag{
		Name:     "usb",
		Usage:    "Enable monitoring and management of USB hardware wallets",
		Category: flags.AccountCategory,
	}
	SmartCardDaemonPathFlag = &cli.StringFlag{
		Name:     "pcscdpath",
		Usage:    "Path to the smartcard daemon (pcscd) socket file",
		Value:    pcsclite.PCSCDSockName,
		Category: flags.AccountCategory,
	}
	NetworkIdFlag = &cli.Uint64Flag{
		Name:     "networkid",
		Usage:    "Explicitly set network id (integer)(For testnets: use --sepolia, --holesky, --hoodi instead)",
		Value:    ethconfig.Defaults.NetworkId,
		Category: flags.EthCategory,
	}
	MainnetFlag = &cli.BoolFlag{
		Name:     "mainnet",
		Usage:    "Ethereum mainnet",
		Category: flags.EthCategory,
	}
	SepoliaFlag = &cli.BoolFlag{
		Name:     "sepolia",
		Usage:    "Sepolia network: pre-configured proof-of-stake test network",
		Category: flags.EthCategory,
	}
	HoleskyFlag = &cli.BoolFlag{
		Name:     "holesky",
		Usage:    "Holesky network: pre-configured proof-of-stake test network",
		Category: flags.EthCategory,
	}
	HoodiFlag = &cli.BoolFlag{
		Name:     "hoodi",
		Usage:    "Hoodi network: pre-configured proof-of-stake test network",
		Category: flags.EthCategory,
	}
	// Dev mode
	DeveloperFlag = &cli.BoolFlag{
		Name:     "dev",
		Usage:    "Ephemeral proof-of-authority network with a pre-funded developer account, mining enabled",
		Category: flags.DevCategory,
	}
	DeveloperPeriodFlag = &cli.Uint64Flag{
		Name:     "dev.period",
		Usage:    "Block period to use in developer mode (0 = mine only if transaction pending)",
		Category: flags.DevCategory,
	}
	DeveloperGasLimitFlag = &cli.Uint64Flag{
		Name:     "dev.gaslimit",
		Usage:    "Initial block gas limit",
		Value:    11500000,
		Category: flags.DevCategory,
	}

	IdentityFlag = &cli.StringFlag{
		Name:     "identity",
		Usage:    "Custom node name",
		Category: flags.NetworkingCategory,
	}
	ExitWhenSyncedFlag = &cli.BoolFlag{
		Name:     "exitwhensynced",
		Usage:    "Exits after block synchronisation completes",
		Category: flags.EthCategory,
	}

	// Dump command options.
	IterativeOutputFlag = &cli.BoolFlag{
		Name:  "iterative",
		Usage: "Print streaming JSON iteratively, delimited by newlines",
		Value: true,
	}
	ExcludeStorageFlag = &cli.BoolFlag{
		Name:  "nostorage",
		Usage: "Exclude storage entries (save db lookups)",
	}
	IncludeIncompletesFlag = &cli.BoolFlag{
		Name:  "incompletes",
		Usage: "Include accounts for which we don't have the address (missing preimage)",
	}
	ExcludeCodeFlag = &cli.BoolFlag{
		Name:  "nocode",
		Usage: "Exclude contract code (save db lookups)",
	}
	StartKeyFlag = &cli.StringFlag{
		Name:  "start",
		Usage: "Start position. Either a hash or address",
		Value: "0x0000000000000000000000000000000000000000000000000000000000000000",
	}
	DumpLimitFlag = &cli.Uint64Flag{
		Name:  "limit",
		Usage: "Max number of elements (0 = no limit)",
		Value: 0,
	}

	SnapshotFlag = &cli.BoolFlag{
		Name:     "snapshot",
		Usage:    `Enables snapshot-database mode (default = enable)`,
		Value:    true,
		Category: flags.EthCategory,
	}
	LightKDFFlag = &cli.BoolFlag{
		Name:     "lightkdf",
		Usage:    "Reduce key-derivation RAM & CPU usage at some expense of KDF strength",
		Category: flags.AccountCategory,
	}
	EthRequiredBlocksFlag = &cli.StringFlag{
		Name:     "eth.requiredblocks",
		Usage:    "Comma separated block number-to-hash mappings to require for peering (<number>=<hash>)",
		Category: flags.EthCategory,
	}
	BloomFilterSizeFlag = &cli.Uint64Flag{
		Name:     "bloomfilter.size",
		Usage:    "Megabytes of memory allocated to bloom-filter for pruning",
		Value:    2048,
		Category: flags.EthCategory,
	}
	OverridePrague = &cli.Uint64Flag{
		Name:     "override.prague",
		Usage:    "Manually specify the Prague fork timestamp, overriding the bundled setting",
		Category: flags.EthCategory,
	}
	OverrideVerkle = &cli.Uint64Flag{
		Name:     "override.verkle",
		Usage:    "Manually specify the Verkle fork timestamp, overriding the bundled setting",
		Category: flags.EthCategory,
	}
	SyncModeFlag = &cli.StringFlag{
		Name:     "syncmode",
		Usage:    `Blockchain sync mode ("snap" or "full")`,
		Value:    ethconfig.Defaults.SyncMode.String(),
		Category: flags.StateCategory,
	}
	GCModeFlag = &cli.StringFlag{
		Name:     "gcmode",
		Usage:    `Blockchain garbage collection mode, only relevant in state.scheme=hash ("full", "archive")`,
		Value:    "full",
		Category: flags.StateCategory,
	}
	StateSchemeFlag = &cli.StringFlag{
		Name:     "state.scheme",
		Usage:    "Scheme to use for storing ethereum state ('hash' or 'path')",
		Category: flags.StateCategory,
	}
	StateHistoryFlag = &cli.Uint64Flag{
		Name:     "history.state",
		Usage:    "Number of recent blocks to retain state history for, only relevant in state.scheme=path (default = 90,000 blocks, 0 = entire chain)",
		Value:    ethconfig.Defaults.StateHistory,
		Category: flags.StateCategory,
	}
	TransactionHistoryFlag = &cli.Uint64Flag{
		Name:     "history.transactions",
		Usage:    "Number of recent blocks to maintain transactions index for (default = about one year, 0 = entire chain)",
		Value:    ethconfig.Defaults.TransactionHistory,
		Category: flags.StateCategory,
	}
	ChainHistoryFlag = &cli.StringFlag{
		Name:     "history.chain",
		Usage:    `Blockchain history retention ("all" or "postmerge")`,
		Value:    ethconfig.Defaults.HistoryMode.String(),
		Category: flags.StateCategory,
	}
	LogHistoryFlag = &cli.Uint64Flag{
		Name:     "history.logs",
		Usage:    "Number of recent blocks to maintain log search index for (default = about one year, 0 = entire chain)",
		Value:    ethconfig.Defaults.LogHistory,
		Category: flags.StateCategory,
	}
	LogNoHistoryFlag = &cli.BoolFlag{
		Name:     "history.logs.disable",
		Usage:    "Do not maintain log search index",
		Category: flags.StateCategory,
	}
	LogExportCheckpointsFlag = &cli.StringFlag{
		Name:     "history.logs.export",
		Usage:    "Export checkpoints to file in go source file format",
		Category: flags.StateCategory,
		Value:    "",
	}
	// Beacon client light sync settings
	BeaconApiFlag = &cli.StringSliceFlag{
		Name:     "beacon.api",
		Usage:    "Beacon node (CL) light client API URL. This flag can be given multiple times.",
		Category: flags.BeaconCategory,
	}
	BeaconApiHeaderFlag = &cli.StringSliceFlag{
		Name:     "beacon.api.header",
		Usage:    "Pass custom HTTP header fields to the remote beacon node API in \"key:value\" format. This flag can be given multiple times.",
		Category: flags.BeaconCategory,
	}
	BeaconThresholdFlag = &cli.IntFlag{
		Name:     "beacon.threshold",
		Usage:    "Beacon sync committee participation threshold",
		Value:    bparams.SyncCommitteeSupermajority,
		Category: flags.BeaconCategory,
	}
	BeaconNoFilterFlag = &cli.BoolFlag{
		Name:     "beacon.nofilter",
		Usage:    "Disable future slot signature filter",
		Category: flags.BeaconCategory,
	}
	BeaconConfigFlag = &cli.StringFlag{
		Name:     "beacon.config",
		Usage:    "Beacon chain config YAML file",
		Category: flags.BeaconCategory,
	}
	BeaconGenesisRootFlag = &cli.StringFlag{
		Name:     "beacon.genesis.gvroot",
		Usage:    "Beacon chain genesis validators root",
		Category: flags.BeaconCategory,
	}
	BeaconGenesisTimeFlag = &cli.Uint64Flag{
		Name:     "beacon.genesis.time",
		Usage:    "Beacon chain genesis time",
		Category: flags.BeaconCategory,
	}
	BeaconCheckpointFlag = &cli.StringFlag{
		Name:     "beacon.checkpoint",
		Usage:    "Beacon chain weak subjectivity checkpoint block hash",
		Category: flags.BeaconCategory,
	}
	BeaconCheckpointFileFlag = &cli.StringFlag{
		Name:     "beacon.checkpoint.file",
		Usage:    "Beacon chain weak subjectivity checkpoint import/export file",
		Category: flags.BeaconCategory,
	}
	BlsyncApiFlag = &cli.StringFlag{
		Name:     "blsync.engine.api",
		Usage:    "Target EL engine API URL",
		Category: flags.BeaconCategory,
	}
	BlsyncJWTSecretFlag = &flags.DirectoryFlag{
		Name:     "blsync.jwtsecret",
		Usage:    "Path to a JWT secret to use for target engine API endpoint",
		Category: flags.BeaconCategory,
	}
	// Transaction pool settings
	TxPoolLocalsFlag = &cli.StringFlag{
		Name:     "txpool.locals",
		Usage:    "Comma separated accounts to treat as locals (no flush, priority inclusion)",
		Category: flags.TxPoolCategory,
	}
	TxPoolNoLocalsFlag = &cli.BoolFlag{
		Name:     "txpool.nolocals",
		Usage:    "Disables price exemptions for locally submitted transactions",
		Category: flags.TxPoolCategory,
	}
	TxPoolJournalFlag = &cli.StringFlag{
		Name:     "txpool.journal",
		Usage:    "Disk journal for local transaction to survive node restarts",
		Value:    ethconfig.Defaults.TxPool.Journal,
		Category: flags.TxPoolCategory,
	}
	TxPoolRejournalFlag = &cli.DurationFlag{
		Name:     "txpool.rejournal",
		Usage:    "Time interval to regenerate the local transaction journal",
		Value:    ethconfig.Defaults.TxPool.Rejournal,
		Category: flags.TxPoolCategory,
	}
	TxPoolPriceLimitFlag = &cli.Uint64Flag{
		Name:     "txpool.pricelimit",
		Usage:    "Minimum gas price tip to enforce for acceptance into the pool",
		Value:    ethconfig.Defaults.TxPool.PriceLimit,
		Category: flags.TxPoolCategory,
	}
	TxPoolPriceBumpFlag = &cli.Uint64Flag{
		Name:     "txpool.pricebump",
		Usage:    "Price bump percentage to replace an already existing transaction",
		Value:    ethconfig.Defaults.TxPool.PriceBump,
		Category: flags.TxPoolCategory,
	}
	TxPoolAccountSlotsFlag = &cli.Uint64Flag{
		Name:     "txpool.accountslots",
		Usage:    "Minimum number of executable transaction slots guaranteed per account",
		Value:    ethconfig.Defaults.TxPool.AccountSlots,
		Category: flags.TxPoolCategory,
	}
	TxPoolGlobalSlotsFlag = &cli.Uint64Flag{
		Name:     "txpool.globalslots",
		Usage:    "Maximum number of executable transaction slots for all accounts",
		Value:    ethconfig.Defaults.TxPool.GlobalSlots,
		Category: flags.TxPoolCategory,
	}
	TxPoolAccountQueueFlag = &cli.Uint64Flag{
		Name:     "txpool.accountqueue",
		Usage:    "Maximum number of non-executable transaction slots permitted per account",
		Value:    ethconfig.Defaults.TxPool.AccountQueue,
		Category: flags.TxPoolCategory,
	}
	TxPoolGlobalQueueFlag = &cli.Uint64Flag{
		Name:     "txpool.globalqueue",
		Usage:    "Maximum number of non-executable transaction slots for all accounts",
		Value:    ethconfig.Defaults.TxPool.GlobalQueue,
		Category: flags.TxPoolCategory,
	}
	TxPoolLifetimeFlag = &cli.DurationFlag{
		Name:     "txpool.lifetime",
		Usage:    "Maximum amount of time non-executable transaction are queued",
		Value:    ethconfig.Defaults.TxPool.Lifetime,
		Category: flags.TxPoolCategory,
	}
	// Blob transaction pool settings
	BlobPoolDataDirFlag = &cli.StringFlag{
		Name:     "blobpool.datadir",
		Usage:    "Data directory to store blob transactions in",
		Value:    ethconfig.Defaults.BlobPool.Datadir,
		Category: flags.BlobPoolCategory,
	}
	BlobPoolDataCapFlag = &cli.Uint64Flag{
		Name:     "blobpool.datacap",
		Usage:    "Disk space to allocate for pending blob transactions (soft limit)",
		Value:    ethconfig.Defaults.BlobPool.Datacap,
		Category: flags.BlobPoolCategory,
	}
	BlobPoolPriceBumpFlag = &cli.Uint64Flag{
		Name:     "blobpool.pricebump",
		Usage:    "Price bump percentage to replace an already existing blob transaction",
		Value:    ethconfig.Defaults.BlobPool.PriceBump,
		Category: flags.BlobPoolCategory,
	}
	// Performance tuning settings
	CacheFlag = &cli.IntFlag{
		Name:     "cache",
		Usage:    "Megabytes of memory allocated to internal caching (default = 4096 mainnet full node, 128 light mode)",
		Value:    1024,
		Category: flags.PerfCategory,
	}
	CacheDatabaseFlag = &cli.IntFlag{
		Name:     "cache.database",
		Usage:    "Percentage of cache memory allowance to use for database io",
		Value:    50,
		Category: flags.PerfCategory,
	}
	CacheTrieFlag = &cli.IntFlag{
		Name:     "cache.trie",
		Usage:    "Percentage of cache memory allowance to use for trie caching (default = 15% full mode, 30% archive mode)",
		Value:    15,
		Category: flags.PerfCategory,
	}
	CacheGCFlag = &cli.IntFlag{
		Name:     "cache.gc",
		Usage:    "Percentage of cache memory allowance to use for trie pruning (default = 25% full mode, 0% archive mode)",
		Value:    25,
		Category: flags.PerfCategory,
	}
	CacheSnapshotFlag = &cli.IntFlag{
		Name:     "cache.snapshot",
		Usage:    "Percentage of cache memory allowance to use for snapshot caching (default = 10% full mode, 20% archive mode)",
		Value:    10,
		Category: flags.PerfCategory,
	}
	CacheNoPrefetchFlag = &cli.BoolFlag{
		Name:     "cache.noprefetch",
		Usage:    "Disable heuristic state prefetch during block import (less CPU and disk IO, more time waiting for data)",
		Category: flags.PerfCategory,
	}
	CachePreimagesFlag = &cli.BoolFlag{
		Name:     "cache.preimages",
		Usage:    "Enable recording the SHA3/keccak preimages of trie keys",
		Category: flags.PerfCategory,
	}
	CacheLogSizeFlag = &cli.IntFlag{
		Name:     "cache.blocklogs",
		Usage:    "Size (in number of blocks) of the log cache for filtering",
		Category: flags.PerfCategory,
		Value:    ethconfig.Defaults.FilterLogCacheSize,
	}
	FDLimitFlag = &cli.IntFlag{
		Name:     "fdlimit",
		Usage:    "Raise the open file descriptor resource limit (default = system fd limit)",
		Category: flags.PerfCategory,
	}
	CryptoKZGFlag = &cli.StringFlag{
		Name:     "crypto.kzg",
		Usage:    "KZG library implementation to use; gokzg (recommended) or ckzg",
		Value:    "gokzg",
		Category: flags.PerfCategory,
	}

	// Miner settings
	MinerGasLimitFlag = &cli.Uint64Flag{
		Name:     "miner.gaslimit",
		Usage:    "Target gas ceiling for mined blocks",
		Value:    ethconfig.Defaults.Miner.GasCeil,
		Category: flags.MinerCategory,
	}
	MinerGasPriceFlag = &flags.BigFlag{
		Name:     "miner.gasprice",
		Usage:    "Minimum gas price for mining a transaction",
		Value:    ethconfig.Defaults.Miner.GasPrice,
		Category: flags.MinerCategory,
	}
	MinerExtraDataFlag = &cli.StringFlag{
		Name:     "miner.extradata",
		Usage:    "Block extra data set by the miner (default = client version)",
		Category: flags.MinerCategory,
	}
	MinerRecommitIntervalFlag = &cli.DurationFlag{
		Name:     "miner.recommit",
		Usage:    "Time interval to recreate the block being mined",
		Value:    ethconfig.Defaults.Miner.Recommit,
		Category: flags.MinerCategory,
	}
	MinerPendingFeeRecipientFlag = &cli.StringFlag{
		Name:     "miner.pending.feeRecipient",
		Usage:    "0x prefixed public address for the pending block producer (not used for actual block production)",
		Category: flags.MinerCategory,
	}

	// Account settings
	PasswordFileFlag = &cli.PathFlag{
		Name:      "password",
		Usage:     "Password file to use for non-interactive password input",
		TakesFile: true,
		Category:  flags.AccountCategory,
	}
	ExternalSignerFlag = &cli.StringFlag{
		Name:     "signer",
		Usage:    "External signer (url or path to ipc file)",
		Value:    "",
		Category: flags.AccountCategory,
	}
	// EVM settings
	VMEnableDebugFlag = &cli.BoolFlag{
		Name:     "vmdebug",
		Usage:    "Record information useful for VM and contract debugging",
		Category: flags.VMCategory,
	}
	VMTraceFlag = &cli.StringFlag{
		Name:     "vmtrace",
		Usage:    "Name of tracer which should record internal VM operations (costly)",
		Category: flags.VMCategory,
	}
	VMTraceJsonConfigFlag = &cli.StringFlag{
		Name:     "vmtrace.jsonconfig",
		Usage:    "Tracer configuration (JSON)",
		Value:    "{}",
		Category: flags.VMCategory,
	}
	// API options.
	RPCGlobalGasCapFlag = &cli.Uint64Flag{
		Name:     "rpc.gascap",
		Usage:    "Sets a cap on gas that can be used in eth_call/estimateGas (0=infinite)",
		Value:    ethconfig.Defaults.RPCGasCap,
		Category: flags.APICategory,
	}
	RPCGlobalEVMTimeoutFlag = &cli.DurationFlag{
		Name:     "rpc.evmtimeout",
		Usage:    "Sets a timeout used for eth_call (0=infinite)",
		Value:    ethconfig.Defaults.RPCEVMTimeout,
		Category: flags.APICategory,
	}
	RPCGlobalTxFeeCapFlag = &cli.Float64Flag{
		Name:     "rpc.txfeecap",
		Usage:    "Sets a cap on transaction fee (in ether) that can be sent via the RPC APIs (0 = no cap)",
		Value:    ethconfig.Defaults.RPCTxFeeCap,
		Category: flags.APICategory,
	}
	// Authenticated RPC HTTP settings
	AuthListenFlag = &cli.StringFlag{
		Name:     "authrpc.addr",
		Usage:    "Listening address for authenticated APIs",
		Value:    node.DefaultConfig.AuthAddr,
		Category: flags.APICategory,
	}
	AuthPortFlag = &cli.IntFlag{
		Name:     "authrpc.port",
		Usage:    "Listening port for authenticated APIs",
		Value:    node.DefaultConfig.AuthPort,
		Category: flags.APICategory,
	}
	AuthVirtualHostsFlag = &cli.StringFlag{
		Name:     "authrpc.vhosts",
		Usage:    "Comma separated list of virtual hostnames from which to accept requests (server enforced). Accepts '*' wildcard.",
		Value:    strings.Join(node.DefaultConfig.AuthVirtualHosts, ","),
		Category: flags.APICategory,
	}
	JWTSecretFlag = &flags.DirectoryFlag{
		Name:     "authrpc.jwtsecret",
		Usage:    "Path to a JWT secret to use for authenticated RPC endpoints",
		Category: flags.APICategory,
	}

	// Logging and debug settings
	EthStatsURLFlag = &cli.StringFlag{
		Name:     "ethstats",
		Usage:    "Reporting URL of a ethstats service (nodename:secret@host:port)",
		Category: flags.MetricsCategory,
	}
	NoCompactionFlag = &cli.BoolFlag{
		Name:     "nocompaction",
		Usage:    "Disables db compaction after import",
		Category: flags.LoggingCategory,
	}

	// MISC settings
	SyncTargetFlag = &cli.StringFlag{
		Name:      "synctarget",
		Usage:     `Hash of the block to full sync to (dev testing feature)`,
		TakesFile: true,
		Category:  flags.MiscCategory,
	}

	// RPC settings
	IPCDisabledFlag = &cli.BoolFlag{
		Name:     "ipcdisable",
		Usage:    "Disable the IPC-RPC server",
		Category: flags.APICategory,
	}
	IPCPathFlag = &flags.DirectoryFlag{
		Name:     "ipcpath",
		Usage:    "Filename for IPC socket/pipe within the datadir (explicit paths escape it)",
		Category: flags.APICategory,
	}
	HTTPEnabledFlag = &cli.BoolFlag{
		Name:     "http",
		Usage:    "Enable the HTTP-RPC server",
		Category: flags.APICategory,
	}
	HTTPListenAddrFlag = &cli.StringFlag{
		Name:     "http.addr",
		Usage:    "HTTP-RPC server listening interface",
		Value:    node.DefaultHTTPHost,
		Category: flags.APICategory,
	}
	HTTPPortFlag = &cli.IntFlag{
		Name:     "http.port",
		Usage:    "HTTP-RPC server listening port",
		Value:    node.DefaultHTTPPort,
		Category: flags.APICategory,
	}
	HTTPCORSDomainFlag = &cli.StringFlag{
		Name:     "http.corsdomain",
		Usage:    "Comma separated list of domains from which to accept cross origin requests (browser enforced)",
		Value:    "",
		Category: flags.APICategory,
	}
	HTTPVirtualHostsFlag = &cli.StringFlag{
		Name:     "http.vhosts",
		Usage:    "Comma separated list of virtual hostnames from which to accept requests (server enforced). Accepts '*' wildcard.",
		Value:    strings.Join(node.DefaultConfig.HTTPVirtualHosts, ","),
		Category: flags.APICategory,
	}
	HTTPApiFlag = &cli.StringFlag{
		Name:     "http.api",
		Usage:    "API's offered over the HTTP-RPC interface",
		Value:    "",
		Category: flags.APICategory,
	}
	HTTPPathPrefixFlag = &cli.StringFlag{
		Name:     "http.rpcprefix",
		Usage:    "HTTP path prefix on which JSON-RPC is served. Use '/' to serve on all paths.",
		Value:    "",
		Category: flags.APICategory,
	}
	GraphQLEnabledFlag = &cli.BoolFlag{
		Name:     "graphql",
		Usage:    "Enable GraphQL on the HTTP-RPC server. Note that GraphQL can only be started if an HTTP server is started as well.",
		Category: flags.APICategory,
	}
	GraphQLCORSDomainFlag = &cli.StringFlag{
		Name:     "graphql.corsdomain",
		Usage:    "Comma separated list of domains from which to accept cross origin requests (browser enforced)",
		Value:    "",
		Category: flags.APICategory,
	}
	GraphQLVirtualHostsFlag = &cli.StringFlag{
		Name:     "graphql.vhosts",
		Usage:    "Comma separated list of virtual hostnames from which to accept requests (server enforced). Accepts '*' wildcard.",
		Value:    strings.Join(node.DefaultConfig.GraphQLVirtualHosts, ","),
		Category: flags.APICategory,
	}
	WSEnabledFlag = &cli.BoolFlag{
		Name:     "ws",
		Usage:    "Enable the WS-RPC server",
		Category: flags.APICategory,
	}
	WSListenAddrFlag = &cli.StringFlag{
		Name:     "ws.addr",
		Usage:    "WS-RPC server listening interface",
		Value:    node.DefaultWSHost,
		Category: flags.APICategory,
	}
	WSPortFlag = &cli.IntFlag{
		Name:     "ws.port",
		Usage:    "WS-RPC server listening port",
		Value:    node.DefaultWSPort,
		Category: flags.APICategory,
	}
	WSApiFlag = &cli.StringFlag{
		Name:     "ws.api",
		Usage:    "API's offered over the WS-RPC interface",
		Value:    "",
		Category: flags.APICategory,
	}
	WSAllowedOriginsFlag = &cli.StringFlag{
		Name:     "ws.origins",
		Usage:    "Origins from which to accept websockets requests",
		Value:    "",
		Category: flags.APICategory,
	}
	WSPathPrefixFlag = &cli.StringFlag{
		Name:     "ws.rpcprefix",
		Usage:    "HTTP path prefix on which JSON-RPC is served. Use '/' to serve on all paths.",
		Value:    "",
		Category: flags.APICategory,
	}
	ExecFlag = &cli.StringFlag{
		Name:     "exec",
		Usage:    "Execute JavaScript statement",
		Category: flags.APICategory,
	}
	PreloadJSFlag = &cli.StringFlag{
		Name:     "preload",
		Usage:    "Comma separated list of JavaScript files to preload into the console",
		Category: flags.APICategory,
	}
	AllowUnprotectedTxs = &cli.BoolFlag{
		Name:     "rpc.allow-unprotected-txs",
		Usage:    "Allow for unprotected (non EIP155 signed) transactions to be submitted via RPC",
		Category: flags.APICategory,
	}
	BatchRequestLimit = &cli.IntFlag{
		Name:     "rpc.batch-request-limit",
		Usage:    "Maximum number of requests in a batch",
		Value:    node.DefaultConfig.BatchRequestLimit,
		Category: flags.APICategory,
	}
	BatchResponseMaxSize = &cli.IntFlag{
		Name:     "rpc.batch-response-max-size",
		Usage:    "Maximum number of bytes returned from a batched call",
		Value:    node.DefaultConfig.BatchResponseMaxSize,
		Category: flags.APICategory,
	}

	// Network Settings
	MaxPeersFlag = &cli.IntFlag{
		Name:     "maxpeers",
		Usage:    "Maximum number of network peers (network disabled if set to 0)",
		Value:    node.DefaultConfig.P2P.MaxPeers,
		Category: flags.NetworkingCategory,
	}
	MaxPendingPeersFlag = &cli.IntFlag{
		Name:     "maxpendpeers",
		Usage:    "Maximum number of pending connection attempts (defaults used if set to 0)",
		Value:    node.DefaultConfig.P2P.MaxPendingPeers,
		Category: flags.NetworkingCategory,
	}
	ListenPortFlag = &cli.IntFlag{
		Name:     "port",
		Usage:    "Network listening port",
		Value:    30303,
		Category: flags.NetworkingCategory,
	}
	BootnodesFlag = &cli.StringFlag{
		Name:     "bootnodes",
		Usage:    "Comma separated enode URLs for P2P discovery bootstrap",
		Value:    "",
		Category: flags.NetworkingCategory,
	}
	NodeKeyFileFlag = &cli.StringFlag{
		Name:     "nodekey",
		Usage:    "P2P node key file",
		Category: flags.NetworkingCategory,
	}
	NodeKeyHexFlag = &cli.StringFlag{
		Name:     "nodekeyhex",
		Usage:    "P2P node key as hex (for testing)",
		Category: flags.NetworkingCategory,
	}
	NATFlag = &cli.StringFlag{
		Name:     "nat",
		Usage:    "NAT port mapping mechanism (any|none|upnp|pmp|pmp:<IP>|extip:<IP>|stun:<IP:PORT>)",
		Value:    "any",
		Category: flags.NetworkingCategory,
	}
	NoDiscoverFlag = &cli.BoolFlag{
		Name:     "nodiscover",
		Usage:    "Disables the peer discovery mechanism (manual peer addition)",
		Category: flags.NetworkingCategory,
	}
	DiscoveryV4Flag = &cli.BoolFlag{
		Name:     "discovery.v4",
		Aliases:  []string{"discv4"},
		Usage:    "Enables the V4 discovery mechanism",
		Category: flags.NetworkingCategory,
		Value:    true,
	}
	DiscoveryV5Flag = &cli.BoolFlag{
		Name:     "discovery.v5",
		Aliases:  []string{"discv5"},
		Usage:    "Enables the V5 discovery mechanism",
		Category: flags.NetworkingCategory,
		Value:    true,
	}
	NetrestrictFlag = &cli.StringFlag{
		Name:     "netrestrict",
		Usage:    "Restricts network communication to the given IP networks (CIDR masks)",
		Category: flags.NetworkingCategory,
	}
	DNSDiscoveryFlag = &cli.StringFlag{
		Name:     "discovery.dns",
		Usage:    "Sets DNS discovery entry points (use \"\" to disable DNS)",
		Category: flags.NetworkingCategory,
	}
	DiscoveryPortFlag = &cli.IntFlag{
		Name:     "discovery.port",
		Usage:    "Use a custom UDP port for P2P discovery",
		Value:    30303,
		Category: flags.NetworkingCategory,
	}

	// Console
	JSpathFlag = &flags.DirectoryFlag{
		Name:     "jspath",
		Usage:    "JavaScript root path for `loadScript`",
		Value:    flags.DirectoryString("."),
		Category: flags.APICategory,
	}
	HttpHeaderFlag = &cli.StringSliceFlag{
		Name:     "header",
		Aliases:  []string{"H"},
		Usage:    "Pass custom headers to the RPC server when using --" + RemoteDBFlag.Name + " or the geth attach console. This flag can be given multiple times.",
		Category: flags.APICategory,
	}

	// Gas price oracle settings
	GpoBlocksFlag = &cli.IntFlag{
		Name:     "gpo.blocks",
		Usage:    "Number of recent blocks to check for gas prices",
		Value:    ethconfig.Defaults.GPO.Blocks,
		Category: flags.GasPriceCategory,
	}
	GpoPercentileFlag = &cli.IntFlag{
		Name:     "gpo.percentile",
		Usage:    "Suggested gas price is the given percentile of a set of recent transaction gas prices",
		Value:    ethconfig.Defaults.GPO.Percentile,
		Category: flags.GasPriceCategory,
	}
	GpoMaxGasPriceFlag = &cli.Int64Flag{
		Name:     "gpo.maxprice",
		Usage:    "Maximum transaction priority fee (or gasprice before London fork) to be recommended by gpo",
		Value:    ethconfig.Defaults.GPO.MaxPrice.Int64(),
		Category: flags.GasPriceCategory,
	}
	GpoIgnoreGasPriceFlag = &cli.Int64Flag{
		Name:     "gpo.ignoreprice",
		Usage:    "Gas price below which gpo will ignore transactions",
		Value:    ethconfig.Defaults.GPO.IgnorePrice.Int64(),
		Category: flags.GasPriceCategory,
	}

	// Metrics flags
	MetricsEnabledFlag = &cli.BoolFlag{
		Name:     "metrics",
		Usage:    "Enable metrics collection and reporting",
		Category: flags.MetricsCategory,
	}
	// MetricsHTTPFlag defines the endpoint for a stand-alone metrics HTTP endpoint.
	// Since the pprof service enables sensitive/vulnerable behavior, this allows a user
	// to enable a public-OK metrics endpoint without having to worry about ALSO exposing
	// other profiling behavior or information.
	MetricsHTTPFlag = &cli.StringFlag{
		Name:     "metrics.addr",
		Usage:    `Enable stand-alone metrics HTTP server listening interface.`,
		Category: flags.MetricsCategory,
	}
	MetricsPortFlag = &cli.IntFlag{
		Name: "metrics.port",
		Usage: `Metrics HTTP server listening port.
Please note that --` + MetricsHTTPFlag.Name + ` must be set to start the server.`,
		Value:    metrics.DefaultConfig.Port,
		Category: flags.MetricsCategory,
	}
	MetricsEnableInfluxDBFlag = &cli.BoolFlag{
		Name:     "metrics.influxdb",
		Usage:    "Enable metrics export/push to an external InfluxDB database",
		Category: flags.MetricsCategory,
	}
	MetricsInfluxDBEndpointFlag = &cli.StringFlag{
		Name:     "metrics.influxdb.endpoint",
		Usage:    "InfluxDB API endpoint to report metrics to",
		Value:    metrics.DefaultConfig.InfluxDBEndpoint,
		Category: flags.MetricsCategory,
	}
	MetricsInfluxDBDatabaseFlag = &cli.StringFlag{
		Name:     "metrics.influxdb.database",
		Usage:    "InfluxDB database name to push reported metrics to",
		Value:    metrics.DefaultConfig.InfluxDBDatabase,
		Category: flags.MetricsCategory,
	}
	MetricsInfluxDBUsernameFlag = &cli.StringFlag{
		Name:     "metrics.influxdb.username",
		Usage:    "Username to authorize access to the database",
		Value:    metrics.DefaultConfig.InfluxDBUsername,
		Category: flags.MetricsCategory,
	}
	MetricsInfluxDBPasswordFlag = &cli.StringFlag{
		Name:     "metrics.influxdb.password",
		Usage:    "Password to authorize access to the database",
		Value:    metrics.DefaultConfig.InfluxDBPassword,
		Category: flags.MetricsCategory,
	}
	// Tags are part of every measurement sent to InfluxDB. Queries on tags are faster in InfluxDB.
	// For example `host` tag could be used so that we can group all nodes and average a measurement
	// across all of them, but also so that we can select a specific node and inspect its measurements.
	// https://docs.influxdata.com/influxdb/v1.4/concepts/key_concepts/#tag-key
	MetricsInfluxDBTagsFlag = &cli.StringFlag{
		Name:     "metrics.influxdb.tags",
		Usage:    "Comma-separated InfluxDB tags (key/values) attached to all measurements",
		Value:    metrics.DefaultConfig.InfluxDBTags,
		Category: flags.MetricsCategory,
	}

	MetricsEnableInfluxDBV2Flag = &cli.BoolFlag{
		Name:     "metrics.influxdbv2",
		Usage:    "Enable metrics export/push to an external InfluxDB v2 database",
		Category: flags.MetricsCategory,
	}

	MetricsInfluxDBTokenFlag = &cli.StringFlag{
		Name:     "metrics.influxdb.token",
		Usage:    "Token to authorize access to the database (v2 only)",
		Value:    metrics.DefaultConfig.InfluxDBToken,
		Category: flags.MetricsCategory,
	}

	MetricsInfluxDBBucketFlag = &cli.StringFlag{
		Name:     "metrics.influxdb.bucket",
		Usage:    "InfluxDB bucket name to push reported metrics to (v2 only)",
		Value:    metrics.DefaultConfig.InfluxDBBucket,
		Category: flags.MetricsCategory,
	}

	MetricsInfluxDBOrganizationFlag = &cli.StringFlag{
		Name:     "metrics.influxdb.organization",
		Usage:    "InfluxDB organization name (v2 only)",
		Value:    metrics.DefaultConfig.InfluxDBOrganization,
		Category: flags.MetricsCategory,
	}
)

var (
	// TestnetFlags is the flag group of all built-in supported testnets.
	TestnetFlags = []cli.Flag{
		SepoliaFlag,
		HoleskyFlag,
		HoodiFlag,
	}
	// NetworkFlags is the flag group of all built-in supported networks.
	NetworkFlags = append([]cli.Flag{MainnetFlag}, TestnetFlags...)

	// DatabaseFlags is the flag group of all database flags.
	DatabaseFlags = []cli.Flag{
		DataDirFlag,
		AncientFlag,
		EraFlag,
		RemoteDBFlag,
		DBEngineFlag,
		StateSchemeFlag,
		HttpHeaderFlag,
	}
)

// default account to prefund when running Geth in dev mode
var (
	DeveloperKey, _ = crypto.HexToECDSA("b71c71a67e1177ad4e901695e1b4b9ee17ae16c6668d313eac2f96dbcda3f291")
	DeveloperAddr   = crypto.PubkeyToAddress(DeveloperKey.PublicKey)
)

// MakeDataDir retrieves the currently requested data directory, terminating
// if none (or the empty string) is specified. If the node is starting a testnet,
// then a subdirectory of the specified datadir will be used.
func MakeDataDir(ctx *cli.Context) string {
	if path := ctx.String(DataDirFlag.Name); path != "" {
		if ctx.Bool(SepoliaFlag.Name) {
			return filepath.Join(path, "sepolia")
		}
		if ctx.Bool(HoleskyFlag.Name) {
			return filepath.Join(path, "holesky")
		}
		if ctx.Bool(HoodiFlag.Name) {
			return filepath.Join(path, "hoodi")
		}
		return path
	}
	Fatalf("Cannot determine default data directory, please set manually (--datadir)")
	return ""
}

// setNodeKey creates a node key from set command line flags, either loading it
// from a file or as a specified hex value. If neither flags were provided, this
// method returns nil and an ephemeral key is to be generated.
func setNodeKey(ctx *cli.Context, cfg *p2p.Config) {
	var (
		hex  = ctx.String(NodeKeyHexFlag.Name)
		file = ctx.String(NodeKeyFileFlag.Name)
		key  *ecdsa.PrivateKey
		err  error
	)
	switch {
	case file != "" && hex != "":
		Fatalf("Options %q and %q are mutually exclusive", NodeKeyFileFlag.Name, NodeKeyHexFlag.Name)
	case file != "":
		if key, err = crypto.LoadECDSA(file); err != nil {
			Fatalf("Option %q: %v", NodeKeyFileFlag.Name, err)
		}
		cfg.PrivateKey = key
	case hex != "":
		if key, err = crypto.HexToECDSA(hex); err != nil {
			Fatalf("Option %q: %v", NodeKeyHexFlag.Name, err)
		}
		cfg.PrivateKey = key
	}
}

// setNodeUserIdent creates the user identifier from CLI flags.
func setNodeUserIdent(ctx *cli.Context, cfg *node.Config) {
	if identity := ctx.String(IdentityFlag.Name); len(identity) > 0 {
		cfg.UserIdent = identity
	}
}

// setBootstrapNodes creates a list of bootstrap nodes from the command line
// flags, reverting to pre-configured ones if none have been specified.
// Priority order for bootnodes configuration:
//
// 1. --bootnodes flag
// 2. Config file
// 3. Network preset flags (e.g. --holesky)
// 4. default to mainnet nodes
func setBootstrapNodes(ctx *cli.Context, cfg *p2p.Config) {
	urls := params.MainnetBootnodes
	if ctx.IsSet(BootnodesFlag.Name) {
		urls = SplitAndTrim(ctx.String(BootnodesFlag.Name))
	} else {
		if cfg.BootstrapNodes != nil {
			return // Already set by config file, don't apply defaults.
		}
		switch {
		case ctx.Bool(HoleskyFlag.Name):
			urls = params.HoleskyBootnodes
		case ctx.Bool(SepoliaFlag.Name):
			urls = params.SepoliaBootnodes
		case ctx.Bool(HoodiFlag.Name):
			urls = params.HoodiBootnodes
		}
	}
	cfg.BootstrapNodes = mustParseBootnodes(urls)
}

func mustParseBootnodes(urls []string) []*enode.Node {
	nodes := make([]*enode.Node, 0, len(urls))
	for _, url := range urls {
		if url != "" {
			node, err := enode.Parse(enode.ValidSchemes, url)
			if err != nil {
				log.Crit("Bootstrap URL invalid", "enode", url, "err", err)
				return nil
			}
			nodes = append(nodes, node)
		}
	}
	return nodes
}

// setBootstrapNodesV5 creates a list of bootstrap nodes from the command line
// flags, reverting to pre-configured ones if none have been specified.
func setBootstrapNodesV5(ctx *cli.Context, cfg *p2p.Config) {
	urls := params.V5Bootnodes
	switch {
	case ctx.IsSet(BootnodesFlag.Name):
		urls = SplitAndTrim(ctx.String(BootnodesFlag.Name))
	case cfg.BootstrapNodesV5 != nil:
		return // already set, don't apply defaults.
	}

	cfg.BootstrapNodesV5 = make([]*enode.Node, 0, len(urls))
	for _, url := range urls {
		if url != "" {
			node, err := enode.Parse(enode.ValidSchemes, url)
			if err != nil {
				log.Error("Bootstrap URL invalid", "enode", url, "err", err)
				continue
			}
			cfg.BootstrapNodesV5 = append(cfg.BootstrapNodesV5, node)
		}
	}
}

// setListenAddress creates TCP/UDP listening address strings from set command
// line flags
func setListenAddress(ctx *cli.Context, cfg *p2p.Config) {
	if ctx.IsSet(ListenPortFlag.Name) {
		cfg.ListenAddr = fmt.Sprintf(":%d", ctx.Int(ListenPortFlag.Name))
	}
	if ctx.IsSet(DiscoveryPortFlag.Name) {
		cfg.DiscAddr = fmt.Sprintf(":%d", ctx.Int(DiscoveryPortFlag.Name))
	}
}

// setNAT creates a port mapper from command line flags.
func setNAT(ctx *cli.Context, cfg *p2p.Config) {
	if ctx.IsSet(NATFlag.Name) {
		natif, err := nat.Parse(ctx.String(NATFlag.Name))
		if err != nil {
			Fatalf("Option %s: %v", NATFlag.Name, err)
		}
		cfg.NAT = natif
	}
}

// SplitAndTrim splits input separated by a comma
// and trims excessive white space from the substrings.
func SplitAndTrim(input string) (ret []string) {
	l := strings.Split(input, ",")
	for _, r := range l {
		if r = strings.TrimSpace(r); r != "" {
			ret = append(ret, r)
		}
	}
	return ret
}

// setHTTP creates the HTTP RPC listener interface string from the set
// command line flags, returning empty if the HTTP endpoint is disabled.
func setHTTP(ctx *cli.Context, cfg *node.Config) {
	if ctx.Bool(HTTPEnabledFlag.Name) {
		if cfg.HTTPHost == "" {
			cfg.HTTPHost = "127.0.0.1"
		}
		if ctx.IsSet(HTTPListenAddrFlag.Name) {
			cfg.HTTPHost = ctx.String(HTTPListenAddrFlag.Name)
		}
	}

	if ctx.IsSet(HTTPPortFlag.Name) {
		cfg.HTTPPort = ctx.Int(HTTPPortFlag.Name)
	}

	if ctx.IsSet(AuthListenFlag.Name) {
		cfg.AuthAddr = ctx.String(AuthListenFlag.Name)
	}

	if ctx.IsSet(AuthPortFlag.Name) {
		cfg.AuthPort = ctx.Int(AuthPortFlag.Name)
	}

	if ctx.IsSet(AuthVirtualHostsFlag.Name) {
		cfg.AuthVirtualHosts = SplitAndTrim(ctx.String(AuthVirtualHostsFlag.Name))
	}

	if ctx.IsSet(HTTPCORSDomainFlag.Name) {
		cfg.HTTPCors = SplitAndTrim(ctx.String(HTTPCORSDomainFlag.Name))
	}

	if ctx.IsSet(HTTPApiFlag.Name) {
		cfg.HTTPModules = SplitAndTrim(ctx.String(HTTPApiFlag.Name))
	}

	if ctx.IsSet(HTTPVirtualHostsFlag.Name) {
		cfg.HTTPVirtualHosts = SplitAndTrim(ctx.String(HTTPVirtualHostsFlag.Name))
	}

	if ctx.IsSet(HTTPPathPrefixFlag.Name) {
		cfg.HTTPPathPrefix = ctx.String(HTTPPathPrefixFlag.Name)
	}
	if ctx.IsSet(AllowUnprotectedTxs.Name) {
		cfg.AllowUnprotectedTxs = ctx.Bool(AllowUnprotectedTxs.Name)
	}

	if ctx.IsSet(BatchRequestLimit.Name) {
		cfg.BatchRequestLimit = ctx.Int(BatchRequestLimit.Name)
	}

	if ctx.IsSet(BatchResponseMaxSize.Name) {
		cfg.BatchResponseMaxSize = ctx.Int(BatchResponseMaxSize.Name)
	}
}

// setGraphQL creates the GraphQL listener interface string from the set
// command line flags, returning empty if the GraphQL endpoint is disabled.
func setGraphQL(ctx *cli.Context, cfg *node.Config) {
	if ctx.IsSet(GraphQLCORSDomainFlag.Name) {
		cfg.GraphQLCors = SplitAndTrim(ctx.String(GraphQLCORSDomainFlag.Name))
	}
	if ctx.IsSet(GraphQLVirtualHostsFlag.Name) {
		cfg.GraphQLVirtualHosts = SplitAndTrim(ctx.String(GraphQLVirtualHostsFlag.Name))
	}
}

// setWS creates the WebSocket RPC listener interface string from the set
// command line flags, returning empty if the HTTP endpoint is disabled.
func setWS(ctx *cli.Context, cfg *node.Config) {
	if ctx.Bool(WSEnabledFlag.Name) {
		if cfg.WSHost == "" {
			cfg.WSHost = "127.0.0.1"
		}
		if ctx.IsSet(WSListenAddrFlag.Name) {
			cfg.WSHost = ctx.String(WSListenAddrFlag.Name)
		}
	}
	if ctx.IsSet(WSPortFlag.Name) {
		cfg.WSPort = ctx.Int(WSPortFlag.Name)
	}

	if ctx.IsSet(WSAllowedOriginsFlag.Name) {
		cfg.WSOrigins = SplitAndTrim(ctx.String(WSAllowedOriginsFlag.Name))
	}

	if ctx.IsSet(WSApiFlag.Name) {
		cfg.WSModules = SplitAndTrim(ctx.String(WSApiFlag.Name))
	}

	if ctx.IsSet(WSPathPrefixFlag.Name) {
		cfg.WSPathPrefix = ctx.String(WSPathPrefixFlag.Name)
	}
}

// setIPC creates an IPC path configuration from the set command line flags,
// returning an empty string if IPC was explicitly disabled, or the set path.
func setIPC(ctx *cli.Context, cfg *node.Config) {
	flags.CheckExclusive(ctx, IPCDisabledFlag, IPCPathFlag)
	switch {
	case ctx.Bool(IPCDisabledFlag.Name):
		cfg.IPCPath = ""
	case ctx.IsSet(IPCPathFlag.Name):
		cfg.IPCPath = ctx.String(IPCPathFlag.Name)
	}
}

// MakeDatabaseHandles raises out the number of allowed file handles per process
// for Geth and returns half of the allowance to assign to the database.
func MakeDatabaseHandles(max int) int {
	limit, err := fdlimit.Maximum()
	if err != nil {
		Fatalf("Failed to retrieve file descriptor allowance: %v", err)
	}
	switch {
	case max == 0:
		// User didn't specify a meaningful value, use system limits
	case max < 128:
		// User specified something unhealthy, just use system defaults
		log.Error("File descriptor limit invalid (<128)", "had", max, "updated", limit)
	case max > limit:
		// User requested more than the OS allows, notify that we can't allocate it
		log.Warn("Requested file descriptors denied by OS", "req", max, "limit", limit)
	default:
		// User limit is meaningful and within allowed range, use that
		limit = max
	}
	raised, err := fdlimit.Raise(uint64(limit))
	if err != nil {
		Fatalf("Failed to raise file descriptor allowance: %v", err)
	}
	return int(raised / 2) // Leave half for networking and other stuff
}

// setEtherbase retrieves the etherbase from the directly specified command line flags.
func setEtherbase(ctx *cli.Context, cfg *ethconfig.Config) {
	if ctx.IsSet(MinerEtherbaseFlag.Name) {
		log.Warn("Option --miner.etherbase is deprecated as the etherbase is set by the consensus client post-merge")
	}
	if !ctx.IsSet(MinerPendingFeeRecipientFlag.Name) {
		return
	}
	addr := ctx.String(MinerPendingFeeRecipientFlag.Name)
	if strings.HasPrefix(addr, "0x") || strings.HasPrefix(addr, "0X") {
		addr = addr[2:]
	}
	b, err := hex.DecodeString(addr)
	if err != nil || len(b) != common.AddressLength {
		Fatalf("-%s: invalid pending block producer address %q", MinerPendingFeeRecipientFlag.Name, addr)
		return
	}
	cfg.Miner.PendingFeeRecipient = common.BytesToAddress(b)
}

func SetP2PConfig(ctx *cli.Context, cfg *p2p.Config) {
	setNodeKey(ctx, cfg)
	setNAT(ctx, cfg)
	setListenAddress(ctx, cfg)
	setBootstrapNodes(ctx, cfg)
	setBootstrapNodesV5(ctx, cfg)

	if ctx.IsSet(MaxPeersFlag.Name) {
		cfg.MaxPeers = ctx.Int(MaxPeersFlag.Name)
	}
	ethPeers := cfg.MaxPeers
	log.Info("Maximum peer count", "ETH", ethPeers, "total", cfg.MaxPeers)

	if ctx.IsSet(MaxPendingPeersFlag.Name) {
		cfg.MaxPendingPeers = ctx.Int(MaxPendingPeersFlag.Name)
	}
	if ctx.IsSet(NoDiscoverFlag.Name) {
		cfg.NoDiscovery = true
	}

	flags.CheckExclusive(ctx, DiscoveryV4Flag, NoDiscoverFlag)
	flags.CheckExclusive(ctx, DiscoveryV5Flag, NoDiscoverFlag)
	cfg.DiscoveryV4 = ctx.Bool(DiscoveryV4Flag.Name)
	cfg.DiscoveryV5 = ctx.Bool(DiscoveryV5Flag.Name)

	if netrestrict := ctx.String(NetrestrictFlag.Name); netrestrict != "" {
		list, err := netutil.ParseNetlist(netrestrict)
		if err != nil {
			Fatalf("Option %q: %v", NetrestrictFlag.Name, err)
		}
		cfg.NetRestrict = list
	}

	if ctx.Bool(DeveloperFlag.Name) {
		// --dev mode can't use p2p networking.
		cfg.MaxPeers = 0
		cfg.ListenAddr = ""
		cfg.NoDial = true
		cfg.NoDiscovery = true
		cfg.DiscoveryV5 = false
	}
}

// SetNodeConfig applies node-related command line flags to the config.
func SetNodeConfig(ctx *cli.Context, cfg *node.Config) {
	SetP2PConfig(ctx, &cfg.P2P)
	setIPC(ctx, cfg)
	setHTTP(ctx, cfg)
	setGraphQL(ctx, cfg)
	setWS(ctx, cfg)
	setNodeUserIdent(ctx, cfg)
	SetDataDir(ctx, cfg)
	setSmartCard(ctx, cfg)

	if ctx.IsSet(JWTSecretFlag.Name) {
		cfg.JWTSecret = ctx.String(JWTSecretFlag.Name)
	}
	if ctx.IsSet(EnablePersonal.Name) {
		log.Warn(fmt.Sprintf("Option --%s is deprecated. The 'personal' RPC namespace has been removed.", EnablePersonal.Name))
	}

	if ctx.IsSet(ExternalSignerFlag.Name) {
		cfg.ExternalSigner = ctx.String(ExternalSignerFlag.Name)
	}

	if ctx.IsSet(KeyStoreDirFlag.Name) {
		cfg.KeyStoreDir = ctx.String(KeyStoreDirFlag.Name)
	}
	if ctx.IsSet(DeveloperFlag.Name) {
		cfg.UseLightweightKDF = true
	}
	if ctx.IsSet(LightKDFFlag.Name) {
		cfg.UseLightweightKDF = ctx.Bool(LightKDFFlag.Name)
	}
	if ctx.IsSet(NoUSBFlag.Name) || cfg.NoUSB {
		log.Warn("Option nousb is deprecated and USB is deactivated by default. Use --usb to enable")
	}
	if ctx.IsSet(USBFlag.Name) {
		cfg.USB = ctx.Bool(USBFlag.Name)
	}
	if ctx.IsSet(InsecureUnlockAllowedFlag.Name) {
		log.Warn(fmt.Sprintf("Option %q is deprecated and has no effect", InsecureUnlockAllowedFlag.Name))
	}
	if ctx.IsSet(DBEngineFlag.Name) {
		dbEngine := ctx.String(DBEngineFlag.Name)
		if dbEngine != "leveldb" && dbEngine != "pebble" {
			Fatalf("Invalid choice for db.engine '%s', allowed 'leveldb' or 'pebble'", dbEngine)
		}
		log.Info(fmt.Sprintf("Using %s as db engine", dbEngine))
		cfg.DBEngine = dbEngine
	}
	// deprecation notice for log debug flags (TODO: find a more appropriate place to put these?)
	if ctx.IsSet(LogBacktraceAtFlag.Name) {
		log.Warn("log.backtrace flag is deprecated")
	}
	if ctx.IsSet(LogDebugFlag.Name) {
		log.Warn("log.debug flag is deprecated")
	}
}

func setSmartCard(ctx *cli.Context, cfg *node.Config) {
	// Skip enabling smartcards if no path is set
	path := ctx.String(SmartCardDaemonPathFlag.Name)
	if path == "" {
		return
	}
	// Sanity check that the smartcard path is valid
	fi, err := os.Stat(path)
	if err != nil {
		log.Info("Smartcard socket not found, disabling", "err", err)
		return
	}
	if fi.Mode()&os.ModeType != os.ModeSocket {
		log.Error("Invalid smartcard daemon path", "path", path, "type", fi.Mode().String())
		return
	}
	// Smartcard daemon path exists and is a socket, enable it
	cfg.SmartCardDaemonPath = path
}

func SetDataDir(ctx *cli.Context, cfg *node.Config) {
	switch {
	case ctx.IsSet(DataDirFlag.Name):
		cfg.DataDir = ctx.String(DataDirFlag.Name)
	case ctx.Bool(DeveloperFlag.Name):
		cfg.DataDir = "" // unless explicitly requested, use memory databases
	case ctx.Bool(SepoliaFlag.Name) && cfg.DataDir == node.DefaultDataDir():
		cfg.DataDir = filepath.Join(node.DefaultDataDir(), "sepolia")
	case ctx.Bool(HoleskyFlag.Name) && cfg.DataDir == node.DefaultDataDir():
		cfg.DataDir = filepath.Join(node.DefaultDataDir(), "holesky")
	case ctx.Bool(HoodiFlag.Name) && cfg.DataDir == node.DefaultDataDir():
		cfg.DataDir = filepath.Join(node.DefaultDataDir(), "hoodi")
	}
}

func setGPO(ctx *cli.Context, cfg *gasprice.Config) {
	if ctx.IsSet(GpoBlocksFlag.Name) {
		cfg.Blocks = ctx.Int(GpoBlocksFlag.Name)
	}
	if ctx.IsSet(GpoPercentileFlag.Name) {
		cfg.Percentile = ctx.Int(GpoPercentileFlag.Name)
	}
	if ctx.IsSet(GpoMaxGasPriceFlag.Name) {
		cfg.MaxPrice = big.NewInt(ctx.Int64(GpoMaxGasPriceFlag.Name))
	}
	if ctx.IsSet(GpoIgnoreGasPriceFlag.Name) {
		cfg.IgnorePrice = big.NewInt(ctx.Int64(GpoIgnoreGasPriceFlag.Name))
	}
}

func setTxPool(ctx *cli.Context, cfg *legacypool.Config) {
	if ctx.IsSet(TxPoolLocalsFlag.Name) {
		locals := strings.Split(ctx.String(TxPoolLocalsFlag.Name), ",")
		for _, account := range locals {
			if trimmed := strings.TrimSpace(account); !common.IsHexAddress(trimmed) {
				Fatalf("Invalid account in --txpool.locals: %s", trimmed)
			} else {
				cfg.Locals = append(cfg.Locals, common.HexToAddress(account))
			}
		}
	}
	if ctx.IsSet(TxPoolNoLocalsFlag.Name) {
		cfg.NoLocals = ctx.Bool(TxPoolNoLocalsFlag.Name)
	}
	if ctx.IsSet(TxPoolJournalFlag.Name) {
		cfg.Journal = ctx.String(TxPoolJournalFlag.Name)
	}
	if ctx.IsSet(TxPoolRejournalFlag.Name) {
		cfg.Rejournal = ctx.Duration(TxPoolRejournalFlag.Name)
	}
	if ctx.IsSet(TxPoolPriceLimitFlag.Name) {
		cfg.PriceLimit = ctx.Uint64(TxPoolPriceLimitFlag.Name)
	}
	if ctx.IsSet(TxPoolPriceBumpFlag.Name) {
		cfg.PriceBump = ctx.Uint64(TxPoolPriceBumpFlag.Name)
	}
	if ctx.IsSet(TxPoolAccountSlotsFlag.Name) {
		cfg.AccountSlots = ctx.Uint64(TxPoolAccountSlotsFlag.Name)
	}
	if ctx.IsSet(TxPoolGlobalSlotsFlag.Name) {
		cfg.GlobalSlots = ctx.Uint64(TxPoolGlobalSlotsFlag.Name)
	}
	if ctx.IsSet(TxPoolAccountQueueFlag.Name) {
		cfg.AccountQueue = ctx.Uint64(TxPoolAccountQueueFlag.Name)
	}
	if ctx.IsSet(TxPoolGlobalQueueFlag.Name) {
		cfg.GlobalQueue = ctx.Uint64(TxPoolGlobalQueueFlag.Name)
	}
	if ctx.IsSet(TxPoolLifetimeFlag.Name) {
		cfg.Lifetime = ctx.Duration(TxPoolLifetimeFlag.Name)
	}
}

func setBlobPool(ctx *cli.Context, cfg *blobpool.Config) {
	if ctx.IsSet(BlobPoolDataDirFlag.Name) {
		cfg.Datadir = ctx.String(BlobPoolDataDirFlag.Name)
	}
	if ctx.IsSet(BlobPoolDataCapFlag.Name) {
		cfg.Datacap = ctx.Uint64(BlobPoolDataCapFlag.Name)
	}
	if ctx.IsSet(BlobPoolPriceBumpFlag.Name) {
		cfg.PriceBump = ctx.Uint64(BlobPoolPriceBumpFlag.Name)
	}
}

func setMiner(ctx *cli.Context, cfg *miner.Config) {
	if ctx.Bool(MiningEnabledFlag.Name) {
		log.Warn("The flag --mine is deprecated and will be removed")
	}
	if ctx.IsSet(MinerExtraDataFlag.Name) {
		cfg.ExtraData = []byte(ctx.String(MinerExtraDataFlag.Name))
	}
	if ctx.IsSet(MinerGasLimitFlag.Name) {
		cfg.GasCeil = ctx.Uint64(MinerGasLimitFlag.Name)
	}
	if ctx.IsSet(MinerGasPriceFlag.Name) {
		cfg.GasPrice = flags.GlobalBig(ctx, MinerGasPriceFlag.Name)
	}
	if ctx.IsSet(MinerRecommitIntervalFlag.Name) {
		cfg.Recommit = ctx.Duration(MinerRecommitIntervalFlag.Name)
	}
	if ctx.IsSet(MinerNewPayloadTimeoutFlag.Name) {
		log.Warn("The flag --miner.newpayload-timeout is deprecated and will be removed, please use --miner.recommit")
		cfg.Recommit = ctx.Duration(MinerNewPayloadTimeoutFlag.Name)
	}
}

func setRequiredBlocks(ctx *cli.Context, cfg *ethconfig.Config) {
	requiredBlocks := ctx.String(EthRequiredBlocksFlag.Name)
	if requiredBlocks == "" {
		if ctx.IsSet(LegacyWhitelistFlag.Name) {
			log.Warn("The flag --whitelist is deprecated and will be removed, please use --eth.requiredblocks")
			requiredBlocks = ctx.String(LegacyWhitelistFlag.Name)
		} else {
			return
		}
	}
	cfg.RequiredBlocks = make(map[uint64]common.Hash)
	for _, entry := range strings.Split(requiredBlocks, ",") {
		parts := strings.Split(entry, "=")
		if len(parts) != 2 {
			Fatalf("Invalid required block entry: %s", entry)
		}
		number, err := strconv.ParseUint(parts[0], 0, 64)
		if err != nil {
			Fatalf("Invalid required block number %s: %v", parts[0], err)
		}
		var hash common.Hash
		if err = hash.UnmarshalText([]byte(parts[1])); err != nil {
			Fatalf("Invalid required block hash %s: %v", parts[1], err)
		}
		cfg.RequiredBlocks[number] = hash
	}
}

// SetEthConfig applies eth-related command line flags to the config.
func SetEthConfig(ctx *cli.Context, stack *node.Node, cfg *ethconfig.Config) {
	// Avoid conflicting network flags, don't allow network id override on preset networks
	flags.CheckExclusive(ctx, MainnetFlag, DeveloperFlag, SepoliaFlag, HoleskyFlag, HoodiFlag, NetworkIdFlag)
	flags.CheckExclusive(ctx, DeveloperFlag, ExternalSignerFlag) // Can't use both ephemeral unlocked and external signer

	// Set configurations from CLI flags
	setEtherbase(ctx, cfg)
	setGPO(ctx, &cfg.GPO)
	setTxPool(ctx, &cfg.TxPool)
	setBlobPool(ctx, &cfg.BlobPool)
	setMiner(ctx, &cfg.Miner)
	setRequiredBlocks(ctx, cfg)

	// Cap the cache allowance and tune the garbage collector
	mem, err := gopsutil.VirtualMemory()
	if err == nil {
		if 32<<(^uintptr(0)>>63) == 32 && mem.Total > 2*1024*1024*1024 {
			log.Warn("Lowering memory allowance on 32bit arch", "available", mem.Total/1024/1024, "addressable", 2*1024)
			mem.Total = 2 * 1024 * 1024 * 1024
		}
		allowance := int(mem.Total / 1024 / 1024 / 3)
		if cache := ctx.Int(CacheFlag.Name); cache > allowance {
			log.Warn("Sanitizing cache to Go's GC limits", "provided", cache, "updated", allowance)
			ctx.Set(CacheFlag.Name, strconv.Itoa(allowance))
		}
	}
	// Ensure Go's GC ignores the database cache for trigger percentage
	cache := ctx.Int(CacheFlag.Name)
	gogc := math.Max(20, math.Min(100, 100/(float64(cache)/1024)))

	log.Debug("Sanitizing Go's GC trigger", "percent", int(gogc))
	godebug.SetGCPercent(int(gogc))

	if ctx.IsSet(SyncTargetFlag.Name) {
		cfg.SyncMode = ethconfig.FullSync // dev sync target forces full sync
	} else if ctx.IsSet(SyncModeFlag.Name) {
		value := ctx.String(SyncModeFlag.Name)
		if err = cfg.SyncMode.UnmarshalText([]byte(value)); err != nil {
			Fatalf("--%v: %v", SyncModeFlag.Name, err)
		}
	}

	if ctx.IsSet(ChainHistoryFlag.Name) {
		value := ctx.String(ChainHistoryFlag.Name)
		if err = cfg.HistoryMode.UnmarshalText([]byte(value)); err != nil {
			Fatalf("--%s: %v", ChainHistoryFlag.Name, err)
		}
	}

	if ctx.IsSet(NetworkIdFlag.Name) {
		cfg.NetworkId = ctx.Uint64(NetworkIdFlag.Name)
	}
	if ctx.IsSet(CacheFlag.Name) || ctx.IsSet(CacheDatabaseFlag.Name) {
		cfg.DatabaseCache = ctx.Int(CacheFlag.Name) * ctx.Int(CacheDatabaseFlag.Name) / 100
	}
	cfg.DatabaseHandles = MakeDatabaseHandles(ctx.Int(FDLimitFlag.Name))
	if ctx.IsSet(AncientFlag.Name) {
		cfg.DatabaseFreezer = ctx.String(AncientFlag.Name)
	}
	if ctx.IsSet(EraFlag.Name) {
		cfg.DatabaseEra = ctx.String(EraFlag.Name)
	}

	if gcmode := ctx.String(GCModeFlag.Name); gcmode != "full" && gcmode != "archive" {
		Fatalf("--%s must be either 'full' or 'archive'", GCModeFlag.Name)
	}
	if ctx.IsSet(GCModeFlag.Name) {
		cfg.NoPruning = ctx.String(GCModeFlag.Name) == "archive"
	}
	if ctx.IsSet(CacheNoPrefetchFlag.Name) {
		cfg.NoPrefetch = ctx.Bool(CacheNoPrefetchFlag.Name)
	}
	// Read the value from the flag no matter if it's set or not.
	cfg.Preimages = ctx.Bool(CachePreimagesFlag.Name)
	if cfg.NoPruning && !cfg.Preimages {
		cfg.Preimages = true
		log.Info("Enabling recording of key preimages since archive mode is used")
	}
	if ctx.IsSet(StateHistoryFlag.Name) {
		cfg.StateHistory = ctx.Uint64(StateHistoryFlag.Name)
	}
	if ctx.IsSet(StateSchemeFlag.Name) {
		cfg.StateScheme = ctx.String(StateSchemeFlag.Name)
	}
	// Parse transaction history flag, if user is still using legacy config
	// file with 'TxLookupLimit' configured, copy the value to 'TransactionHistory'.
	if cfg.TransactionHistory == ethconfig.Defaults.TransactionHistory && cfg.TxLookupLimit != ethconfig.Defaults.TxLookupLimit {
		log.Warn("The config option 'TxLookupLimit' is deprecated and will be removed, please use 'TransactionHistory'")
		cfg.TransactionHistory = cfg.TxLookupLimit
	}
	if ctx.IsSet(TransactionHistoryFlag.Name) {
		cfg.TransactionHistory = ctx.Uint64(TransactionHistoryFlag.Name)
	} else if ctx.IsSet(TxLookupLimitFlag.Name) {
		log.Warn("The flag --txlookuplimit is deprecated and will be removed, please use --history.transactions")
		cfg.TransactionHistory = ctx.Uint64(TxLookupLimitFlag.Name)
	}
	if ctx.String(GCModeFlag.Name) == "archive" {
		if cfg.TransactionHistory != 0 {
			cfg.TransactionHistory = 0
			log.Warn("Disabled transaction unindexing for archive node")
		}

		if cfg.StateScheme != rawdb.HashScheme {
			cfg.StateScheme = rawdb.HashScheme
			log.Warn("Forcing hash state-scheme for archive mode")
		}
	}
	if ctx.IsSet(LogHistoryFlag.Name) {
		cfg.LogHistory = ctx.Uint64(LogHistoryFlag.Name)
	}
	if ctx.IsSet(LogNoHistoryFlag.Name) {
		cfg.LogNoHistory = true
	}
	if ctx.IsSet(LogExportCheckpointsFlag.Name) {
		cfg.LogExportCheckpoints = ctx.String(LogExportCheckpointsFlag.Name)
	}
	if ctx.IsSet(CacheFlag.Name) || ctx.IsSet(CacheTrieFlag.Name) {
		cfg.TrieCleanCache = ctx.Int(CacheFlag.Name) * ctx.Int(CacheTrieFlag.Name) / 100
	}
	if ctx.IsSet(CacheFlag.Name) || ctx.IsSet(CacheGCFlag.Name) {
		cfg.TrieDirtyCache = ctx.Int(CacheFlag.Name) * ctx.Int(CacheGCFlag.Name) / 100
	}
	if ctx.IsSet(CacheFlag.Name) || ctx.IsSet(CacheSnapshotFlag.Name) {
		cfg.SnapshotCache = ctx.Int(CacheFlag.Name) * ctx.Int(CacheSnapshotFlag.Name) / 100
	}
	if ctx.IsSet(CacheLogSizeFlag.Name) {
		cfg.FilterLogCacheSize = ctx.Int(CacheLogSizeFlag.Name)
	}
	if !ctx.Bool(SnapshotFlag.Name) || cfg.SnapshotCache == 0 {
		// If snap-sync is requested, this flag is also required
		if cfg.SyncMode == ethconfig.SnapSync {
			if !ctx.Bool(SnapshotFlag.Name) {
				log.Warn("Snap sync requested, enabling --snapshot")
			}
			if cfg.SnapshotCache == 0 {
				log.Warn("Snap sync requested, resetting --cache.snapshot")
				cfg.SnapshotCache = ctx.Int(CacheFlag.Name) * CacheSnapshotFlag.Value / 100
			}
		} else {
			cfg.TrieCleanCache += cfg.SnapshotCache
			cfg.SnapshotCache = 0 // Disabled
		}
	}
	if ctx.IsSet(VMEnableDebugFlag.Name) {
		cfg.EnablePreimageRecording = ctx.Bool(VMEnableDebugFlag.Name)
	}

	if ctx.IsSet(RPCGlobalGasCapFlag.Name) {
		cfg.RPCGasCap = ctx.Uint64(RPCGlobalGasCapFlag.Name)
	}
	if cfg.RPCGasCap != 0 {
		log.Info("Set global gas cap", "cap", cfg.RPCGasCap)
	} else {
		log.Info("Global gas cap disabled")
	}
	if ctx.IsSet(RPCGlobalEVMTimeoutFlag.Name) {
		cfg.RPCEVMTimeout = ctx.Duration(RPCGlobalEVMTimeoutFlag.Name)
	}
	if ctx.IsSet(RPCGlobalTxFeeCapFlag.Name) {
		cfg.RPCTxFeeCap = ctx.Float64(RPCGlobalTxFeeCapFlag.Name)
	}
	if ctx.IsSet(NoDiscoverFlag.Name) {
		cfg.EthDiscoveryURLs, cfg.SnapDiscoveryURLs = []string{}, []string{}
	} else if ctx.IsSet(DNSDiscoveryFlag.Name) {
		urls := ctx.String(DNSDiscoveryFlag.Name)
		if urls == "" {
			cfg.EthDiscoveryURLs = []string{}
		} else {
			cfg.EthDiscoveryURLs = SplitAndTrim(urls)
		}
	}
	// Override any default configs for hard coded networks.
	switch {
	case ctx.Bool(MainnetFlag.Name):
		cfg.NetworkId = 1
		cfg.Genesis = core.DefaultGenesisBlock()
		SetDNSDiscoveryDefaults(cfg, params.MainnetGenesisHash)
	case ctx.Bool(HoleskyFlag.Name):
		cfg.NetworkId = 17000
		cfg.Genesis = core.DefaultHoleskyGenesisBlock()
		SetDNSDiscoveryDefaults(cfg, params.HoleskyGenesisHash)
	case ctx.Bool(SepoliaFlag.Name):
		cfg.NetworkId = 11155111
		cfg.Genesis = core.DefaultSepoliaGenesisBlock()
		SetDNSDiscoveryDefaults(cfg, params.SepoliaGenesisHash)
	case ctx.Bool(HoodiFlag.Name):
		cfg.NetworkId = 560048
		cfg.Genesis = core.DefaultHoodiGenesisBlock()
		SetDNSDiscoveryDefaults(cfg, params.HoodiGenesisHash)
	case ctx.Bool(DeveloperFlag.Name):
		cfg.NetworkId = 1337
		cfg.SyncMode = ethconfig.FullSync
		cfg.EnablePreimageRecording = true
		// Create new developer account or reuse existing one
		var (
			developer  accounts.Account
			passphrase string
			err        error
		)
		if path := ctx.Path(PasswordFileFlag.Name); path != "" {
			if text, err := os.ReadFile(path); err != nil {
				Fatalf("Failed to read password file: %v", err)
			} else {
				if lines := strings.Split(string(text), "\n"); len(lines) > 0 {
					passphrase = strings.TrimRight(lines[0], "\r") // Sanitise DOS line endings.
				}
			}
		}
		// Unlock the developer account by local keystore.
		var ks *keystore.KeyStore
		if keystores := stack.AccountManager().Backends(keystore.KeyStoreType); len(keystores) > 0 {
			ks = keystores[0].(*keystore.KeyStore)
		}
		if ks == nil {
			Fatalf("Keystore is not available")
		}

		// Figure out the dev account address.
		// setEtherbase has been called above, configuring the miner address from command line flags.
		if cfg.Miner.PendingFeeRecipient != (common.Address{}) {
			developer = accounts.Account{Address: cfg.Miner.PendingFeeRecipient}
		} else if accs := ks.Accounts(); len(accs) > 0 {
			developer = ks.Accounts()[0]
		} else {
			developer, err = ks.ImportECDSA(DeveloperKey, passphrase)
			if err != nil {
				Fatalf("Failed to import developer account: %v", err)
			}
		}
		// Make sure the address is configured as fee recipient, otherwise
		// the miner will fail to start.
		cfg.Miner.PendingFeeRecipient = developer.Address

		// try to unlock the first keystore account
		if len(ks.Accounts()) > 0 {
			if err := ks.Unlock(developer, passphrase); err != nil {
				Fatalf("Failed to unlock developer account: %v", err)
			}
		}
		log.Info("Using developer account", "address", developer.Address)

		// configure default developer genesis which will be used unless a
		// datadir is specified and a chain is preexisting at that location.
		cfg.Genesis = core.DeveloperGenesisBlock(ctx.Uint64(DeveloperGasLimitFlag.Name), &developer.Address)

		// If a datadir is specified, ensure that any preexisting chain in that location
		// has a configuration that is compatible with dev mode: it must be merged at genesis.
		if ctx.IsSet(DataDirFlag.Name) {
			chaindb := tryMakeReadOnlyDatabase(ctx, stack)
			if rawdb.ReadCanonicalHash(chaindb, 0) != (common.Hash{}) {
				// signal fallback to preexisting chain on disk
				cfg.Genesis = nil

				genesis, err := core.ReadGenesis(chaindb)
				if err != nil {
					Fatalf("Could not read genesis from database: %v", err)
				}
				if genesis.Config.TerminalTotalDifficulty == nil {
					Fatalf("Bad developer-mode genesis configuration: terminalTotalDifficulty must be specified")
				} else if genesis.Config.TerminalTotalDifficulty.Cmp(big.NewInt(0)) != 0 {
					Fatalf("Bad developer-mode genesis configuration: terminalTotalDifficulty must be 0")
				}
				if genesis.Difficulty.Cmp(big.NewInt(0)) != 0 {
					Fatalf("Bad developer-mode genesis configuration: difficulty must be 0")
				}
			}
			chaindb.Close()
		}
		if !ctx.IsSet(MinerGasPriceFlag.Name) {
			cfg.Miner.GasPrice = big.NewInt(1)
		}
	default:
		if cfg.NetworkId == 1 {
			SetDNSDiscoveryDefaults(cfg, params.MainnetGenesisHash)
		}
	}
	// Set any dangling config values
	if ctx.String(CryptoKZGFlag.Name) != "gokzg" && ctx.String(CryptoKZGFlag.Name) != "ckzg" {
		Fatalf("--%s flag must be 'gokzg' or 'ckzg'", CryptoKZGFlag.Name)
	}
	// The initialization of the KZG library can take up to 2 seconds
	// We start this here in parallel, so it should be available
	// once we start executing blocks. It's threadsafe.
	go func() {
		log.Info("Initializing the KZG library", "backend", ctx.String(CryptoKZGFlag.Name))
		if err := kzg4844.UseCKZG(ctx.String(CryptoKZGFlag.Name) == "ckzg"); err != nil {
			Fatalf("Failed to set KZG library implementation to %s: %v", ctx.String(CryptoKZGFlag.Name), err)
		}
	}()

	// VM tracing config.
	if ctx.IsSet(VMTraceFlag.Name) {
		if name := ctx.String(VMTraceFlag.Name); name != "" {
			cfg.VMTrace = name
			cfg.VMTraceJsonConfig = ctx.String(VMTraceJsonConfigFlag.Name)
		}
	}
}

// MakeBeaconLightConfig constructs a beacon light client config based on the
// related command line flags.
func MakeBeaconLightConfig(ctx *cli.Context) bparams.ClientConfig {
	var config bparams.ClientConfig
	customConfig := ctx.IsSet(BeaconConfigFlag.Name)
	flags.CheckExclusive(ctx, MainnetFlag, SepoliaFlag, HoleskyFlag, BeaconConfigFlag)
	switch {
	case ctx.Bool(MainnetFlag.Name):
		config.ChainConfig = *bparams.MainnetLightConfig
	case ctx.Bool(SepoliaFlag.Name):
		config.ChainConfig = *bparams.SepoliaLightConfig
	case ctx.Bool(HoleskyFlag.Name):
		config.ChainConfig = *bparams.HoleskyLightConfig
	case ctx.Bool(HoodiFlag.Name):
		config.ChainConfig = *bparams.HoodiLightConfig
	default:
		if !customConfig {
			config.ChainConfig = *bparams.MainnetLightConfig
		}
	}
	// Genesis root and time should always be specified together with custom chain config
	if customConfig {
		if !ctx.IsSet(BeaconGenesisRootFlag.Name) {
			Fatalf("Custom beacon chain config is specified but genesis root is missing")
		}
		if !ctx.IsSet(BeaconGenesisTimeFlag.Name) {
			Fatalf("Custom beacon chain config is specified but genesis time is missing")
		}
		if !ctx.IsSet(BeaconCheckpointFlag.Name) && !ctx.IsSet(BeaconCheckpointFileFlag.Name) {
			Fatalf("Custom beacon chain config is specified but checkpoint is missing")
		}
		config.ChainConfig = bparams.ChainConfig{
			GenesisTime: ctx.Uint64(BeaconGenesisTimeFlag.Name),
		}
		if c, err := hexutil.Decode(ctx.String(BeaconGenesisRootFlag.Name)); err == nil && len(c) <= 32 {
			copy(config.GenesisValidatorsRoot[:len(c)], c)
		} else {
			Fatalf("Invalid hex string", "beacon.genesis.gvroot", ctx.String(BeaconGenesisRootFlag.Name), "error", err)
		}
		configFile := ctx.String(BeaconConfigFlag.Name)
		if err := config.ChainConfig.LoadForks(configFile); err != nil {
			Fatalf("Could not load beacon chain config", "file", configFile, "error", err)
		}
		log.Info("Using custom beacon chain config", "file", configFile)
	} else {
		if ctx.IsSet(BeaconGenesisRootFlag.Name) {
			Fatalf("Genesis root is specified but custom beacon chain config is missing")
		}
		if ctx.IsSet(BeaconGenesisTimeFlag.Name) {
			Fatalf("Genesis time is specified but custom beacon chain config is missing")
		}
	}
	// Checkpoint is required with custom chain config and is optional with pre-defined config
	// If both checkpoint block hash and checkpoint file are specified then the
	// client is initialized with the specified block hash and new checkpoints
	// are saved to the specified file.
	if ctx.IsSet(BeaconCheckpointFileFlag.Name) {
		if _, err := config.SetCheckpointFile(ctx.String(BeaconCheckpointFileFlag.Name)); err != nil {
			Fatalf("Could not load beacon checkpoint file", "beacon.checkpoint.file", ctx.String(BeaconCheckpointFileFlag.Name), "error", err)
		}
	}
	if ctx.IsSet(BeaconCheckpointFlag.Name) {
		hex := ctx.String(BeaconCheckpointFlag.Name)
		c, err := hexutil.Decode(hex)
		if err != nil {
			Fatalf("Invalid hex string", "beacon.checkpoint", hex, "error", err)
		}
		if len(c) != 32 {
			Fatalf("Invalid hex string length", "beacon.checkpoint", hex, "length", len(c))
		}
		copy(config.Checkpoint[:len(c)], c)
	}
	if config.Checkpoint == (common.Hash{}) {
		Fatalf("Beacon checkpoint not specified")
	}
	config.Apis = ctx.StringSlice(BeaconApiFlag.Name)
	if config.Apis == nil {
		Fatalf("Beacon node light client API URL not specified")
	}
	config.CustomHeader = make(map[string]string)
	for _, s := range ctx.StringSlice(BeaconApiHeaderFlag.Name) {
		kv := strings.Split(s, ":")
		if len(kv) != 2 {
			Fatalf("Invalid custom API header entry: %s", s)
		}
		config.CustomHeader[strings.TrimSpace(kv[0])] = strings.TrimSpace(kv[1])
	}
	config.Threshold = ctx.Int(BeaconThresholdFlag.Name)
	config.NoFilter = ctx.Bool(BeaconNoFilterFlag.Name)
	return config
}

// SetDNSDiscoveryDefaults configures DNS discovery with the given URL if
// no URLs are set.
func SetDNSDiscoveryDefaults(cfg *ethconfig.Config, genesis common.Hash) {
	if cfg.EthDiscoveryURLs != nil {
		return // already set through flags/config
	}
	protocol := "all"
	if url := params.KnownDNSNetwork(genesis, protocol); url != "" {
		cfg.EthDiscoveryURLs = []string{url}
		cfg.SnapDiscoveryURLs = cfg.EthDiscoveryURLs
	}
}

// RegisterEthService adds an Ethereum client to the stack.
// The second return value is the full node instance.
func RegisterEthService(stack *node.Node, cfg *ethconfig.Config) (*eth.EthAPIBackend, *eth.Ethereum) {
	backend, err := eth.New(stack, cfg)
	if err != nil {
		Fatalf("Failed to register the Ethereum service: %v", err)
	}
	stack.RegisterAPIs(tracers.APIs(backend.APIBackend))
	return backend.APIBackend, backend
}

// RegisterEthStatsService configures the Ethereum Stats daemon and adds it to the node.
func RegisterEthStatsService(stack *node.Node, backend *eth.EthAPIBackend, url string) {
	if err := ethstats.New(stack, backend, backend.Engine(), url); err != nil {
		Fatalf("Failed to register the Ethereum Stats service: %v", err)
	}
}

// RegisterGraphQLService adds the GraphQL API to the node.
func RegisterGraphQLService(stack *node.Node, backend ethapi.Backend, filterSystem *filters.FilterSystem, cfg *node.Config) {
	err := graphql.New(stack, backend, filterSystem, cfg.GraphQLCors, cfg.GraphQLVirtualHosts)
	if err != nil {
		Fatalf("Failed to register the GraphQL service: %v", err)
	}
}

// RegisterFilterAPI adds the eth log filtering RPC API to the node.
func RegisterFilterAPI(stack *node.Node, backend ethapi.Backend, ethcfg *ethconfig.Config) *filters.FilterSystem {
	filterSystem := filters.NewFilterSystem(backend, filters.Config{
		LogCacheSize: ethcfg.FilterLogCacheSize,
	})
	stack.RegisterAPIs([]rpc.API{{
		Namespace: "eth",
		Service:   filters.NewFilterAPI(filterSystem),
	}})
	return filterSystem
}

// RegisterFullSyncTester adds the full-sync tester service into node.
func RegisterFullSyncTester(stack *node.Node, eth *eth.Ethereum, target common.Hash) {
	catalyst.RegisterFullSyncTester(stack, eth, target)
	log.Info("Registered full-sync tester", "hash", target)
}

// SetupMetrics configures the metrics system.
func SetupMetrics(cfg *metrics.Config) {
	if !cfg.Enabled {
		return
	}
	log.Info("Enabling metrics collection")
	metrics.Enable()

	// InfluxDB exporter.
	var (
		enableExport   = cfg.EnableInfluxDB
		enableExportV2 = cfg.EnableInfluxDBV2
	)
	if cfg.EnableInfluxDB && cfg.EnableInfluxDBV2 {
		Fatalf("Flags %v can't be used at the same time", strings.Join([]string{MetricsEnableInfluxDBFlag.Name, MetricsEnableInfluxDBV2Flag.Name}, ", "))
	}
	var (
		endpoint = cfg.InfluxDBEndpoint
		database = cfg.InfluxDBDatabase
		username = cfg.InfluxDBUsername
		password = cfg.InfluxDBPassword

		token        = cfg.InfluxDBToken
		bucket       = cfg.InfluxDBBucket
		organization = cfg.InfluxDBOrganization
		tagsMap      = SplitTagsFlag(cfg.InfluxDBTags)
	)
	if enableExport {
		log.Info("Enabling metrics export to InfluxDB")
		go influxdb.InfluxDBWithTags(metrics.DefaultRegistry, 10*time.Second, endpoint, database, username, password, "geth.", tagsMap)
	} else if enableExportV2 {
		log.Info("Enabling metrics export to InfluxDB (v2)")
		go influxdb.InfluxDBV2WithTags(metrics.DefaultRegistry, 10*time.Second, endpoint, token, bucket, organization, "geth.", tagsMap)
	}

	// Expvar exporter.
	if cfg.HTTP != "" {
		address := net.JoinHostPort(cfg.HTTP, fmt.Sprintf("%d", cfg.Port))
		log.Info("Enabling stand-alone metrics HTTP endpoint", "address", address)
		exp.Setup(address)
	} else if cfg.HTTP == "" && cfg.Port != 0 {
		log.Warn(fmt.Sprintf("--%s specified without --%s, metrics server will not start.", MetricsPortFlag.Name, MetricsHTTPFlag.Name))
	}

	// Enable system metrics collection.
	go metrics.CollectProcessMetrics(3 * time.Second)
}

// SplitTagsFlag parses a comma-separated list of k=v metrics tags.
func SplitTagsFlag(tagsFlag string) map[string]string {
	tags := strings.Split(tagsFlag, ",")
	tagsMap := map[string]string{}

	for _, t := range tags {
		if t != "" {
			kv := strings.Split(t, "=")

			if len(kv) == 2 {
				tagsMap[kv[0]] = kv[1]
			}
		}
	}

	return tagsMap
}

// MakeChainDatabase opens a database using the flags passed to the client and will hard crash if it fails.
func MakeChainDatabase(ctx *cli.Context, stack *node.Node, readonly bool) ethdb.Database {
	var (
		cache   = ctx.Int(CacheFlag.Name) * ctx.Int(CacheDatabaseFlag.Name) / 100
		handles = MakeDatabaseHandles(ctx.Int(FDLimitFlag.Name))
		err     error
		chainDb ethdb.Database
	)
	switch {
	case ctx.IsSet(RemoteDBFlag.Name):
		log.Info("Using remote db", "url", ctx.String(RemoteDBFlag.Name), "headers", len(ctx.StringSlice(HttpHeaderFlag.Name)))
		client, err := DialRPCWithHeaders(ctx.String(RemoteDBFlag.Name), ctx.StringSlice(HttpHeaderFlag.Name))
		if err != nil {
			break
		}
		chainDb = remotedb.New(client)
	default:
		options := node.DatabaseOptions{
			ReadOnly:          readonly,
			Cache:             cache,
			Handles:           handles,
			AncientsDirectory: ctx.String(AncientFlag.Name),
			MetricsNamespace:  "eth/db/chaindata/",
			EraDirectory:      ctx.String(EraFlag.Name),
		}
		chainDb, err = stack.OpenDatabaseWithOptions("chaindata", options)
	}
	if err != nil {
		Fatalf("Could not open database: %v", err)
	}
	return chainDb
}

// tryMakeReadOnlyDatabase try to open the chain database in read-only mode,
// or fallback to write mode if the database is not initialized.
func tryMakeReadOnlyDatabase(ctx *cli.Context, stack *node.Node) ethdb.Database {
	// If the database doesn't exist we need to open it in write-mode to allow
	// the engine to create files.
	readonly := true
	if rawdb.PreexistingDatabase(stack.ResolvePath("chaindata")) == "" {
		readonly = false
	}
	return MakeChainDatabase(ctx, stack, readonly)
}

func IsNetworkPreset(ctx *cli.Context) bool {
	for _, flag := range NetworkFlags {
		bFlag, _ := flag.(*cli.BoolFlag)
		if ctx.IsSet(bFlag.Name) {
			return true
		}
	}
	return false
}

func DialRPCWithHeaders(endpoint string, headers []string) (*rpc.Client, error) {
	if endpoint == "" {
		return nil, errors.New("endpoint must be specified")
	}
	if strings.HasPrefix(endpoint, "rpc:") || strings.HasPrefix(endpoint, "ipc:") {
		// Backwards compatibility with geth < 1.5 which required
		// these prefixes.
		endpoint = endpoint[4:]
	}
	var opts []rpc.ClientOption
	if len(headers) > 0 {
		customHeaders := make(http.Header)
		for _, h := range headers {
			kv := strings.Split(h, ":")
			if len(kv) != 2 {
				return nil, fmt.Errorf("invalid http header directive: %q", h)
			}
			customHeaders.Add(kv[0], kv[1])
		}
		opts = append(opts, rpc.WithHeaders(customHeaders))
	}
	return rpc.DialOptions(context.Background(), endpoint, opts...)
}

func MakeGenesis(ctx *cli.Context) *core.Genesis {
	var genesis *core.Genesis
	switch {
	case ctx.Bool(MainnetFlag.Name):
		genesis = core.DefaultGenesisBlock()
	case ctx.Bool(HoleskyFlag.Name):
		genesis = core.DefaultHoleskyGenesisBlock()
	case ctx.Bool(SepoliaFlag.Name):
		genesis = core.DefaultSepoliaGenesisBlock()
	case ctx.Bool(HoodiFlag.Name):
		genesis = core.DefaultHoodiGenesisBlock()
	case ctx.Bool(DeveloperFlag.Name):
		Fatalf("Developer chains are ephemeral")
	}
	return genesis
}

// MakeChain creates a chain manager from set command line flags.
func MakeChain(ctx *cli.Context, stack *node.Node, readonly bool) (*core.BlockChain, ethdb.Database) {
	var (
		gspec   = MakeGenesis(ctx)
		chainDb = MakeChainDatabase(ctx, stack, readonly)
	)
	config, _, err := core.LoadChainConfig(chainDb, gspec)
	if err != nil {
		Fatalf("%v", err)
	}
	engine, err := ethconfig.CreateConsensusEngine(config, chainDb)
	if err != nil {
		Fatalf("%v", err)
	}
	if gcmode := ctx.String(GCModeFlag.Name); gcmode != "full" && gcmode != "archive" {
		Fatalf("--%s must be either 'full' or 'archive'", GCModeFlag.Name)
	}
	scheme, err := rawdb.ParseStateScheme(ctx.String(StateSchemeFlag.Name), chainDb)
	if err != nil {
		Fatalf("%v", err)
	}
	options := &core.BlockChainConfig{
		TrieCleanLimit: ethconfig.Defaults.TrieCleanCache,
		NoPrefetch:     ctx.Bool(CacheNoPrefetchFlag.Name),
		TrieDirtyLimit: ethconfig.Defaults.TrieDirtyCache,
		ArchiveMode:    ctx.String(GCModeFlag.Name) == "archive",
		TrieTimeLimit:  ethconfig.Defaults.TrieTimeout,
		SnapshotLimit:  ethconfig.Defaults.SnapshotCache,
		Preimages:      ctx.Bool(CachePreimagesFlag.Name),
		StateScheme:    scheme,
		StateHistory:   ctx.Uint64(StateHistoryFlag.Name),
		// Disable transaction indexing/unindexing.
		TxLookupLimit: -1,
	}
	if options.ArchiveMode && !options.Preimages {
		options.Preimages = true
		log.Info("Enabling recording of key preimages since archive mode is used")
	}
	if !ctx.Bool(SnapshotFlag.Name) {
		options.SnapshotLimit = 0 // Disabled
	} else if ctx.IsSet(CacheFlag.Name) || ctx.IsSet(CacheSnapshotFlag.Name) {
		options.SnapshotLimit = ctx.Int(CacheFlag.Name) * ctx.Int(CacheSnapshotFlag.Name) / 100
	}
	// If we're in readonly, do not bother generating snapshot data.
	if readonly {
		options.SnapshotNoBuild = true
	}

	if ctx.IsSet(CacheFlag.Name) || ctx.IsSet(CacheTrieFlag.Name) {
		options.TrieCleanLimit = ctx.Int(CacheFlag.Name) * ctx.Int(CacheTrieFlag.Name) / 100
	}
	if ctx.IsSet(CacheFlag.Name) || ctx.IsSet(CacheGCFlag.Name) {
		options.TrieDirtyLimit = ctx.Int(CacheFlag.Name) * ctx.Int(CacheGCFlag.Name) / 100
	}
	vmcfg := vm.Config{
		EnablePreimageRecording: ctx.Bool(VMEnableDebugFlag.Name),
	}
	if ctx.IsSet(VMTraceFlag.Name) {
		if name := ctx.String(VMTraceFlag.Name); name != "" {
			config := json.RawMessage(ctx.String(VMTraceJsonConfigFlag.Name))
			t, err := tracers.LiveDirectory.New(name, config)
			if err != nil {
				Fatalf("Failed to create tracer %q: %v", name, err)
			}
			vmcfg.Tracer = t
		}
	}
<<<<<<< HEAD
	// Disable transaction indexing/unindexing by default.
	chain, err := core.NewBlockChain(chainDb, cache, nil, gspec, nil, engine, vmcfg, nil)
=======
	options.VmConfig = vmcfg

	chain, err := core.NewBlockChain(chainDb, gspec, engine, options)
>>>>>>> ac50181b
	if err != nil {
		Fatalf("Can't create BlockChain: %v", err)
	}

	return chain, chainDb
}

// MakeConsolePreloads retrieves the absolute paths for the console JavaScript
// scripts to preload before starting.
func MakeConsolePreloads(ctx *cli.Context) []string {
	// Skip preloading if there's nothing to preload
	if ctx.String(PreloadJSFlag.Name) == "" {
		return nil
	}
	// Otherwise resolve absolute paths and return them
	var preloads []string

	for _, file := range strings.Split(ctx.String(PreloadJSFlag.Name), ",") {
		preloads = append(preloads, strings.TrimSpace(file))
	}
	return preloads
}

// MakeTrieDatabase constructs a trie database based on the configured scheme.
func MakeTrieDatabase(ctx *cli.Context, disk ethdb.Database, preimage bool, readOnly bool, isVerkle bool) *triedb.Database {
	config := &triedb.Config{
		Preimages: preimage,
		IsVerkle:  isVerkle,
	}
	scheme, err := rawdb.ParseStateScheme(ctx.String(StateSchemeFlag.Name), disk)
	if err != nil {
		Fatalf("%v", err)
	}
	if scheme == rawdb.HashScheme {
		// Read-only mode is not implemented in hash mode,
		// ignore the parameter silently. TODO(rjl493456442)
		// please config it if read mode is implemented.
		config.HashDB = hashdb.Defaults
		return triedb.NewDatabase(disk, config)
	}
	if readOnly {
		config.PathDB = pathdb.ReadOnly
	} else {
		config.PathDB = pathdb.Defaults
	}
	return triedb.NewDatabase(disk, config)
}<|MERGE_RESOLUTION|>--- conflicted
+++ resolved
@@ -2202,7 +2202,7 @@
 		StateScheme:    scheme,
 		StateHistory:   ctx.Uint64(StateHistoryFlag.Name),
 		// Disable transaction indexing/unindexing.
-		TxLookupLimit: -1,
+		TxIndexer: nil,
 	}
 	if options.ArchiveMode && !options.Preimages {
 		options.Preimages = true
@@ -2237,14 +2237,9 @@
 			vmcfg.Tracer = t
 		}
 	}
-<<<<<<< HEAD
-	// Disable transaction indexing/unindexing by default.
-	chain, err := core.NewBlockChain(chainDb, cache, nil, gspec, nil, engine, vmcfg, nil)
-=======
 	options.VmConfig = vmcfg
 
-	chain, err := core.NewBlockChain(chainDb, gspec, engine, options)
->>>>>>> ac50181b
+	chain, err := core.NewBlockChain(chainDb, nil, gspec, engine, options)
 	if err != nil {
 		Fatalf("Can't create BlockChain: %v", err)
 	}

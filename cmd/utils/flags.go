// Copyright 2015 The go-ethereum Authors
// This file is part of go-ethereum.
//
// go-ethereum is free software: you can redistribute it and/or modify
// it under the terms of the GNU General Public License as published by
// the Free Software Foundation, either version 3 of the License, or
// (at your option) any later version.
//
// go-ethereum is distributed in the hope that it will be useful,
// but WITHOUT ANY WARRANTY; without even the implied warranty of
// MERCHANTABILITY or FITNESS FOR A PARTICULAR PURPOSE. See the
// GNU General Public License for more details.
//
// You should have received a copy of the GNU General Public License
// along with go-ethereum. If not, see <http://www.gnu.org/licenses/>.

// Package utils contains internal helper functions for go-ethereum commands.
package utils

import (
	"context"
	"crypto/ecdsa"
	"encoding/hex"
	"encoding/json"
	"errors"
	"fmt"
	"math"
	"math/big"
	"net"
	"net/http"
	"os"
	"path/filepath"
	godebug "runtime/debug"
	"strconv"
	"strings"
	"time"

	"github.com/ethereum/go-ethereum/accounts"
	"github.com/ethereum/go-ethereum/accounts/keystore"
	bparams "github.com/ethereum/go-ethereum/beacon/params"
	"github.com/ethereum/go-ethereum/common"
	"github.com/ethereum/go-ethereum/common/fdlimit"
	"github.com/ethereum/go-ethereum/core"
	"github.com/ethereum/go-ethereum/core/rawdb"
	"github.com/ethereum/go-ethereum/core/txpool/blobpool"
	"github.com/ethereum/go-ethereum/core/txpool/legacypool"
	"github.com/ethereum/go-ethereum/core/vm"
	"github.com/ethereum/go-ethereum/crypto"
	"github.com/ethereum/go-ethereum/crypto/kzg4844"
	"github.com/ethereum/go-ethereum/eth"
	"github.com/ethereum/go-ethereum/eth/catalyst"
	"github.com/ethereum/go-ethereum/eth/downloader"
	"github.com/ethereum/go-ethereum/eth/ethconfig"
	"github.com/ethereum/go-ethereum/eth/filters"
	"github.com/ethereum/go-ethereum/eth/gasprice"
	"github.com/ethereum/go-ethereum/eth/tracers"
	"github.com/ethereum/go-ethereum/ethdb"
	"github.com/ethereum/go-ethereum/ethdb/remotedb"
	"github.com/ethereum/go-ethereum/ethstats"
	"github.com/ethereum/go-ethereum/graphql"
	"github.com/ethereum/go-ethereum/internal/ethapi"
	"github.com/ethereum/go-ethereum/internal/flags"
	"github.com/ethereum/go-ethereum/log"
	"github.com/ethereum/go-ethereum/metrics"
	"github.com/ethereum/go-ethereum/metrics/exp"
	"github.com/ethereum/go-ethereum/metrics/influxdb"
	"github.com/ethereum/go-ethereum/miner"
	"github.com/ethereum/go-ethereum/node"
	"github.com/ethereum/go-ethereum/p2p"
	"github.com/ethereum/go-ethereum/p2p/enode"
	"github.com/ethereum/go-ethereum/p2p/nat"
	"github.com/ethereum/go-ethereum/p2p/netutil"
	"github.com/ethereum/go-ethereum/params"
	"github.com/ethereum/go-ethereum/rpc"
	"github.com/ethereum/go-ethereum/triedb"
	"github.com/ethereum/go-ethereum/triedb/hashdb"
	"github.com/ethereum/go-ethereum/triedb/pathdb"
	pcsclite "github.com/gballet/go-libpcsclite"
	gopsutil "github.com/shirou/gopsutil/mem"
	"github.com/urfave/cli/v2"
)

// These are all the command line flags we support.
// If you add to this list, please remember to include the
// flag in the appropriate command definition.
//
// The flags are defined here so their names and help texts
// are the same for all commands.

var (
	// General settings
	DataDirFlag = &flags.DirectoryFlag{
		Name:     "datadir",
		Usage:    "Data directory for the databases and keystore",
		Value:    flags.DirectoryString(node.DefaultDataDir()),
		Category: flags.EthCategory,
	}
	RemoteDBFlag = &cli.StringFlag{
		Name:     "remotedb",
		Usage:    "URL for remote database",
		Category: flags.LoggingCategory,
	}
	DBEngineFlag = &cli.StringFlag{
		Name:     "db.engine",
		Usage:    "Backing database implementation to use ('pebble' or 'leveldb')",
		Value:    node.DefaultConfig.DBEngine,
		Category: flags.EthCategory,
	}
	AncientFlag = &flags.DirectoryFlag{
		Name:     "datadir.ancient",
		Usage:    "Root directory for ancient data (default = inside chaindata)",
		Category: flags.EthCategory,
	}
	MinFreeDiskSpaceFlag = &flags.DirectoryFlag{
		Name:     "datadir.minfreedisk",
		Usage:    "Minimum free disk space in MB, once reached triggers auto shut down (default = --cache.gc converted to MB, 0 = disabled)",
		Category: flags.EthCategory,
	}
	KeyStoreDirFlag = &flags.DirectoryFlag{
		Name:     "keystore",
		Usage:    "Directory for the keystore (default = inside the datadir)",
		Category: flags.AccountCategory,
	}
	USBFlag = &cli.BoolFlag{
		Name:     "usb",
		Usage:    "Enable monitoring and management of USB hardware wallets",
		Category: flags.AccountCategory,
	}
	SmartCardDaemonPathFlag = &cli.StringFlag{
		Name:     "pcscdpath",
		Usage:    "Path to the smartcard daemon (pcscd) socket file",
		Value:    pcsclite.PCSCDSockName,
		Category: flags.AccountCategory,
	}
	NetworkIdFlag = &cli.Uint64Flag{
		Name:     "networkid",
		Usage:    "Explicitly set network id (integer)(For testnets: use --sepolia, --holesky instead)",
		Value:    ethconfig.Defaults.NetworkId,
		Category: flags.EthCategory,
	}
	MainnetFlag = &cli.BoolFlag{
		Name:     "mainnet",
		Usage:    "Ethereum mainnet",
		Category: flags.EthCategory,
	}
	SepoliaFlag = &cli.BoolFlag{
		Name:     "sepolia",
		Usage:    "Sepolia network: pre-configured proof-of-work test network",
		Category: flags.EthCategory,
	}
	HoleskyFlag = &cli.BoolFlag{
		Name:     "holesky",
		Usage:    "Holesky network: pre-configured proof-of-stake test network",
		Category: flags.EthCategory,
	}
	// Dev mode
	DeveloperFlag = &cli.BoolFlag{
		Name:     "dev",
		Usage:    "Ephemeral proof-of-authority network with a pre-funded developer account, mining enabled",
		Category: flags.DevCategory,
	}
	DeveloperPeriodFlag = &cli.Uint64Flag{
		Name:     "dev.period",
		Usage:    "Block period to use in developer mode (0 = mine only if transaction pending)",
		Category: flags.DevCategory,
	}
	DeveloperGasLimitFlag = &cli.Uint64Flag{
		Name:     "dev.gaslimit",
		Usage:    "Initial block gas limit",
		Value:    11500000,
		Category: flags.DevCategory,
	}

	IdentityFlag = &cli.StringFlag{
		Name:     "identity",
		Usage:    "Custom node name",
		Category: flags.NetworkingCategory,
	}
	DocRootFlag = &flags.DirectoryFlag{
		Name:     "docroot",
		Usage:    "Document Root for HTTPClient file scheme",
		Value:    flags.DirectoryString(flags.HomeDir()),
		Category: flags.APICategory,
	}
	ExitWhenSyncedFlag = &cli.BoolFlag{
		Name:     "exitwhensynced",
		Usage:    "Exits after block synchronisation completes",
		Category: flags.EthCategory,
	}

	// Dump command options.
	IterativeOutputFlag = &cli.BoolFlag{
		Name:  "iterative",
		Usage: "Print streaming JSON iteratively, delimited by newlines",
		Value: true,
	}
	ExcludeStorageFlag = &cli.BoolFlag{
		Name:  "nostorage",
		Usage: "Exclude storage entries (save db lookups)",
	}
	IncludeIncompletesFlag = &cli.BoolFlag{
		Name:  "incompletes",
		Usage: "Include accounts for which we don't have the address (missing preimage)",
	}
	ExcludeCodeFlag = &cli.BoolFlag{
		Name:  "nocode",
		Usage: "Exclude contract code (save db lookups)",
	}
	StartKeyFlag = &cli.StringFlag{
		Name:  "start",
		Usage: "Start position. Either a hash or address",
		Value: "0x0000000000000000000000000000000000000000000000000000000000000000",
	}
	DumpLimitFlag = &cli.Uint64Flag{
		Name:  "limit",
		Usage: "Max number of elements (0 = no limit)",
		Value: 0,
	}

	defaultSyncMode = ethconfig.Defaults.SyncMode
	SnapshotFlag    = &cli.BoolFlag{
		Name:     "snapshot",
		Usage:    `Enables snapshot-database mode (default = enable)`,
		Value:    true,
		Category: flags.EthCategory,
	}
	LightKDFFlag = &cli.BoolFlag{
		Name:     "lightkdf",
		Usage:    "Reduce key-derivation RAM & CPU usage at some expense of KDF strength",
		Category: flags.AccountCategory,
	}
	EthRequiredBlocksFlag = &cli.StringFlag{
		Name:     "eth.requiredblocks",
		Usage:    "Comma separated block number-to-hash mappings to require for peering (<number>=<hash>)",
		Category: flags.EthCategory,
	}
	BloomFilterSizeFlag = &cli.Uint64Flag{
		Name:     "bloomfilter.size",
		Usage:    "Megabytes of memory allocated to bloom-filter for pruning",
		Value:    2048,
		Category: flags.EthCategory,
	}
	OverrideCancun = &cli.Uint64Flag{
		Name:     "override.cancun",
		Usage:    "Manually specify the Cancun fork timestamp, overriding the bundled setting",
		Category: flags.EthCategory,
	}
	OverrideVerkle = &cli.Uint64Flag{
		Name:     "override.verkle",
		Usage:    "Manually specify the Verkle fork timestamp, overriding the bundled setting",
		Category: flags.EthCategory,
	}
	SyncModeFlag = &flags.TextMarshalerFlag{
		Name:     "syncmode",
		Usage:    `Blockchain sync mode ("snap" or "full")`,
		Value:    &defaultSyncMode,
		Category: flags.StateCategory,
	}
	GCModeFlag = &cli.StringFlag{
		Name:     "gcmode",
		Usage:    `Blockchain garbage collection mode, only relevant in state.scheme=hash ("full", "archive")`,
		Value:    "full",
		Category: flags.StateCategory,
	}
	StateSchemeFlag = &cli.StringFlag{
		Name:     "state.scheme",
		Usage:    "Scheme to use for storing ethereum state ('hash' or 'path')",
		Category: flags.StateCategory,
	}
	StateHistoryFlag = &cli.Uint64Flag{
		Name:     "history.state",
		Usage:    "Number of recent blocks to retain state history for (default = 90,000 blocks, 0 = entire chain)",
		Value:    ethconfig.Defaults.StateHistory,
		Category: flags.StateCategory,
	}
	TransactionHistoryFlag = &cli.Uint64Flag{
		Name:     "history.transactions",
		Usage:    "Number of recent blocks to maintain transactions index for (default = about one year, 0 = entire chain)",
		Value:    ethconfig.Defaults.TransactionHistory,
		Category: flags.StateCategory,
	}
	// Beacon client light sync settings
	BeaconApiFlag = &cli.StringSliceFlag{
		Name:     "beacon.api",
		Usage:    "Beacon node (CL) light client API URL. This flag can be given multiple times.",
		Category: flags.BeaconCategory,
	}
	BeaconApiHeaderFlag = &cli.StringSliceFlag{
		Name:     "beacon.api.header",
		Usage:    "Pass custom HTTP header fields to the remote beacon node API in \"key:value\" format. This flag can be given multiple times.",
		Category: flags.BeaconCategory,
	}
	BeaconThresholdFlag = &cli.IntFlag{
		Name:     "beacon.threshold",
		Usage:    "Beacon sync committee participation threshold",
		Value:    bparams.SyncCommitteeSupermajority,
		Category: flags.BeaconCategory,
	}
	BeaconNoFilterFlag = &cli.BoolFlag{
		Name:     "beacon.nofilter",
		Usage:    "Disable future slot signature filter",
		Category: flags.BeaconCategory,
	}
	BeaconConfigFlag = &cli.StringFlag{
		Name:     "beacon.config",
		Usage:    "Beacon chain config YAML file",
		Category: flags.BeaconCategory,
	}
	BeaconGenesisRootFlag = &cli.StringFlag{
		Name:     "beacon.genesis.gvroot",
		Usage:    "Beacon chain genesis validators root",
		Category: flags.BeaconCategory,
	}
	BeaconGenesisTimeFlag = &cli.Uint64Flag{
		Name:     "beacon.genesis.time",
		Usage:    "Beacon chain genesis time",
		Category: flags.BeaconCategory,
	}
	BeaconCheckpointFlag = &cli.StringFlag{
		Name:     "beacon.checkpoint",
		Usage:    "Beacon chain weak subjectivity checkpoint block hash",
		Category: flags.BeaconCategory,
	}
	BlsyncApiFlag = &cli.StringFlag{
		Name:     "blsync.engine.api",
		Usage:    "Target EL engine API URL",
		Category: flags.BeaconCategory,
	}
	BlsyncJWTSecretFlag = &cli.StringFlag{
		Name:     "blsync.jwtsecret",
		Usage:    "Path to a JWT secret to use for target engine API endpoint",
		Category: flags.BeaconCategory,
	}
	// Transaction pool settings
	TxPoolLocalsFlag = &cli.StringFlag{
		Name:     "txpool.locals",
		Usage:    "Comma separated accounts to treat as locals (no flush, priority inclusion)",
		Category: flags.TxPoolCategory,
	}
	TxPoolNoLocalsFlag = &cli.BoolFlag{
		Name:     "txpool.nolocals",
		Usage:    "Disables price exemptions for locally submitted transactions",
		Category: flags.TxPoolCategory,
	}
	TxPoolJournalFlag = &cli.StringFlag{
		Name:     "txpool.journal",
		Usage:    "Disk journal for local transaction to survive node restarts",
		Value:    ethconfig.Defaults.TxPool.Journal,
		Category: flags.TxPoolCategory,
	}
	TxPoolRejournalFlag = &cli.DurationFlag{
		Name:     "txpool.rejournal",
		Usage:    "Time interval to regenerate the local transaction journal",
		Value:    ethconfig.Defaults.TxPool.Rejournal,
		Category: flags.TxPoolCategory,
	}
	TxPoolPriceLimitFlag = &cli.Uint64Flag{
		Name:     "txpool.pricelimit",
		Usage:    "Minimum gas price tip to enforce for acceptance into the pool",
		Value:    ethconfig.Defaults.TxPool.PriceLimit,
		Category: flags.TxPoolCategory,
	}
	TxPoolPriceBumpFlag = &cli.Uint64Flag{
		Name:     "txpool.pricebump",
		Usage:    "Price bump percentage to replace an already existing transaction",
		Value:    ethconfig.Defaults.TxPool.PriceBump,
		Category: flags.TxPoolCategory,
	}
	TxPoolAccountSlotsFlag = &cli.Uint64Flag{
		Name:     "txpool.accountslots",
		Usage:    "Minimum number of executable transaction slots guaranteed per account",
		Value:    ethconfig.Defaults.TxPool.AccountSlots,
		Category: flags.TxPoolCategory,
	}
	TxPoolGlobalSlotsFlag = &cli.Uint64Flag{
		Name:     "txpool.globalslots",
		Usage:    "Maximum number of executable transaction slots for all accounts",
		Value:    ethconfig.Defaults.TxPool.GlobalSlots,
		Category: flags.TxPoolCategory,
	}
	TxPoolAccountQueueFlag = &cli.Uint64Flag{
		Name:     "txpool.accountqueue",
		Usage:    "Maximum number of non-executable transaction slots permitted per account",
		Value:    ethconfig.Defaults.TxPool.AccountQueue,
		Category: flags.TxPoolCategory,
	}
	TxPoolGlobalQueueFlag = &cli.Uint64Flag{
		Name:     "txpool.globalqueue",
		Usage:    "Maximum number of non-executable transaction slots for all accounts",
		Value:    ethconfig.Defaults.TxPool.GlobalQueue,
		Category: flags.TxPoolCategory,
	}
	TxPoolLifetimeFlag = &cli.DurationFlag{
		Name:     "txpool.lifetime",
		Usage:    "Maximum amount of time non-executable transaction are queued",
		Value:    ethconfig.Defaults.TxPool.Lifetime,
		Category: flags.TxPoolCategory,
	}
	// Blob transaction pool settings
	BlobPoolDataDirFlag = &cli.StringFlag{
		Name:     "blobpool.datadir",
		Usage:    "Data directory to store blob transactions in",
		Value:    ethconfig.Defaults.BlobPool.Datadir,
		Category: flags.BlobPoolCategory,
	}
	BlobPoolDataCapFlag = &cli.Uint64Flag{
		Name:     "blobpool.datacap",
		Usage:    "Disk space to allocate for pending blob transactions (soft limit)",
		Value:    ethconfig.Defaults.BlobPool.Datacap,
		Category: flags.BlobPoolCategory,
	}
	BlobPoolPriceBumpFlag = &cli.Uint64Flag{
		Name:     "blobpool.pricebump",
		Usage:    "Price bump percentage to replace an already existing blob transaction",
		Value:    ethconfig.Defaults.BlobPool.PriceBump,
		Category: flags.BlobPoolCategory,
	}
	// Performance tuning settings
	CacheFlag = &cli.IntFlag{
		Name:     "cache",
		Usage:    "Megabytes of memory allocated to internal caching (default = 4096 mainnet full node, 128 light mode)",
		Value:    1024,
		Category: flags.PerfCategory,
	}
	CacheDatabaseFlag = &cli.IntFlag{
		Name:     "cache.database",
		Usage:    "Percentage of cache memory allowance to use for database io",
		Value:    50,
		Category: flags.PerfCategory,
	}
	CacheTrieFlag = &cli.IntFlag{
		Name:     "cache.trie",
		Usage:    "Percentage of cache memory allowance to use for trie caching (default = 15% full mode, 30% archive mode)",
		Value:    15,
		Category: flags.PerfCategory,
	}
	CacheGCFlag = &cli.IntFlag{
		Name:     "cache.gc",
		Usage:    "Percentage of cache memory allowance to use for trie pruning (default = 25% full mode, 0% archive mode)",
		Value:    25,
		Category: flags.PerfCategory,
	}
	CacheSnapshotFlag = &cli.IntFlag{
		Name:     "cache.snapshot",
		Usage:    "Percentage of cache memory allowance to use for snapshot caching (default = 10% full mode, 20% archive mode)",
		Value:    10,
		Category: flags.PerfCategory,
	}
	CacheNoPrefetchFlag = &cli.BoolFlag{
		Name:     "cache.noprefetch",
		Usage:    "Disable heuristic state prefetch during block import (less CPU and disk IO, more time waiting for data)",
		Category: flags.PerfCategory,
	}
	CachePreimagesFlag = &cli.BoolFlag{
		Name:     "cache.preimages",
		Usage:    "Enable recording the SHA3/keccak preimages of trie keys",
		Category: flags.PerfCategory,
	}
	CacheLogSizeFlag = &cli.IntFlag{
		Name:     "cache.blocklogs",
		Usage:    "Size (in number of blocks) of the log cache for filtering",
		Category: flags.PerfCategory,
		Value:    ethconfig.Defaults.FilterLogCacheSize,
	}
	FDLimitFlag = &cli.IntFlag{
		Name:     "fdlimit",
		Usage:    "Raise the open file descriptor resource limit (default = system fd limit)",
		Category: flags.PerfCategory,
	}
	CryptoKZGFlag = &cli.StringFlag{
		Name:     "crypto.kzg",
		Usage:    "KZG library implementation to use; gokzg (recommended) or ckzg",
		Value:    "gokzg",
		Category: flags.PerfCategory,
	}

	// Miner settings
	MinerGasLimitFlag = &cli.Uint64Flag{
		Name:     "miner.gaslimit",
		Usage:    "Target gas ceiling for mined blocks",
		Value:    ethconfig.Defaults.Miner.GasCeil,
		Category: flags.MinerCategory,
	}
	MinerGasPriceFlag = &flags.BigFlag{
		Name:     "miner.gasprice",
		Usage:    "Minimum gas price for mining a transaction",
		Value:    ethconfig.Defaults.Miner.GasPrice,
		Category: flags.MinerCategory,
	}
	MinerExtraDataFlag = &cli.StringFlag{
		Name:     "miner.extradata",
		Usage:    "Block extra data set by the miner (default = client version)",
		Category: flags.MinerCategory,
	}
	MinerRecommitIntervalFlag = &cli.DurationFlag{
		Name:     "miner.recommit",
		Usage:    "Time interval to recreate the block being mined",
		Value:    ethconfig.Defaults.Miner.Recommit,
		Category: flags.MinerCategory,
	}
	MinerPendingFeeRecipientFlag = &cli.StringFlag{
		Name:     "miner.pending.feeRecipient",
		Usage:    "0x prefixed public address for the pending block producer (not used for actual block production)",
		Category: flags.MinerCategory,
	}

	// Account settings
	UnlockedAccountFlag = &cli.StringFlag{
		Name:     "unlock",
		Usage:    "Comma separated list of accounts to unlock",
		Value:    "",
		Category: flags.AccountCategory,
	}
	PasswordFileFlag = &cli.PathFlag{
		Name:      "password",
		Usage:     "Password file to use for non-interactive password input",
		TakesFile: true,
		Category:  flags.AccountCategory,
	}
	ExternalSignerFlag = &cli.StringFlag{
		Name:     "signer",
		Usage:    "External signer (url or path to ipc file)",
		Value:    "",
		Category: flags.AccountCategory,
	}
	InsecureUnlockAllowedFlag = &cli.BoolFlag{
		Name:     "allow-insecure-unlock",
		Usage:    "Allow insecure account unlocking when account-related RPCs are exposed by http",
		Category: flags.AccountCategory,
	}

	// EVM settings
	VMEnableDebugFlag = &cli.BoolFlag{
		Name:     "vmdebug",
		Usage:    "Record information useful for VM and contract debugging",
		Category: flags.VMCategory,
	}
	VMTraceFlag = &cli.StringFlag{
		Name:     "vmtrace",
		Usage:    "Name of tracer which should record internal VM operations (costly)",
		Category: flags.VMCategory,
	}
	VMTraceJsonConfigFlag = &cli.StringFlag{
		Name:     "vmtrace.jsonconfig",
		Usage:    "Tracer configuration (JSON)",
		Category: flags.VMCategory,
	}
	// API options.
	RPCGlobalGasCapFlag = &cli.Uint64Flag{
		Name:     "rpc.gascap",
		Usage:    "Sets a cap on gas that can be used in eth_call/estimateGas (0=infinite)",
		Value:    ethconfig.Defaults.RPCGasCap,
		Category: flags.APICategory,
	}
	RPCGlobalEVMTimeoutFlag = &cli.DurationFlag{
		Name:     "rpc.evmtimeout",
		Usage:    "Sets a timeout used for eth_call (0=infinite)",
		Value:    ethconfig.Defaults.RPCEVMTimeout,
		Category: flags.APICategory,
	}
	RPCGlobalTxFeeCapFlag = &cli.Float64Flag{
		Name:     "rpc.txfeecap",
		Usage:    "Sets a cap on transaction fee (in ether) that can be sent via the RPC APIs (0 = no cap)",
		Value:    ethconfig.Defaults.RPCTxFeeCap,
		Category: flags.APICategory,
	}
	// Authenticated RPC HTTP settings
	AuthListenFlag = &cli.StringFlag{
		Name:     "authrpc.addr",
		Usage:    "Listening address for authenticated APIs",
		Value:    node.DefaultConfig.AuthAddr,
		Category: flags.APICategory,
	}
	AuthPortFlag = &cli.IntFlag{
		Name:     "authrpc.port",
		Usage:    "Listening port for authenticated APIs",
		Value:    node.DefaultConfig.AuthPort,
		Category: flags.APICategory,
	}
	AuthVirtualHostsFlag = &cli.StringFlag{
		Name:     "authrpc.vhosts",
		Usage:    "Comma separated list of virtual hostnames from which to accept requests (server enforced). Accepts '*' wildcard.",
		Value:    strings.Join(node.DefaultConfig.AuthVirtualHosts, ","),
		Category: flags.APICategory,
	}
	JWTSecretFlag = &flags.DirectoryFlag{
		Name:     "authrpc.jwtsecret",
		Usage:    "Path to a JWT secret to use for authenticated RPC endpoints",
		Category: flags.APICategory,
	}

	// Logging and debug settings
	EthStatsURLFlag = &cli.StringFlag{
		Name:     "ethstats",
		Usage:    "Reporting URL of a ethstats service (nodename:secret@host:port)",
		Category: flags.MetricsCategory,
	}
	NoCompactionFlag = &cli.BoolFlag{
		Name:     "nocompaction",
		Usage:    "Disables db compaction after import",
		Category: flags.LoggingCategory,
	}
	CollectWitnessFlag = &cli.BoolFlag{
		Name:     "collectwitness",
		Usage:    "Enable state witness generation during block execution. Work in progress flag, don't use.",
		Category: flags.MiscCategory,
	}

	// MISC settings
	SyncTargetFlag = &cli.StringFlag{
		Name:      "synctarget",
		Usage:     `Hash of the block to full sync to (dev testing feature)`,
		TakesFile: true,
		Category:  flags.MiscCategory,
	}

	// RPC settings
	IPCDisabledFlag = &cli.BoolFlag{
		Name:     "ipcdisable",
		Usage:    "Disable the IPC-RPC server",
		Category: flags.APICategory,
	}
	IPCPathFlag = &flags.DirectoryFlag{
		Name:     "ipcpath",
		Usage:    "Filename for IPC socket/pipe within the datadir (explicit paths escape it)",
		Category: flags.APICategory,
	}
	HTTPEnabledFlag = &cli.BoolFlag{
		Name:     "http",
		Usage:    "Enable the HTTP-RPC server",
		Category: flags.APICategory,
	}
	HTTPListenAddrFlag = &cli.StringFlag{
		Name:     "http.addr",
		Usage:    "HTTP-RPC server listening interface",
		Value:    node.DefaultHTTPHost,
		Category: flags.APICategory,
	}
	HTTPPortFlag = &cli.IntFlag{
		Name:     "http.port",
		Usage:    "HTTP-RPC server listening port",
		Value:    node.DefaultHTTPPort,
		Category: flags.APICategory,
	}
	HTTPCORSDomainFlag = &cli.StringFlag{
		Name:     "http.corsdomain",
		Usage:    "Comma separated list of domains from which to accept cross origin requests (browser enforced)",
		Value:    "",
		Category: flags.APICategory,
	}
	HTTPVirtualHostsFlag = &cli.StringFlag{
		Name:     "http.vhosts",
		Usage:    "Comma separated list of virtual hostnames from which to accept requests (server enforced). Accepts '*' wildcard.",
		Value:    strings.Join(node.DefaultConfig.HTTPVirtualHosts, ","),
		Category: flags.APICategory,
	}
	HTTPApiFlag = &cli.StringFlag{
		Name:     "http.api",
		Usage:    "API's offered over the HTTP-RPC interface",
		Value:    "",
		Category: flags.APICategory,
	}
	HTTPPathPrefixFlag = &cli.StringFlag{
		Name:     "http.rpcprefix",
		Usage:    "HTTP path prefix on which JSON-RPC is served. Use '/' to serve on all paths.",
		Value:    "",
		Category: flags.APICategory,
	}
	GraphQLEnabledFlag = &cli.BoolFlag{
		Name:     "graphql",
		Usage:    "Enable GraphQL on the HTTP-RPC server. Note that GraphQL can only be started if an HTTP server is started as well.",
		Category: flags.APICategory,
	}
	GraphQLCORSDomainFlag = &cli.StringFlag{
		Name:     "graphql.corsdomain",
		Usage:    "Comma separated list of domains from which to accept cross origin requests (browser enforced)",
		Value:    "",
		Category: flags.APICategory,
	}
	GraphQLVirtualHostsFlag = &cli.StringFlag{
		Name:     "graphql.vhosts",
		Usage:    "Comma separated list of virtual hostnames from which to accept requests (server enforced). Accepts '*' wildcard.",
		Value:    strings.Join(node.DefaultConfig.GraphQLVirtualHosts, ","),
		Category: flags.APICategory,
	}
	WSEnabledFlag = &cli.BoolFlag{
		Name:     "ws",
		Usage:    "Enable the WS-RPC server",
		Category: flags.APICategory,
	}
	WSListenAddrFlag = &cli.StringFlag{
		Name:     "ws.addr",
		Usage:    "WS-RPC server listening interface",
		Value:    node.DefaultWSHost,
		Category: flags.APICategory,
	}
	WSPortFlag = &cli.IntFlag{
		Name:     "ws.port",
		Usage:    "WS-RPC server listening port",
		Value:    node.DefaultWSPort,
		Category: flags.APICategory,
	}
	WSApiFlag = &cli.StringFlag{
		Name:     "ws.api",
		Usage:    "API's offered over the WS-RPC interface",
		Value:    "",
		Category: flags.APICategory,
	}
	WSAllowedOriginsFlag = &cli.StringFlag{
		Name:     "ws.origins",
		Usage:    "Origins from which to accept websockets requests",
		Value:    "",
		Category: flags.APICategory,
	}
	WSPathPrefixFlag = &cli.StringFlag{
		Name:     "ws.rpcprefix",
		Usage:    "HTTP path prefix on which JSON-RPC is served. Use '/' to serve on all paths.",
		Value:    "",
		Category: flags.APICategory,
	}
	ExecFlag = &cli.StringFlag{
		Name:     "exec",
		Usage:    "Execute JavaScript statement",
		Category: flags.APICategory,
	}
	PreloadJSFlag = &cli.StringFlag{
		Name:     "preload",
		Usage:    "Comma separated list of JavaScript files to preload into the console",
		Category: flags.APICategory,
	}
	AllowUnprotectedTxs = &cli.BoolFlag{
		Name:     "rpc.allow-unprotected-txs",
		Usage:    "Allow for unprotected (non EIP155 signed) transactions to be submitted via RPC",
		Category: flags.APICategory,
	}
	BatchRequestLimit = &cli.IntFlag{
		Name:     "rpc.batch-request-limit",
		Usage:    "Maximum number of requests in a batch",
		Value:    node.DefaultConfig.BatchRequestLimit,
		Category: flags.APICategory,
	}
	BatchResponseMaxSize = &cli.IntFlag{
		Name:     "rpc.batch-response-max-size",
		Usage:    "Maximum number of bytes returned from a batched call",
		Value:    node.DefaultConfig.BatchResponseMaxSize,
		Category: flags.APICategory,
	}
	EnablePersonal = &cli.BoolFlag{
		Name:     "rpc.enabledeprecatedpersonal",
		Usage:    "Enables the (deprecated) personal namespace",
		Category: flags.APICategory,
	}

	// Network Settings
	MaxPeersFlag = &cli.IntFlag{
		Name:     "maxpeers",
		Usage:    "Maximum number of network peers (network disabled if set to 0)",
		Value:    node.DefaultConfig.P2P.MaxPeers,
		Category: flags.NetworkingCategory,
	}
	MaxPendingPeersFlag = &cli.IntFlag{
		Name:     "maxpendpeers",
		Usage:    "Maximum number of pending connection attempts (defaults used if set to 0)",
		Value:    node.DefaultConfig.P2P.MaxPendingPeers,
		Category: flags.NetworkingCategory,
	}
	ListenPortFlag = &cli.IntFlag{
		Name:     "port",
		Usage:    "Network listening port",
		Value:    30303,
		Category: flags.NetworkingCategory,
	}
	BootnodesFlag = &cli.StringFlag{
		Name:     "bootnodes",
		Usage:    "Comma separated enode URLs for P2P discovery bootstrap",
		Value:    "",
		Category: flags.NetworkingCategory,
	}
	NodeKeyFileFlag = &cli.StringFlag{
		Name:     "nodekey",
		Usage:    "P2P node key file",
		Category: flags.NetworkingCategory,
	}
	NodeKeyHexFlag = &cli.StringFlag{
		Name:     "nodekeyhex",
		Usage:    "P2P node key as hex (for testing)",
		Category: flags.NetworkingCategory,
	}
	NATFlag = &cli.StringFlag{
		Name:     "nat",
		Usage:    "NAT port mapping mechanism (any|none|upnp|pmp|pmp:<IP>|extip:<IP>)",
		Value:    "any",
		Category: flags.NetworkingCategory,
	}
	NoDiscoverFlag = &cli.BoolFlag{
		Name:     "nodiscover",
		Usage:    "Disables the peer discovery mechanism (manual peer addition)",
		Category: flags.NetworkingCategory,
	}
	DiscoveryV4Flag = &cli.BoolFlag{
		Name:     "discovery.v4",
		Aliases:  []string{"discv4"},
		Usage:    "Enables the V4 discovery mechanism",
		Category: flags.NetworkingCategory,
		Value:    true,
	}
	DiscoveryV5Flag = &cli.BoolFlag{
		Name:     "discovery.v5",
		Aliases:  []string{"discv5"},
		Usage:    "Enables the V5 discovery mechanism",
		Category: flags.NetworkingCategory,
		Value:    true,
	}
	NetrestrictFlag = &cli.StringFlag{
		Name:     "netrestrict",
		Usage:    "Restricts network communication to the given IP networks (CIDR masks)",
		Category: flags.NetworkingCategory,
	}
	DNSDiscoveryFlag = &cli.StringFlag{
		Name:     "discovery.dns",
		Usage:    "Sets DNS discovery entry points (use \"\" to disable DNS)",
		Category: flags.NetworkingCategory,
	}
	DiscoveryPortFlag = &cli.IntFlag{
		Name:     "discovery.port",
		Usage:    "Use a custom UDP port for P2P discovery",
		Value:    30303,
		Category: flags.NetworkingCategory,
	}

	// Console
	JSpathFlag = &flags.DirectoryFlag{
		Name:     "jspath",
		Usage:    "JavaScript root path for `loadScript`",
		Value:    flags.DirectoryString("."),
		Category: flags.APICategory,
	}
	HttpHeaderFlag = &cli.StringSliceFlag{
		Name:     "header",
		Aliases:  []string{"H"},
		Usage:    "Pass custom headers to the RPC server when using --" + RemoteDBFlag.Name + " or the geth attach console. This flag can be given multiple times.",
		Category: flags.APICategory,
	}

	// Gas price oracle settings
	GpoBlocksFlag = &cli.IntFlag{
		Name:     "gpo.blocks",
		Usage:    "Number of recent blocks to check for gas prices",
		Value:    ethconfig.Defaults.GPO.Blocks,
		Category: flags.GasPriceCategory,
	}
	GpoPercentileFlag = &cli.IntFlag{
		Name:     "gpo.percentile",
		Usage:    "Suggested gas price is the given percentile of a set of recent transaction gas prices",
		Value:    ethconfig.Defaults.GPO.Percentile,
		Category: flags.GasPriceCategory,
	}
	GpoMaxGasPriceFlag = &cli.Int64Flag{
		Name:     "gpo.maxprice",
		Usage:    "Maximum transaction priority fee (or gasprice before London fork) to be recommended by gpo",
		Value:    ethconfig.Defaults.GPO.MaxPrice.Int64(),
		Category: flags.GasPriceCategory,
	}
	GpoIgnoreGasPriceFlag = &cli.Int64Flag{
		Name:     "gpo.ignoreprice",
		Usage:    "Gas price below which gpo will ignore transactions",
		Value:    ethconfig.Defaults.GPO.IgnorePrice.Int64(),
		Category: flags.GasPriceCategory,
	}

	// Metrics flags
	MetricsEnabledFlag = &cli.BoolFlag{
		Name:     "metrics",
		Usage:    "Enable metrics collection and reporting",
		Category: flags.MetricsCategory,
	}
	// MetricsHTTPFlag defines the endpoint for a stand-alone metrics HTTP endpoint.
	// Since the pprof service enables sensitive/vulnerable behavior, this allows a user
	// to enable a public-OK metrics endpoint without having to worry about ALSO exposing
	// other profiling behavior or information.
	MetricsHTTPFlag = &cli.StringFlag{
		Name:     "metrics.addr",
		Usage:    `Enable stand-alone metrics HTTP server listening interface.`,
		Category: flags.MetricsCategory,
	}
	MetricsPortFlag = &cli.IntFlag{
		Name: "metrics.port",
		Usage: `Metrics HTTP server listening port.
Please note that --` + MetricsHTTPFlag.Name + ` must be set to start the server.`,
		Value:    metrics.DefaultConfig.Port,
		Category: flags.MetricsCategory,
	}
	MetricsEnableInfluxDBFlag = &cli.BoolFlag{
		Name:     "metrics.influxdb",
		Usage:    "Enable metrics export/push to an external InfluxDB database",
		Category: flags.MetricsCategory,
	}
	MetricsInfluxDBEndpointFlag = &cli.StringFlag{
		Name:     "metrics.influxdb.endpoint",
		Usage:    "InfluxDB API endpoint to report metrics to",
		Value:    metrics.DefaultConfig.InfluxDBEndpoint,
		Category: flags.MetricsCategory,
	}
	MetricsInfluxDBDatabaseFlag = &cli.StringFlag{
		Name:     "metrics.influxdb.database",
		Usage:    "InfluxDB database name to push reported metrics to",
		Value:    metrics.DefaultConfig.InfluxDBDatabase,
		Category: flags.MetricsCategory,
	}
	MetricsInfluxDBUsernameFlag = &cli.StringFlag{
		Name:     "metrics.influxdb.username",
		Usage:    "Username to authorize access to the database",
		Value:    metrics.DefaultConfig.InfluxDBUsername,
		Category: flags.MetricsCategory,
	}
	MetricsInfluxDBPasswordFlag = &cli.StringFlag{
		Name:     "metrics.influxdb.password",
		Usage:    "Password to authorize access to the database",
		Value:    metrics.DefaultConfig.InfluxDBPassword,
		Category: flags.MetricsCategory,
	}
	// Tags are part of every measurement sent to InfluxDB. Queries on tags are faster in InfluxDB.
	// For example `host` tag could be used so that we can group all nodes and average a measurement
	// across all of them, but also so that we can select a specific node and inspect its measurements.
	// https://docs.influxdata.com/influxdb/v1.4/concepts/key_concepts/#tag-key
	MetricsInfluxDBTagsFlag = &cli.StringFlag{
		Name:     "metrics.influxdb.tags",
		Usage:    "Comma-separated InfluxDB tags (key/values) attached to all measurements",
		Value:    metrics.DefaultConfig.InfluxDBTags,
		Category: flags.MetricsCategory,
	}

	MetricsEnableInfluxDBV2Flag = &cli.BoolFlag{
		Name:     "metrics.influxdbv2",
		Usage:    "Enable metrics export/push to an external InfluxDB v2 database",
		Category: flags.MetricsCategory,
	}

	MetricsInfluxDBTokenFlag = &cli.StringFlag{
		Name:     "metrics.influxdb.token",
		Usage:    "Token to authorize access to the database (v2 only)",
		Value:    metrics.DefaultConfig.InfluxDBToken,
		Category: flags.MetricsCategory,
	}

	MetricsInfluxDBBucketFlag = &cli.StringFlag{
		Name:     "metrics.influxdb.bucket",
		Usage:    "InfluxDB bucket name to push reported metrics to (v2 only)",
		Value:    metrics.DefaultConfig.InfluxDBBucket,
		Category: flags.MetricsCategory,
	}

	MetricsInfluxDBOrganizationFlag = &cli.StringFlag{
		Name:     "metrics.influxdb.organization",
		Usage:    "InfluxDB organization name (v2 only)",
		Value:    metrics.DefaultConfig.InfluxDBOrganization,
		Category: flags.MetricsCategory,
	}
)

var (
	// TestnetFlags is the flag group of all built-in supported testnets.
	TestnetFlags = []cli.Flag{
		SepoliaFlag,
		HoleskyFlag,
	}
	// NetworkFlags is the flag group of all built-in supported networks.
	NetworkFlags = append([]cli.Flag{MainnetFlag}, TestnetFlags...)

	// DatabaseFlags is the flag group of all database flags.
	DatabaseFlags = []cli.Flag{
		DataDirFlag,
		AncientFlag,
		RemoteDBFlag,
		DBEngineFlag,
		StateSchemeFlag,
		HttpHeaderFlag,
	}
)

// MakeDataDir retrieves the currently requested data directory, terminating
// if none (or the empty string) is specified. If the node is starting a testnet,
// then a subdirectory of the specified datadir will be used.
func MakeDataDir(ctx *cli.Context) string {
	if path := ctx.String(DataDirFlag.Name); path != "" {
		if ctx.Bool(SepoliaFlag.Name) {
			return filepath.Join(path, "sepolia")
		}
		if ctx.Bool(HoleskyFlag.Name) {
			return filepath.Join(path, "holesky")
		}
		return path
	}
	Fatalf("Cannot determine default data directory, please set manually (--datadir)")
	return ""
}

// setNodeKey creates a node key from set command line flags, either loading it
// from a file or as a specified hex value. If neither flags were provided, this
// method returns nil and an ephemeral key is to be generated.
func setNodeKey(ctx *cli.Context, cfg *p2p.Config) {
	var (
		hex  = ctx.String(NodeKeyHexFlag.Name)
		file = ctx.String(NodeKeyFileFlag.Name)
		key  *ecdsa.PrivateKey
		err  error
	)
	switch {
	case file != "" && hex != "":
		Fatalf("Options %q and %q are mutually exclusive", NodeKeyFileFlag.Name, NodeKeyHexFlag.Name)
	case file != "":
		if key, err = crypto.LoadECDSA(file); err != nil {
			Fatalf("Option %q: %v", NodeKeyFileFlag.Name, err)
		}
		cfg.PrivateKey = key
	case hex != "":
		if key, err = crypto.HexToECDSA(hex); err != nil {
			Fatalf("Option %q: %v", NodeKeyHexFlag.Name, err)
		}
		cfg.PrivateKey = key
	}
}

// setNodeUserIdent creates the user identifier from CLI flags.
func setNodeUserIdent(ctx *cli.Context, cfg *node.Config) {
	if identity := ctx.String(IdentityFlag.Name); len(identity) > 0 {
		cfg.UserIdent = identity
	}
}

// setBootstrapNodes creates a list of bootstrap nodes from the command line
// flags, reverting to pre-configured ones if none have been specified.
// Priority order for bootnodes configuration:
//
// 1. --bootnodes flag
// 2. Config file
// 3. Network preset flags (e.g. --holesky)
// 4. default to mainnet nodes
func setBootstrapNodes(ctx *cli.Context, cfg *p2p.Config) {
	urls := params.MainnetBootnodes
	if ctx.IsSet(BootnodesFlag.Name) {
		urls = SplitAndTrim(ctx.String(BootnodesFlag.Name))
	} else {
		if cfg.BootstrapNodes != nil {
			return // Already set by config file, don't apply defaults.
		}
		switch {
		case ctx.Bool(HoleskyFlag.Name):
			urls = params.HoleskyBootnodes
		case ctx.Bool(SepoliaFlag.Name):
			urls = params.SepoliaBootnodes
		}
	}
	cfg.BootstrapNodes = mustParseBootnodes(urls)
}

func mustParseBootnodes(urls []string) []*enode.Node {
	nodes := make([]*enode.Node, 0, len(urls))
	for _, url := range urls {
		if url != "" {
			node, err := enode.Parse(enode.ValidSchemes, url)
			if err != nil {
				log.Crit("Bootstrap URL invalid", "enode", url, "err", err)
				return nil
			}
			nodes = append(nodes, node)
		}
	}
	return nodes
}

// setBootstrapNodesV5 creates a list of bootstrap nodes from the command line
// flags, reverting to pre-configured ones if none have been specified.
func setBootstrapNodesV5(ctx *cli.Context, cfg *p2p.Config) {
	urls := params.V5Bootnodes
	switch {
	case ctx.IsSet(BootnodesFlag.Name):
		urls = SplitAndTrim(ctx.String(BootnodesFlag.Name))
	case cfg.BootstrapNodesV5 != nil:
		return // already set, don't apply defaults.
	}

	cfg.BootstrapNodesV5 = make([]*enode.Node, 0, len(urls))
	for _, url := range urls {
		if url != "" {
			node, err := enode.Parse(enode.ValidSchemes, url)
			if err != nil {
				log.Error("Bootstrap URL invalid", "enode", url, "err", err)
				continue
			}
			cfg.BootstrapNodesV5 = append(cfg.BootstrapNodesV5, node)
		}
	}
}

// setListenAddress creates TCP/UDP listening address strings from set command
// line flags
func setListenAddress(ctx *cli.Context, cfg *p2p.Config) {
	if ctx.IsSet(ListenPortFlag.Name) {
		cfg.ListenAddr = fmt.Sprintf(":%d", ctx.Int(ListenPortFlag.Name))
	}
	if ctx.IsSet(DiscoveryPortFlag.Name) {
		cfg.DiscAddr = fmt.Sprintf(":%d", ctx.Int(DiscoveryPortFlag.Name))
	}
}

// setNAT creates a port mapper from command line flags.
func setNAT(ctx *cli.Context, cfg *p2p.Config) {
	if ctx.IsSet(NATFlag.Name) {
		natif, err := nat.Parse(ctx.String(NATFlag.Name))
		if err != nil {
			Fatalf("Option %s: %v", NATFlag.Name, err)
		}
		cfg.NAT = natif
	}
}

// SplitAndTrim splits input separated by a comma
// and trims excessive white space from the substrings.
func SplitAndTrim(input string) (ret []string) {
	l := strings.Split(input, ",")
	for _, r := range l {
		if r = strings.TrimSpace(r); r != "" {
			ret = append(ret, r)
		}
	}
	return ret
}

// setHTTP creates the HTTP RPC listener interface string from the set
// command line flags, returning empty if the HTTP endpoint is disabled.
func setHTTP(ctx *cli.Context, cfg *node.Config) {
	if ctx.Bool(HTTPEnabledFlag.Name) {
		if cfg.HTTPHost == "" {
			cfg.HTTPHost = "127.0.0.1"
		}
		if ctx.IsSet(HTTPListenAddrFlag.Name) {
			cfg.HTTPHost = ctx.String(HTTPListenAddrFlag.Name)
		}
	}

	if ctx.IsSet(HTTPPortFlag.Name) {
		cfg.HTTPPort = ctx.Int(HTTPPortFlag.Name)
	}

	if ctx.IsSet(AuthListenFlag.Name) {
		cfg.AuthAddr = ctx.String(AuthListenFlag.Name)
	}

	if ctx.IsSet(AuthPortFlag.Name) {
		cfg.AuthPort = ctx.Int(AuthPortFlag.Name)
	}

	if ctx.IsSet(AuthVirtualHostsFlag.Name) {
		cfg.AuthVirtualHosts = SplitAndTrim(ctx.String(AuthVirtualHostsFlag.Name))
	}

	if ctx.IsSet(HTTPCORSDomainFlag.Name) {
		cfg.HTTPCors = SplitAndTrim(ctx.String(HTTPCORSDomainFlag.Name))
	}

	if ctx.IsSet(HTTPApiFlag.Name) {
		cfg.HTTPModules = SplitAndTrim(ctx.String(HTTPApiFlag.Name))
	}

	if ctx.IsSet(HTTPVirtualHostsFlag.Name) {
		cfg.HTTPVirtualHosts = SplitAndTrim(ctx.String(HTTPVirtualHostsFlag.Name))
	}

	if ctx.IsSet(HTTPPathPrefixFlag.Name) {
		cfg.HTTPPathPrefix = ctx.String(HTTPPathPrefixFlag.Name)
	}
	if ctx.IsSet(AllowUnprotectedTxs.Name) {
		cfg.AllowUnprotectedTxs = ctx.Bool(AllowUnprotectedTxs.Name)
	}

	if ctx.IsSet(BatchRequestLimit.Name) {
		cfg.BatchRequestLimit = ctx.Int(BatchRequestLimit.Name)
	}

	if ctx.IsSet(BatchResponseMaxSize.Name) {
		cfg.BatchResponseMaxSize = ctx.Int(BatchResponseMaxSize.Name)
	}
}

// setGraphQL creates the GraphQL listener interface string from the set
// command line flags, returning empty if the GraphQL endpoint is disabled.
func setGraphQL(ctx *cli.Context, cfg *node.Config) {
	if ctx.IsSet(GraphQLCORSDomainFlag.Name) {
		cfg.GraphQLCors = SplitAndTrim(ctx.String(GraphQLCORSDomainFlag.Name))
	}
	if ctx.IsSet(GraphQLVirtualHostsFlag.Name) {
		cfg.GraphQLVirtualHosts = SplitAndTrim(ctx.String(GraphQLVirtualHostsFlag.Name))
	}
}

// setWS creates the WebSocket RPC listener interface string from the set
// command line flags, returning empty if the HTTP endpoint is disabled.
func setWS(ctx *cli.Context, cfg *node.Config) {
	if ctx.Bool(WSEnabledFlag.Name) {
		if cfg.WSHost == "" {
			cfg.WSHost = "127.0.0.1"
		}
		if ctx.IsSet(WSListenAddrFlag.Name) {
			cfg.WSHost = ctx.String(WSListenAddrFlag.Name)
		}
	}
	if ctx.IsSet(WSPortFlag.Name) {
		cfg.WSPort = ctx.Int(WSPortFlag.Name)
	}

	if ctx.IsSet(WSAllowedOriginsFlag.Name) {
		cfg.WSOrigins = SplitAndTrim(ctx.String(WSAllowedOriginsFlag.Name))
	}

	if ctx.IsSet(WSApiFlag.Name) {
		cfg.WSModules = SplitAndTrim(ctx.String(WSApiFlag.Name))
	}

	if ctx.IsSet(WSPathPrefixFlag.Name) {
		cfg.WSPathPrefix = ctx.String(WSPathPrefixFlag.Name)
	}
}

// setIPC creates an IPC path configuration from the set command line flags,
// returning an empty string if IPC was explicitly disabled, or the set path.
func setIPC(ctx *cli.Context, cfg *node.Config) {
	CheckExclusive(ctx, IPCDisabledFlag, IPCPathFlag)
	switch {
	case ctx.Bool(IPCDisabledFlag.Name):
		cfg.IPCPath = ""
	case ctx.IsSet(IPCPathFlag.Name):
		cfg.IPCPath = ctx.String(IPCPathFlag.Name)
	}
}

// setLes shows the deprecation warnings for LES flags.
func setLes(ctx *cli.Context, cfg *ethconfig.Config) {
	if ctx.IsSet(LightServeFlag.Name) {
		log.Warn("The light server has been deprecated, please remove this flag", "flag", LightServeFlag.Name)
	}
	if ctx.IsSet(LightIngressFlag.Name) {
		log.Warn("The light server has been deprecated, please remove this flag", "flag", LightIngressFlag.Name)
	}
	if ctx.IsSet(LightEgressFlag.Name) {
		log.Warn("The light server has been deprecated, please remove this flag", "flag", LightEgressFlag.Name)
	}
	if ctx.IsSet(LightMaxPeersFlag.Name) {
		log.Warn("The light server has been deprecated, please remove this flag", "flag", LightMaxPeersFlag.Name)
	}
	if ctx.IsSet(LightNoPruneFlag.Name) {
		log.Warn("The light server has been deprecated, please remove this flag", "flag", LightNoPruneFlag.Name)
	}
	if ctx.IsSet(LightNoSyncServeFlag.Name) {
		log.Warn("The light server has been deprecated, please remove this flag", "flag", LightNoSyncServeFlag.Name)
	}
}

// MakeDatabaseHandles raises out the number of allowed file handles per process
// for Geth and returns half of the allowance to assign to the database.
func MakeDatabaseHandles(max int) int {
	limit, err := fdlimit.Maximum()
	if err != nil {
		Fatalf("Failed to retrieve file descriptor allowance: %v", err)
	}
	switch {
	case max == 0:
		// User didn't specify a meaningful value, use system limits
	case max < 128:
		// User specified something unhealthy, just use system defaults
		log.Error("File descriptor limit invalid (<128)", "had", max, "updated", limit)
	case max > limit:
		// User requested more than the OS allows, notify that we can't allocate it
		log.Warn("Requested file descriptors denied by OS", "req", max, "limit", limit)
	default:
		// User limit is meaningful and within allowed range, use that
		limit = max
	}
	raised, err := fdlimit.Raise(uint64(limit))
	if err != nil {
		Fatalf("Failed to raise file descriptor allowance: %v", err)
	}
	return int(raised / 2) // Leave half for networking and other stuff
}

// MakeAddress converts an account specified directly as a hex encoded string or
// a key index in the key store to an internal account representation.
func MakeAddress(ks *keystore.KeyStore, account string) (accounts.Account, error) {
	// If the specified account is a valid address, return it
	if common.IsHexAddress(account) {
		return accounts.Account{Address: common.HexToAddress(account)}, nil
	}
	// Otherwise try to interpret the account as a keystore index
	index, err := strconv.Atoi(account)
	if err != nil || index < 0 {
		return accounts.Account{}, fmt.Errorf("invalid account address or index %q", account)
	}
	log.Warn("-------------------------------------------------------------------")
	log.Warn("Referring to accounts by order in the keystore folder is dangerous!")
	log.Warn("This functionality is deprecated and will be removed in the future!")
	log.Warn("Please use explicit addresses! (can search via `geth account list`)")
	log.Warn("-------------------------------------------------------------------")

	accs := ks.Accounts()
	if len(accs) <= index {
		return accounts.Account{}, fmt.Errorf("index %d higher than number of accounts %d", index, len(accs))
	}
	return accs[index], nil
}

// setEtherbase retrieves the etherbase from the directly specified command line flags.
func setEtherbase(ctx *cli.Context, cfg *ethconfig.Config) {
	if ctx.IsSet(MinerEtherbaseFlag.Name) {
		log.Warn("Option --miner.etherbase is deprecated as the etherbase is set by the consensus client post-merge")
		return
	}
	if !ctx.IsSet(MinerPendingFeeRecipientFlag.Name) {
		return
	}
	addr := ctx.String(MinerPendingFeeRecipientFlag.Name)
	if strings.HasPrefix(addr, "0x") || strings.HasPrefix(addr, "0X") {
		addr = addr[2:]
	}
	b, err := hex.DecodeString(addr)
	if err != nil || len(b) != common.AddressLength {
		Fatalf("-%s: invalid pending block producer address %q", MinerPendingFeeRecipientFlag.Name, addr)
		return
	}
	cfg.Miner.PendingFeeRecipient = common.BytesToAddress(b)
}

// MakePasswordList reads password lines from the file specified by the global --password flag.
func MakePasswordList(ctx *cli.Context) []string {
	path := ctx.Path(PasswordFileFlag.Name)
	if path == "" {
		return nil
	}
	text, err := os.ReadFile(path)
	if err != nil {
		Fatalf("Failed to read password file: %v", err)
	}
	lines := strings.Split(string(text), "\n")
	// Sanitise DOS line endings.
	for i := range lines {
		lines[i] = strings.TrimRight(lines[i], "\r")
	}
	return lines
}

func SetP2PConfig(ctx *cli.Context, cfg *p2p.Config) {
	setNodeKey(ctx, cfg)
	setNAT(ctx, cfg)
	setListenAddress(ctx, cfg)
	setBootstrapNodes(ctx, cfg)
	setBootstrapNodesV5(ctx, cfg)

	if ctx.IsSet(MaxPeersFlag.Name) {
		cfg.MaxPeers = ctx.Int(MaxPeersFlag.Name)
	}
	ethPeers := cfg.MaxPeers
	log.Info("Maximum peer count", "ETH", ethPeers, "total", cfg.MaxPeers)

	if ctx.IsSet(MaxPendingPeersFlag.Name) {
		cfg.MaxPendingPeers = ctx.Int(MaxPendingPeersFlag.Name)
	}
	if ctx.IsSet(NoDiscoverFlag.Name) {
		cfg.NoDiscovery = true
	}

	CheckExclusive(ctx, DiscoveryV4Flag, NoDiscoverFlag)
	CheckExclusive(ctx, DiscoveryV5Flag, NoDiscoverFlag)
	cfg.DiscoveryV4 = ctx.Bool(DiscoveryV4Flag.Name)
	cfg.DiscoveryV5 = ctx.Bool(DiscoveryV5Flag.Name)

	if netrestrict := ctx.String(NetrestrictFlag.Name); netrestrict != "" {
		list, err := netutil.ParseNetlist(netrestrict)
		if err != nil {
			Fatalf("Option %q: %v", NetrestrictFlag.Name, err)
		}
		cfg.NetRestrict = list
	}

	if ctx.Bool(DeveloperFlag.Name) {
		// --dev mode can't use p2p networking.
		cfg.MaxPeers = 0
		cfg.ListenAddr = ""
		cfg.NoDial = true
		cfg.NoDiscovery = true
		cfg.DiscoveryV5 = false
	}
}

// SetNodeConfig applies node-related command line flags to the config.
func SetNodeConfig(ctx *cli.Context, cfg *node.Config) {
	SetP2PConfig(ctx, &cfg.P2P)
	setIPC(ctx, cfg)
	setHTTP(ctx, cfg)
	setGraphQL(ctx, cfg)
	setWS(ctx, cfg)
	setNodeUserIdent(ctx, cfg)
	SetDataDir(ctx, cfg)
	setSmartCard(ctx, cfg)

	if ctx.IsSet(JWTSecretFlag.Name) {
		cfg.JWTSecret = ctx.String(JWTSecretFlag.Name)
	}

	if ctx.IsSet(EnablePersonal.Name) {
		cfg.EnablePersonal = true
	}

	if ctx.IsSet(ExternalSignerFlag.Name) {
		cfg.ExternalSigner = ctx.String(ExternalSignerFlag.Name)
	}

	if ctx.IsSet(KeyStoreDirFlag.Name) {
		cfg.KeyStoreDir = ctx.String(KeyStoreDirFlag.Name)
	}
	if ctx.IsSet(DeveloperFlag.Name) {
		cfg.UseLightweightKDF = true
	}
	if ctx.IsSet(LightKDFFlag.Name) {
		cfg.UseLightweightKDF = ctx.Bool(LightKDFFlag.Name)
	}
	if ctx.IsSet(NoUSBFlag.Name) || cfg.NoUSB {
		log.Warn("Option nousb is deprecated and USB is deactivated by default. Use --usb to enable")
	}
	if ctx.IsSet(USBFlag.Name) {
		cfg.USB = ctx.Bool(USBFlag.Name)
	}
	if ctx.IsSet(InsecureUnlockAllowedFlag.Name) {
		cfg.InsecureUnlockAllowed = ctx.Bool(InsecureUnlockAllowedFlag.Name)
	}
	if ctx.IsSet(DBEngineFlag.Name) {
		dbEngine := ctx.String(DBEngineFlag.Name)
		if dbEngine != "leveldb" && dbEngine != "pebble" {
			Fatalf("Invalid choice for db.engine '%s', allowed 'leveldb' or 'pebble'", dbEngine)
		}
		log.Info(fmt.Sprintf("Using %s as db engine", dbEngine))
		cfg.DBEngine = dbEngine
	}
	// deprecation notice for log debug flags (TODO: find a more appropriate place to put these?)
	if ctx.IsSet(LogBacktraceAtFlag.Name) {
		log.Warn("log.backtrace flag is deprecated")
	}
	if ctx.IsSet(LogDebugFlag.Name) {
		log.Warn("log.debug flag is deprecated")
	}
}

func setSmartCard(ctx *cli.Context, cfg *node.Config) {
	// Skip enabling smartcards if no path is set
	path := ctx.String(SmartCardDaemonPathFlag.Name)
	if path == "" {
		return
	}
	// Sanity check that the smartcard path is valid
	fi, err := os.Stat(path)
	if err != nil {
		log.Info("Smartcard socket not found, disabling", "err", err)
		return
	}
	if fi.Mode()&os.ModeType != os.ModeSocket {
		log.Error("Invalid smartcard daemon path", "path", path, "type", fi.Mode().String())
		return
	}
	// Smartcard daemon path exists and is a socket, enable it
	cfg.SmartCardDaemonPath = path
}

func SetDataDir(ctx *cli.Context, cfg *node.Config) {
	switch {
	case ctx.IsSet(DataDirFlag.Name):
		cfg.DataDir = ctx.String(DataDirFlag.Name)
	case ctx.Bool(DeveloperFlag.Name):
		cfg.DataDir = "" // unless explicitly requested, use memory databases
	case ctx.Bool(SepoliaFlag.Name) && cfg.DataDir == node.DefaultDataDir():
		cfg.DataDir = filepath.Join(node.DefaultDataDir(), "sepolia")
	case ctx.Bool(HoleskyFlag.Name) && cfg.DataDir == node.DefaultDataDir():
		cfg.DataDir = filepath.Join(node.DefaultDataDir(), "holesky")
	}
}

func setGPO(ctx *cli.Context, cfg *gasprice.Config) {
	if ctx.IsSet(GpoBlocksFlag.Name) {
		cfg.Blocks = ctx.Int(GpoBlocksFlag.Name)
	}
	if ctx.IsSet(GpoPercentileFlag.Name) {
		cfg.Percentile = ctx.Int(GpoPercentileFlag.Name)
	}
	if ctx.IsSet(GpoMaxGasPriceFlag.Name) {
		cfg.MaxPrice = big.NewInt(ctx.Int64(GpoMaxGasPriceFlag.Name))
	}
	if ctx.IsSet(GpoIgnoreGasPriceFlag.Name) {
		cfg.IgnorePrice = big.NewInt(ctx.Int64(GpoIgnoreGasPriceFlag.Name))
	}
}

func setTxPool(ctx *cli.Context, cfg *legacypool.Config) {
	if ctx.IsSet(TxPoolLocalsFlag.Name) {
		locals := strings.Split(ctx.String(TxPoolLocalsFlag.Name), ",")
		for _, account := range locals {
			if trimmed := strings.TrimSpace(account); !common.IsHexAddress(trimmed) {
				Fatalf("Invalid account in --txpool.locals: %s", trimmed)
			} else {
				cfg.Locals = append(cfg.Locals, common.HexToAddress(account))
			}
		}
	}
	if ctx.IsSet(TxPoolNoLocalsFlag.Name) {
		cfg.NoLocals = ctx.Bool(TxPoolNoLocalsFlag.Name)
	}
	if ctx.IsSet(TxPoolJournalFlag.Name) {
		cfg.Journal = ctx.String(TxPoolJournalFlag.Name)
	}
	if ctx.IsSet(TxPoolRejournalFlag.Name) {
		cfg.Rejournal = ctx.Duration(TxPoolRejournalFlag.Name)
	}
	if ctx.IsSet(TxPoolPriceLimitFlag.Name) {
		cfg.PriceLimit = ctx.Uint64(TxPoolPriceLimitFlag.Name)
	}
	if ctx.IsSet(TxPoolPriceBumpFlag.Name) {
		cfg.PriceBump = ctx.Uint64(TxPoolPriceBumpFlag.Name)
	}
	if ctx.IsSet(TxPoolAccountSlotsFlag.Name) {
		cfg.AccountSlots = ctx.Uint64(TxPoolAccountSlotsFlag.Name)
	}
	if ctx.IsSet(TxPoolGlobalSlotsFlag.Name) {
		cfg.GlobalSlots = ctx.Uint64(TxPoolGlobalSlotsFlag.Name)
	}
	if ctx.IsSet(TxPoolAccountQueueFlag.Name) {
		cfg.AccountQueue = ctx.Uint64(TxPoolAccountQueueFlag.Name)
	}
	if ctx.IsSet(TxPoolGlobalQueueFlag.Name) {
		cfg.GlobalQueue = ctx.Uint64(TxPoolGlobalQueueFlag.Name)
	}
	if ctx.IsSet(TxPoolLifetimeFlag.Name) {
		cfg.Lifetime = ctx.Duration(TxPoolLifetimeFlag.Name)
	}
}

func setBlobPool(ctx *cli.Context, cfg *blobpool.Config) {
	if ctx.IsSet(BlobPoolDataDirFlag.Name) {
		cfg.Datadir = ctx.String(BlobPoolDataDirFlag.Name)
	}
	if ctx.IsSet(BlobPoolDataCapFlag.Name) {
		cfg.Datacap = ctx.Uint64(BlobPoolDataCapFlag.Name)
	}
	if ctx.IsSet(BlobPoolPriceBumpFlag.Name) {
		cfg.PriceBump = ctx.Uint64(BlobPoolPriceBumpFlag.Name)
	}
}

func setMiner(ctx *cli.Context, cfg *miner.Config) {
	if ctx.Bool(MiningEnabledFlag.Name) {
		log.Warn("The flag --mine is deprecated and will be removed")
	}
	if ctx.IsSet(MinerExtraDataFlag.Name) {
		cfg.ExtraData = []byte(ctx.String(MinerExtraDataFlag.Name))
	}
	if ctx.IsSet(MinerGasLimitFlag.Name) {
		cfg.GasCeil = ctx.Uint64(MinerGasLimitFlag.Name)
	}
	if ctx.IsSet(MinerGasPriceFlag.Name) {
		cfg.GasPrice = flags.GlobalBig(ctx, MinerGasPriceFlag.Name)
	}
	if ctx.IsSet(MinerRecommitIntervalFlag.Name) {
		cfg.Recommit = ctx.Duration(MinerRecommitIntervalFlag.Name)
	}
	if ctx.IsSet(MinerNewPayloadTimeoutFlag.Name) {
		log.Warn("The flag --miner.newpayload-timeout is deprecated and will be removed, please use --miner.recommit")
		cfg.Recommit = ctx.Duration(MinerNewPayloadTimeoutFlag.Name)
	}
}

func setRequiredBlocks(ctx *cli.Context, cfg *ethconfig.Config) {
	requiredBlocks := ctx.String(EthRequiredBlocksFlag.Name)
	if requiredBlocks == "" {
		if ctx.IsSet(LegacyWhitelistFlag.Name) {
			log.Warn("The flag --whitelist is deprecated and will be removed, please use --eth.requiredblocks")
			requiredBlocks = ctx.String(LegacyWhitelistFlag.Name)
		} else {
			return
		}
	}
	cfg.RequiredBlocks = make(map[uint64]common.Hash)
	for _, entry := range strings.Split(requiredBlocks, ",") {
		parts := strings.Split(entry, "=")
		if len(parts) != 2 {
			Fatalf("Invalid required block entry: %s", entry)
		}
		number, err := strconv.ParseUint(parts[0], 0, 64)
		if err != nil {
			Fatalf("Invalid required block number %s: %v", parts[0], err)
		}
		var hash common.Hash
		if err = hash.UnmarshalText([]byte(parts[1])); err != nil {
			Fatalf("Invalid required block hash %s: %v", parts[1], err)
		}
		cfg.RequiredBlocks[number] = hash
	}
}

// CheckExclusive verifies that only a single instance of the provided flags was
// set by the user. Each flag might optionally be followed by a string type to
// specialize it further.
func CheckExclusive(ctx *cli.Context, args ...interface{}) {
	set := make([]string, 0, 1)
	for i := 0; i < len(args); i++ {
		// Make sure the next argument is a flag and skip if not set
		flag, ok := args[i].(cli.Flag)
		if !ok {
			panic(fmt.Sprintf("invalid argument, not cli.Flag type: %T", args[i]))
		}
		// Check if next arg extends current and expand its name if so
		name := flag.Names()[0]

		if i+1 < len(args) {
			switch option := args[i+1].(type) {
			case string:
				// Extended flag check, make sure value set doesn't conflict with passed in option
				if ctx.String(flag.Names()[0]) == option {
					name += "=" + option
					set = append(set, "--"+name)
				}
				// shift arguments and continue
				i++
				continue

			case cli.Flag:
			default:
				panic(fmt.Sprintf("invalid argument, not cli.Flag or string extension: %T", args[i+1]))
			}
		}
		// Mark the flag if it's set
		if ctx.IsSet(flag.Names()[0]) {
			set = append(set, "--"+name)
		}
	}
	if len(set) > 1 {
		Fatalf("Flags %v can't be used at the same time", strings.Join(set, ", "))
	}
}

// SetEthConfig applies eth-related command line flags to the config.
func SetEthConfig(ctx *cli.Context, stack *node.Node, cfg *ethconfig.Config) {
	// Avoid conflicting network flags
	CheckExclusive(ctx, MainnetFlag, DeveloperFlag, SepoliaFlag, HoleskyFlag)
	CheckExclusive(ctx, DeveloperFlag, ExternalSignerFlag) // Can't use both ephemeral unlocked and external signer

	// Set configurations from CLI flags
	setEtherbase(ctx, cfg)
	setGPO(ctx, &cfg.GPO)
	setTxPool(ctx, &cfg.TxPool)
	setBlobPool(ctx, &cfg.BlobPool)
	setMiner(ctx, &cfg.Miner)
	setRequiredBlocks(ctx, cfg)
	setLes(ctx, cfg)

	// Cap the cache allowance and tune the garbage collector
	mem, err := gopsutil.VirtualMemory()
	if err == nil {
		if 32<<(^uintptr(0)>>63) == 32 && mem.Total > 2*1024*1024*1024 {
			log.Warn("Lowering memory allowance on 32bit arch", "available", mem.Total/1024/1024, "addressable", 2*1024)
			mem.Total = 2 * 1024 * 1024 * 1024
		}
		allowance := int(mem.Total / 1024 / 1024 / 3)
		if cache := ctx.Int(CacheFlag.Name); cache > allowance {
			log.Warn("Sanitizing cache to Go's GC limits", "provided", cache, "updated", allowance)
			ctx.Set(CacheFlag.Name, strconv.Itoa(allowance))
		}
	}
	// Ensure Go's GC ignores the database cache for trigger percentage
	cache := ctx.Int(CacheFlag.Name)
	gogc := math.Max(20, math.Min(100, 100/(float64(cache)/1024)))

	log.Debug("Sanitizing Go's GC trigger", "percent", int(gogc))
	godebug.SetGCPercent(int(gogc))

	if ctx.IsSet(SyncTargetFlag.Name) {
		cfg.SyncMode = downloader.FullSync // dev sync target forces full sync
	} else if ctx.IsSet(SyncModeFlag.Name) {
		cfg.SyncMode = *flags.GlobalTextMarshaler(ctx, SyncModeFlag.Name).(*downloader.SyncMode)
	}
	if ctx.IsSet(NetworkIdFlag.Name) {
		cfg.NetworkId = ctx.Uint64(NetworkIdFlag.Name)
	}
	if ctx.IsSet(CacheFlag.Name) || ctx.IsSet(CacheDatabaseFlag.Name) {
		cfg.DatabaseCache = ctx.Int(CacheFlag.Name) * ctx.Int(CacheDatabaseFlag.Name) / 100
	}
	cfg.DatabaseHandles = MakeDatabaseHandles(ctx.Int(FDLimitFlag.Name))
	if ctx.IsSet(AncientFlag.Name) {
		cfg.DatabaseFreezer = ctx.String(AncientFlag.Name)
	}

	if gcmode := ctx.String(GCModeFlag.Name); gcmode != "full" && gcmode != "archive" {
		Fatalf("--%s must be either 'full' or 'archive'", GCModeFlag.Name)
	}
	if ctx.IsSet(GCModeFlag.Name) {
		cfg.NoPruning = ctx.String(GCModeFlag.Name) == "archive"
	}
	if ctx.IsSet(CacheNoPrefetchFlag.Name) {
		cfg.NoPrefetch = ctx.Bool(CacheNoPrefetchFlag.Name)
	}
	// Read the value from the flag no matter if it's set or not.
	cfg.Preimages = ctx.Bool(CachePreimagesFlag.Name)
	if cfg.NoPruning && !cfg.Preimages {
		cfg.Preimages = true
		log.Info("Enabling recording of key preimages since archive mode is used")
	}
	if ctx.IsSet(StateHistoryFlag.Name) {
		cfg.StateHistory = ctx.Uint64(StateHistoryFlag.Name)
	}
	if ctx.IsSet(StateSchemeFlag.Name) {
		cfg.StateScheme = ctx.String(StateSchemeFlag.Name)
	}
	// Parse transaction history flag, if user is still using legacy config
	// file with 'TxLookupLimit' configured, copy the value to 'TransactionHistory'.
	if cfg.TransactionHistory == ethconfig.Defaults.TransactionHistory && cfg.TxLookupLimit != ethconfig.Defaults.TxLookupLimit {
		log.Warn("The config option 'TxLookupLimit' is deprecated and will be removed, please use 'TransactionHistory'")
		cfg.TransactionHistory = cfg.TxLookupLimit
	}
	if ctx.IsSet(TransactionHistoryFlag.Name) {
		cfg.TransactionHistory = ctx.Uint64(TransactionHistoryFlag.Name)
	} else if ctx.IsSet(TxLookupLimitFlag.Name) {
		log.Warn("The flag --txlookuplimit is deprecated and will be removed, please use --history.transactions")
		cfg.TransactionHistory = ctx.Uint64(TxLookupLimitFlag.Name)
	}
	if ctx.String(GCModeFlag.Name) == "archive" && cfg.TransactionHistory != 0 {
		cfg.TransactionHistory = 0
		log.Warn("Disabled transaction unindexing for archive node")

		cfg.StateScheme = rawdb.HashScheme
		log.Warn("Forcing hash state-scheme for archive mode")
	}
	if ctx.IsSet(CacheFlag.Name) || ctx.IsSet(CacheTrieFlag.Name) {
		cfg.TrieCleanCache = ctx.Int(CacheFlag.Name) * ctx.Int(CacheTrieFlag.Name) / 100
	}
	if ctx.IsSet(CacheFlag.Name) || ctx.IsSet(CacheGCFlag.Name) {
		cfg.TrieDirtyCache = ctx.Int(CacheFlag.Name) * ctx.Int(CacheGCFlag.Name) / 100
	}
	if ctx.IsSet(CacheFlag.Name) || ctx.IsSet(CacheSnapshotFlag.Name) {
		cfg.SnapshotCache = ctx.Int(CacheFlag.Name) * ctx.Int(CacheSnapshotFlag.Name) / 100
	}
	if ctx.IsSet(CacheLogSizeFlag.Name) {
		cfg.FilterLogCacheSize = ctx.Int(CacheLogSizeFlag.Name)
	}
	if !ctx.Bool(SnapshotFlag.Name) || cfg.SnapshotCache == 0 {
		// If snap-sync is requested, this flag is also required
		if cfg.SyncMode == downloader.SnapSync {
			if !ctx.Bool(SnapshotFlag.Name) {
				log.Warn("Snap sync requested, enabling --snapshot")
			}
			if cfg.SnapshotCache == 0 {
				log.Warn("Snap sync requested, resetting --cache.snapshot")
				cfg.SnapshotCache = ctx.Int(CacheFlag.Name) * CacheSnapshotFlag.Value / 100
			}
		} else {
			cfg.TrieCleanCache += cfg.SnapshotCache
			cfg.SnapshotCache = 0 // Disabled
		}
	}
	if ctx.IsSet(DocRootFlag.Name) {
		cfg.DocRoot = ctx.String(DocRootFlag.Name)
	}
	if ctx.IsSet(VMEnableDebugFlag.Name) {
		// TODO(fjl): force-enable this in --dev mode
		cfg.EnablePreimageRecording = ctx.Bool(VMEnableDebugFlag.Name)
	}
	if ctx.IsSet(CollectWitnessFlag.Name) {
		cfg.EnableWitnessCollection = ctx.Bool(CollectWitnessFlag.Name)
	}

	if ctx.IsSet(RPCGlobalGasCapFlag.Name) {
		cfg.RPCGasCap = ctx.Uint64(RPCGlobalGasCapFlag.Name)
	}
	if cfg.RPCGasCap != 0 {
		log.Info("Set global gas cap", "cap", cfg.RPCGasCap)
	} else {
		log.Info("Global gas cap disabled")
	}
	if ctx.IsSet(RPCGlobalEVMTimeoutFlag.Name) {
		cfg.RPCEVMTimeout = ctx.Duration(RPCGlobalEVMTimeoutFlag.Name)
	}
	if ctx.IsSet(RPCGlobalTxFeeCapFlag.Name) {
		cfg.RPCTxFeeCap = ctx.Float64(RPCGlobalTxFeeCapFlag.Name)
	}
	if ctx.IsSet(NoDiscoverFlag.Name) {
		cfg.EthDiscoveryURLs, cfg.SnapDiscoveryURLs = []string{}, []string{}
	} else if ctx.IsSet(DNSDiscoveryFlag.Name) {
		urls := ctx.String(DNSDiscoveryFlag.Name)
		if urls == "" {
			cfg.EthDiscoveryURLs = []string{}
		} else {
			cfg.EthDiscoveryURLs = SplitAndTrim(urls)
		}
	}
	// Override any default configs for hard coded networks.
	switch {
	case ctx.Bool(MainnetFlag.Name):
		if !ctx.IsSet(NetworkIdFlag.Name) {
			cfg.NetworkId = 1
		}
		cfg.Genesis = core.DefaultGenesisBlock()
		SetDNSDiscoveryDefaults(cfg, params.MainnetGenesisHash)
	case ctx.Bool(HoleskyFlag.Name):
		if !ctx.IsSet(NetworkIdFlag.Name) {
			cfg.NetworkId = 17000
		}
		cfg.Genesis = core.DefaultHoleskyGenesisBlock()
		SetDNSDiscoveryDefaults(cfg, params.HoleskyGenesisHash)
	case ctx.Bool(SepoliaFlag.Name):
		if !ctx.IsSet(NetworkIdFlag.Name) {
			cfg.NetworkId = 11155111
		}
		cfg.Genesis = core.DefaultSepoliaGenesisBlock()
		SetDNSDiscoveryDefaults(cfg, params.SepoliaGenesisHash)
	case ctx.Bool(DeveloperFlag.Name):
		if !ctx.IsSet(NetworkIdFlag.Name) {
			cfg.NetworkId = 1337
		}
		cfg.SyncMode = downloader.FullSync
		// Create new developer account or reuse existing one
		var (
			developer  accounts.Account
			passphrase string
			err        error
		)
		if list := MakePasswordList(ctx); len(list) > 0 {
			// Just take the first value. Although the function returns a possible multiple values and
			// some usages iterate through them as attempts, that doesn't make sense in this setting,
			// when we're definitely concerned with only one account.
			passphrase = list[0]
		}

		// Unlock the developer account by local keystore.
		var ks *keystore.KeyStore
		if keystores := stack.AccountManager().Backends(keystore.KeyStoreType); len(keystores) > 0 {
			ks = keystores[0].(*keystore.KeyStore)
		}
		if ks == nil {
			Fatalf("Keystore is not available")
		}

		// Figure out the dev account address.
		// setEtherbase has been called above, configuring the miner address from command line flags.
		if cfg.Miner.PendingFeeRecipient != (common.Address{}) {
			developer = accounts.Account{Address: cfg.Miner.PendingFeeRecipient}
		} else if accs := ks.Accounts(); len(accs) > 0 {
			developer = ks.Accounts()[0]
		} else {
			developer, err = ks.NewAccount(passphrase)
			if err != nil {
				Fatalf("Failed to create developer account: %v", err)
			}
		}
		// Make sure the address is configured as fee recipient, otherwise
		// the miner will fail to start.
		cfg.Miner.PendingFeeRecipient = developer.Address

		if err := ks.Unlock(developer, passphrase); err != nil {
			Fatalf("Failed to unlock developer account: %v", err)
		}
		log.Info("Using developer account", "address", developer.Address)

		// Create a new developer genesis block or reuse existing one
		cfg.Genesis = core.DeveloperGenesisBlock(ctx.Uint64(DeveloperGasLimitFlag.Name), &developer.Address)
		if ctx.IsSet(DataDirFlag.Name) {
			chaindb := tryMakeReadOnlyDatabase(ctx, stack)
			if rawdb.ReadCanonicalHash(chaindb, 0) != (common.Hash{}) {
				cfg.Genesis = nil // fallback to db content

				//validate genesis has PoS enabled in block 0
				genesis, err := core.ReadGenesis(chaindb)
				if err != nil {
					Fatalf("Could not read genesis from database: %v", err)
				}
				if !genesis.Config.TerminalTotalDifficultyPassed {
					Fatalf("Bad developer-mode genesis configuration: terminalTotalDifficultyPassed must be true")
				}
				if genesis.Config.TerminalTotalDifficulty == nil {
					Fatalf("Bad developer-mode genesis configuration: terminalTotalDifficulty must be specified")
				} else if genesis.Config.TerminalTotalDifficulty.Cmp(big.NewInt(0)) != 0 {
					Fatalf("Bad developer-mode genesis configuration: terminalTotalDifficulty must be 0")
				}
				if genesis.Difficulty.Cmp(big.NewInt(0)) != 0 {
					Fatalf("Bad developer-mode genesis configuration: difficulty must be 0")
				}
			}
			chaindb.Close()
		}
		if !ctx.IsSet(MinerGasPriceFlag.Name) {
			cfg.Miner.GasPrice = big.NewInt(1)
		}
	default:
		if cfg.NetworkId == 1 {
			SetDNSDiscoveryDefaults(cfg, params.MainnetGenesisHash)
		}
	}
	// Set any dangling config values
	if ctx.String(CryptoKZGFlag.Name) != "gokzg" && ctx.String(CryptoKZGFlag.Name) != "ckzg" {
		Fatalf("--%s flag must be 'gokzg' or 'ckzg'", CryptoKZGFlag.Name)
	}
	log.Info("Initializing the KZG library", "backend", ctx.String(CryptoKZGFlag.Name))
	if err := kzg4844.UseCKZG(ctx.String(CryptoKZGFlag.Name) == "ckzg"); err != nil {
		Fatalf("Failed to set KZG library implementation to %s: %v", ctx.String(CryptoKZGFlag.Name), err)
	}
	// VM tracing config.
	if ctx.IsSet(VMTraceFlag.Name) {
		if name := ctx.String(VMTraceFlag.Name); name != "" {
			var config string
			if ctx.IsSet(VMTraceJsonConfigFlag.Name) {
				config = ctx.String(VMTraceJsonConfigFlag.Name)
			}

			cfg.VMTrace = name
			cfg.VMTraceJsonConfig = config
		}
	}
}

// SetDNSDiscoveryDefaults configures DNS discovery with the given URL if
// no URLs are set.
func SetDNSDiscoveryDefaults(cfg *ethconfig.Config, genesis common.Hash) {
	if cfg.EthDiscoveryURLs != nil {
		return // already set through flags/config
	}
	protocol := "all"
	if url := params.KnownDNSNetwork(genesis, protocol); url != "" {
		cfg.EthDiscoveryURLs = []string{url}
		cfg.SnapDiscoveryURLs = cfg.EthDiscoveryURLs
	}
}

// RegisterEthService adds an Ethereum client to the stack.
// The second return value is the full node instance.
func RegisterEthService(stack *node.Node, cfg *ethconfig.Config) (ethapi.Backend, *eth.Ethereum) {
	backend, err := eth.New(stack, cfg)
	if err != nil {
		Fatalf("Failed to register the Ethereum service: %v", err)
	}
	stack.RegisterAPIs(tracers.APIs(backend.APIBackend))
	return backend.APIBackend, backend
}

// RegisterEthStatsService configures the Ethereum Stats daemon and adds it to the node.
func RegisterEthStatsService(stack *node.Node, backend ethapi.Backend, url string) {
	if err := ethstats.New(stack, backend, backend.Engine(), url); err != nil {
		Fatalf("Failed to register the Ethereum Stats service: %v", err)
	}
}

// RegisterGraphQLService adds the GraphQL API to the node.
func RegisterGraphQLService(stack *node.Node, backend ethapi.Backend, filterSystem *filters.FilterSystem, cfg *node.Config) {
	err := graphql.New(stack, backend, filterSystem, cfg.GraphQLCors, cfg.GraphQLVirtualHosts)
	if err != nil {
		Fatalf("Failed to register the GraphQL service: %v", err)
	}
}

// RegisterFilterAPI adds the eth log filtering RPC API to the node.
func RegisterFilterAPI(stack *node.Node, backend ethapi.Backend, ethcfg *ethconfig.Config) *filters.FilterSystem {
	filterSystem := filters.NewFilterSystem(backend, filters.Config{
		LogCacheSize: ethcfg.FilterLogCacheSize,
	})
	stack.RegisterAPIs([]rpc.API{{
		Namespace: "eth",
		Service:   filters.NewFilterAPI(filterSystem),
	}})
	return filterSystem
}

// RegisterFullSyncTester adds the full-sync tester service into node.
func RegisterFullSyncTester(stack *node.Node, eth *eth.Ethereum, target common.Hash) {
	catalyst.RegisterFullSyncTester(stack, eth, target)
	log.Info("Registered full-sync tester", "hash", target)
}

func SetupMetrics(ctx *cli.Context) {
	if metrics.Enabled {
		log.Info("Enabling metrics collection")

		var (
			enableExport   = ctx.Bool(MetricsEnableInfluxDBFlag.Name)
			enableExportV2 = ctx.Bool(MetricsEnableInfluxDBV2Flag.Name)
		)

		if enableExport || enableExportV2 {
			CheckExclusive(ctx, MetricsEnableInfluxDBFlag, MetricsEnableInfluxDBV2Flag)

			v1FlagIsSet := ctx.IsSet(MetricsInfluxDBUsernameFlag.Name) ||
				ctx.IsSet(MetricsInfluxDBPasswordFlag.Name)

			v2FlagIsSet := ctx.IsSet(MetricsInfluxDBTokenFlag.Name) ||
				ctx.IsSet(MetricsInfluxDBOrganizationFlag.Name) ||
				ctx.IsSet(MetricsInfluxDBBucketFlag.Name)

			if enableExport && v2FlagIsSet {
				Fatalf("Flags --influxdb.metrics.organization, --influxdb.metrics.token, --influxdb.metrics.bucket are only available for influxdb-v2")
			} else if enableExportV2 && v1FlagIsSet {
				Fatalf("Flags --influxdb.metrics.username, --influxdb.metrics.password are only available for influxdb-v1")
			}
		}

		var (
			endpoint = ctx.String(MetricsInfluxDBEndpointFlag.Name)
			database = ctx.String(MetricsInfluxDBDatabaseFlag.Name)
			username = ctx.String(MetricsInfluxDBUsernameFlag.Name)
			password = ctx.String(MetricsInfluxDBPasswordFlag.Name)

			token        = ctx.String(MetricsInfluxDBTokenFlag.Name)
			bucket       = ctx.String(MetricsInfluxDBBucketFlag.Name)
			organization = ctx.String(MetricsInfluxDBOrganizationFlag.Name)
		)

		if enableExport {
			tagsMap := SplitTagsFlag(ctx.String(MetricsInfluxDBTagsFlag.Name))

			log.Info("Enabling metrics export to InfluxDB")

			go influxdb.InfluxDBWithTags(metrics.DefaultRegistry, 10*time.Second, endpoint, database, username, password, "geth.", tagsMap)
		} else if enableExportV2 {
			tagsMap := SplitTagsFlag(ctx.String(MetricsInfluxDBTagsFlag.Name))

			log.Info("Enabling metrics export to InfluxDB (v2)")

			go influxdb.InfluxDBV2WithTags(metrics.DefaultRegistry, 10*time.Second, endpoint, token, bucket, organization, "geth.", tagsMap)
		}

		if ctx.IsSet(MetricsHTTPFlag.Name) {
			address := net.JoinHostPort(ctx.String(MetricsHTTPFlag.Name), fmt.Sprintf("%d", ctx.Int(MetricsPortFlag.Name)))
			log.Info("Enabling stand-alone metrics HTTP endpoint", "address", address)
			exp.Setup(address)
		} else if ctx.IsSet(MetricsPortFlag.Name) {
			log.Warn(fmt.Sprintf("--%s specified without --%s, metrics server will not start.", MetricsPortFlag.Name, MetricsHTTPFlag.Name))
		}
	}
}

func SplitTagsFlag(tagsFlag string) map[string]string {
	tags := strings.Split(tagsFlag, ",")
	tagsMap := map[string]string{}

	for _, t := range tags {
		if t != "" {
			kv := strings.Split(t, "=")

			if len(kv) == 2 {
				tagsMap[kv[0]] = kv[1]
			}
		}
	}

	return tagsMap
}

// MakeChainDatabase opens a database using the flags passed to the client and will hard crash if it fails.
func MakeChainDatabase(ctx *cli.Context, stack *node.Node, readonly bool) ethdb.Database {
	var (
		cache   = ctx.Int(CacheFlag.Name) * ctx.Int(CacheDatabaseFlag.Name) / 100
		handles = MakeDatabaseHandles(ctx.Int(FDLimitFlag.Name))
		err     error
		chainDb ethdb.Database
	)
	switch {
	case ctx.IsSet(RemoteDBFlag.Name):
		log.Info("Using remote db", "url", ctx.String(RemoteDBFlag.Name), "headers", len(ctx.StringSlice(HttpHeaderFlag.Name)))
		client, err := DialRPCWithHeaders(ctx.String(RemoteDBFlag.Name), ctx.StringSlice(HttpHeaderFlag.Name))
		if err != nil {
			break
		}
		chainDb = remotedb.New(client)
	case ctx.String(SyncModeFlag.Name) == "light":
		chainDb, err = stack.OpenDatabase("lightchaindata", cache, handles, "", readonly)
	default:
		chainDb, err = stack.OpenDatabaseWithFreezer("chaindata", cache, handles, ctx.String(AncientFlag.Name), "", readonly)
	}
	if err != nil {
		Fatalf("Could not open database: %v", err)
	}
	return chainDb
}

// tryMakeReadOnlyDatabase try to open the chain database in read-only mode,
// or fallback to write mode if the database is not initialized.
func tryMakeReadOnlyDatabase(ctx *cli.Context, stack *node.Node) ethdb.Database {
	// If the database doesn't exist we need to open it in write-mode to allow
	// the engine to create files.
	readonly := true
	if rawdb.PreexistingDatabase(stack.ResolvePath("chaindata")) == "" {
		readonly = false
	}
	return MakeChainDatabase(ctx, stack, readonly)
}

func IsNetworkPreset(ctx *cli.Context) bool {
	for _, flag := range NetworkFlags {
		bFlag, _ := flag.(*cli.BoolFlag)
		if ctx.IsSet(bFlag.Name) {
			return true
		}
	}
	return false
}

func DialRPCWithHeaders(endpoint string, headers []string) (*rpc.Client, error) {
	if endpoint == "" {
		return nil, errors.New("endpoint must be specified")
	}
	if strings.HasPrefix(endpoint, "rpc:") || strings.HasPrefix(endpoint, "ipc:") {
		// Backwards compatibility with geth < 1.5 which required
		// these prefixes.
		endpoint = endpoint[4:]
	}
	var opts []rpc.ClientOption
	if len(headers) > 0 {
		customHeaders := make(http.Header)
		for _, h := range headers {
			kv := strings.Split(h, ":")
			if len(kv) != 2 {
				return nil, fmt.Errorf("invalid http header directive: %q", h)
			}
			customHeaders.Add(kv[0], kv[1])
		}
		opts = append(opts, rpc.WithHeaders(customHeaders))
	}
	return rpc.DialOptions(context.Background(), endpoint, opts...)
}

func MakeGenesis(ctx *cli.Context) *core.Genesis {
	var genesis *core.Genesis
	switch {
	case ctx.Bool(MainnetFlag.Name):
		genesis = core.DefaultGenesisBlock()
	case ctx.Bool(HoleskyFlag.Name):
		genesis = core.DefaultHoleskyGenesisBlock()
	case ctx.Bool(SepoliaFlag.Name):
		genesis = core.DefaultSepoliaGenesisBlock()
	case ctx.Bool(DeveloperFlag.Name):
		Fatalf("Developer chains are ephemeral")
	}
	return genesis
}

// MakeChain creates a chain manager from set command line flags.
func MakeChain(ctx *cli.Context, stack *node.Node, readonly bool) (*core.BlockChain, ethdb.Database) {
	var (
		gspec   = MakeGenesis(ctx)
		chainDb = MakeChainDatabase(ctx, stack, readonly)
	)
	config, err := core.LoadChainConfig(chainDb, gspec)
	if err != nil {
		Fatalf("%v", err)
	}
	engine, err := ethconfig.CreateConsensusEngine(config, chainDb)
	if err != nil {
		Fatalf("%v", err)
	}
	if gcmode := ctx.String(GCModeFlag.Name); gcmode != "full" && gcmode != "archive" {
		Fatalf("--%s must be either 'full' or 'archive'", GCModeFlag.Name)
	}
	scheme, err := rawdb.ParseStateScheme(ctx.String(StateSchemeFlag.Name), chainDb)
	if err != nil {
		Fatalf("%v", err)
	}
	cache := &core.CacheConfig{
		TrieCleanLimit:      ethconfig.Defaults.TrieCleanCache,
		TrieCleanNoPrefetch: ctx.Bool(CacheNoPrefetchFlag.Name),
		TrieDirtyLimit:      ethconfig.Defaults.TrieDirtyCache,
		TrieDirtyDisabled:   ctx.String(GCModeFlag.Name) == "archive",
		TrieTimeLimit:       ethconfig.Defaults.TrieTimeout,
		SnapshotLimit:       ethconfig.Defaults.SnapshotCache,
		Preimages:           ctx.Bool(CachePreimagesFlag.Name),
		StateScheme:         scheme,
		StateHistory:        ctx.Uint64(StateHistoryFlag.Name),
	}
	if cache.TrieDirtyDisabled && !cache.Preimages {
		cache.Preimages = true
		log.Info("Enabling recording of key preimages since archive mode is used")
	}
	if !ctx.Bool(SnapshotFlag.Name) {
		cache.SnapshotLimit = 0 // Disabled
	}
	// If we're in readonly, do not bother generating snapshot data.
	if readonly {
		cache.SnapshotNoBuild = true
	}

	if ctx.IsSet(CacheFlag.Name) || ctx.IsSet(CacheTrieFlag.Name) {
		cache.TrieCleanLimit = ctx.Int(CacheFlag.Name) * ctx.Int(CacheTrieFlag.Name) / 100
	}
	if ctx.IsSet(CacheFlag.Name) || ctx.IsSet(CacheGCFlag.Name) {
		cache.TrieDirtyLimit = ctx.Int(CacheFlag.Name) * ctx.Int(CacheGCFlag.Name) / 100
	}
	vmcfg := vm.Config{
		EnablePreimageRecording: ctx.Bool(VMEnableDebugFlag.Name),
		EnableWitnessCollection: ctx.Bool(CollectWitnessFlag.Name),
	}
	if ctx.IsSet(VMTraceFlag.Name) {
		if name := ctx.String(VMTraceFlag.Name); name != "" {
			var config json.RawMessage
			if ctx.IsSet(VMTraceJsonConfigFlag.Name) {
				config = json.RawMessage(ctx.String(VMTraceJsonConfigFlag.Name))
			}
			t, err := tracers.LiveDirectory.New(name, config)
			if err != nil {
				Fatalf("Failed to create tracer %q: %v", name, err)
			}
			vmcfg.Tracer = t
		}
	}
	// Disable transaction indexing/unindexing by default.
<<<<<<< HEAD
	chain, err := core.NewBlockChain(chainDb, cache, nil, gspec, nil, engine, vmcfg, nil, nil)
=======
	chain, err := core.NewBlockChain(chainDb, cache, gspec, nil, engine, vmcfg, nil)
>>>>>>> c350d3ac
	if err != nil {
		Fatalf("Can't create BlockChain: %v", err)
	}

	return chain, chainDb
}

// MakeConsolePreloads retrieves the absolute paths for the console JavaScript
// scripts to preload before starting.
func MakeConsolePreloads(ctx *cli.Context) []string {
	// Skip preloading if there's nothing to preload
	if ctx.String(PreloadJSFlag.Name) == "" {
		return nil
	}
	// Otherwise resolve absolute paths and return them
	var preloads []string

	for _, file := range strings.Split(ctx.String(PreloadJSFlag.Name), ",") {
		preloads = append(preloads, strings.TrimSpace(file))
	}
	return preloads
}

// MakeTrieDatabase constructs a trie database based on the configured scheme.
func MakeTrieDatabase(ctx *cli.Context, disk ethdb.Database, preimage bool, readOnly bool, isVerkle bool) *triedb.Database {
	config := &triedb.Config{
		Preimages: preimage,
		IsVerkle:  isVerkle,
	}
	scheme, err := rawdb.ParseStateScheme(ctx.String(StateSchemeFlag.Name), disk)
	if err != nil {
		Fatalf("%v", err)
	}
	if scheme == rawdb.HashScheme {
		// Read-only mode is not implemented in hash mode,
		// ignore the parameter silently. TODO(rjl493456442)
		// please config it if read mode is implemented.
		config.HashDB = hashdb.Defaults
		return triedb.NewDatabase(disk, config)
	}
	if readOnly {
		config.PathDB = pathdb.ReadOnly
	} else {
		config.PathDB = pathdb.Defaults
	}
	return triedb.NewDatabase(disk, config)
}<|MERGE_RESOLUTION|>--- conflicted
+++ resolved
@@ -2210,11 +2210,7 @@
 		}
 	}
 	// Disable transaction indexing/unindexing by default.
-<<<<<<< HEAD
-	chain, err := core.NewBlockChain(chainDb, cache, nil, gspec, nil, engine, vmcfg, nil, nil)
-=======
-	chain, err := core.NewBlockChain(chainDb, cache, gspec, nil, engine, vmcfg, nil)
->>>>>>> c350d3ac
+	chain, err := core.NewBlockChain(chainDb, cache, nil, gspec, nil, engine, vmcfg, nil)
 	if err != nil {
 		Fatalf("Can't create BlockChain: %v", err)
 	}

--- conflicted
+++ resolved
@@ -649,8 +649,6 @@
 	from := stateDB.GetOrNewStateObject(call.From)
 	from.SetBalance(math.MaxBig256)
 
-<<<<<<< HEAD
-=======
 	var excessDataGas *big.Int
 	// Get the last block header
 	ph := b.blockchain.GetHeaderByHash(header.ParentHash)
@@ -658,7 +656,6 @@
 		excessDataGas = ph.ExcessDataGas
 	}
 
->>>>>>> a0cb9316
 	// Execute the call.
 	msg := &core.Message{
 		From:              call.From,
@@ -676,11 +673,7 @@
 	// Create a new environment which holds all relevant information
 	// about the transaction and calling mechanisms.
 	txContext := core.NewEVMTxContext(msg)
-<<<<<<< HEAD
-	evmContext := core.NewEVMBlockContext(header, b.blockchain, nil)
-=======
 	evmContext := core.NewEVMBlockContext(header, excessDataGas, b.blockchain, nil)
->>>>>>> a0cb9316
 	vmEnv := vm.NewEVM(evmContext, txContext, stateDB, b.config, vm.Config{NoBaseFee: true})
 	gasPool := new(core.GasPool).AddGas(math.MaxUint64).AddDataGas(params.MaxDataGasPerBlock)
 

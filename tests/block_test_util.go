// Copyright 2015 The go-ethereum Authors
// This file is part of the go-ethereum library.
//
// The go-ethereum library is free software: you can redistribute it and/or modify
// it under the terms of the GNU Lesser General Public License as published by
// the Free Software Foundation, either version 3 of the License, or
// (at your option) any later version.
//
// The go-ethereum library is distributed in the hope that it will be useful,
// but WITHOUT ANY WARRANTY; without even the implied warranty of
// MERCHANTABILITY or FITNESS FOR A PARTICULAR PURPOSE. See the
// GNU Lesser General Public License for more details.
//
// You should have received a copy of the GNU Lesser General Public License
// along with the go-ethereum library. If not, see <http://www.gnu.org/licenses/>.

// Package tests implements execution of Ethereum JSON tests.
package tests

import (
	"bytes"
	"encoding/hex"
	"encoding/json"
	"fmt"
	stdmath "math"
	"math/big"
	"os"
	"reflect"

	"github.com/ethereum/go-ethereum/common"
	"github.com/ethereum/go-ethereum/common/hexutil"
	"github.com/ethereum/go-ethereum/common/math"
	"github.com/ethereum/go-ethereum/consensus/beacon"
	"github.com/ethereum/go-ethereum/consensus/ethash"
	"github.com/ethereum/go-ethereum/core"
	"github.com/ethereum/go-ethereum/core/rawdb"
	"github.com/ethereum/go-ethereum/core/state"
	"github.com/ethereum/go-ethereum/core/tracing"
	"github.com/ethereum/go-ethereum/core/types"
	"github.com/ethereum/go-ethereum/core/vm"
	"github.com/ethereum/go-ethereum/log"
	"github.com/ethereum/go-ethereum/params"
	"github.com/ethereum/go-ethereum/rlp"
	"github.com/ethereum/go-ethereum/triedb"
	"github.com/ethereum/go-ethereum/triedb/hashdb"
	"github.com/ethereum/go-ethereum/triedb/pathdb"
)

// A BlockTest checks handling of entire blocks.
type BlockTest struct {
	json btJSON
}

// UnmarshalJSON implements json.Unmarshaler interface.
func (t *BlockTest) UnmarshalJSON(in []byte) error {
	return json.Unmarshal(in, &t.json)
}

type btJSON struct {
	Blocks     []btBlock             `json:"blocks"`
	Genesis    btHeader              `json:"genesisBlockHeader"`
	Pre        types.GenesisAlloc    `json:"pre"`
	Post       types.GenesisAlloc    `json:"postState"`
	BestBlock  common.UnprefixedHash `json:"lastblockhash"`
	Network    string                `json:"network"`
	SealEngine string                `json:"sealEngine"`
}

type btBlock struct {
	BlockHeader     *btHeader
	ExpectException string
	Rlp             string
	UncleHeaders    []*btHeader
}

//go:generate go run github.com/fjl/gencodec -type btHeader -field-override btHeaderMarshaling -out gen_btheader.go

type btHeader struct {
	Bloom                 types.Bloom
	Coinbase              common.Address
	MixHash               common.Hash
	Nonce                 types.BlockNonce
	Number                *big.Int
	Hash                  common.Hash
	ParentHash            common.Hash
	ReceiptTrie           common.Hash
	StateRoot             common.Hash
	TransactionsTrie      common.Hash
	UncleHash             common.Hash
	ExtraData             []byte
	Difficulty            *big.Int
	GasLimit              uint64
	GasUsed               uint64
	Timestamp             uint64
	BaseFeePerGas         *big.Int
	WithdrawalsRoot       *common.Hash
	BlobGasUsed           *uint64
	ExcessBlobGas         *uint64
	ParentBeaconBlockRoot *common.Hash
}

type btHeaderMarshaling struct {
	ExtraData     hexutil.Bytes
	Number        *math.HexOrDecimal256
	Difficulty    *math.HexOrDecimal256
	GasLimit      math.HexOrDecimal64
	GasUsed       math.HexOrDecimal64
	Timestamp     math.HexOrDecimal64
	BaseFeePerGas *math.HexOrDecimal256
	BlobGasUsed   *math.HexOrDecimal64
	ExcessBlobGas *math.HexOrDecimal64
}

func (t *BlockTest) Run(snapshotter bool, scheme string, witness bool, tracer *tracing.Hooks, postCheck func(error, *core.BlockChain)) (result error) {
	config, ok := Forks[t.json.Network]
	if !ok {
		return UnsupportedForkError{t.json.Network}
	}
	// import pre accounts & construct test genesis block & state root
	var (
		db    = rawdb.NewMemoryDatabase()
		tconf = &triedb.Config{
			Preimages: true,
		}
	)
	if scheme == rawdb.PathScheme {
		tconf.PathDB = pathdb.Defaults
	} else {
		tconf.HashDB = hashdb.Defaults
	}
	// Commit genesis state
	gspec := t.genesis(config)

	// if ttd is not specified, set an arbitrary huge value
	if gspec.Config.TerminalTotalDifficulty == nil {
		gspec.Config.TerminalTotalDifficulty = big.NewInt(stdmath.MaxInt64)
	}
	triedb := triedb.NewDatabase(db, tconf)
	gblock, err := gspec.Commit(db, triedb)
	if err != nil {
		return err
	}
	triedb.Close() // close the db to prevent memory leak

	if gblock.Hash() != t.json.Genesis.Hash {
		return fmt.Errorf("genesis block hash doesn't match test: computed=%x, test=%x", gblock.Hash().Bytes()[:6], t.json.Genesis.Hash[:6])
	}
	if gblock.Root() != t.json.Genesis.StateRoot {
		return fmt.Errorf("genesis block state root does not match test: computed=%x, test=%x", gblock.Root().Bytes()[:6], t.json.Genesis.StateRoot[:6])
	}
	// Wrap the original engine within the beacon-engine
	engine := beacon.New(ethash.NewFaker())

<<<<<<< HEAD
	cache := &core.CacheConfig{TrieCleanLimit: 0, StateScheme: scheme, Preimages: true, TriesInMemory: 128}
=======
	options := &core.BlockChainConfig{
		TrieCleanLimit: 0,
		StateScheme:    scheme,
		Preimages:      true,
		TxLookupLimit:  -1, // disable tx indexing
		VmConfig: vm.Config{
			Tracer:                  tracer,
			StatelessSelfValidation: witness,
		},
	}
>>>>>>> ac50181b
	if snapshotter {
		options.SnapshotLimit = 1
		options.SnapshotWait = true
	}
<<<<<<< HEAD
	chain, err := core.NewBlockChain(db, cache, nil, gspec, nil, engine, vm.Config{
		Tracer:                  tracer,
		StatelessSelfValidation: witness,
	}, nil)
=======
	chain, err := core.NewBlockChain(db, gspec, engine, options)
>>>>>>> ac50181b
	if err != nil {
		return err
	}
	defer chain.Stop()

	validBlocks, err := t.insertBlocks(chain)
	if err != nil {
		return err
	}
	// Import succeeded: regardless of whether the _test_ succeeds or not, schedule
	// the post-check to run
	if postCheck != nil {
		defer postCheck(result, chain)
	}
	cmlast := chain.CurrentBlock().Hash()
	if common.Hash(t.json.BestBlock) != cmlast {
		return fmt.Errorf("last block hash validation mismatch: want: %x, have: %x", t.json.BestBlock, cmlast)
	}
	newDB, err := chain.State()
	if err != nil {
		return err
	}
	if err = t.validatePostState(newDB); err != nil {
		return fmt.Errorf("post state validation failed: %v", err)
	}
	// Cross-check the snapshot-to-hash against the trie hash
	if snapshotter {
		if chain.Snapshots() != nil {
			if err := chain.Snapshots().Verify(chain.CurrentBlock().Root); err != nil {
				return err
			}
		}
	}
	return t.validateImportedHeaders(chain, validBlocks)
}

func (t *BlockTest) genesis(config *params.ChainConfig) *core.Genesis {
	return &core.Genesis{
		Config:        config,
		Nonce:         t.json.Genesis.Nonce.Uint64(),
		Timestamp:     t.json.Genesis.Timestamp,
		ParentHash:    t.json.Genesis.ParentHash,
		ExtraData:     t.json.Genesis.ExtraData,
		GasLimit:      t.json.Genesis.GasLimit,
		GasUsed:       t.json.Genesis.GasUsed,
		Difficulty:    t.json.Genesis.Difficulty,
		Mixhash:       t.json.Genesis.MixHash,
		Coinbase:      t.json.Genesis.Coinbase,
		Alloc:         t.json.Pre,
		BaseFee:       t.json.Genesis.BaseFeePerGas,
		BlobGasUsed:   t.json.Genesis.BlobGasUsed,
		ExcessBlobGas: t.json.Genesis.ExcessBlobGas,
	}
}

/*
See https://github.com/ethereum/tests/wiki/Blockchain-Tests-II

	Whether a block is valid or not is a bit subtle, it's defined by presence of
	blockHeader, transactions and uncleHeaders fields. If they are missing, the block is
	invalid and we must verify that we do not accept it.

	Since some tests mix valid and invalid blocks we need to check this for every block.

	If a block is invalid it does not necessarily fail the test, if it's invalidness is
	expected we are expected to ignore it and continue processing and then validate the
	post state.
*/
func (t *BlockTest) insertBlocks(blockchain *core.BlockChain) ([]btBlock, error) {
	validBlocks := make([]btBlock, 0)
	// insert the test blocks, which will execute all transactions
	for bi, b := range t.json.Blocks {
		cb, err := b.decode()
		if err != nil {
			if b.BlockHeader == nil {
				log.Info("Block decoding failed", "index", bi, "err", err)
				continue // OK - block is supposed to be invalid, continue with next block
			} else {
				return nil, fmt.Errorf("block RLP decoding failed when expected to succeed: %v", err)
			}
		}
		// RLP decoding worked, try to insert into chain:
		blocks := types.Blocks{cb}
		i, err := blockchain.InsertChain(blocks)
		if err != nil {
			if b.BlockHeader == nil {
				continue // OK - block is supposed to be invalid, continue with next block
			} else {
				return nil, fmt.Errorf("block #%v insertion into chain failed: %v", blocks[i].Number(), err)
			}
		}
		if b.BlockHeader == nil {
			if data, err := json.MarshalIndent(cb.Header(), "", "  "); err == nil {
				fmt.Fprintf(os.Stderr, "block (index %d) insertion should have failed due to: %v:\n%v\n",
					bi, b.ExpectException, string(data))
			}
			return nil, fmt.Errorf("block (index %d) insertion should have failed due to: %v",
				bi, b.ExpectException)
		}

		// validate RLP decoding by checking all values against test file JSON
		if err = validateHeader(b.BlockHeader, cb.Header()); err != nil {
			return nil, fmt.Errorf("deserialised block header validation failed: %v", err)
		}
		validBlocks = append(validBlocks, b)
	}
	return validBlocks, nil
}

func validateHeader(h *btHeader, h2 *types.Header) error {
	if h.Bloom != h2.Bloom {
		return fmt.Errorf("bloom: want: %x have: %x", h.Bloom, h2.Bloom)
	}
	if h.Coinbase != h2.Coinbase {
		return fmt.Errorf("coinbase: want: %x have: %x", h.Coinbase, h2.Coinbase)
	}
	if h.MixHash != h2.MixDigest {
		return fmt.Errorf("MixHash: want: %x have: %x", h.MixHash, h2.MixDigest)
	}
	if h.Nonce != h2.Nonce {
		return fmt.Errorf("nonce: want: %x have: %x", h.Nonce, h2.Nonce)
	}
	if h.Number.Cmp(h2.Number) != 0 {
		return fmt.Errorf("number: want: %v have: %v", h.Number, h2.Number)
	}
	if h.ParentHash != h2.ParentHash {
		return fmt.Errorf("parent hash: want: %x have: %x", h.ParentHash, h2.ParentHash)
	}
	if h.ReceiptTrie != h2.ReceiptHash {
		return fmt.Errorf("receipt hash: want: %x have: %x", h.ReceiptTrie, h2.ReceiptHash)
	}
	if h.TransactionsTrie != h2.TxHash {
		return fmt.Errorf("tx hash: want: %x have: %x", h.TransactionsTrie, h2.TxHash)
	}
	if h.StateRoot != h2.Root {
		return fmt.Errorf("state hash: want: %x have: %x", h.StateRoot, h2.Root)
	}
	if h.UncleHash != h2.UncleHash {
		return fmt.Errorf("uncle hash: want: %x have: %x", h.UncleHash, h2.UncleHash)
	}
	if !bytes.Equal(h.ExtraData, h2.Extra) {
		return fmt.Errorf("extra data: want: %x have: %x", h.ExtraData, h2.Extra)
	}
	if h.Difficulty.Cmp(h2.Difficulty) != 0 {
		return fmt.Errorf("difficulty: want: %v have: %v", h.Difficulty, h2.Difficulty)
	}
	if h.GasLimit != h2.GasLimit {
		return fmt.Errorf("gasLimit: want: %d have: %d", h.GasLimit, h2.GasLimit)
	}
	if h.GasUsed != h2.GasUsed {
		return fmt.Errorf("gasUsed: want: %d have: %d", h.GasUsed, h2.GasUsed)
	}
	if h.Timestamp != h2.Time {
		return fmt.Errorf("timestamp: want: %v have: %v", h.Timestamp, h2.Time)
	}
	if !reflect.DeepEqual(h.BaseFeePerGas, h2.BaseFee) {
		return fmt.Errorf("baseFeePerGas: want: %v have: %v", h.BaseFeePerGas, h2.BaseFee)
	}
	if !reflect.DeepEqual(h.WithdrawalsRoot, h2.WithdrawalsHash) {
		return fmt.Errorf("withdrawalsRoot: want: %v have: %v", h.WithdrawalsRoot, h2.WithdrawalsHash)
	}
	if !reflect.DeepEqual(h.BlobGasUsed, h2.BlobGasUsed) {
		return fmt.Errorf("blobGasUsed: want: %v have: %v", h.BlobGasUsed, h2.BlobGasUsed)
	}
	if !reflect.DeepEqual(h.ExcessBlobGas, h2.ExcessBlobGas) {
		return fmt.Errorf("excessBlobGas: want: %v have: %v", h.ExcessBlobGas, h2.ExcessBlobGas)
	}
	if !reflect.DeepEqual(h.ParentBeaconBlockRoot, h2.ParentBeaconRoot) {
		return fmt.Errorf("parentBeaconBlockRoot: want: %v have: %v", h.ParentBeaconBlockRoot, h2.ParentBeaconRoot)
	}
	return nil
}

func (t *BlockTest) validatePostState(statedb *state.StateDB) error {
	// validate post state accounts in test file against what we have in state db
	for addr, acct := range t.json.Post {
		// address is indirectly verified by the other fields, as it's the db key
		code2 := statedb.GetCode(addr)
		balance2 := statedb.GetBalance(addr).ToBig()
		nonce2 := statedb.GetNonce(addr)
		if !bytes.Equal(code2, acct.Code) {
			return fmt.Errorf("account code mismatch for addr: %s want: %v have: %s", addr, acct.Code, hex.EncodeToString(code2))
		}
		if balance2.Cmp(acct.Balance) != 0 {
			return fmt.Errorf("account balance mismatch for addr: %s, want: %d, have: %d", addr, acct.Balance, balance2)
		}
		if nonce2 != acct.Nonce {
			return fmt.Errorf("account nonce mismatch for addr: %s want: %d have: %d", addr, acct.Nonce, nonce2)
		}
		for k, v := range acct.Storage {
			v2 := statedb.GetState(addr, k)
			if v2 != v {
				return fmt.Errorf("account storage mismatch for addr: %s, slot: %x, want: %x, have: %x", addr, k, v, v2)
			}
		}
	}
	return nil
}

func (t *BlockTest) validateImportedHeaders(cm *core.BlockChain, validBlocks []btBlock) error {
	// to get constant lookup when verifying block headers by hash (some tests have many blocks)
	bmap := make(map[common.Hash]btBlock, len(t.json.Blocks))
	for _, b := range validBlocks {
		bmap[b.BlockHeader.Hash] = b
	}
	// iterate over blocks backwards from HEAD and validate imported
	// headers vs test file. some tests have reorgs, and we import
	// block-by-block, so we can only validate imported headers after
	// all blocks have been processed by BlockChain, as they may not
	// be part of the longest chain until last block is imported.
	for b := cm.CurrentBlock(); b != nil && b.Number.Uint64() != 0; b = cm.GetBlockByHash(b.ParentHash).Header() {
		if err := validateHeader(bmap[b.Hash()].BlockHeader, b); err != nil {
			return fmt.Errorf("imported block header validation failed: %v", err)
		}
	}
	return nil
}

func (bb *btBlock) decode() (*types.Block, error) {
	data, err := hexutil.Decode(bb.Rlp)
	if err != nil {
		return nil, err
	}
	var b types.Block
	err = rlp.DecodeBytes(data, &b)
	return &b, err
}<|MERGE_RESOLUTION|>--- conflicted
+++ resolved
@@ -151,32 +151,21 @@
 	// Wrap the original engine within the beacon-engine
 	engine := beacon.New(ethash.NewFaker())
 
-<<<<<<< HEAD
-	cache := &core.CacheConfig{TrieCleanLimit: 0, StateScheme: scheme, Preimages: true, TriesInMemory: 128}
-=======
 	options := &core.BlockChainConfig{
 		TrieCleanLimit: 0,
 		StateScheme:    scheme,
 		Preimages:      true,
-		TxLookupLimit:  -1, // disable tx indexing
+		TriesInMemory:  128,
 		VmConfig: vm.Config{
 			Tracer:                  tracer,
 			StatelessSelfValidation: witness,
 		},
 	}
->>>>>>> ac50181b
 	if snapshotter {
 		options.SnapshotLimit = 1
 		options.SnapshotWait = true
 	}
-<<<<<<< HEAD
-	chain, err := core.NewBlockChain(db, cache, nil, gspec, nil, engine, vm.Config{
-		Tracer:                  tracer,
-		StatelessSelfValidation: witness,
-	}, nil)
-=======
-	chain, err := core.NewBlockChain(db, gspec, engine, options)
->>>>>>> ac50181b
+	chain, err := core.NewBlockChain(db, nil, gspec, engine, options)
 	if err != nil {
 		return err
 	}

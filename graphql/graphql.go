--- conflicted
+++ resolved
@@ -1198,12 +1198,8 @@
 	Data ethapi.TransactionArgs
 }) (Long, error) {
 	latestBlockNr := rpc.BlockNumberOrHashWithNumber(rpc.LatestBlockNumber)
-<<<<<<< HEAD
-	gas, err := ethapi.DoEstimateGas(ctx, p.r.backend, args.Data, latestBlockNr, p.r.backend.RPCGasCap())
+	gas, err := ethapi.DoEstimateGas(ctx, p.r.backend, args.Data, latestBlockNr, nil, p.r.backend.RPCGasCap())
 	return Long(gas), err
-=======
-	return ethapi.DoEstimateGas(ctx, p.r.backend, args.Data, latestBlockNr, nil, p.r.backend.RPCGasCap())
->>>>>>> eeebb07c
 }
 
 // Resolver is the top-level object in the GraphQL hierarchy.

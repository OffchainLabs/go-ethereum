--- conflicted
+++ resolved
@@ -551,11 +551,7 @@
 	}
 	// Rebuild the trie with the leaf stream, the shape of trie
 	// should be same with the original one.
-<<<<<<< HEAD
-	tr := &Trie{root: root, db: NewDatabase(memorydb.New())}
-=======
 	tr := newWithRootNode(root)
->>>>>>> d90f67b2
 	if empty {
 		tr.root = nil
 	}

--- conflicted
+++ resolved
@@ -31,10 +31,7 @@
 
 	"github.com/davecgh/go-spew/spew"
 	"github.com/ethereum/go-ethereum/common"
-<<<<<<< HEAD
-=======
 	"github.com/ethereum/go-ethereum/core/rawdb"
->>>>>>> d90f67b2
 	"github.com/ethereum/go-ethereum/core/types"
 	"github.com/ethereum/go-ethereum/crypto"
 	"github.com/ethereum/go-ethereum/ethdb"
@@ -439,10 +436,7 @@
 			}
 		case opCommit:
 			_, _, rt[i].err = tr.Commit(nil)
-<<<<<<< HEAD
-=======
 			origTrie = tr.Copy()
->>>>>>> d90f67b2
 		case opHash:
 			tr.Hash()
 		case opReset:
@@ -1120,16 +1114,8 @@
 	b.StopTimer()
 }
 
-<<<<<<< HEAD
-func tempDB() (string, *Database) {
-	dir, err := ioutil.TempDir("", "trie-bench")
-	if err != nil {
-		panic(fmt.Sprintf("can't create temporary directory: %v", err))
-	}
-=======
 func tempDB(tb testing.TB) *Database {
 	dir := tb.TempDir()
->>>>>>> d90f67b2
 	diskdb, err := leveldb.New(dir, 256, 0, "", false, false)
 	if err != nil {
 		panic(fmt.Sprintf("can't create temporary database: %v", err))

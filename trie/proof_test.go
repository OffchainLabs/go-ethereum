--- conflicted
+++ resolved
@@ -1078,11 +1078,7 @@
 		common.Hex2Bytes("02"),
 		common.Hex2Bytes("03"),
 	}
-<<<<<<< HEAD
-	trie := new(Trie)
-=======
 	trie, _ := New(common.Hash{}, NewDatabase(rawdb.NewMemoryDatabase()))
->>>>>>> d90f67b2
 	for i, key := range keys {
 		trie.Update(key, vals[i])
 	}

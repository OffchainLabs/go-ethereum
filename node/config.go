--- conflicted
+++ resolved
@@ -469,11 +469,7 @@
 	isEphemeral := false
 	if keydir == "" {
 		// There is no datadir.
-<<<<<<< HEAD
-		keydir, err = ioutil.TempDir("", "go-ethereum-keystore")
-=======
 		keydir, err = os.MkdirTemp("", "go-ethereum-keystore")
->>>>>>> d90f67b2
 		isEphemeral = true
 	}
 

// Copyright 2024 The go-ethereum Authors
// This file is part of the go-ethereum library.
//
// The go-ethereum library is free software: you can redistribute it and/or modify
// it under the terms of the GNU Lesser General Public License as published by
// the Free Software Foundation, either version 3 of the License, or
// (at your option) any later version.
//
// The go-ethereum library is distributed in the hope that it will be useful,
// but WITHOUT ANY WARRANTY; without even the implied warranty of
// MERCHANTABILITY or FITNESS FOR A PARTICULAR PURPOSE. See the
// GNU Lesser General Public License for more details.
//
// You should have received a copy of the GNU Lesser General Public License
// along with the go-ethereum library. If not, see <http://www.gnu.org/licenses/>.

package node

import (
	"fmt"

	"github.com/ethereum/go-ethereum/core/rawdb"
	"github.com/ethereum/go-ethereum/ethdb"
	"github.com/ethereum/go-ethereum/ethdb/leveldb"
	"github.com/ethereum/go-ethereum/ethdb/pebble"
	"github.com/ethereum/go-ethereum/log"
)

// OpenOptions contains the options to apply when opening a database.
// OBS: If AncientsDirectory is empty, it indicates that no freezer is to be used.
type OpenOptions struct {
	Type              string // "leveldb" | "pebble"
	Directory         string // the datadir
	AncientsDirectory string // the ancients-dir
	Namespace         string // the namespace for database relevant metrics
	Cache             int    // the capacity(in megabytes) of the data caching
	Handles           int    // number of files to be open simultaneously
	ReadOnly          bool
<<<<<<< HEAD

	// Ephemeral means that filesystem sync operations should be avoided:
	// data integrity in the face of a crash is not important. This option
	// should typically be used in tests.
	Ephemeral bool

	PebbleExtraOptions *pebble.ExtraOptions
=======
>>>>>>> 10519768
}

// OpenDatabase opens both a disk-based key-value database such as leveldb or pebble, but also
// integrates it with a freezer database -- if the AncientDir option has been
// set on the provided OpenOptions.
// The passed o.AncientDir indicates the path of root ancient directory where
// the chain freezer can be opened.
func OpenDatabase(o OpenOptions) (ethdb.Database, error) {
	kvdb, err := openKeyValueDatabase(o)
	if err != nil {
		return nil, err
	}
	if len(o.AncientsDirectory) == 0 {
		return kvdb, nil
	}
	frdb, err := rawdb.NewDatabaseWithFreezer(kvdb, o.AncientsDirectory, o.Namespace, o.ReadOnly)
	if err != nil {
		kvdb.Close()
		return nil, err
	}
	return frdb, nil
}

// openKeyValueDatabase opens a disk-based key-value database, e.g. leveldb or pebble.
//
//	                      type == null          type != null
//	                   +----------------------------------------
//	db is non-existent |  pebble default  |  specified type
//	db is existent     |  from db         |  specified type (if compatible)
func openKeyValueDatabase(o OpenOptions) (ethdb.Database, error) {
	// Reject any unsupported database type
	if len(o.Type) != 0 && o.Type != rawdb.DBLeveldb && o.Type != rawdb.DBPebble {
		return nil, fmt.Errorf("unknown db.engine %v", o.Type)
	}
	// Retrieve any pre-existing database's type and use that or the requested one
	// as long as there's no conflict between the two types
	existingDb := rawdb.PreexistingDatabase(o.Directory)
	if len(existingDb) != 0 && len(o.Type) != 0 && o.Type != existingDb {
		return nil, fmt.Errorf("db.engine choice was %v but found pre-existing %v database in specified data directory", o.Type, existingDb)
	}
	if o.Type == rawdb.DBPebble || existingDb == rawdb.DBPebble {
		log.Info("Using pebble as the backing database")
<<<<<<< HEAD
		return NewPebbleDBDatabase(o.Directory, o.Cache, o.Handles, o.Namespace, o.ReadOnly, o.Ephemeral, o.PebbleExtraOptions)
=======
		return newPebbleDBDatabase(o.Directory, o.Cache, o.Handles, o.Namespace, o.ReadOnly)
>>>>>>> 10519768
	}
	if o.Type == rawdb.DBLeveldb || existingDb == rawdb.DBLeveldb {
		log.Info("Using leveldb as the backing database")
		return NewLevelDBDatabase(o.Directory, o.Cache, o.Handles, o.Namespace, o.ReadOnly)
	}
	// No pre-existing database, no user-requested one either. Default to Pebble.
	log.Info("Defaulting to pebble as the backing database")
<<<<<<< HEAD
	return NewPebbleDBDatabase(o.Directory, o.Cache, o.Handles, o.Namespace, o.ReadOnly, o.Ephemeral, o.PebbleExtraOptions)
=======
	return newPebbleDBDatabase(o.Directory, o.Cache, o.Handles, o.Namespace, o.ReadOnly)
>>>>>>> 10519768
}

// NewLevelDBDatabase creates a persistent key-value database without a freezer
// moving immutable chain segments into cold storage.
func NewLevelDBDatabase(file string, cache int, handles int, namespace string, readonly bool) (ethdb.Database, error) {
	db, err := leveldb.New(file, cache, handles, namespace, readonly)
	if err != nil {
		return nil, err
	}
	log.Info("Using LevelDB as the backing database")
	return rawdb.NewDatabase(db), nil
}

// NewPebbleDBDatabase creates a persistent key-value database without a freezer
// moving immutable chain segments into cold storage.
<<<<<<< HEAD
func NewPebbleDBDatabase(file string, cache int, handles int, namespace string, readonly bool, ephemeral bool, extraOptions *pebble.ExtraOptions) (ethdb.Database, error) {
	db, err := pebble.New(file, cache, handles, namespace, readonly, ephemeral, extraOptions)
=======
func newPebbleDBDatabase(file string, cache int, handles int, namespace string, readonly bool) (ethdb.Database, error) {
	db, err := pebble.New(file, cache, handles, namespace, readonly)
>>>>>>> 10519768
	if err != nil {
		return nil, err
	}
	return rawdb.NewDatabase(db), nil
}<|MERGE_RESOLUTION|>--- conflicted
+++ resolved
@@ -36,16 +36,8 @@
 	Cache             int    // the capacity(in megabytes) of the data caching
 	Handles           int    // number of files to be open simultaneously
 	ReadOnly          bool
-<<<<<<< HEAD
-
-	// Ephemeral means that filesystem sync operations should be avoided:
-	// data integrity in the face of a crash is not important. This option
-	// should typically be used in tests.
-	Ephemeral bool
 
 	PebbleExtraOptions *pebble.ExtraOptions
-=======
->>>>>>> 10519768
 }
 
 // OpenDatabase opens both a disk-based key-value database such as leveldb or pebble, but also
@@ -88,11 +80,7 @@
 	}
 	if o.Type == rawdb.DBPebble || existingDb == rawdb.DBPebble {
 		log.Info("Using pebble as the backing database")
-<<<<<<< HEAD
-		return NewPebbleDBDatabase(o.Directory, o.Cache, o.Handles, o.Namespace, o.ReadOnly, o.Ephemeral, o.PebbleExtraOptions)
-=======
-		return newPebbleDBDatabase(o.Directory, o.Cache, o.Handles, o.Namespace, o.ReadOnly)
->>>>>>> 10519768
+		return NewPebbleDBDatabase(o.Directory, o.Cache, o.Handles, o.Namespace, o.ReadOnly, o.PebbleExtraOptions)
 	}
 	if o.Type == rawdb.DBLeveldb || existingDb == rawdb.DBLeveldb {
 		log.Info("Using leveldb as the backing database")
@@ -100,11 +88,7 @@
 	}
 	// No pre-existing database, no user-requested one either. Default to Pebble.
 	log.Info("Defaulting to pebble as the backing database")
-<<<<<<< HEAD
-	return NewPebbleDBDatabase(o.Directory, o.Cache, o.Handles, o.Namespace, o.ReadOnly, o.Ephemeral, o.PebbleExtraOptions)
-=======
-	return newPebbleDBDatabase(o.Directory, o.Cache, o.Handles, o.Namespace, o.ReadOnly)
->>>>>>> 10519768
+	return NewPebbleDBDatabase(o.Directory, o.Cache, o.Handles, o.Namespace, o.ReadOnly, o.PebbleExtraOptions)
 }
 
 // NewLevelDBDatabase creates a persistent key-value database without a freezer
@@ -120,13 +104,8 @@
 
 // NewPebbleDBDatabase creates a persistent key-value database without a freezer
 // moving immutable chain segments into cold storage.
-<<<<<<< HEAD
-func NewPebbleDBDatabase(file string, cache int, handles int, namespace string, readonly bool, ephemeral bool, extraOptions *pebble.ExtraOptions) (ethdb.Database, error) {
-	db, err := pebble.New(file, cache, handles, namespace, readonly, ephemeral, extraOptions)
-=======
-func newPebbleDBDatabase(file string, cache int, handles int, namespace string, readonly bool) (ethdb.Database, error) {
-	db, err := pebble.New(file, cache, handles, namespace, readonly)
->>>>>>> 10519768
+func NewPebbleDBDatabase(file string, cache int, handles int, namespace string, readonly bool, extraOptions *pebble.ExtraOptions) (ethdb.Database, error) {
+	db, err := pebble.New(file, cache, handles, namespace, readonly, extraOptions)
 	if err != nil {
 		return nil, err
 	}

--- conflicted
+++ resolved
@@ -326,12 +326,8 @@
 
 	h.httpConfig = config
 	h.httpHandler.Store(&rpcHandler{
-<<<<<<< HEAD
 		Handler: NewHTTPHandlerStack(httpHandler, config.CorsAllowedOrigins, config.Vhosts, config.jwtSecret),
-=======
-		Handler: NewHTTPHandlerStack(srv, config.CorsAllowedOrigins, config.Vhosts, config.jwtSecret),
 		prefix:  config.prefix,
->>>>>>> 94021877
 		server:  srv,
 	})
 	return nil
@@ -367,12 +363,8 @@
 	}
 	h.wsConfig = config
 	h.wsHandler.Store(&rpcHandler{
-<<<<<<< HEAD
 		Handler: NewWSHandlerStack(srv.WebsocketHandler(config.Origins, config.wsReadLimit), config.jwtSecret),
-=======
-		Handler: NewWSHandlerStack(srv.WebsocketHandler(config.Origins), config.jwtSecret),
 		prefix:  config.prefix,
->>>>>>> 94021877
 		server:  srv,
 	})
 	return nil

--- conflicted
+++ resolved
@@ -140,11 +140,7 @@
 
     # This builder does the Ubuntu PPA nightly uploads
     - stage: build
-<<<<<<< HEAD
-      if: type = cron
-=======
       if: type = cron || (type = push && tag ~= /^v[0-9]/)
->>>>>>> a0cb9316
       os: linux
       dist: bionic
       go: 1.20.x

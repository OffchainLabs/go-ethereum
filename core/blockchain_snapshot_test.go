--- conflicted
+++ resolved
@@ -81,11 +81,7 @@
 		}
 		engine = ethash.NewFullFaker()
 	)
-<<<<<<< HEAD
-	chain, err := NewBlockChain(db, DefaultCacheConfigWithScheme(basic.scheme), nil, gspec, nil, engine, vm.Config{}, nil)
-=======
-	chain, err := NewBlockChain(db, gspec, engine, DefaultConfig().WithStateScheme(basic.scheme))
->>>>>>> ac50181b
+	chain, err := NewBlockChain(db, nil, gspec, engine, DefaultConfig().WithStateScheme(basic.scheme))
 	if err != nil {
 		t.Fatalf("Failed to create chain: %v", err)
 	}
@@ -236,11 +232,7 @@
 
 	// Restart the chain normally
 	chain.Stop()
-<<<<<<< HEAD
-	newchain, err := NewBlockChain(snaptest.db, DefaultCacheConfigWithScheme(snaptest.scheme), nil, snaptest.gspec, nil, snaptest.engine, vm.Config{}, nil)
-=======
-	newchain, err := NewBlockChain(snaptest.db, snaptest.gspec, snaptest.engine, DefaultConfig().WithStateScheme(snaptest.scheme))
->>>>>>> ac50181b
+	newchain, err := NewBlockChain(snaptest.db, nil, snaptest.gspec, snaptest.engine, DefaultConfig().WithStateScheme(snaptest.scheme))
 	if err != nil {
 		t.Fatalf("Failed to recreate chain: %v", err)
 	}
@@ -282,21 +274,13 @@
 	// the crash, we do restart twice here: one after the crash and one
 	// after the normal stop. It's used to ensure the broken snapshot
 	// can be detected all the time.
-<<<<<<< HEAD
-	newchain, err := NewBlockChain(newdb, DefaultCacheConfigWithScheme(snaptest.scheme), nil, snaptest.gspec, nil, snaptest.engine, vm.Config{}, nil)
-=======
-	newchain, err := NewBlockChain(newdb, snaptest.gspec, snaptest.engine, DefaultConfig().WithStateScheme(snaptest.scheme))
->>>>>>> ac50181b
+	newchain, err := NewBlockChain(newdb, nil, snaptest.gspec, snaptest.engine, DefaultConfig().WithStateScheme(snaptest.scheme))
 	if err != nil {
 		t.Fatalf("Failed to recreate chain: %v", err)
 	}
 	newchain.Stop()
 
-<<<<<<< HEAD
-	newchain, err = NewBlockChain(newdb, DefaultCacheConfigWithScheme(snaptest.scheme), nil, snaptest.gspec, nil, snaptest.engine, vm.Config{}, nil)
-=======
-	newchain, err = NewBlockChain(newdb, snaptest.gspec, snaptest.engine, DefaultConfig().WithStateScheme(snaptest.scheme))
->>>>>>> ac50181b
+	newchain, err = NewBlockChain(newdb, nil, snaptest.gspec, snaptest.engine, DefaultConfig().WithStateScheme(snaptest.scheme))
 	if err != nil {
 		t.Fatalf("Failed to recreate chain: %v", err)
 	}
@@ -326,28 +310,19 @@
 	gappedBlocks, _ := GenerateChain(snaptest.gspec.Config, blocks[len(blocks)-1], snaptest.engine, snaptest.genDb, snaptest.gapped, func(i int, b *BlockGen) {})
 
 	// Insert a few more blocks without enabling snapshot
-<<<<<<< HEAD
-	var cacheConfig = &CacheConfig{
+	var options = &BlockChainConfig{
 
 		// Arbitrum
 		TriesInMemory: 128,
 		TrieRetention: 30 * time.Minute,
 
-=======
-	var options = &BlockChainConfig{
->>>>>>> ac50181b
 		TrieCleanLimit: 256,
 		TrieDirtyLimit: 256,
 		TrieTimeLimit:  5 * time.Minute,
 		SnapshotLimit:  0,
 		StateScheme:    snaptest.scheme,
-		TxLookupLimit:  -1,
-	}
-<<<<<<< HEAD
-	newchain, err := NewBlockChain(snaptest.db, cacheConfig, nil, snaptest.gspec, nil, snaptest.engine, vm.Config{}, nil)
-=======
-	newchain, err := NewBlockChain(snaptest.db, snaptest.gspec, snaptest.engine, options)
->>>>>>> ac50181b
+	}
+	newchain, err := NewBlockChain(snaptest.db, nil, snaptest.gspec, snaptest.engine, options)
 	if err != nil {
 		t.Fatalf("Failed to recreate chain: %v", err)
 	}
@@ -355,12 +330,8 @@
 	newchain.Stop()
 
 	// Restart the chain with enabling the snapshot
-<<<<<<< HEAD
-	newchain, err = NewBlockChain(snaptest.db, DefaultCacheConfigWithScheme(snaptest.scheme), nil, snaptest.gspec, nil, snaptest.engine, vm.Config{}, nil)
-=======
 	options = DefaultConfig().WithStateScheme(snaptest.scheme)
-	newchain, err = NewBlockChain(snaptest.db, snaptest.gspec, snaptest.engine, options)
->>>>>>> ac50181b
+	newchain, err = NewBlockChain(snaptest.db, nil, snaptest.gspec, snaptest.engine, options)
 	if err != nil {
 		t.Fatalf("Failed to recreate chain: %v", err)
 	}
@@ -388,11 +359,7 @@
 	chain.SetHead(snaptest.setHead)
 	chain.Stop()
 
-<<<<<<< HEAD
-	newchain, err := NewBlockChain(snaptest.db, DefaultCacheConfigWithScheme(snaptest.scheme), nil, snaptest.gspec, nil, snaptest.engine, vm.Config{}, nil)
-=======
-	newchain, err := NewBlockChain(snaptest.db, snaptest.gspec, snaptest.engine, DefaultConfig().WithStateScheme(snaptest.scheme))
->>>>>>> ac50181b
+	newchain, err := NewBlockChain(snaptest.db, nil, snaptest.gspec, snaptest.engine, DefaultConfig().WithStateScheme(snaptest.scheme))
 	if err != nil {
 		t.Fatalf("Failed to recreate chain: %v", err)
 	}
@@ -421,28 +388,19 @@
 	// and state committed.
 	chain.Stop()
 
-<<<<<<< HEAD
-	config := &CacheConfig{
+	config := &BlockChainConfig{
 
 		// Arbitrum
 		TriesInMemory: 128,
 		TrieRetention: 30 * time.Minute,
 
-=======
-	config := &BlockChainConfig{
->>>>>>> ac50181b
 		TrieCleanLimit: 256,
 		TrieDirtyLimit: 256,
 		TrieTimeLimit:  5 * time.Minute,
 		SnapshotLimit:  0,
 		StateScheme:    snaptest.scheme,
-		TxLookupLimit:  -1,
-	}
-<<<<<<< HEAD
-	newchain, err := NewBlockChain(snaptest.db, config, nil, snaptest.gspec, nil, snaptest.engine, vm.Config{}, nil)
-=======
-	newchain, err := NewBlockChain(snaptest.db, snaptest.gspec, snaptest.engine, config)
->>>>>>> ac50181b
+	}
+	newchain, err := NewBlockChain(snaptest.db, nil, snaptest.gspec, snaptest.engine, config)
 	if err != nil {
 		t.Fatalf("Failed to recreate chain: %v", err)
 	}
@@ -451,29 +409,20 @@
 	newchain.Stop()
 
 	// Restart the chain, the wiper should start working
-<<<<<<< HEAD
-	config = &CacheConfig{
+	config = &BlockChainConfig{
 
 		// Arbitrum
 		TriesInMemory: 128,
 		TrieRetention: 30 * time.Minute,
 
-=======
-	config = &BlockChainConfig{
->>>>>>> ac50181b
 		TrieCleanLimit: 256,
 		TrieDirtyLimit: 256,
 		TrieTimeLimit:  5 * time.Minute,
 		SnapshotLimit:  256,
 		SnapshotWait:   false, // Don't wait rebuild
 		StateScheme:    snaptest.scheme,
-		TxLookupLimit:  -1,
-	}
-<<<<<<< HEAD
-	tmp, err := NewBlockChain(snaptest.db, config, nil, snaptest.gspec, nil, snaptest.engine, vm.Config{}, nil)
-=======
-	tmp, err := NewBlockChain(snaptest.db, snaptest.gspec, snaptest.engine, config)
->>>>>>> ac50181b
+	}
+	tmp, err := NewBlockChain(snaptest.db, nil, snaptest.gspec, snaptest.engine, config)
 	if err != nil {
 		t.Fatalf("Failed to recreate chain: %v", err)
 	}
@@ -482,11 +431,7 @@
 	tmp.triedb.Close()
 	tmp.stopWithoutSaving()
 
-<<<<<<< HEAD
-	newchain, err = NewBlockChain(snaptest.db, DefaultCacheConfigWithScheme(snaptest.scheme), nil, snaptest.gspec, nil, snaptest.engine, vm.Config{}, nil)
-=======
-	newchain, err = NewBlockChain(snaptest.db, snaptest.gspec, snaptest.engine, DefaultConfig().WithStateScheme(snaptest.scheme))
->>>>>>> ac50181b
+	newchain, err = NewBlockChain(snaptest.db, nil, snaptest.gspec, snaptest.engine, DefaultConfig().WithStateScheme(snaptest.scheme))
 	if err != nil {
 		t.Fatalf("Failed to recreate chain: %v", err)
 	}

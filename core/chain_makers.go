// Copyright 2015 The go-ethereum Authors
// This file is part of the go-ethereum library.
//
// The go-ethereum library is free software: you can redistribute it and/or modify
// it under the terms of the GNU Lesser General Public License as published by
// the Free Software Foundation, either version 3 of the License, or
// (at your option) any later version.
//
// The go-ethereum library is distributed in the hope that it will be useful,
// but WITHOUT ANY WARRANTY; without even the implied warranty of
// MERCHANTABILITY or FITNESS FOR A PARTICULAR PURPOSE. See the
// GNU Lesser General Public License for more details.
//
// You should have received a copy of the GNU Lesser General Public License
// along with the go-ethereum library. If not, see <http://www.gnu.org/licenses/>.

package core

import (
	"fmt"
	"math/big"

	"github.com/ethereum/go-ethereum/common"
	"github.com/ethereum/go-ethereum/consensus"
	"github.com/ethereum/go-ethereum/consensus/misc"
	"github.com/ethereum/go-ethereum/core/state"
	"github.com/ethereum/go-ethereum/core/types"
	"github.com/ethereum/go-ethereum/core/vm"
	"github.com/ethereum/go-ethereum/ethdb"
	"github.com/ethereum/go-ethereum/firehose"
	"github.com/ethereum/go-ethereum/params"
)

// BlockGen creates blocks for testing.
// See GenerateChain for a detailed explanation.
type BlockGen struct {
	i       int
	parent  *types.Block
	chain   []*types.Block
	header  *types.Header
	statedb *state.StateDB

	gasPool  *GasPool
	txs      []*types.Transaction
	receipts []*types.Receipt
	uncles   []*types.Header

	config *params.ChainConfig
	engine consensus.Engine
}

// SetCoinbase sets the coinbase of the generated block.
// It can be called at most once.
func (b *BlockGen) SetCoinbase(addr common.Address) {
	if b.gasPool != nil {
		if len(b.txs) > 0 {
			panic("coinbase must be set before adding transactions")
		}
		panic("coinbase can only be set once")
	}
	b.header.Coinbase = addr
	b.gasPool = new(GasPool).AddGas(b.header.GasLimit)
}

// SetExtra sets the extra data field of the generated block.
func (b *BlockGen) SetExtra(data []byte) {
	b.header.Extra = data
}

// SetNonce sets the nonce field of the generated block.
func (b *BlockGen) SetNonce(nonce types.BlockNonce) {
	b.header.Nonce = nonce
}

// SetDifficulty sets the difficulty field of the generated block. This method is
// useful for Clique tests where the difficulty does not depend on time. For the
// ethash tests, please use OffsetTime, which implicitly recalculates the diff.
func (b *BlockGen) SetDifficulty(diff *big.Int) {
	b.header.Difficulty = diff
}

// AddTx adds a transaction to the generated block. If no coinbase has
// been set, the block's coinbase is set to the zero address.
//
// AddTx panics if the transaction cannot be executed. In addition to
// the protocol-imposed limitations (gas limit, etc.), there are some
// further limitations on the content of transactions that can be
// added. Notably, contract code relying on the BLOCKHASH instruction
// will panic during execution.
func (b *BlockGen) AddTx(tx *types.Transaction) {
	b.AddTxWithChain(nil, tx)
}

// AddTxWithChain adds a transaction to the generated block. If no coinbase has
// been set, the block's coinbase is set to the zero address.
//
// AddTxWithChain panics if the transaction cannot be executed. In addition to
// the protocol-imposed limitations (gas limit, etc.), there are some
// further limitations on the content of transactions that can be
// added. If contract code relies on the BLOCKHASH instruction,
// the block in chain will be returned.
func (b *BlockGen) AddTxWithChain(bc *BlockChain, tx *types.Transaction) {
	if b.gasPool == nil {
		b.SetCoinbase(common.Address{})
	}
	b.statedb.Prepare(tx.Hash(), len(b.txs))
<<<<<<< HEAD
	receipt, _, err := ApplyTransaction(b.config, bc, &b.header.Coinbase, b.gasPool, b.statedb, b.header, tx, &b.header.GasUsed, vm.Config{})
=======
	receipt, err := ApplyTransaction(b.config, bc, &b.header.Coinbase, b.gasPool, b.statedb, b.header, tx, &b.header.GasUsed, vm.Config{}, firehose.NoOpContext)
>>>>>>> a8bdecc5
	if err != nil {
		panic(err)
	}
	b.txs = append(b.txs, tx)
	b.receipts = append(b.receipts, receipt)
}

// GetBalance returns the balance of the given address at the generated block.
func (b *BlockGen) GetBalance(addr common.Address) *big.Int {
	return b.statedb.GetBalance(addr)
}

// AddUncheckedTx forcefully adds a transaction to the block without any
// validation.
//
// AddUncheckedTx will cause consensus failures when used during real
// chain processing. This is best used in conjunction with raw block insertion.
func (b *BlockGen) AddUncheckedTx(tx *types.Transaction) {
	b.txs = append(b.txs, tx)
}

// Number returns the block number of the block being generated.
func (b *BlockGen) Number() *big.Int {
	return new(big.Int).Set(b.header.Number)
}

// BaseFee returns the EIP-1559 base fee of the block being generated.
func (b *BlockGen) BaseFee() *big.Int {
	return new(big.Int).Set(b.header.BaseFee)
}

// AddUncheckedReceipt forcefully adds a receipts to the block without a
// backing transaction.
//
// AddUncheckedReceipt will cause consensus failures when used during real
// chain processing. This is best used in conjunction with raw block insertion.
func (b *BlockGen) AddUncheckedReceipt(receipt *types.Receipt) {
	b.receipts = append(b.receipts, receipt)
}

// TxNonce returns the next valid transaction nonce for the
// account at addr. It panics if the account does not exist.
func (b *BlockGen) TxNonce(addr common.Address) uint64 {
	if !b.statedb.Exist(addr) {
		panic("account does not exist")
	}
	return b.statedb.GetNonce(addr)
}

// AddUncle adds an uncle header to the generated block.
func (b *BlockGen) AddUncle(h *types.Header) {
	// The uncle will have the same timestamp and auto-generated difficulty
	h.Time = b.header.Time

	var parent *types.Header
	for i := b.i - 1; i >= 0; i-- {
		if b.chain[i].Hash() == h.ParentHash {
			parent = b.chain[i].Header()
			break
		}
	}
	chainreader := &fakeChainReader{config: b.config}
	h.Difficulty = b.engine.CalcDifficulty(chainreader, b.header.Time, parent)

	// The gas limit and price should be derived from the parent
	h.GasLimit = parent.GasLimit
	if b.config.IsLondon(h.Number) {
		h.BaseFee = misc.CalcBaseFee(b.config, parent)
		if !b.config.IsLondon(parent.Number) {
			parentGasLimit := parent.GasLimit * params.ElasticityMultiplier
			h.GasLimit = CalcGasLimit(parentGasLimit, parentGasLimit)
		}
	}
	b.uncles = append(b.uncles, h)
}

// PrevBlock returns a previously generated block by number. It panics if
// num is greater or equal to the number of the block being generated.
// For index -1, PrevBlock returns the parent block given to GenerateChain.
func (b *BlockGen) PrevBlock(index int) *types.Block {
	if index >= b.i {
		panic(fmt.Errorf("block index %d out of range (%d,%d)", index, -1, b.i))
	}
	if index == -1 {
		return b.parent
	}
	return b.chain[index]
}

// OffsetTime modifies the time instance of a block, implicitly changing its
// associated difficulty. It's useful to test scenarios where forking is not
// tied to chain length directly.
func (b *BlockGen) OffsetTime(seconds int64) {
	b.header.Time += uint64(seconds)
	if b.header.Time <= b.parent.Header().Time {
		panic("block time out of range")
	}
	chainreader := &fakeChainReader{config: b.config}
	b.header.Difficulty = b.engine.CalcDifficulty(chainreader, b.header.Time, b.parent.Header())
}

// GenerateChain creates a chain of n blocks. The first block's
// parent will be the provided parent. db is used to store
// intermediate states and should contain the parent's state trie.
//
// The generator function is called with a new block generator for
// every block. Any transactions and uncles added to the generator
// become part of the block. If gen is nil, the blocks will be empty
// and their coinbase will be the zero address.
//
// Blocks created by GenerateChain do not contain valid proof of work
// values. Inserting them into BlockChain requires use of FakePow or
// a similar non-validating proof of work implementation.
func GenerateChain(config *params.ChainConfig, parent *types.Block, engine consensus.Engine, db ethdb.Database, n int, gen func(int, *BlockGen)) ([]*types.Block, []types.Receipts) {
	if config == nil {
		config = params.TestChainConfig
	}
	blocks, receipts := make(types.Blocks, n), make([]types.Receipts, n)
	chainreader := &fakeChainReader{config: config}
	genblock := func(i int, parent *types.Block, statedb *state.StateDB) (*types.Block, types.Receipts) {
		b := &BlockGen{i: i, chain: blocks, parent: parent, statedb: statedb, config: config, engine: engine}
		b.header = makeHeader(chainreader, parent, statedb, b.engine)

		// Set the difficulty for clique block. The chain maker doesn't have access
		// to a chain, so the difficulty will be left unset (nil). Set it here to the
		// correct value.
		if b.header.Difficulty == nil {
			if config.TerminalTotalDifficulty == nil {
				// Clique chain
				b.header.Difficulty = big.NewInt(2)
			} else {
				// Post-merge chain
				b.header.Difficulty = big.NewInt(0)
			}
		}
		// Mutate the state and block according to any hard-fork specs
		if daoBlock := config.DAOForkBlock; daoBlock != nil {
			limit := new(big.Int).Add(daoBlock, params.DAOForkExtraRange)
			if b.header.Number.Cmp(daoBlock) >= 0 && b.header.Number.Cmp(limit) < 0 {
				if config.DAOForkSupport {
					b.header.Extra = common.CopyBytes(params.DAOForkBlockExtra)
				}
			}
		}
		if config.DAOForkSupport && config.DAOForkBlock != nil && config.DAOForkBlock.Cmp(b.header.Number) == 0 {
			misc.ApplyDAOHardFork(statedb, firehose.NoOpContext)
		}
		// Execute any user modifications to the block
		if gen != nil {
			gen(i, b)
		}
		if b.engine != nil {
			// Finalize and seal the block
			block, _ := b.engine.FinalizeAndAssemble(chainreader, b.header, statedb, b.txs, b.uncles, b.receipts, firehose.NoOpContext)

			// Write state changes to db
			root, err := statedb.Commit(config.IsEIP158(b.header.Number))
			if err != nil {
				panic(fmt.Sprintf("state write error: %v", err))
			}
			if err := statedb.Database().TrieDB().Commit(root, false, nil); err != nil {
				panic(fmt.Sprintf("trie write error: %v", err))
			}
			return block, b.receipts
		}
		return nil, nil
	}
	for i := 0; i < n; i++ {
		statedb, err := state.New(parent.Root(), state.NewDatabase(db), nil)
		if err != nil {
			panic(err)
		}
		block, receipt := genblock(i, parent, statedb)
		blocks[i] = block
		receipts[i] = receipt
		parent = block
	}
	return blocks, receipts
}

func makeHeader(chain consensus.ChainReader, parent *types.Block, state *state.StateDB, engine consensus.Engine) *types.Header {
	var time uint64
	if parent.Time() == 0 {
		time = 10
	} else {
		time = parent.Time() + 10 // block time is fixed at 10 seconds
	}
	header := &types.Header{
		Root:       state.IntermediateRoot(chain.Config().IsEIP158(parent.Number())),
		ParentHash: parent.Hash(),
		Coinbase:   parent.Coinbase(),
		Difficulty: engine.CalcDifficulty(chain, time, &types.Header{
			Number:     parent.Number(),
			Time:       time - 10,
			Difficulty: parent.Difficulty(),
			UncleHash:  parent.UncleHash(),
		}),
		GasLimit: parent.GasLimit(),
		Number:   new(big.Int).Add(parent.Number(), common.Big1),
		Time:     time,
	}
	if chain.Config().IsLondon(header.Number) {
		header.BaseFee = misc.CalcBaseFee(chain.Config(), parent.Header())
		if !chain.Config().IsLondon(parent.Number()) {
			parentGasLimit := parent.GasLimit() * params.ElasticityMultiplier
			header.GasLimit = CalcGasLimit(parentGasLimit, parentGasLimit)
		}
	}
	return header
}

// makeHeaderChain creates a deterministic chain of headers rooted at parent.
func makeHeaderChain(parent *types.Header, n int, engine consensus.Engine, db ethdb.Database, seed int) []*types.Header {
	blocks := makeBlockChain(types.NewBlockWithHeader(parent), n, engine, db, seed)
	headers := make([]*types.Header, len(blocks))
	for i, block := range blocks {
		headers[i] = block.Header()
	}
	return headers
}

// makeBlockChain creates a deterministic chain of blocks rooted at parent.
func makeBlockChain(parent *types.Block, n int, engine consensus.Engine, db ethdb.Database, seed int) []*types.Block {
	blocks, _ := GenerateChain(params.TestChainConfig, parent, engine, db, n, func(i int, b *BlockGen) {
		b.SetCoinbase(common.Address{0: byte(seed), 19: byte(i)})
	})
	return blocks
}

type fakeChainReader struct {
	config *params.ChainConfig
}

// Config returns the chain configuration.
func (cr *fakeChainReader) Config() *params.ChainConfig {
	return cr.config
}

func (cr *fakeChainReader) CurrentHeader() *types.Header                            { return nil }
func (cr *fakeChainReader) GetHeaderByNumber(number uint64) *types.Header           { return nil }
func (cr *fakeChainReader) GetHeaderByHash(hash common.Hash) *types.Header          { return nil }
func (cr *fakeChainReader) GetHeader(hash common.Hash, number uint64) *types.Header { return nil }
func (cr *fakeChainReader) GetBlock(hash common.Hash, number uint64) *types.Block   { return nil }
func (cr *fakeChainReader) GetTd(hash common.Hash, number uint64) *big.Int          { return nil }<|MERGE_RESOLUTION|>--- conflicted
+++ resolved
@@ -104,11 +104,7 @@
 		b.SetCoinbase(common.Address{})
 	}
 	b.statedb.Prepare(tx.Hash(), len(b.txs))
-<<<<<<< HEAD
-	receipt, _, err := ApplyTransaction(b.config, bc, &b.header.Coinbase, b.gasPool, b.statedb, b.header, tx, &b.header.GasUsed, vm.Config{})
-=======
-	receipt, err := ApplyTransaction(b.config, bc, &b.header.Coinbase, b.gasPool, b.statedb, b.header, tx, &b.header.GasUsed, vm.Config{}, firehose.NoOpContext)
->>>>>>> a8bdecc5
+	receipt, _, err := ApplyTransaction(b.config, bc, &b.header.Coinbase, b.gasPool, b.statedb, b.header, tx, &b.header.GasUsed, vm.Config{}, firehose.NoOpContext)
 	if err != nil {
 		panic(err)
 	}

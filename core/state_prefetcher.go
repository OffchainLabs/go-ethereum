--- conflicted
+++ resolved
@@ -51,38 +51,16 @@
 // only goal is to warm the state caches.
 func (p *statePrefetcher) Prefetch(block *types.Block, statedb *state.StateDB, cfg vm.Config, interrupt *atomic.Bool) {
 	var (
-<<<<<<< HEAD
-		header       = block.Header()
-		gaspool      = new(GasPool).AddGas(block.GasLimit())
-		blockContext = NewEVMBlockContext(header, p.chain, nil)
-		evm          = vm.NewEVM(blockContext, statedb, p.config, cfg)
-		signer       = types.MakeSigner(p.config, header.Number, header.Time, blockContext.ArbOSVersion)
-=======
 		fails   atomic.Int64
 		header  = block.Header()
-		signer  = types.MakeSigner(p.config, header.Number, header.Time)
+		signer  = types.MakeSigner(p.config, header.Number, header.Time, types.DeserializeHeaderExtraInformation(header).ArbOSFormatVersion)
 		workers errgroup.Group
 		reader  = statedb.Reader()
->>>>>>> 485ff4bb
 	)
 	workers.SetLimit(runtime.NumCPU() / 2)
 
 	// Iterate over and process the individual transactions
-<<<<<<< HEAD
-	byzantium := p.config.IsByzantium(block.Number())
 	runCtx := NewMessageEthcallContext()
-	for i, tx := range block.Transactions() {
-		// If block precaching was interrupted, abort
-		if interrupt != nil && interrupt.Load() {
-			return
-		}
-		// Convert the transaction into an executable message and pre-cache its sender
-		msg, err := TransactionToMessage(tx, signer, header.BaseFee, runCtx)
-		if err != nil {
-			return // Also invalid block, bail out
-		}
-		statedb.SetTxContext(tx.Hash(), i)
-=======
 	for i, tx := range block.Transactions() {
 		stateCpy := statedb.Copy() // closure
 		workers.Go(func() error {
@@ -97,7 +75,6 @@
 				return nil
 			}
 			reader.Account(sender)
->>>>>>> 485ff4bb
 
 			if tx.To() != nil {
 				account, _ := reader.Account(*tx.To())
@@ -119,7 +96,7 @@
 			evm := vm.NewEVM(NewEVMBlockContext(header, p.chain, nil), stateCpy, p.config, cfg)
 
 			// Convert the transaction into an executable message and pre-cache its sender
-			msg, err := TransactionToMessage(tx, signer, header.BaseFee)
+			msg, err := TransactionToMessage(tx, signer, header.BaseFee, runCtx)
 			if err != nil {
 				fails.Add(1)
 				return nil // Also invalid block, bail out

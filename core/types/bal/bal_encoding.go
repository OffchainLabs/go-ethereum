// Copyright 2025 The go-ethereum Authors
// This file is part of the go-ethereum library.
//
// The go-ethereum library is free software: you can redistribute it and/or modify
// it under the terms of the GNU Lesser General Public License as published by
// the Free Software Foundation, either version 3 of the License, or
// (at your option) any later version.
//
// The go-ethereum library is distributed in the hope that it will be useful,
// but WITHOUT ANY WARRANTY; without even the implied warranty of
// MERCHANTABILITY or FITNESS FOR A PARTICULAR PURPOSE. See the
// GNU Lesser General Public License for more details.
//
// You should have received a copy of the GNU Lesser General Public License
// along with the go-ethereum library. If not, see <http://www.gnu.org/licenses/>.

package bal

import (
	"bytes"
	"cmp"
	"errors"
	"fmt"
	"io"
	"maps"
	"slices"
	"strings"

	"github.com/ethereum/go-ethereum/common"
	"github.com/ethereum/go-ethereum/crypto"
	"github.com/ethereum/go-ethereum/params"
	"github.com/ethereum/go-ethereum/rlp"
	"github.com/holiman/uint256"
)

//go:generate go run github.com/ethereum/go-ethereum/rlp/rlpgen -out bal_encoding_rlp_generated.go -type BlockAccessList -decoder

// These are objects used as input for the access list encoding. They mirror
// the spec format.

// BlockAccessList is the encoding format of ConstructionBlockAccessList.
type BlockAccessList struct {
	Accesses []AccountAccess `ssz-max:"300000"`
}

// Validate returns an error if the contents of the access list are not ordered
// according to the spec or any code changes are contained which exceed protocol
// max code size.
func (e *BlockAccessList) Validate() error {
	if !slices.IsSortedFunc(e.Accesses, func(a, b AccountAccess) int {
		return bytes.Compare(a.Address[:], b.Address[:])
	}) {
		return errors.New("block access list accounts not in lexicographic order")
	}
	for _, entry := range e.Accesses {
		if err := entry.validate(); err != nil {
			return err
		}
	}
	return nil
}

// Hash computes the keccak256 hash of the access list
func (e *BlockAccessList) Hash() common.Hash {
	var enc bytes.Buffer
	err := e.EncodeRLP(&enc)
	if err != nil {
		// errors here are related to BAL values exceeding maximum size defined
		// by the spec. Hard-fail because these cases are not expected to be hit
		// under reasonable conditions.
		panic(err)
	}
	return crypto.Keccak256Hash(enc.Bytes())
}

// encodeBalance encodes the provided balance into 16-bytes.
func encodeBalance(val *uint256.Int) [16]byte {
	valBytes := val.Bytes()
	if len(valBytes) > 16 {
		panic("can't encode value that is greater than 16 bytes in size")
	}
	var enc [16]byte
	copy(enc[16-len(valBytes):], valBytes[:])
	return enc
}

// encodingBalanceChange is the encoding format of BalanceChange.
type encodingBalanceChange struct {
	TxIdx   uint16   `ssz-size:"2"`
	Balance [16]byte `ssz-size:"16"`
}

// encodingAccountNonce is the encoding format of NonceChange.
type encodingAccountNonce struct {
	TxIdx uint16 `ssz-size:"2"`
	Nonce uint64 `ssz-size:"8"`
}

// encodingStorageWrite is the encoding format of StorageWrites.
type encodingStorageWrite struct {
	TxIdx      uint16
	ValueAfter [32]byte `ssz-size:"32"`
}

// encodingStorageWrite is the encoding format of SlotWrites.
type encodingSlotWrites struct {
	Slot     [32]byte               `ssz-size:"32"`
	Accesses []encodingStorageWrite `ssz-max:"300000"`
}

// validate returns an instance of the encoding-representation slot writes in
// working representation.
func (e *encodingSlotWrites) validate() error {
	if slices.IsSortedFunc(e.Accesses, func(a, b encodingStorageWrite) int {
		return cmp.Compare[uint16](a.TxIdx, b.TxIdx)
	}) {
		return nil
	}
	return errors.New("storage write tx indices not in order")
}

// AccountAccess is the encoding format of ConstructionAccountAccess.
type AccountAccess struct {
	Address        [20]byte                `ssz-size:"20"`    // 20-byte Ethereum address
	StorageWrites  []encodingSlotWrites    `ssz-max:"300000"` // Storage changes (slot -> [tx_index -> new_value])
	StorageReads   [][32]byte              `ssz-max:"300000"` // Read-only storage keys
	BalanceChanges []encodingBalanceChange `ssz-max:"300000"` // Balance changes ([tx_index -> post_balance])
	NonceChanges   []encodingAccountNonce  `ssz-max:"300000"` // Nonce changes ([tx_index -> new_nonce])
	Code           []CodeChange            `ssz-max:"1"`      // Code changes ([tx_index -> new_code])
}

// validate converts the account accesses out of encoding format.
// If any of the keys in the encoding object are not ordered according to the
// spec, an error is returned.
func (e *AccountAccess) validate() error {
	// Check the storage write slots are sorted in order
	if !slices.IsSortedFunc(e.StorageWrites, func(a, b encodingSlotWrites) int {
		return bytes.Compare(a.Slot[:], b.Slot[:])
	}) {
		return errors.New("storage writes slots not in lexicographic order")
	}
	for _, write := range e.StorageWrites {
		if err := write.validate(); err != nil {
			return err
		}
	}

	// Check the storage read slots are sorted in order
	if !slices.IsSortedFunc(e.StorageReads, func(a, b [32]byte) int {
		return bytes.Compare(a[:], b[:])
	}) {
		return errors.New("storage read slots not in lexicographic order")
	}

	// Check the balance changes are sorted in order
	if !slices.IsSortedFunc(e.BalanceChanges, func(a, b encodingBalanceChange) int {
		return cmp.Compare[uint16](a.TxIdx, b.TxIdx)
	}) {
		return errors.New("balance changes not in ascending order by tx index")
	}

	// Check the nonce changes are sorted in order
	if !slices.IsSortedFunc(e.NonceChanges, func(a, b encodingAccountNonce) int {
		return cmp.Compare[uint16](a.TxIdx, b.TxIdx)
	}) {
		return errors.New("nonce changes not in ascending order by tx index")
	}

	// Convert code change
	if len(e.Code) == 1 {
<<<<<<< HEAD
		if len(e.Code[0].Code) > params.DefaultMaxCodeSize {
			return fmt.Errorf("code change contained oversized code")
=======
		if len(e.Code[0].Code) > params.MaxCodeSize {
			return errors.New("code change contained oversized code")
>>>>>>> 32d537cd
		}
	}
	return nil
}

// Copy returns a deep copy of the account access
func (e *AccountAccess) Copy() AccountAccess {
	res := AccountAccess{
		Address:        e.Address,
		StorageReads:   slices.Clone(e.StorageReads),
		BalanceChanges: slices.Clone(e.BalanceChanges),
		NonceChanges:   slices.Clone(e.NonceChanges),
	}
	for _, storageWrite := range e.StorageWrites {
		res.StorageWrites = append(res.StorageWrites, encodingSlotWrites{
			Slot:     storageWrite.Slot,
			Accesses: slices.Clone(storageWrite.Accesses),
		})
	}
	if len(e.Code) == 1 {
		res.Code = []CodeChange{
			{
				e.Code[0].TxIndex,
				bytes.Clone(e.Code[0].Code),
			},
		}
	}
	return res
}

// EncodeRLP returns the RLP-encoded access list
func (b *ConstructionBlockAccessList) EncodeRLP(wr io.Writer) error {
	return b.toEncodingObj().EncodeRLP(wr)
}

var _ rlp.Encoder = &ConstructionBlockAccessList{}

// toEncodingObj creates an instance of the ConstructionAccountAccess of the type that is
// used as input for the encoding.
func (a *ConstructionAccountAccess) toEncodingObj(addr common.Address) AccountAccess {
	res := AccountAccess{
		Address:        addr,
		StorageWrites:  make([]encodingSlotWrites, 0),
		StorageReads:   make([][32]byte, 0),
		BalanceChanges: make([]encodingBalanceChange, 0),
		NonceChanges:   make([]encodingAccountNonce, 0),
		Code:           nil,
	}

	// Convert write slots
	writeSlots := slices.Collect(maps.Keys(a.StorageWrites))
	slices.SortFunc(writeSlots, common.Hash.Cmp)
	for _, slot := range writeSlots {
		var obj encodingSlotWrites
		obj.Slot = slot

		slotWrites := a.StorageWrites[slot]
		obj.Accesses = make([]encodingStorageWrite, 0, len(slotWrites))

		indices := slices.Collect(maps.Keys(slotWrites))
		slices.SortFunc(indices, cmp.Compare[uint16])
		for _, index := range indices {
			obj.Accesses = append(obj.Accesses, encodingStorageWrite{
				TxIdx:      index,
				ValueAfter: slotWrites[index],
			})
		}
		res.StorageWrites = append(res.StorageWrites, obj)
	}

	// Convert read slots
	readSlots := slices.Collect(maps.Keys(a.StorageReads))
	slices.SortFunc(readSlots, common.Hash.Cmp)
	for _, slot := range readSlots {
		res.StorageReads = append(res.StorageReads, slot)
	}

	// Convert balance changes
	balanceIndices := slices.Collect(maps.Keys(a.BalanceChanges))
	slices.SortFunc(balanceIndices, cmp.Compare[uint16])
	for _, idx := range balanceIndices {
		res.BalanceChanges = append(res.BalanceChanges, encodingBalanceChange{
			TxIdx:   idx,
			Balance: encodeBalance(a.BalanceChanges[idx]),
		})
	}

	// Convert nonce changes
	nonceIndices := slices.Collect(maps.Keys(a.NonceChanges))
	slices.SortFunc(nonceIndices, cmp.Compare[uint16])
	for _, idx := range nonceIndices {
		res.NonceChanges = append(res.NonceChanges, encodingAccountNonce{
			TxIdx: idx,
			Nonce: a.NonceChanges[idx],
		})
	}

	// Convert code change
	if a.CodeChange != nil {
		res.Code = []CodeChange{
			{
				a.CodeChange.TxIndex,
				bytes.Clone(a.CodeChange.Code),
			},
		}
	}
	return res
}

// toEncodingObj returns an instance of the access list expressed as the type
// which is used as input for the encoding/decoding.
func (b *ConstructionBlockAccessList) toEncodingObj() *BlockAccessList {
	var addresses []common.Address
	for addr := range b.Accounts {
		addresses = append(addresses, addr)
	}
	slices.SortFunc(addresses, common.Address.Cmp)

	var res BlockAccessList
	for _, addr := range addresses {
		res.Accesses = append(res.Accesses, b.Accounts[addr].toEncodingObj(addr))
	}
	return &res
}

func (e *BlockAccessList) PrettyPrint() string {
	var res bytes.Buffer
	printWithIndent := func(indent int, text string) {
		fmt.Fprintf(&res, "%s%s\n", strings.Repeat("    ", indent), text)
	}
	for _, accountDiff := range e.Accesses {
		printWithIndent(0, fmt.Sprintf("%x:", accountDiff.Address))

		printWithIndent(1, "storage writes:")
		for _, sWrite := range accountDiff.StorageWrites {
			printWithIndent(2, fmt.Sprintf("%x:", sWrite.Slot))
			for _, access := range sWrite.Accesses {
				printWithIndent(3, fmt.Sprintf("%d: %x", access.TxIdx, access.ValueAfter))
			}
		}

		printWithIndent(1, "storage reads:")
		for _, slot := range accountDiff.StorageReads {
			printWithIndent(2, fmt.Sprintf("%x", slot))
		}

		printWithIndent(1, "balance changes:")
		for _, change := range accountDiff.BalanceChanges {
			balance := new(uint256.Int).SetBytes(change.Balance[:]).String()
			printWithIndent(2, fmt.Sprintf("%d: %s", change.TxIdx, balance))
		}

		printWithIndent(1, "nonce changes:")
		for _, change := range accountDiff.NonceChanges {
			printWithIndent(2, fmt.Sprintf("%d: %d", change.TxIdx, change.Nonce))
		}

		if len(accountDiff.Code) > 0 {
			printWithIndent(1, "code:")
			printWithIndent(2, fmt.Sprintf("%d: %x", accountDiff.Code[0].TxIndex, accountDiff.Code[0].Code))
		}
	}
	return res.String()
}

// Copy returns a deep copy of the access list
func (e *BlockAccessList) Copy() (res BlockAccessList) {
	for _, accountAccess := range e.Accesses {
		res.Accesses = append(res.Accesses, accountAccess.Copy())
	}
	return
}<|MERGE_RESOLUTION|>--- conflicted
+++ resolved
@@ -168,13 +168,8 @@
 
 	// Convert code change
 	if len(e.Code) == 1 {
-<<<<<<< HEAD
 		if len(e.Code[0].Code) > params.DefaultMaxCodeSize {
-			return fmt.Errorf("code change contained oversized code")
-=======
-		if len(e.Code[0].Code) > params.MaxCodeSize {
 			return errors.New("code change contained oversized code")
->>>>>>> 32d537cd
 		}
 	}
 	return nil

// Copyright 2014 The go-ethereum Authors
// This file is part of the go-ethereum library.
//
// The go-ethereum library is free software: you can redistribute it and/or modify
// it under the terms of the GNU Lesser General Public License as published by
// the Free Software Foundation, either version 3 of the License, or
// (at your option) any later version.
//
// The go-ethereum library is distributed in the hope that it will be useful,
// but WITHOUT ANY WARRANTY; without even the implied warranty of
// MERCHANTABILITY or FITNESS FOR A PARTICULAR PURPOSE. See the
// GNU Lesser General Public License for more details.
//
// You should have received a copy of the GNU Lesser General Public License
// along with the go-ethereum library. If not, see <http://www.gnu.org/licenses/>.

package types

import (
	"bytes"
	"errors"
	"fmt"
	"io"
	"math/big"
	"sync/atomic"
	"time"

	"github.com/ethereum/go-ethereum/common"
	"github.com/ethereum/go-ethereum/crypto"
	"github.com/ethereum/go-ethereum/rlp"
)

var (
	ErrInvalidSig           = errors.New("invalid transaction v, r, s values")
	ErrUnexpectedProtection = errors.New("transaction type does not supported EIP-155 protected signatures")
	ErrInvalidTxType        = errors.New("transaction type not valid in this context")
	ErrTxTypeNotSupported   = errors.New("transaction type not supported")
	ErrGasFeeCapTooLow      = errors.New("fee cap less than base fee")
	errShortTypedTx         = errors.New("typed transaction too short")
	errInvalidYParity       = errors.New("'yParity' field must be 0 or 1")
	errVYParityMismatch     = errors.New("'v' and 'yParity' fields do not match")
	errVYParityMissing      = errors.New("missing 'yParity' or 'v' field in transaction")
)

// Transaction types.
const (
	ArbitrumDepositTxType         = 0x64
	ArbitrumUnsignedTxType        = 0x65
	ArbitrumContractTxType        = 0x66
	ArbitrumRetryTxType           = 0x68
	ArbitrumSubmitRetryableTxType = 0x69
	ArbitrumInternalTxType        = 0x6A
	ArbitrumLegacyTxType          = 0x78

	LegacyTxType     = 0x00
	AccessListTxType = 0x01
	DynamicFeeTxType = 0x02
	BlobTxType       = 0x03
	SetCodeTxType    = 0x04
)

// Transaction is an Ethereum transaction.
type Transaction struct {
	inner TxData    // Consensus contents of a transaction
	time  time.Time // Time first seen locally (spam avoidance)

	// Arbitrum cache of the calldata units at a brotli compression level.
	// The top 8 bits are the brotli compression level last used to compute this,
	// and the remaining 56 bits are the calldata units at that compression level.
	calldataUnitsForBrotliCompressionLevel atomic.Uint64

	// caches
	hash atomic.Pointer[common.Hash]
	size atomic.Uint64
	from atomic.Pointer[sigCache]
}

// GetRawCachedCalldataUnits returns the cached brotli compression level and corresponding calldata units,
// or (0, 0) if the cache is empty.
func (tx *Transaction) GetRawCachedCalldataUnits() (uint64, uint64) {
	repr := tx.calldataUnitsForBrotliCompressionLevel.Load()
	cachedCompressionLevel := repr >> 56
	calldataUnits := repr & ((1 << 56) - 1)
	return cachedCompressionLevel, calldataUnits
}

// GetCachedCalldataUnits returns the cached calldata units for a given brotli compression level,
// returning nil if no cache is present or the cache is for a different compression level.
func (tx *Transaction) GetCachedCalldataUnits(requestedCompressionLevel uint64) *uint64 {
	cachedCompressionLevel, cachedUnits := tx.GetRawCachedCalldataUnits()
	if cachedUnits == 0 {
		// empty cache
		return nil
	}
	if cachedCompressionLevel != requestedCompressionLevel {
		// wrong compression level
		return nil
	}
	return &cachedUnits
}

// SetCachedCalldataUnits sets the cached brotli compression level and corresponding calldata units,
// or clears the cache if the values are too large to fit (at least 2**8 and 2**56 respectively).
// Note that a zero calldataUnits is also treated as an empty cache.
func (tx *Transaction) SetCachedCalldataUnits(compressionLevel uint64, calldataUnits uint64) {
	var repr uint64
	// Ensure the compressionLevel and calldataUnits will fit.
	// Otherwise, just clear the cache.
	if compressionLevel < 1<<8 && calldataUnits < 1<<56 {
		repr = compressionLevel<<56 | calldataUnits
	}
	tx.calldataUnitsForBrotliCompressionLevel.Store(repr)
}

// NewTx creates a new transaction.
func NewTx(inner TxData) *Transaction {
	tx := new(Transaction)
	tx.setDecoded(inner.copy(), 0)
	return tx
}

// TxData is the underlying data of a transaction.
//
// This is implemented by DynamicFeeTx, LegacyTx and AccessListTx.
type TxData interface {
	txType() byte // returns the type ID
	copy() TxData // creates a deep copy and initializes all fields

	chainID() *big.Int
	accessList() AccessList
	data() []byte
	gas() uint64
	gasPrice() *big.Int
	gasTipCap() *big.Int
	gasFeeCap() *big.Int
	value() *big.Int
	nonce() uint64
	to() *common.Address

	rawSignatureValues() (v, r, s *big.Int)
	setSignatureValues(chainID, v, r, s *big.Int)

	skipNonceChecks() bool
	skipFromEOACheck() bool

	// effectiveGasPrice computes the gas price paid by the transaction, given
	// the inclusion block baseFee.
	//
	// Unlike other TxData methods, the returned *big.Int should be an independent
	// copy of the computed value, i.e. callers are allowed to mutate the result.
	// Method implementations can use 'dst' to store the result.
	effectiveGasPrice(dst *big.Int, baseFee *big.Int) *big.Int

	encode(*bytes.Buffer) error
	decode([]byte) error
}

// EncodeRLP implements rlp.Encoder
func (tx *Transaction) EncodeRLP(w io.Writer) error {
	if tx.Type() == LegacyTxType {
		return rlp.Encode(w, tx.inner)
	}
	// It's an EIP-2718 typed TX envelope.
	buf := encodeBufferPool.Get().(*bytes.Buffer)
	defer encodeBufferPool.Put(buf)
	buf.Reset()
	if err := tx.encodeTyped(buf); err != nil {
		return err
	}
	return rlp.Encode(w, buf.Bytes())
}

// encodeTyped writes the canonical encoding of a typed transaction to w.
func (tx *Transaction) encodeTyped(w *bytes.Buffer) error {
	w.WriteByte(tx.Type())
	return tx.inner.encode(w)
}

// MarshalBinary returns the canonical encoding of the transaction.
// For legacy transactions, it returns the RLP encoding. For EIP-2718 typed
// transactions, it returns the type and payload.
func (tx *Transaction) MarshalBinary() ([]byte, error) {
	if tx.Type() == LegacyTxType {
		return rlp.EncodeToBytes(tx.inner)
	}
	var buf bytes.Buffer
	err := tx.encodeTyped(&buf)
	return buf.Bytes(), err
}

// DecodeRLP implements rlp.Decoder
func (tx *Transaction) DecodeRLP(s *rlp.Stream) error {
	kind, size, err := s.Kind()
	switch {
	case err != nil:
		return err
	case kind == rlp.List:
		// It's a legacy transaction.
		var inner LegacyTx
		err := s.Decode(&inner)
		if err == nil {
			tx.setDecoded(&inner, rlp.ListSize(size))
		}
		return err
	case kind == rlp.Byte:
		return errShortTypedTx
	default:
		// It's an EIP-2718 typed TX envelope.
		// First read the tx payload bytes into a temporary buffer.
		b, buf, err := getPooledBuffer(size)
		if err != nil {
			return err
		}
		defer encodeBufferPool.Put(buf)
		if err := s.ReadBytes(b); err != nil {
			return err
		}
		// Now decode the inner transaction.
		inner, err := tx.decodeTyped(b, true)
		if err == nil {
			tx.setDecoded(inner, size)
		}
		return err
	}
}

// UnmarshalBinary decodes the canonical encoding of transactions.
// It supports legacy RLP transactions and EIP-2718 typed transactions.
func (tx *Transaction) UnmarshalBinary(b []byte) error {
	if len(b) > 0 && b[0] > 0x7f {
		// It's a legacy transaction.
		var data LegacyTx
		err := rlp.DecodeBytes(b, &data)
		if err != nil {
			return err
		}
		tx.setDecoded(&data, uint64(len(b)))
		return nil
	}
	// It's an EIP-2718 typed transaction envelope.
	inner, err := tx.decodeTyped(b, false)
	if err != nil {
		return err
	}
	tx.setDecoded(inner, uint64(len(b)))
	return nil
}

// decodeTyped decodes a typed transaction from the canonical format.
func (tx *Transaction) decodeTyped(b []byte, arbParsing bool) (TxData, error) {
	if len(b) <= 1 {
		return nil, errShortTypedTx
	}
	var inner TxData
<<<<<<< HEAD
	if arbParsing {
		switch b[0] {
		case ArbitrumDepositTxType:
			inner = new(ArbitrumDepositTx)
		case ArbitrumInternalTxType:
			inner = new(ArbitrumInternalTx)
		case ArbitrumUnsignedTxType:
			inner = new(ArbitrumUnsignedTx)
		case ArbitrumContractTxType:
			inner = new(ArbitrumContractTx)
		case ArbitrumRetryTxType:
			inner = new(ArbitrumRetryTx)
		case ArbitrumSubmitRetryableTxType:
			inner = new(ArbitrumSubmitRetryableTx)
		case ArbitrumLegacyTxType:
			inner = new(ArbitrumLegacyTxData)
		default:
			arbParsing = false
		}
	}
	if !arbParsing {
		switch b[0] {
		case AccessListTxType:
			inner = new(AccessListTx)
		case DynamicFeeTxType:
			inner = new(DynamicFeeTx)
		case BlobTxType:
			inner = new(BlobTx)
		default:
			return nil, ErrTxTypeNotSupported
		}
=======
	switch b[0] {
	case AccessListTxType:
		inner = new(AccessListTx)
	case DynamicFeeTxType:
		inner = new(DynamicFeeTx)
	case BlobTxType:
		inner = new(BlobTx)
	case SetCodeTxType:
		inner = new(SetCodeTx)
	default:
		return nil, ErrTxTypeNotSupported
>>>>>>> f808d735
	}
	err := inner.decode(b[1:])
	return inner, err
}

// setDecoded sets the inner transaction and size after decoding.
func (tx *Transaction) setDecoded(inner TxData, size uint64) {
	tx.inner = inner
	tx.time = time.Now()
	if size > 0 {
		tx.size.Store(size)
	}
}

func sanityCheckSignature(v *big.Int, r *big.Int, s *big.Int, maybeProtected bool) error {
	if isProtectedV(v) && !maybeProtected {
		return ErrUnexpectedProtection
	}

	var plainV byte
	if isProtectedV(v) {
		chainID := deriveChainId(v).Uint64()
		plainV = byte(v.Uint64() - 35 - 2*chainID)
	} else if maybeProtected {
		// Only EIP-155 signatures can be optionally protected. Since
		// we determined this v value is not protected, it must be a
		// raw 27 or 28.
		plainV = byte(v.Uint64() - 27)
	} else {
		// If the signature is not optionally protected, we assume it
		// must already be equal to the recovery id.
		plainV = byte(v.Uint64())
	}
	if !crypto.ValidateSignatureValues(plainV, r, s, false) {
		return ErrInvalidSig
	}

	return nil
}

func isProtectedV(V *big.Int) bool {
	if V.BitLen() <= 8 {
		v := V.Uint64()
		return v != 27 && v != 28 && v != 1 && v != 0
	}
	// anything not 27 or 28 is considered protected
	return true
}

// Protected says whether the transaction is replay-protected.
func (tx *Transaction) Protected() bool {
	switch tx := tx.inner.(type) {
	case *LegacyTx:
		return tx.V != nil && isProtectedV(tx.V)
	default:
		return true
	}
}

// Type returns the transaction type.
func (tx *Transaction) Type() uint8 {
	return tx.inner.txType()
}

func (tx *Transaction) GetInner() TxData {
	return tx.inner.copy()
}

// ChainId returns the EIP155 chain ID of the transaction. The return value will always be
// non-nil. For legacy transactions which are not replay-protected, the return value is
// zero.
func (tx *Transaction) ChainId() *big.Int {
	return tx.inner.chainID()
}

// Data returns the input data of the transaction.
func (tx *Transaction) Data() []byte { return tx.inner.data() }

// AccessList returns the access list of the transaction.
func (tx *Transaction) AccessList() AccessList { return tx.inner.accessList() }

// Gas returns the gas limit of the transaction.
func (tx *Transaction) Gas() uint64 { return tx.inner.gas() }

// GasPrice returns the gas price of the transaction.
func (tx *Transaction) GasPrice() *big.Int { return new(big.Int).Set(tx.inner.gasPrice()) }

// GasTipCap returns the gasTipCap per gas of the transaction.
func (tx *Transaction) GasTipCap() *big.Int { return new(big.Int).Set(tx.inner.gasTipCap()) }

// GasFeeCap returns the fee cap per gas of the transaction.
func (tx *Transaction) GasFeeCap() *big.Int { return new(big.Int).Set(tx.inner.gasFeeCap()) }

// Value returns the ether amount of the transaction.
func (tx *Transaction) Value() *big.Int { return new(big.Int).Set(tx.inner.value()) }

// Nonce returns the sender account nonce of the transaction.
func (tx *Transaction) Nonce() uint64 { return tx.inner.nonce() }

// To returns the recipient address of the transaction.
// For contract-creation transactions, To returns nil.
func (tx *Transaction) To() *common.Address {
	return copyAddressPtr(tx.inner.to())
}

// Cost returns (gas * gasPrice) + (blobGas * blobGasPrice) + value.
func (tx *Transaction) Cost() *big.Int {
	total := new(big.Int).Mul(tx.GasPrice(), new(big.Int).SetUint64(tx.Gas()))
	if tx.Type() == BlobTxType {
		total.Add(total, new(big.Int).Mul(tx.BlobGasFeeCap(), new(big.Int).SetUint64(tx.BlobGas())))
	}
	total.Add(total, tx.Value())
	return total
}

// RawSignatureValues returns the V, R, S signature values of the transaction.
// The return values should not be modified by the caller.
// The return values may be nil or zero, if the transaction is unsigned.
func (tx *Transaction) RawSignatureValues() (v, r, s *big.Int) {
	return tx.inner.rawSignatureValues()
}

// GasFeeCapCmp compares the fee cap of two transactions.
func (tx *Transaction) GasFeeCapCmp(other *Transaction) int {
	return tx.inner.gasFeeCap().Cmp(other.inner.gasFeeCap())
}

// GasFeeCapIntCmp compares the fee cap of the transaction against the given fee cap.
func (tx *Transaction) GasFeeCapIntCmp(other *big.Int) int {
	return tx.inner.gasFeeCap().Cmp(other)
}

// GasTipCapCmp compares the gasTipCap of two transactions.
func (tx *Transaction) GasTipCapCmp(other *Transaction) int {
	return tx.inner.gasTipCap().Cmp(other.inner.gasTipCap())
}

// GasTipCapIntCmp compares the gasTipCap of the transaction against the given gasTipCap.
func (tx *Transaction) GasTipCapIntCmp(other *big.Int) int {
	return tx.inner.gasTipCap().Cmp(other)
}

// EffectiveGasTip returns the effective miner gasTipCap for the given base fee.
// Note: if the effective gasTipCap is negative, this method returns both error
// the actual negative value, _and_ ErrGasFeeCapTooLow
func (tx *Transaction) EffectiveGasTip(baseFee *big.Int) (*big.Int, error) {
	if baseFee == nil {
		return tx.GasTipCap(), nil
	}
	var err error
	gasFeeCap := tx.GasFeeCap()
	if gasFeeCap.Cmp(baseFee) < 0 {
		err = ErrGasFeeCapTooLow
	}
	gasFeeCap = gasFeeCap.Sub(gasFeeCap, baseFee)

	gasTipCap := tx.GasTipCap()
	if gasTipCap.Cmp(gasFeeCap) < 0 {
		return gasTipCap, err
	}
	return gasFeeCap, err
}

// EffectiveGasTipValue is identical to EffectiveGasTip, but does not return an
// error in case the effective gasTipCap is negative
func (tx *Transaction) EffectiveGasTipValue(baseFee *big.Int) *big.Int {
	effectiveTip, _ := tx.EffectiveGasTip(baseFee)
	return effectiveTip
}

// EffectiveGasTipCmp compares the effective gasTipCap of two transactions assuming the given base fee.
func (tx *Transaction) EffectiveGasTipCmp(other *Transaction, baseFee *big.Int) int {
	if baseFee == nil {
		return tx.GasTipCapCmp(other)
	}
	return tx.EffectiveGasTipValue(baseFee).Cmp(other.EffectiveGasTipValue(baseFee))
}

// EffectiveGasTipIntCmp compares the effective gasTipCap of a transaction to the given gasTipCap.
func (tx *Transaction) EffectiveGasTipIntCmp(other *big.Int, baseFee *big.Int) int {
	if baseFee == nil {
		return tx.GasTipCapIntCmp(other)
	}
	return tx.EffectiveGasTipValue(baseFee).Cmp(other)
}

// BlobGas returns the blob gas limit of the transaction for blob transactions, 0 otherwise.
func (tx *Transaction) BlobGas() uint64 {
	if blobtx, ok := tx.inner.(*BlobTx); ok {
		return blobtx.blobGas()
	}
	return 0
}

// BlobGasFeeCap returns the blob gas fee cap per blob gas of the transaction for blob transactions, nil otherwise.
func (tx *Transaction) BlobGasFeeCap() *big.Int {
	if blobtx, ok := tx.inner.(*BlobTx); ok {
		return blobtx.BlobFeeCap.ToBig()
	}
	return nil
}

// BlobHashes returns the hashes of the blob commitments for blob transactions, nil otherwise.
func (tx *Transaction) BlobHashes() []common.Hash {
	if blobtx, ok := tx.inner.(*BlobTx); ok {
		return blobtx.BlobHashes
	}
	return nil
}

// BlobTxSidecar returns the sidecar of a blob transaction, nil otherwise.
func (tx *Transaction) BlobTxSidecar() *BlobTxSidecar {
	if blobtx, ok := tx.inner.(*BlobTx); ok {
		return blobtx.Sidecar
	}
	return nil
}

// BlobGasFeeCapCmp compares the blob fee cap of two transactions.
func (tx *Transaction) BlobGasFeeCapCmp(other *Transaction) int {
	return tx.BlobGasFeeCap().Cmp(other.BlobGasFeeCap())
}

// BlobGasFeeCapIntCmp compares the blob fee cap of the transaction against the given blob fee cap.
func (tx *Transaction) BlobGasFeeCapIntCmp(other *big.Int) int {
	return tx.BlobGasFeeCap().Cmp(other)
}

// WithoutBlobTxSidecar returns a copy of tx with the blob sidecar removed.
func (tx *Transaction) WithoutBlobTxSidecar() *Transaction {
	blobtx, ok := tx.inner.(*BlobTx)
	if !ok {
		return tx
	}
	cpy := &Transaction{
		inner: blobtx.withoutSidecar(),
		time:  tx.time,
	}
	// Note: tx.size cache not carried over because the sidecar is included in size!
	if h := tx.hash.Load(); h != nil {
		cpy.hash.Store(h)
	}
	if f := tx.from.Load(); f != nil {
		cpy.from.Store(f)
	}
	return cpy
}

// WithBlobTxSidecar returns a copy of tx with the blob sidecar added.
func (tx *Transaction) WithBlobTxSidecar(sideCar *BlobTxSidecar) *Transaction {
	blobtx, ok := tx.inner.(*BlobTx)
	if !ok {
		return tx
	}
	cpy := &Transaction{
		inner: blobtx.withSidecar(sideCar),
		time:  tx.time,
	}
	// Note: tx.size cache not carried over because the sidecar is included in size!
	if h := tx.hash.Load(); h != nil {
		cpy.hash.Store(h)
	}
	if f := tx.from.Load(); f != nil {
		cpy.from.Store(f)
	}
	return cpy
}

// AuthList returns the authorizations list of the transaction.
func (tx *Transaction) AuthList() []Authorization {
	setcodetx, ok := tx.inner.(*SetCodeTx)
	if !ok {
		return nil
	}
	return setcodetx.AuthList
}

// SetTime sets the decoding time of a transaction. This is used by tests to set
// arbitrary times and by persistent transaction pools when loading old txs from
// disk.
func (tx *Transaction) SetTime(t time.Time) {
	tx.time = t
}

// Time returns the time when the transaction was first seen on the network. It
// is a heuristic to prefer mining older txs vs new all other things equal.
func (tx *Transaction) Time() time.Time {
	return tx.time
}

// Hash returns the transaction hash.
func (tx *Transaction) Hash() common.Hash {
	if hash := tx.hash.Load(); hash != nil {
		return *hash
	}

	var h common.Hash
	if tx.Type() == LegacyTxType {
		h = rlpHash(tx.inner)
	} else if tx.Type() == ArbitrumLegacyTxType {
		h = tx.inner.(*ArbitrumLegacyTxData).HashOverride
	} else {
		h = prefixedRlpHash(tx.Type(), tx.inner)
	}
	tx.hash.Store(&h)
	return h
}

// Size returns the true encoded storage size of the transaction, either by encoding
// and returning it, or returning a previously cached value.
func (tx *Transaction) Size() uint64 {
	if size := tx.size.Load(); size > 0 {
		return size
	}

	// Cache miss, encode and cache.
	// Note we rely on the assumption that all tx.inner values are RLP-encoded!
	c := writeCounter(0)
	rlp.Encode(&c, &tx.inner)
	size := uint64(c)

	// For blob transactions, add the size of the blob content and the outer list of the
	// tx + sidecar encoding.
	if sc := tx.BlobTxSidecar(); sc != nil {
		size += rlp.ListSize(sc.encodedSize())
	}

	// For typed transactions, the encoding also includes the leading type byte.
	if tx.Type() != LegacyTxType {
		size += 1
	}

	tx.size.Store(size)
	return size
}

// WithSignature returns a new transaction with the given signature.
// This signature needs to be in the [R || S || V] format where V is 0 or 1.
func (tx *Transaction) WithSignature(signer Signer, sig []byte) (*Transaction, error) {
	r, s, v, err := signer.SignatureValues(tx, sig)
	if err != nil {
		return nil, err
	}
	if r == nil || s == nil || v == nil {
		return nil, fmt.Errorf("%w: r: %s, s: %s, v: %s", ErrInvalidSig, r, s, v)
	}
	cpy := tx.inner.copy()
	cpy.setSignatureValues(signer.ChainID(), v, r, s)
	return &Transaction{inner: cpy, time: tx.time}, nil
}

// Transactions implements DerivableList for transactions.
type Transactions []*Transaction

// Len returns the length of s.
func (s Transactions) Len() int { return len(s) }

// EncodeIndex encodes the i'th transaction to w. Note that this does not check for errors
// because we assume that *Transaction will only ever contain valid txs that were either
// constructed by decoding or via public API in this package.
func (s Transactions) EncodeIndex(i int, w *bytes.Buffer) {
	tx := s[i]
	if tx.Type() == LegacyTxType {
		rlp.Encode(w, tx.inner)
	} else if tx.Type() == ArbitrumLegacyTxType {
		arbData := tx.inner.(*ArbitrumLegacyTxData)
		arbData.EncodeOnlyLegacyInto(w)
	} else {
		tx.encodeTyped(w)
	}
}

// TxDifference returns a new set of transactions that are present in a but not in b.
func TxDifference(a, b Transactions) Transactions {
	keep := make(Transactions, 0, len(a))

	remove := make(map[common.Hash]struct{}, b.Len())
	for _, tx := range b {
		remove[tx.Hash()] = struct{}{}
	}

	for _, tx := range a {
		if _, ok := remove[tx.Hash()]; !ok {
			keep = append(keep, tx)
		}
	}

	return keep
}

// HashDifference returns a new set of hashes that are present in a but not in b.
func HashDifference(a, b []common.Hash) []common.Hash {
	keep := make([]common.Hash, 0, len(a))

	remove := make(map[common.Hash]struct{})
	for _, hash := range b {
		remove[hash] = struct{}{}
	}

	for _, hash := range a {
		if _, ok := remove[hash]; !ok {
			keep = append(keep, hash)
		}
	}

	return keep
}

// TxByNonce implements the sort interface to allow sorting a list of transactions
// by their nonces. This is usually only useful for sorting transactions from a
// single account, otherwise a nonce comparison doesn't make much sense.
type TxByNonce Transactions

func (s TxByNonce) Len() int           { return len(s) }
func (s TxByNonce) Less(i, j int) bool { return s[i].Nonce() < s[j].Nonce() }
func (s TxByNonce) Swap(i, j int)      { s[i], s[j] = s[j], s[i] }

// copyAddressPtr copies an address.
func copyAddressPtr(a *common.Address) *common.Address {
	if a == nil {
		return nil
	}
	cpy := *a
	return &cpy
}<|MERGE_RESOLUTION|>--- conflicted
+++ resolved
@@ -252,7 +252,6 @@
 		return nil, errShortTypedTx
 	}
 	var inner TxData
-<<<<<<< HEAD
 	if arbParsing {
 		switch b[0] {
 		case ArbitrumDepositTxType:
@@ -281,22 +280,11 @@
 			inner = new(DynamicFeeTx)
 		case BlobTxType:
 			inner = new(BlobTx)
+		case SetCodeTxType:
+			inner = new(SetCodeTx)
 		default:
 			return nil, ErrTxTypeNotSupported
 		}
-=======
-	switch b[0] {
-	case AccessListTxType:
-		inner = new(AccessListTx)
-	case DynamicFeeTxType:
-		inner = new(DynamicFeeTx)
-	case BlobTxType:
-		inner = new(BlobTx)
-	case SetCodeTxType:
-		inner = new(SetCodeTx)
-	default:
-		return nil, ErrTxTypeNotSupported
->>>>>>> f808d735
 	}
 	err := inner.decode(b[1:])
 	return inner, err

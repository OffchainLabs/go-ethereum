--- conflicted
+++ resolved
@@ -138,9 +138,6 @@
 	if err != nil {
 		return common.Address{}, err
 	}
-	// DMLOG: tweak `Sender` interface to return a `sigCache` instead of an Address, and
-	// and store the pubkey in the sigCache, so we can print it inline with the the transaction
-	// execution in `AsMessage`.
 	tx.from.Store(sigCache{signer: signer, from: addr})
 	return addr, nil
 }
@@ -305,11 +302,7 @@
 	V, R, S := tx.RawSignatureValues()
 	V = new(big.Int).Sub(V, s.chainIdMul)
 	V.Sub(V, big8)
-<<<<<<< HEAD
-	return recoverPlain(tx, s.Hash(tx), tx.data.R, tx.data.S, V, true)
-=======
 	return recoverPlain(s.Hash(tx), R, S, V, true)
->>>>>>> c2d2f4ed
 }
 
 // SignatureValues returns signature values. This signature
@@ -360,15 +353,11 @@
 }
 
 func (hs HomesteadSigner) Sender(tx *Transaction) (common.Address, error) {
-<<<<<<< HEAD
-	return recoverPlain(tx, hs.Hash(tx), tx.data.R, tx.data.S, tx.data.V, true)
-=======
 	if tx.Type() != LegacyTxType {
 		return common.Address{}, ErrTxTypeNotSupported
 	}
 	v, r, s := tx.RawSignatureValues()
 	return recoverPlain(hs.Hash(tx), r, s, v, true)
->>>>>>> c2d2f4ed
 }
 
 type FrontierSigner struct{}
@@ -413,10 +402,6 @@
 	})
 }
 
-<<<<<<< HEAD
-func (fs FrontierSigner) Sender(tx *Transaction) (common.Address, error) {
-	return recoverPlain(tx, fs.Hash(tx), tx.data.R, tx.data.S, tx.data.V, false)
-=======
 func decodeSignature(sig []byte) (r, s, v *big.Int) {
 	if len(sig) != crypto.SignatureLength {
 		panic(fmt.Sprintf("wrong size for signature: got %d, want %d", len(sig), crypto.SignatureLength))
@@ -425,10 +410,9 @@
 	s = new(big.Int).SetBytes(sig[32:64])
 	v = new(big.Int).SetBytes([]byte{sig[64] + 27})
 	return r, s, v
->>>>>>> c2d2f4ed
-}
-
-func recoverPlain(tx *Transaction, sighash common.Hash, R, S, Vb *big.Int, homestead bool) (common.Address, error) {
+}
+
+func recoverPlain(sighash common.Hash, R, S, Vb *big.Int, homestead bool) (common.Address, error) {
 	if Vb.BitLen() > 8 {
 		return common.Address{}, ErrInvalidSig
 	}
@@ -450,10 +434,8 @@
 	if len(pub) == 0 || pub[0] != 4 {
 		return common.Address{}, errors.New("invalid public key")
 	}
-
 	var addr common.Address
 	copy(addr[:], crypto.Keccak256(pub[1:])[12:])
-
 	return addr, nil
 }
 

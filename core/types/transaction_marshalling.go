// Copyright 2021 The go-ethereum Authors
// This file is part of the go-ethereum library.
//
// The go-ethereum library is free software: you can redistribute it and/or modify
// it under the terms of the GNU Lesser General Public License as published by
// the Free Software Foundation, either version 3 of the License, or
// (at your option) any later version.
//
// The go-ethereum library is distributed in the hope that it will be useful,
// but WITHOUT ANY WARRANTY; without even the implied warranty of
// MERCHANTABILITY or FITNESS FOR A PARTICULAR PURPOSE. See the
// GNU Lesser General Public License for more details.
//
// You should have received a copy of the GNU Lesser General Public License
// along with the go-ethereum library. If not, see <http://www.gnu.org/licenses/>.

package types

import (
	"encoding/json"
	"errors"
	"fmt"
	"math/big"

	"github.com/protolambda/ztyp/view"

	"github.com/ethereum/go-ethereum/common"
	"github.com/ethereum/go-ethereum/common/hexutil"
)

// txJSON is the JSON representation of transactions.
type txJSON struct {
	Type hexutil.Uint64 `json:"type"`

	// Common transaction fields:
	Nonce                *hexutil.Uint64 `json:"nonce"`
	GasPrice             *hexutil.Big    `json:"gasPrice"`
	MaxPriorityFeePerGas *hexutil.Big    `json:"maxPriorityFeePerGas"`
	MaxFeePerGas         *hexutil.Big    `json:"maxFeePerGas"`
	Gas                  *hexutil.Uint64 `json:"gas"`
	Value                *hexutil.Big    `json:"value"`
	Data                 *hexutil.Bytes  `json:"input"`
	V                    *hexutil.Big    `json:"v"`
	R                    *hexutil.Big    `json:"r"`
	S                    *hexutil.Big    `json:"s"`
	To                   *common.Address `json:"to"`

	// Access list transaction fields:
	ChainID    *hexutil.Big `json:"chainId,omitempty"`
	AccessList *AccessList  `json:"accessList,omitempty"`

<<<<<<< HEAD
	// Arbitrum fields:
	From                *common.Address `json:"from,omitempty"`                // Contract SubmitRetryable Unsigned Retry
	RequestId           *common.Hash    `json:"requestId,omitempty"`           // Contract SubmitRetryable Deposit
	TicketId            *common.Hash    `json:"ticketId,omitempty"`            // Retry
	MaxRefund           *hexutil.Big    `json:"maxRefund,omitempty"`           // Retry
	SubmissionFeeRefund *hexutil.Big    `json:"submissionFeeRefund,omitempty"` // Retry
	RefundTo            *common.Address `json:"refundTo,omitempty"`            // SubmitRetryable Retry
	L1BaseFee           *hexutil.Big    `json:"l1BaseFee,omitempty"`           // SubmitRetryable
	DepositValue        *hexutil.Big    `json:"depositValue,omitempty"`        // SubmitRetryable
	RetryTo             *common.Address `json:"retryTo,omitempty"`             // SubmitRetryable
	RetryValue          *hexutil.Big    `json:"retryValue,omitempty"`          // SubmitRetryable
	RetryData           *hexutil.Bytes  `json:"retryData,omitempty"`           // SubmitRetryable
	Beneficiary         *common.Address `json:"beneficiary,omitempty"`         // SubmitRetryable
	MaxSubmissionFee    *hexutil.Big    `json:"maxSubmissionFee,omitempty"`    // SubmitRetryable
	EffectiveGasPrice   *hexutil.Uint64 `json:"effectiveGasPrice,omitempty"`   // ArbLegacy
	L1BlockNumber       *hexutil.Uint64 `json:"l1BlockNumber,omitempty"`       // ArbLegacy

	// Only used for encoding - and for ArbLegacy
=======
	// Blob transaction fields:
	MaxFeePerDataGas    *hexutil.Big  `json:"maxFeePerDataGas,omitempty"`
	BlobVersionedHashes []common.Hash `json:"blobVersionedHashes,omitempty"`
	Blobs               Blobs         `json:"blobs,omitempty"`
	BlobKzgs            BlobKzgs      `json:"blobKzgs,omitempty"`
	Proofs              KZGProofs     `json:"proofs,omitempty"`

	// Only used for encoding:
>>>>>>> a0cb9316
	Hash common.Hash `json:"hash"`
}

// MarshalJSON marshals as JSON with a hash.
func (tx *Transaction) MarshalJSON() ([]byte, error) {
	var enc txJSON
	// These are set for all tx types.
	enc.Hash = tx.Hash()
	enc.Type = hexutil.Uint64(tx.Type())

	// Arbitrum: set to 0 for compatibility
	var zero uint64
	enc.Nonce = (*hexutil.Uint64)(&zero)
	enc.Gas = (*hexutil.Uint64)(&zero)
	enc.GasPrice = (*hexutil.Big)(common.Big0)
	enc.Value = (*hexutil.Big)(common.Big0)
	enc.Data = (*hexutil.Bytes)(&[]byte{})
	enc.V = (*hexutil.Big)(common.Big0)
	enc.R = (*hexutil.Big)(common.Big0)
	enc.S = (*hexutil.Big)(common.Big0)

	// Other fields are set conditionally depending on tx type.
	switch itx := tx.inner.(type) {
	case *LegacyTx:
		enc.Nonce = (*hexutil.Uint64)(&itx.Nonce)
		enc.Gas = (*hexutil.Uint64)(&itx.Gas)
		enc.GasPrice = (*hexutil.Big)(itx.GasPrice)
		enc.Value = (*hexutil.Big)(itx.Value)
		enc.Data = (*hexutil.Bytes)(&itx.Data)
		enc.To = tx.To()
		enc.V = (*hexutil.Big)(itx.V)
		enc.R = (*hexutil.Big)(itx.R)
		enc.S = (*hexutil.Big)(itx.S)
	case *AccessListTx:
		enc.ChainID = (*hexutil.Big)(itx.ChainID)
		enc.AccessList = &itx.AccessList
		enc.Nonce = (*hexutil.Uint64)(&itx.Nonce)
		enc.Gas = (*hexutil.Uint64)(&itx.Gas)
		enc.GasPrice = (*hexutil.Big)(itx.GasPrice)
		enc.Value = (*hexutil.Big)(itx.Value)
		enc.Data = (*hexutil.Bytes)(&itx.Data)
		enc.To = tx.To()
		enc.V = (*hexutil.Big)(itx.V)
		enc.R = (*hexutil.Big)(itx.R)
		enc.S = (*hexutil.Big)(itx.S)
	case *DynamicFeeTx:
		enc.ChainID = (*hexutil.Big)(itx.ChainID)
		enc.AccessList = &itx.AccessList
		enc.Nonce = (*hexutil.Uint64)(&itx.Nonce)
		enc.Gas = (*hexutil.Uint64)(&itx.Gas)
		enc.MaxFeePerGas = (*hexutil.Big)(itx.GasFeeCap)
		enc.MaxPriorityFeePerGas = (*hexutil.Big)(itx.GasTipCap)
		enc.Value = (*hexutil.Big)(itx.Value)
		enc.Data = (*hexutil.Bytes)(&itx.Data)
		enc.To = tx.To()
		enc.V = (*hexutil.Big)(itx.V)
		enc.R = (*hexutil.Big)(itx.R)
		enc.S = (*hexutil.Big)(itx.S)
<<<<<<< HEAD
	case *ArbitrumLegacyTxData:
		enc.Nonce = (*hexutil.Uint64)(&itx.Nonce)
		enc.Gas = (*hexutil.Uint64)(&itx.Gas)
		enc.GasPrice = (*hexutil.Big)(itx.GasPrice)
		enc.Value = (*hexutil.Big)(itx.Value)
		enc.Data = (*hexutil.Bytes)(&itx.Data)
		enc.To = tx.To()
		enc.V = (*hexutil.Big)(itx.V)
		enc.R = (*hexutil.Big)(itx.R)
		enc.S = (*hexutil.Big)(itx.S)
		enc.EffectiveGasPrice = (*hexutil.Uint64)(&itx.EffectiveGasPrice)
		enc.L1BlockNumber = (*hexutil.Uint64)(&itx.L1BlockNumber)
		enc.From = itx.Sender
	case *ArbitrumInternalTx:
		enc.ChainID = (*hexutil.Big)(itx.ChainId)
		enc.Data = (*hexutil.Bytes)(&itx.Data)
	case *ArbitrumDepositTx:
		enc.RequestId = &itx.L1RequestId
		enc.From = &itx.From
		enc.ChainID = (*hexutil.Big)(itx.ChainId)
		enc.Value = (*hexutil.Big)(itx.Value)
		enc.To = tx.To()
	case *ArbitrumUnsignedTx:
		enc.From = (*common.Address)(&itx.From)
		enc.ChainID = (*hexutil.Big)(itx.ChainId)
		enc.Nonce = (*hexutil.Uint64)(&itx.Nonce)
		enc.Gas = (*hexutil.Uint64)(&itx.Gas)
		enc.MaxFeePerGas = (*hexutil.Big)(itx.GasFeeCap)
		enc.Value = (*hexutil.Big)(itx.Value)
		enc.Data = (*hexutil.Bytes)(&itx.Data)
		enc.To = tx.To()
	case *ArbitrumContractTx:
		enc.RequestId = &itx.RequestId
		enc.From = (*common.Address)(&itx.From)
		enc.ChainID = (*hexutil.Big)(itx.ChainId)
		enc.Gas = (*hexutil.Uint64)(&itx.Gas)
		enc.MaxFeePerGas = (*hexutil.Big)(itx.GasFeeCap)
		enc.Value = (*hexutil.Big)(itx.Value)
		enc.Data = (*hexutil.Bytes)(&itx.Data)
		enc.To = tx.To()
	case *ArbitrumRetryTx:
		enc.From = (*common.Address)(&itx.From)
		enc.TicketId = &itx.TicketId
		enc.RefundTo = &itx.RefundTo
		enc.ChainID = (*hexutil.Big)(itx.ChainId)
		enc.Nonce = (*hexutil.Uint64)(&itx.Nonce)
		enc.Gas = (*hexutil.Uint64)(&itx.Gas)
		enc.MaxFeePerGas = (*hexutil.Big)(itx.GasFeeCap)
		enc.Value = (*hexutil.Big)(itx.Value)
		enc.Data = (*hexutil.Bytes)(&itx.Data)
		enc.MaxRefund = (*hexutil.Big)(itx.MaxRefund)
		enc.SubmissionFeeRefund = (*hexutil.Big)(itx.SubmissionFeeRefund)
		enc.To = tx.To()
	case *ArbitrumSubmitRetryableTx:
		enc.RequestId = &itx.RequestId
		enc.From = &itx.From
		enc.L1BaseFee = (*hexutil.Big)(itx.L1BaseFee)
		enc.DepositValue = (*hexutil.Big)(itx.DepositValue)
		enc.Beneficiary = &itx.Beneficiary
		enc.RefundTo = &itx.FeeRefundAddr
		enc.MaxSubmissionFee = (*hexutil.Big)(itx.MaxSubmissionFee)
		enc.ChainID = (*hexutil.Big)(itx.ChainId)
		enc.Gas = (*hexutil.Uint64)(&itx.Gas)
		enc.MaxFeePerGas = (*hexutil.Big)(itx.GasFeeCap)
		enc.RetryTo = itx.RetryTo
		enc.RetryValue = (*hexutil.Big)(itx.RetryValue)
		enc.RetryData = (*hexutil.Bytes)(&itx.RetryData)
		data := itx.data()
		enc.Data = (*hexutil.Bytes)(&data)
		enc.To = tx.To()
=======
	case *SignedBlobTx:
		enc.ChainID = (*hexutil.Big)(u256ToBig(&itx.Message.ChainID))
		enc.AccessList = (*AccessList)(&itx.Message.AccessList)
		enc.Nonce = (*hexutil.Uint64)(&itx.Message.Nonce)
		enc.Gas = (*hexutil.Uint64)(&itx.Message.Gas)
		enc.MaxFeePerGas = (*hexutil.Big)(u256ToBig(&itx.Message.GasFeeCap))
		enc.MaxPriorityFeePerGas = (*hexutil.Big)(u256ToBig(&itx.Message.GasTipCap))
		enc.Value = (*hexutil.Big)(u256ToBig(&itx.Message.Value))
		enc.Data = (*hexutil.Bytes)(&itx.Message.Data)
		enc.To = tx.To()
		v, r, s := tx.RawSignatureValues()
		enc.V = (*hexutil.Big)(v)
		enc.R = (*hexutil.Big)(r)
		enc.S = (*hexutil.Big)(s)
		enc.MaxFeePerDataGas = (*hexutil.Big)(u256ToBig(&itx.Message.MaxFeePerDataGas))
		enc.BlobVersionedHashes = itx.Message.BlobVersionedHashes
		if tx.wrapData != nil {
			enc.Blobs = tx.wrapData.blobs()
			enc.BlobKzgs = tx.wrapData.kzgs()
			enc.Proofs = tx.wrapData.proofs()
		}
>>>>>>> a0cb9316
	}
	return json.Marshal(&enc)
}

// UnmarshalJSON unmarshals from JSON.
func (tx *Transaction) UnmarshalJSON(input []byte) error {
	var dec txJSON
	if err := json.Unmarshal(input, &dec); err != nil {
		return err
	}

	// Decode / verify fields according to transaction type.
	var inner TxData
	switch dec.Type {
	case LegacyTxType:
		var itx LegacyTx
		inner = &itx
		if dec.To != nil {
			itx.To = dec.To
		}
		if dec.Nonce == nil {
			return errors.New("missing required field 'nonce' in transaction")
		}
		itx.Nonce = uint64(*dec.Nonce)
		if dec.GasPrice == nil {
			return errors.New("missing required field 'gasPrice' in transaction")
		}
		itx.GasPrice = (*big.Int)(dec.GasPrice)
		if dec.Gas == nil {
			return errors.New("missing required field 'gas' in transaction")
		}
		itx.Gas = uint64(*dec.Gas)
		if dec.Value == nil {
			return errors.New("missing required field 'value' in transaction")
		}
		itx.Value = (*big.Int)(dec.Value)
		if dec.Data == nil {
			return errors.New("missing required field 'input' in transaction")
		}
		itx.Data = *dec.Data
		if dec.V == nil {
			return errors.New("missing required field 'v' in transaction")
		}
		itx.V = (*big.Int)(dec.V)
		if dec.R == nil {
			return errors.New("missing required field 'r' in transaction")
		}
		itx.R = (*big.Int)(dec.R)
		if dec.S == nil {
			return errors.New("missing required field 's' in transaction")
		}
		itx.S = (*big.Int)(dec.S)
		withSignature := itx.V.Sign() != 0 || itx.R.Sign() != 0 || itx.S.Sign() != 0
		if withSignature {
			if err := sanityCheckSignature(itx.V, itx.R, itx.S, true); err != nil {
				return err
			}
		}

	case AccessListTxType:
		var itx AccessListTx
		inner = &itx
		// Access list is optional for now.
		if dec.AccessList != nil {
			itx.AccessList = *dec.AccessList
		}
		if dec.ChainID == nil {
			return errors.New("missing required field 'chainId' in transaction")
		}
		itx.ChainID = (*big.Int)(dec.ChainID)
		if dec.To != nil {
			itx.To = dec.To
		}
		if dec.Nonce == nil {
			return errors.New("missing required field 'nonce' in transaction")
		}
		itx.Nonce = uint64(*dec.Nonce)
		if dec.GasPrice == nil {
			return errors.New("missing required field 'gasPrice' in transaction")
		}
		itx.GasPrice = (*big.Int)(dec.GasPrice)
		if dec.Gas == nil {
			return errors.New("missing required field 'gas' in transaction")
		}
		itx.Gas = uint64(*dec.Gas)
		if dec.Value == nil {
			return errors.New("missing required field 'value' in transaction")
		}
		itx.Value = (*big.Int)(dec.Value)
		if dec.Data == nil {
			return errors.New("missing required field 'input' in transaction")
		}
		itx.Data = *dec.Data
		if dec.V == nil {
			return errors.New("missing required field 'v' in transaction")
		}
		itx.V = (*big.Int)(dec.V)
		if dec.R == nil {
			return errors.New("missing required field 'r' in transaction")
		}
		itx.R = (*big.Int)(dec.R)
		if dec.S == nil {
			return errors.New("missing required field 's' in transaction")
		}
		itx.S = (*big.Int)(dec.S)
		withSignature := itx.V.Sign() != 0 || itx.R.Sign() != 0 || itx.S.Sign() != 0
		if withSignature {
			if err := sanityCheckSignature(itx.V, itx.R, itx.S, false); err != nil {
				return err
			}
		}

	case DynamicFeeTxType:
		var itx DynamicFeeTx
		inner = &itx
		// Access list is optional for now.
		if dec.AccessList != nil {
			itx.AccessList = *dec.AccessList
		}
		if dec.ChainID == nil {
			return errors.New("missing required field 'chainId' in transaction")
		}
		itx.ChainID = (*big.Int)(dec.ChainID)
		if dec.To != nil {
			itx.To = dec.To
		}
		if dec.Nonce == nil {
			return errors.New("missing required field 'nonce' in transaction")
		}
		itx.Nonce = uint64(*dec.Nonce)
		if dec.MaxPriorityFeePerGas == nil {
			return errors.New("missing required field 'maxPriorityFeePerGas' for txdata")
		}
		itx.GasTipCap = (*big.Int)(dec.MaxPriorityFeePerGas)
		if dec.MaxFeePerGas == nil {
			return errors.New("missing required field 'maxFeePerGas' for txdata")
		}
		itx.GasFeeCap = (*big.Int)(dec.MaxFeePerGas)
		if dec.Gas == nil {
			return errors.New("missing required field 'gas' for txdata")
		}
		itx.Gas = uint64(*dec.Gas)
		if dec.Value == nil {
			return errors.New("missing required field 'value' in transaction")
		}
		itx.Value = (*big.Int)(dec.Value)
		if dec.Data == nil {
			return errors.New("missing required field 'input' in transaction")
		}
		itx.Data = *dec.Data
		if dec.V == nil {
			return errors.New("missing required field 'v' in transaction")
		}
		itx.V = (*big.Int)(dec.V)
		if dec.R == nil {
			return errors.New("missing required field 'r' in transaction")
		}
		itx.R = (*big.Int)(dec.R)
		if dec.S == nil {
			return errors.New("missing required field 's' in transaction")
		}
		itx.S = (*big.Int)(dec.S)
		withSignature := itx.V.Sign() != 0 || itx.R.Sign() != 0 || itx.S.Sign() != 0
		if withSignature {
			if err := sanityCheckSignature(itx.V, itx.R, itx.S, false); err != nil {
				return err
			}
		}
<<<<<<< HEAD

	case ArbitrumLegacyTxType:
		var itx LegacyTx
		if dec.To != nil {
			itx.To = dec.To
=======
	case BlobTxType:
		var itx SignedBlobTx
		inner = &itx
		// Access list is optional for now
		if dec.AccessList != nil {
			itx.Message.AccessList = AccessListView(*dec.AccessList)
		} else {
			itx.Message.AccessList = AccessListView(AccessList{})
		}
		if dec.ChainID == nil {
			return errors.New("missing required field 'chainId' in transaction")
		}
		itx.Message.ChainID.SetFromBig((*big.Int)(dec.ChainID))
		if dec.To != nil {
			itx.Message.To.Address = (*AddressSSZ)(dec.To)
>>>>>>> a0cb9316
		}
		if dec.Nonce == nil {
			return errors.New("missing required field 'nonce' in transaction")
		}
<<<<<<< HEAD
		itx.Nonce = uint64(*dec.Nonce)
		if dec.GasPrice == nil {
			return errors.New("missing required field 'gasPrice' in transaction")
		}
		itx.GasPrice = (*big.Int)(dec.GasPrice)
		if dec.Gas == nil {
			return errors.New("missing required field 'gas' in transaction")
		}
		itx.Gas = uint64(*dec.Gas)
		if dec.Value == nil {
			return errors.New("missing required field 'value' in transaction")
		}
		itx.Value = (*big.Int)(dec.Value)
		if dec.Data == nil {
			return errors.New("missing required field 'input' in transaction")
		}
		itx.Data = *dec.Data
		if dec.V == nil {
			return errors.New("missing required field 'v' in transaction")
		}
		itx.V = (*big.Int)(dec.V)
		if dec.R == nil {
			return errors.New("missing required field 'r' in transaction")
		}
		itx.R = (*big.Int)(dec.R)
		if dec.S == nil {
			return errors.New("missing required field 's' in transaction")
		}
		itx.S = (*big.Int)(dec.S)
		withSignature := itx.V.Sign() != 0 || itx.R.Sign() != 0 || itx.S.Sign() != 0
		if withSignature {
			if err := sanityCheckSignature(itx.V, itx.R, itx.S, true); err != nil {
				return err
			}
		}
		if dec.EffectiveGasPrice == nil {
			return errors.New("missing required field 'EffectiveGasPrice' in transaction")
		}
		if dec.L1BlockNumber == nil {
			return errors.New("missing required field 'L1BlockNumber' in transaction")
		}
		inner = &ArbitrumLegacyTxData{
			LegacyTx:          itx,
			HashOverride:      dec.Hash,
			EffectiveGasPrice: uint64(*dec.EffectiveGasPrice),
			L1BlockNumber:     uint64(*dec.L1BlockNumber),
			Sender:            dec.From,
		}

	case ArbitrumInternalTxType:
		if dec.ChainID == nil {
			return errors.New("missing required field 'chainId' in transaction")
		}
		if dec.Data == nil {
			return errors.New("missing required field 'input' in transaction")
		}
		inner = &ArbitrumInternalTx{
			ChainId: (*big.Int)(dec.ChainID),
			Data:    *dec.Data,
		}

	case ArbitrumDepositTxType:
		if dec.ChainID == nil {
			return errors.New("missing required field 'chainId' in transaction")
		}
		if dec.RequestId == nil {
			return errors.New("missing required field 'requestId' in transaction")
		}
		if dec.To == nil {
			return errors.New("missing required field 'to' in transaction")
		}
		if dec.From == nil {
			return errors.New("missing required field 'from' in transaction")
		}
		if dec.Value == nil {
			return errors.New("missing required field 'value' in transaction")
		}
		inner = &ArbitrumDepositTx{
			ChainId:     (*big.Int)(dec.ChainID),
			L1RequestId: *dec.RequestId,
			To:          *dec.To,
			From:        *dec.From,
			Value:       (*big.Int)(dec.Value),
		}

	case ArbitrumUnsignedTxType:
		if dec.ChainID == nil {
			return errors.New("missing required field 'chainId' in transaction")
		}
		if dec.From == nil {
			return errors.New("missing required field 'from' in transaction")
		}
		if dec.Nonce == nil {
			return errors.New("missing required field 'nonce' in transaction")
		}
		if dec.MaxFeePerGas == nil {
			return errors.New("missing required field 'maxFeePerGas' for txdata")
		}
		if dec.Gas == nil {
			return errors.New("missing required field 'gas' in txdata")
		}
		if dec.Value == nil {
			return errors.New("missing required field 'value' in transaction")
		}
		if dec.Data == nil {
			return errors.New("missing required field 'input' in transaction")
		}
		inner = &ArbitrumUnsignedTx{
			ChainId:   (*big.Int)(dec.ChainID),
			From:      *dec.From,
			Nonce:     uint64(*dec.Nonce),
			GasFeeCap: (*big.Int)(dec.MaxFeePerGas),
			Gas:       uint64(*dec.Gas),
			To:        dec.To,
			Value:     (*big.Int)(dec.Value),
			Data:      *dec.Data,
		}

	case ArbitrumContractTxType:
		if dec.ChainID == nil {
			return errors.New("missing required field 'chainId' in transaction")
		}
		if dec.RequestId == nil {
			return errors.New("missing required field 'requestId' in transaction")
		}
		if dec.From == nil {
			return errors.New("missing required field 'from' in transaction")
		}
		if dec.MaxFeePerGas == nil {
			return errors.New("missing required field 'maxFeePerGas' for txdata")
		}
		if dec.Gas == nil {
			return errors.New("missing required field 'gas' in txdata")
		}
		if dec.Value == nil {
			return errors.New("missing required field 'value' in transaction")
		}
		if dec.Data == nil {
			return errors.New("missing required field 'input' in transaction")
		}
		inner = &ArbitrumContractTx{
			ChainId:   (*big.Int)(dec.ChainID),
			RequestId: *dec.RequestId,
			From:      *dec.From,
			GasFeeCap: (*big.Int)(dec.MaxFeePerGas),
			Gas:       uint64(*dec.Gas),
			To:        dec.To,
			Value:     (*big.Int)(dec.Value),
			Data:      *dec.Data,
		}

	case ArbitrumRetryTxType:
		if dec.ChainID == nil {
			return errors.New("missing required field 'chainId' in transaction")
		}
		if dec.Nonce == nil {
			return errors.New("missing required field 'nonce' in transaction")
		}
		if dec.From == nil {
			return errors.New("missing required field 'from' in transaction")
		}
		if dec.MaxFeePerGas == nil {
			return errors.New("missing required field 'maxFeePerGas' for txdata")
		}
		if dec.Gas == nil {
			return errors.New("missing required field 'gas' in txdata")
		}
		if dec.Value == nil {
			return errors.New("missing required field 'value' in transaction")
		}
		if dec.Data == nil {
			return errors.New("missing required field 'input' in transaction")
		}
		if dec.TicketId == nil {
			return errors.New("missing required field 'ticketId' in transaction")
		}
		if dec.RefundTo == nil {
			return errors.New("missing required field 'refundTo' in transaction")
		}
		if dec.MaxRefund == nil {
			return errors.New("missing required field 'maxRefund' in transaction")
		}
		if dec.SubmissionFeeRefund == nil {
			return errors.New("missing required field 'submissionFeeRefund' in transaction")
		}
		inner = &ArbitrumRetryTx{
			ChainId:             (*big.Int)(dec.ChainID),
			Nonce:               uint64(*dec.Nonce),
			From:                *dec.From,
			GasFeeCap:           (*big.Int)(dec.MaxFeePerGas),
			Gas:                 uint64(*dec.Gas),
			To:                  dec.To,
			Value:               (*big.Int)(dec.Value),
			Data:                *dec.Data,
			TicketId:            *dec.TicketId,
			RefundTo:            *dec.RefundTo,
			MaxRefund:           (*big.Int)(dec.MaxRefund),
			SubmissionFeeRefund: (*big.Int)(dec.SubmissionFeeRefund),
		}

	case ArbitrumSubmitRetryableTxType:
		if dec.ChainID == nil {
			return errors.New("missing required field 'chainId' in transaction")
		}
		if dec.RequestId == nil {
			return errors.New("missing required field 'requestId' in transaction")
		}
		if dec.From == nil {
			return errors.New("missing required field 'from' in transaction")
		}
		if dec.L1BaseFee == nil {
			return errors.New("missing required field 'l1BaseFee' in transaction")
		}
		if dec.DepositValue == nil {
			return errors.New("missing required field 'depositValue' in transaction")
		}
		if dec.MaxFeePerGas == nil {
			return errors.New("missing required field 'maxFeePerGas' for txdata")
		}
		if dec.Gas == nil {
			return errors.New("missing required field 'gas' in txdata")
		}
		if dec.Beneficiary == nil {
			return errors.New("missing required field 'beneficiary' in transaction")
		}
		if dec.MaxSubmissionFee == nil {
			return errors.New("missing required field 'maxSubmissionFee' in transaction")
		}
		if dec.RefundTo == nil {
			return errors.New("missing required field 'refundTo' in transaction")
		}
		if dec.RetryValue == nil {
			return errors.New("missing required field 'retryValue' in transaction")
		}
		if dec.RetryData == nil {
			return errors.New("missing required field 'retryData' in transaction")
		}
		inner = &ArbitrumSubmitRetryableTx{
			ChainId:          (*big.Int)(dec.ChainID),
			RequestId:        *dec.RequestId,
			From:             *dec.From,
			L1BaseFee:        (*big.Int)(dec.L1BaseFee),
			DepositValue:     (*big.Int)(dec.DepositValue),
			GasFeeCap:        (*big.Int)(dec.MaxFeePerGas),
			Gas:              uint64(*dec.Gas),
			RetryTo:          dec.RetryTo,
			RetryValue:       (*big.Int)(dec.RetryValue),
			Beneficiary:      *dec.Beneficiary,
			MaxSubmissionFee: (*big.Int)(dec.MaxSubmissionFee),
			FeeRefundAddr:    *dec.RefundTo,
			RetryData:        *dec.RetryData,
		}

=======
		itx.Message.Nonce = view.Uint64View(*dec.Nonce)
		if dec.MaxPriorityFeePerGas == nil {
			return errors.New("missing required field 'maxPriorityFeePerGas' for txdata")
		}
		itx.Message.GasTipCap.SetFromBig((*big.Int)(dec.MaxPriorityFeePerGas))
		if dec.MaxFeePerGas == nil {
			return errors.New("missing required field 'maxFeePerGas' for txdata")
		}
		itx.Message.GasFeeCap.SetFromBig((*big.Int)(dec.MaxFeePerGas))
		if dec.Gas == nil {
			return errors.New("missing required field 'gas' for txdata")
		}
		itx.Message.Gas = view.Uint64View(*dec.Gas)
		if dec.Value == nil {
			return errors.New("missing required field 'value' in transaction")
		}
		itx.Message.Value.SetFromBig((*big.Int)(dec.Value))
		if dec.Data == nil {
			return errors.New("missing required field 'input' in transaction")
		}
		itx.Message.Data = TxDataView(*dec.Data)
		if dec.V == nil {
			return errors.New("missing required field 'v' in transaction")
		}
		itx.Signature.V = view.Uint8View((*big.Int)(dec.V).Uint64())
		if dec.R == nil {
			return errors.New("missing required field 'r' in transaction")
		}
		itx.Signature.R.SetFromBig((*big.Int)(dec.R))
		if dec.S == nil {
			return errors.New("missing required field 's' in transaction")
		}
		itx.Signature.S.SetFromBig((*big.Int)(dec.S))
		withSignature := (*big.Int)(dec.V).Sign() != 0 || (*big.Int)(dec.R).Sign() != 0 || (*big.Int)(dec.S).Sign() != 0
		if withSignature {
			if err := sanityCheckSignature(big.NewInt(int64(itx.Signature.V)), u256ToBig(&itx.Signature.R), u256ToBig(&itx.Signature.S), false); err != nil {
				return err
			}
		}
		if dec.MaxFeePerDataGas == nil {
			return errors.New("missing required field 'maxFeePerDataGas' for txdata")
		}
		itx.Message.MaxFeePerDataGas.SetFromBig((*big.Int)(dec.MaxFeePerDataGas))
		if dec.BlobVersionedHashes == nil {
			return errors.New("missing required field 'blobVersionedHashes' in transaction")
		}
		itx.Message.BlobVersionedHashes = dec.BlobVersionedHashes
		// A BlobTx may not contain data
		if len(dec.Blobs) != 0 || len(dec.BlobKzgs) != 0 {
			tx.wrapData = &BlobTxWrapData{
				BlobKzgs: dec.BlobKzgs,
				Blobs:    dec.Blobs,
				Proofs:   dec.Proofs,
			}
			// Verify that versioned hashes match kzgs, and kzgs match blobs.
			if err := tx.wrapData.validateBlobTransactionWrapper(&itx); err != nil {
				return fmt.Errorf("blob wrapping data is invalid: %v", err)
			}
		}
>>>>>>> a0cb9316
	default:
		return ErrTxTypeNotSupported
	}

	// Now set the inner transaction.
	tx.setDecoded(inner, 0)

	// TODO: check hash here?
	return nil
}<|MERGE_RESOLUTION|>--- conflicted
+++ resolved
@@ -49,7 +49,6 @@
 	ChainID    *hexutil.Big `json:"chainId,omitempty"`
 	AccessList *AccessList  `json:"accessList,omitempty"`
 
-<<<<<<< HEAD
 	// Arbitrum fields:
 	From                *common.Address `json:"from,omitempty"`                // Contract SubmitRetryable Unsigned Retry
 	RequestId           *common.Hash    `json:"requestId,omitempty"`           // Contract SubmitRetryable Deposit
@@ -67,8 +66,6 @@
 	EffectiveGasPrice   *hexutil.Uint64 `json:"effectiveGasPrice,omitempty"`   // ArbLegacy
 	L1BlockNumber       *hexutil.Uint64 `json:"l1BlockNumber,omitempty"`       // ArbLegacy
 
-	// Only used for encoding - and for ArbLegacy
-=======
 	// Blob transaction fields:
 	MaxFeePerDataGas    *hexutil.Big  `json:"maxFeePerDataGas,omitempty"`
 	BlobVersionedHashes []common.Hash `json:"blobVersionedHashes,omitempty"`
@@ -76,8 +73,7 @@
 	BlobKzgs            BlobKzgs      `json:"blobKzgs,omitempty"`
 	Proofs              KZGProofs     `json:"proofs,omitempty"`
 
-	// Only used for encoding:
->>>>>>> a0cb9316
+	// Only used for encoding - and for ArbLegacy
 	Hash common.Hash `json:"hash"`
 }
 
@@ -136,7 +132,6 @@
 		enc.V = (*hexutil.Big)(itx.V)
 		enc.R = (*hexutil.Big)(itx.R)
 		enc.S = (*hexutil.Big)(itx.S)
-<<<<<<< HEAD
 	case *ArbitrumLegacyTxData:
 		enc.Nonce = (*hexutil.Uint64)(&itx.Nonce)
 		enc.Gas = (*hexutil.Uint64)(&itx.Gas)
@@ -207,7 +202,6 @@
 		data := itx.data()
 		enc.Data = (*hexutil.Bytes)(&data)
 		enc.To = tx.To()
-=======
 	case *SignedBlobTx:
 		enc.ChainID = (*hexutil.Big)(u256ToBig(&itx.Message.ChainID))
 		enc.AccessList = (*AccessList)(&itx.Message.AccessList)
@@ -229,7 +223,6 @@
 			enc.BlobKzgs = tx.wrapData.kzgs()
 			enc.Proofs = tx.wrapData.proofs()
 		}
->>>>>>> a0cb9316
 	}
 	return json.Marshal(&enc)
 }
@@ -398,34 +391,15 @@
 				return err
 			}
 		}
-<<<<<<< HEAD
 
 	case ArbitrumLegacyTxType:
 		var itx LegacyTx
 		if dec.To != nil {
 			itx.To = dec.To
-=======
-	case BlobTxType:
-		var itx SignedBlobTx
-		inner = &itx
-		// Access list is optional for now
-		if dec.AccessList != nil {
-			itx.Message.AccessList = AccessListView(*dec.AccessList)
-		} else {
-			itx.Message.AccessList = AccessListView(AccessList{})
-		}
-		if dec.ChainID == nil {
-			return errors.New("missing required field 'chainId' in transaction")
-		}
-		itx.Message.ChainID.SetFromBig((*big.Int)(dec.ChainID))
-		if dec.To != nil {
-			itx.Message.To.Address = (*AddressSSZ)(dec.To)
->>>>>>> a0cb9316
 		}
 		if dec.Nonce == nil {
 			return errors.New("missing required field 'nonce' in transaction")
 		}
-<<<<<<< HEAD
 		itx.Nonce = uint64(*dec.Nonce)
 		if dec.GasPrice == nil {
 			return errors.New("missing required field 'gasPrice' in transaction")
@@ -679,7 +653,25 @@
 			RetryData:        *dec.RetryData,
 		}
 
-=======
+	case BlobTxType:
+		var itx SignedBlobTx
+		inner = &itx
+		// Access list is optional for now
+		if dec.AccessList != nil {
+			itx.Message.AccessList = AccessListView(*dec.AccessList)
+		} else {
+			itx.Message.AccessList = AccessListView(AccessList{})
+		}
+		if dec.ChainID == nil {
+			return errors.New("missing required field 'chainId' in transaction")
+		}
+		itx.Message.ChainID.SetFromBig((*big.Int)(dec.ChainID))
+		if dec.To != nil {
+			itx.Message.To.Address = (*AddressSSZ)(dec.To)
+		}
+		if dec.Nonce == nil {
+			return errors.New("missing required field 'nonce' in transaction")
+		}
 		itx.Message.Nonce = view.Uint64View(*dec.Nonce)
 		if dec.MaxPriorityFeePerGas == nil {
 			return errors.New("missing required field 'maxPriorityFeePerGas' for txdata")
@@ -739,7 +731,7 @@
 				return fmt.Errorf("blob wrapping data is invalid: %v", err)
 			}
 		}
->>>>>>> a0cb9316
+
 	default:
 		return ErrTxTypeNotSupported
 	}

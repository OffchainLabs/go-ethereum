// Copyright 2021 The go-ethereum Authors
// This file is part of the go-ethereum library.
//
// The go-ethereum library is free software: you can redistribute it and/or modify
// it under the terms of the GNU Lesser General Public License as published by
// the Free Software Foundation, either version 3 of the License, or
// (at your option) any later version.
//
// The go-ethereum library is distributed in the hope that it will be useful,
// but WITHOUT ANY WARRANTY; without even the implied warranty of
// MERCHANTABILITY or FITNESS FOR A PARTICULAR PURPOSE. See the
// GNU Lesser General Public License for more details.
//
// You should have received a copy of the GNU Lesser General Public License
// along with the go-ethereum library. If not, see <http://www.gnu.org/licenses/>.

package types

import (
	"encoding/json"
	"errors"
	"fmt"
	"math/big"

	"github.com/protolambda/ztyp/view"

	"github.com/ethereum/go-ethereum/common"
	"github.com/ethereum/go-ethereum/common/hexutil"
)

// txJSON is the JSON representation of transactions.
type txJSON struct {
	Type hexutil.Uint64 `json:"type"`

	// Common transaction fields:
	Nonce                *hexutil.Uint64 `json:"nonce"`
	GasPrice             *hexutil.Big    `json:"gasPrice"`
	MaxPriorityFeePerGas *hexutil.Big    `json:"maxPriorityFeePerGas"`
	MaxFeePerGas         *hexutil.Big    `json:"maxFeePerGas"`
	Gas                  *hexutil.Uint64 `json:"gas"`
	Value                *hexutil.Big    `json:"value"`
	Data                 *hexutil.Bytes  `json:"input"`
	V                    *hexutil.Big    `json:"v"`
	R                    *hexutil.Big    `json:"r"`
	S                    *hexutil.Big    `json:"s"`
	To                   *common.Address `json:"to"`

	// Access list transaction fields:
	ChainID    *hexutil.Big `json:"chainId,omitempty"`
	AccessList *AccessList  `json:"accessList,omitempty"`

<<<<<<< HEAD
	// Arbitrum fields:
	From                *common.Address `json:"from,omitempty"`                // Contract SubmitRetryable Unsigned Retry
	RequestId           *common.Hash    `json:"requestId,omitempty"`           // Contract SubmitRetryable Deposit
	TicketId            *common.Hash    `json:"ticketId,omitempty"`            // Retry
	MaxRefund           *hexutil.Big    `json:"maxRefund,omitempty"`           // Retry
	SubmissionFeeRefund *hexutil.Big    `json:"submissionFeeRefund,omitempty"` // Retry
	RefundTo            *common.Address `json:"refundTo,omitempty"`            // SubmitRetryable Retry
	L1BaseFee           *hexutil.Big    `json:"l1BaseFee,omitempty"`           // SubmitRetryable
	DepositValue        *hexutil.Big    `json:"depositValue,omitempty"`        // SubmitRetryable
	RetryTo             *common.Address `json:"retryTo,omitempty"`             // SubmitRetryable
	RetryValue          *hexutil.Big    `json:"retryValue,omitempty"`          // SubmitRetryable
	RetryData           *hexutil.Bytes  `json:"retryData,omitempty"`           // SubmitRetryable
	Beneficiary         *common.Address `json:"beneficiary,omitempty"`         // SubmitRetryable
	MaxSubmissionFee    *hexutil.Big    `json:"maxSubmissionFee,omitempty"`    // SubmitRetryable
	EffectiveGasPrice   *hexutil.Uint64 `json:"effectiveGasPrice,omitempty"`   // ArbLegacy
	L1BlockNumber       *hexutil.Uint64 `json:"l1BlockNumber,omitempty"`       // ArbLegacy

	// Only used for encoding - and for ArbLegacy
=======
	// Blob transaction fields:
	MaxFeePerDataGas    *hexutil.Big  `json:"maxFeePerDataGas,omitempty"`
	BlobVersionedHashes []common.Hash `json:"blobVersionedHashes,omitempty"`
	Blobs               Blobs         `json:"blobs,omitempty"`
	BlobKzgs            BlobKzgs      `json:"blobKzgs,omitempty"`
	KzgAggregatedProof  KZGProof      `json:"kzgAggregatedProof,omitempty"`

	// Only used for encoding:
>>>>>>> 8925aee7
	Hash common.Hash `json:"hash"`
}

// MarshalJSON marshals as JSON with a hash.
func (t *Transaction) MarshalJSON() ([]byte, error) {
	var enc txJSON
	// These are set for all tx types.
	enc.Hash = t.Hash()
	enc.Type = hexutil.Uint64(t.Type())

	// Arbitrum: set to 0 for compatibility
	var zero uint64
	enc.Nonce = (*hexutil.Uint64)(&zero)
	enc.Gas = (*hexutil.Uint64)(&zero)
	enc.GasPrice = (*hexutil.Big)(common.Big0)
	enc.Value = (*hexutil.Big)(common.Big0)
	enc.Data = (*hexutil.Bytes)(&[]byte{})
	enc.V = (*hexutil.Big)(common.Big0)
	enc.R = (*hexutil.Big)(common.Big0)
	enc.S = (*hexutil.Big)(common.Big0)

	// Other fields are set conditionally depending on tx type.
	switch tx := t.inner.(type) {
	case *LegacyTx:
		enc.Nonce = (*hexutil.Uint64)(&tx.Nonce)
		enc.Gas = (*hexutil.Uint64)(&tx.Gas)
		enc.GasPrice = (*hexutil.Big)(tx.GasPrice)
		enc.Value = (*hexutil.Big)(tx.Value)
		enc.Data = (*hexutil.Bytes)(&tx.Data)
		enc.To = t.To()
		enc.V = (*hexutil.Big)(tx.V)
		enc.R = (*hexutil.Big)(tx.R)
		enc.S = (*hexutil.Big)(tx.S)
	case *AccessListTx:
		enc.ChainID = (*hexutil.Big)(tx.ChainID)
		enc.AccessList = &tx.AccessList
		enc.Nonce = (*hexutil.Uint64)(&tx.Nonce)
		enc.Gas = (*hexutil.Uint64)(&tx.Gas)
		enc.GasPrice = (*hexutil.Big)(tx.GasPrice)
		enc.Value = (*hexutil.Big)(tx.Value)
		enc.Data = (*hexutil.Bytes)(&tx.Data)
		enc.To = t.To()
		enc.V = (*hexutil.Big)(tx.V)
		enc.R = (*hexutil.Big)(tx.R)
		enc.S = (*hexutil.Big)(tx.S)
	case *DynamicFeeTx:
		enc.ChainID = (*hexutil.Big)(tx.ChainID)
		enc.AccessList = &tx.AccessList
		enc.Nonce = (*hexutil.Uint64)(&tx.Nonce)
		enc.Gas = (*hexutil.Uint64)(&tx.Gas)
		enc.MaxFeePerGas = (*hexutil.Big)(tx.GasFeeCap)
		enc.MaxPriorityFeePerGas = (*hexutil.Big)(tx.GasTipCap)
		enc.Value = (*hexutil.Big)(tx.Value)
		enc.Data = (*hexutil.Bytes)(&tx.Data)
		enc.To = t.To()
		enc.V = (*hexutil.Big)(tx.V)
		enc.R = (*hexutil.Big)(tx.R)
		enc.S = (*hexutil.Big)(tx.S)
<<<<<<< HEAD
	case *ArbitrumLegacyTxData:
		enc.Nonce = (*hexutil.Uint64)(&tx.Nonce)
		enc.Gas = (*hexutil.Uint64)(&tx.Gas)
		enc.GasPrice = (*hexutil.Big)(tx.GasPrice)
		enc.Value = (*hexutil.Big)(tx.Value)
		enc.Data = (*hexutil.Bytes)(&tx.Data)
		enc.To = t.To()
		enc.V = (*hexutil.Big)(tx.V)
		enc.R = (*hexutil.Big)(tx.R)
		enc.S = (*hexutil.Big)(tx.S)
		enc.EffectiveGasPrice = (*hexutil.Uint64)(&tx.EffectiveGasPrice)
		enc.L1BlockNumber = (*hexutil.Uint64)(&tx.L1BlockNumber)
		enc.From = tx.Sender
	case *ArbitrumInternalTx:
		enc.ChainID = (*hexutil.Big)(tx.ChainId)
		enc.Data = (*hexutil.Bytes)(&tx.Data)
	case *ArbitrumDepositTx:
		enc.RequestId = &tx.L1RequestId
		enc.From = &tx.From
		enc.ChainID = (*hexutil.Big)(tx.ChainId)
		enc.Value = (*hexutil.Big)(tx.Value)
		enc.To = t.To()
	case *ArbitrumUnsignedTx:
		enc.From = (*common.Address)(&tx.From)
		enc.ChainID = (*hexutil.Big)(tx.ChainId)
		enc.Nonce = (*hexutil.Uint64)(&tx.Nonce)
		enc.Gas = (*hexutil.Uint64)(&tx.Gas)
		enc.MaxFeePerGas = (*hexutil.Big)(tx.GasFeeCap)
		enc.Value = (*hexutil.Big)(tx.Value)
		enc.Data = (*hexutil.Bytes)(&tx.Data)
		enc.To = t.To()
	case *ArbitrumContractTx:
		enc.RequestId = &tx.RequestId
		enc.From = (*common.Address)(&tx.From)
		enc.ChainID = (*hexutil.Big)(tx.ChainId)
		enc.Gas = (*hexutil.Uint64)(&tx.Gas)
		enc.MaxFeePerGas = (*hexutil.Big)(tx.GasFeeCap)
		enc.Value = (*hexutil.Big)(tx.Value)
		enc.Data = (*hexutil.Bytes)(&tx.Data)
		enc.To = t.To()
	case *ArbitrumRetryTx:
		enc.From = (*common.Address)(&tx.From)
		enc.TicketId = &tx.TicketId
		enc.RefundTo = &tx.RefundTo
		enc.ChainID = (*hexutil.Big)(tx.ChainId)
		enc.Nonce = (*hexutil.Uint64)(&tx.Nonce)
		enc.Gas = (*hexutil.Uint64)(&tx.Gas)
		enc.MaxFeePerGas = (*hexutil.Big)(tx.GasFeeCap)
		enc.Value = (*hexutil.Big)(tx.Value)
		enc.Data = (*hexutil.Bytes)(&tx.Data)
		enc.MaxRefund = (*hexutil.Big)(tx.MaxRefund)
		enc.SubmissionFeeRefund = (*hexutil.Big)(tx.SubmissionFeeRefund)
		enc.To = t.To()
	case *ArbitrumSubmitRetryableTx:
		enc.RequestId = &tx.RequestId
		enc.From = &tx.From
		enc.L1BaseFee = (*hexutil.Big)(tx.L1BaseFee)
		enc.DepositValue = (*hexutil.Big)(tx.DepositValue)
		enc.Beneficiary = &tx.Beneficiary
		enc.RefundTo = &tx.FeeRefundAddr
		enc.MaxSubmissionFee = (*hexutil.Big)(tx.MaxSubmissionFee)
		enc.ChainID = (*hexutil.Big)(tx.ChainId)
		enc.Gas = (*hexutil.Uint64)(&tx.Gas)
		enc.MaxFeePerGas = (*hexutil.Big)(tx.GasFeeCap)
		enc.RetryTo = tx.RetryTo
		enc.RetryValue = (*hexutil.Big)(tx.RetryValue)
		enc.RetryData = (*hexutil.Bytes)(&tx.RetryData)
		data := tx.data()
		enc.Data = (*hexutil.Bytes)(&data)
		enc.To = t.To()
=======
	case *SignedBlobTx:
		enc.ChainID = (*hexutil.Big)(u256ToBig(&tx.Message.ChainID))
		enc.AccessList = (*AccessList)(&tx.Message.AccessList)
		enc.Nonce = (*hexutil.Uint64)(&tx.Message.Nonce)
		enc.Gas = (*hexutil.Uint64)(&tx.Message.Gas)
		enc.MaxFeePerGas = (*hexutil.Big)(u256ToBig(&tx.Message.GasFeeCap))
		enc.MaxPriorityFeePerGas = (*hexutil.Big)(u256ToBig(&tx.Message.GasTipCap))
		enc.Value = (*hexutil.Big)(u256ToBig(&tx.Message.Value))
		enc.Data = (*hexutil.Bytes)(&tx.Message.Data)
		enc.To = t.To()
		v, r, s := tx.rawSignatureValues()
		enc.V = (*hexutil.Big)(v)
		enc.R = (*hexutil.Big)(r)
		enc.S = (*hexutil.Big)(s)
		enc.MaxFeePerDataGas = (*hexutil.Big)(u256ToBig(&tx.Message.MaxFeePerDataGas))
		enc.BlobVersionedHashes = tx.Message.BlobVersionedHashes
		if t.wrapData != nil {
			enc.Blobs = t.wrapData.blobs()
			enc.BlobKzgs = t.wrapData.kzgs()
			enc.KzgAggregatedProof = t.wrapData.aggregatedProof()
		}
>>>>>>> 8925aee7
	}
	return json.Marshal(&enc)
}

// UnmarshalJSON unmarshals from JSON.
func (t *Transaction) UnmarshalJSON(input []byte) error {
	var dec txJSON
	if err := json.Unmarshal(input, &dec); err != nil {
		return err
	}

	// Decode / verify fields according to transaction type.
	var inner TxData
	switch dec.Type {
	case LegacyTxType:
		var itx LegacyTx
		inner = &itx
		if dec.To != nil {
			itx.To = dec.To
		}
		if dec.Nonce == nil {
			return errors.New("missing required field 'nonce' in transaction")
		}
		itx.Nonce = uint64(*dec.Nonce)
		if dec.GasPrice == nil {
			return errors.New("missing required field 'gasPrice' in transaction")
		}
		itx.GasPrice = (*big.Int)(dec.GasPrice)
		if dec.Gas == nil {
			return errors.New("missing required field 'gas' in transaction")
		}
		itx.Gas = uint64(*dec.Gas)
		if dec.Value == nil {
			return errors.New("missing required field 'value' in transaction")
		}
		itx.Value = (*big.Int)(dec.Value)
		if dec.Data == nil {
			return errors.New("missing required field 'input' in transaction")
		}
		itx.Data = *dec.Data
		if dec.V == nil {
			return errors.New("missing required field 'v' in transaction")
		}
		itx.V = (*big.Int)(dec.V)
		if dec.R == nil {
			return errors.New("missing required field 'r' in transaction")
		}
		itx.R = (*big.Int)(dec.R)
		if dec.S == nil {
			return errors.New("missing required field 's' in transaction")
		}
		itx.S = (*big.Int)(dec.S)
		withSignature := itx.V.Sign() != 0 || itx.R.Sign() != 0 || itx.S.Sign() != 0
		if withSignature {
			if err := sanityCheckSignature(itx.V, itx.R, itx.S, true); err != nil {
				return err
			}
		}

	case AccessListTxType:
		var itx AccessListTx
		inner = &itx
		// Access list is optional for now.
		if dec.AccessList != nil {
			itx.AccessList = *dec.AccessList
		}
		if dec.ChainID == nil {
			return errors.New("missing required field 'chainId' in transaction")
		}
		itx.ChainID = (*big.Int)(dec.ChainID)
		if dec.To != nil {
			itx.To = dec.To
		}
		if dec.Nonce == nil {
			return errors.New("missing required field 'nonce' in transaction")
		}
		itx.Nonce = uint64(*dec.Nonce)
		if dec.GasPrice == nil {
			return errors.New("missing required field 'gasPrice' in transaction")
		}
		itx.GasPrice = (*big.Int)(dec.GasPrice)
		if dec.Gas == nil {
			return errors.New("missing required field 'gas' in transaction")
		}
		itx.Gas = uint64(*dec.Gas)
		if dec.Value == nil {
			return errors.New("missing required field 'value' in transaction")
		}
		itx.Value = (*big.Int)(dec.Value)
		if dec.Data == nil {
			return errors.New("missing required field 'input' in transaction")
		}
		itx.Data = *dec.Data
		if dec.V == nil {
			return errors.New("missing required field 'v' in transaction")
		}
		itx.V = (*big.Int)(dec.V)
		if dec.R == nil {
			return errors.New("missing required field 'r' in transaction")
		}
		itx.R = (*big.Int)(dec.R)
		if dec.S == nil {
			return errors.New("missing required field 's' in transaction")
		}
		itx.S = (*big.Int)(dec.S)
		withSignature := itx.V.Sign() != 0 || itx.R.Sign() != 0 || itx.S.Sign() != 0
		if withSignature {
			if err := sanityCheckSignature(itx.V, itx.R, itx.S, false); err != nil {
				return err
			}
		}

	case DynamicFeeTxType:
		var itx DynamicFeeTx
		inner = &itx
		// Access list is optional for now.
		if dec.AccessList != nil {
			itx.AccessList = *dec.AccessList
		}
		if dec.ChainID == nil {
			return errors.New("missing required field 'chainId' in transaction")
		}
		itx.ChainID = (*big.Int)(dec.ChainID)
		if dec.To != nil {
			itx.To = dec.To
		}
		if dec.Nonce == nil {
			return errors.New("missing required field 'nonce' in transaction")
		}
		itx.Nonce = uint64(*dec.Nonce)
		if dec.MaxPriorityFeePerGas == nil {
			return errors.New("missing required field 'maxPriorityFeePerGas' for txdata")
		}
		itx.GasTipCap = (*big.Int)(dec.MaxPriorityFeePerGas)
		if dec.MaxFeePerGas == nil {
			return errors.New("missing required field 'maxFeePerGas' for txdata")
		}
		itx.GasFeeCap = (*big.Int)(dec.MaxFeePerGas)
		if dec.Gas == nil {
			return errors.New("missing required field 'gas' for txdata")
		}
		itx.Gas = uint64(*dec.Gas)
		if dec.Value == nil {
			return errors.New("missing required field 'value' in transaction")
		}
		itx.Value = (*big.Int)(dec.Value)
		if dec.Data == nil {
			return errors.New("missing required field 'input' in transaction")
		}
		itx.Data = *dec.Data
		if dec.V == nil {
			return errors.New("missing required field 'v' in transaction")
		}
		itx.V = (*big.Int)(dec.V)
		if dec.R == nil {
			return errors.New("missing required field 'r' in transaction")
		}
		itx.R = (*big.Int)(dec.R)
		if dec.S == nil {
			return errors.New("missing required field 's' in transaction")
		}
		itx.S = (*big.Int)(dec.S)
		withSignature := itx.V.Sign() != 0 || itx.R.Sign() != 0 || itx.S.Sign() != 0
		if withSignature {
			if err := sanityCheckSignature(itx.V, itx.R, itx.S, false); err != nil {
				return err
			}
		}
<<<<<<< HEAD

	case ArbitrumLegacyTxType:
		var itx LegacyTx
		if dec.To != nil {
			itx.To = dec.To
=======
	case BlobTxType:
		var itx SignedBlobTx
		inner = &itx
		// Access list is optional for now.
		if dec.AccessList != nil {
			itx.Message.AccessList = AccessListView(*dec.AccessList)
		}
		if dec.ChainID == nil {
			return errors.New("missing required field 'chainId' in transaction")
		}
		itx.Message.ChainID.SetFromBig((*big.Int)(dec.ChainID))
		if dec.To != nil {
			itx.Message.To.Address = (*AddressSSZ)(dec.To)
>>>>>>> 8925aee7
		}
		if dec.Nonce == nil {
			return errors.New("missing required field 'nonce' in transaction")
		}
<<<<<<< HEAD
		itx.Nonce = uint64(*dec.Nonce)
		if dec.GasPrice == nil {
			return errors.New("missing required field 'gasPrice' in transaction")
		}
		itx.GasPrice = (*big.Int)(dec.GasPrice)
		if dec.Gas == nil {
			return errors.New("missing required field 'gas' in transaction")
		}
		itx.Gas = uint64(*dec.Gas)
		if dec.Value == nil {
			return errors.New("missing required field 'value' in transaction")
		}
		itx.Value = (*big.Int)(dec.Value)
		if dec.Data == nil {
			return errors.New("missing required field 'input' in transaction")
		}
		itx.Data = *dec.Data
		if dec.V == nil {
			return errors.New("missing required field 'v' in transaction")
		}
		itx.V = (*big.Int)(dec.V)
		if dec.R == nil {
			return errors.New("missing required field 'r' in transaction")
		}
		itx.R = (*big.Int)(dec.R)
		if dec.S == nil {
			return errors.New("missing required field 's' in transaction")
		}
		itx.S = (*big.Int)(dec.S)
		withSignature := itx.V.Sign() != 0 || itx.R.Sign() != 0 || itx.S.Sign() != 0
		if withSignature {
			if err := sanityCheckSignature(itx.V, itx.R, itx.S, true); err != nil {
				return err
			}
		}
		if dec.EffectiveGasPrice == nil {
			return errors.New("missing required field 'EffectiveGasPrice' in transaction")
		}
		if dec.L1BlockNumber == nil {
			return errors.New("missing required field 'L1BlockNumber' in transaction")
		}
		inner = &ArbitrumLegacyTxData{
			LegacyTx:          itx,
			HashOverride:      dec.Hash,
			EffectiveGasPrice: uint64(*dec.EffectiveGasPrice),
			L1BlockNumber:     uint64(*dec.L1BlockNumber),
			Sender:            dec.From,
		}

	case ArbitrumInternalTxType:
		if dec.ChainID == nil {
			return errors.New("missing required field 'chainId' in transaction")
		}
		if dec.Data == nil {
			return errors.New("missing required field 'input' in transaction")
		}
		inner = &ArbitrumInternalTx{
			ChainId: (*big.Int)(dec.ChainID),
			Data:    *dec.Data,
		}

	case ArbitrumDepositTxType:
		if dec.ChainID == nil {
			return errors.New("missing required field 'chainId' in transaction")
		}
		if dec.RequestId == nil {
			return errors.New("missing required field 'requestId' in transaction")
		}
		if dec.To == nil {
			return errors.New("missing required field 'to' in transaction")
		}
		if dec.From == nil {
			return errors.New("missing required field 'from' in transaction")
		}
		if dec.Value == nil {
			return errors.New("missing required field 'value' in transaction")
		}
		inner = &ArbitrumDepositTx{
			ChainId:     (*big.Int)(dec.ChainID),
			L1RequestId: *dec.RequestId,
			To:          *dec.To,
			From:        *dec.From,
			Value:       (*big.Int)(dec.Value),
		}

	case ArbitrumUnsignedTxType:
		if dec.ChainID == nil {
			return errors.New("missing required field 'chainId' in transaction")
		}
		if dec.From == nil {
			return errors.New("missing required field 'from' in transaction")
		}
		if dec.Nonce == nil {
			return errors.New("missing required field 'nonce' in transaction")
		}
		if dec.MaxFeePerGas == nil {
			return errors.New("missing required field 'maxFeePerGas' for txdata")
		}
		if dec.Gas == nil {
			return errors.New("missing required field 'gas' in txdata")
		}
		if dec.Value == nil {
			return errors.New("missing required field 'value' in transaction")
		}
		if dec.Data == nil {
			return errors.New("missing required field 'input' in transaction")
		}
		inner = &ArbitrumUnsignedTx{
			ChainId:   (*big.Int)(dec.ChainID),
			From:      *dec.From,
			Nonce:     uint64(*dec.Nonce),
			GasFeeCap: (*big.Int)(dec.MaxFeePerGas),
			Gas:       uint64(*dec.Gas),
			To:        dec.To,
			Value:     (*big.Int)(dec.Value),
			Data:      *dec.Data,
		}

	case ArbitrumContractTxType:
		if dec.ChainID == nil {
			return errors.New("missing required field 'chainId' in transaction")
		}
		if dec.RequestId == nil {
			return errors.New("missing required field 'requestId' in transaction")
		}
		if dec.From == nil {
			return errors.New("missing required field 'from' in transaction")
		}
		if dec.MaxFeePerGas == nil {
			return errors.New("missing required field 'maxFeePerGas' for txdata")
		}
		if dec.Gas == nil {
			return errors.New("missing required field 'gas' in txdata")
		}
		if dec.Value == nil {
			return errors.New("missing required field 'value' in transaction")
		}
		if dec.Data == nil {
			return errors.New("missing required field 'input' in transaction")
		}
		inner = &ArbitrumContractTx{
			ChainId:   (*big.Int)(dec.ChainID),
			RequestId: *dec.RequestId,
			From:      *dec.From,
			GasFeeCap: (*big.Int)(dec.MaxFeePerGas),
			Gas:       uint64(*dec.Gas),
			To:        dec.To,
			Value:     (*big.Int)(dec.Value),
			Data:      *dec.Data,
		}

	case ArbitrumRetryTxType:
		if dec.ChainID == nil {
			return errors.New("missing required field 'chainId' in transaction")
		}
		if dec.Nonce == nil {
			return errors.New("missing required field 'nonce' in transaction")
		}
		if dec.From == nil {
			return errors.New("missing required field 'from' in transaction")
		}
		if dec.MaxFeePerGas == nil {
			return errors.New("missing required field 'maxFeePerGas' for txdata")
		}
		if dec.Gas == nil {
			return errors.New("missing required field 'gas' in txdata")
		}
		if dec.Value == nil {
			return errors.New("missing required field 'value' in transaction")
		}
		if dec.Data == nil {
			return errors.New("missing required field 'input' in transaction")
		}
		if dec.TicketId == nil {
			return errors.New("missing required field 'ticketId' in transaction")
		}
		if dec.RefundTo == nil {
			return errors.New("missing required field 'refundTo' in transaction")
		}
		if dec.MaxRefund == nil {
			return errors.New("missing required field 'maxRefund' in transaction")
		}
		if dec.SubmissionFeeRefund == nil {
			return errors.New("missing required field 'submissionFeeRefund' in transaction")
		}
		inner = &ArbitrumRetryTx{
			ChainId:             (*big.Int)(dec.ChainID),
			Nonce:               uint64(*dec.Nonce),
			From:                *dec.From,
			GasFeeCap:           (*big.Int)(dec.MaxFeePerGas),
			Gas:                 uint64(*dec.Gas),
			To:                  dec.To,
			Value:               (*big.Int)(dec.Value),
			Data:                *dec.Data,
			TicketId:            *dec.TicketId,
			RefundTo:            *dec.RefundTo,
			MaxRefund:           (*big.Int)(dec.MaxRefund),
			SubmissionFeeRefund: (*big.Int)(dec.SubmissionFeeRefund),
		}

	case ArbitrumSubmitRetryableTxType:
		if dec.ChainID == nil {
			return errors.New("missing required field 'chainId' in transaction")
		}
		if dec.RequestId == nil {
			return errors.New("missing required field 'requestId' in transaction")
		}
		if dec.From == nil {
			return errors.New("missing required field 'from' in transaction")
		}
		if dec.L1BaseFee == nil {
			return errors.New("missing required field 'l1BaseFee' in transaction")
		}
		if dec.DepositValue == nil {
			return errors.New("missing required field 'depositValue' in transaction")
		}
		if dec.MaxFeePerGas == nil {
			return errors.New("missing required field 'maxFeePerGas' for txdata")
		}
		if dec.Gas == nil {
			return errors.New("missing required field 'gas' in txdata")
		}
		if dec.RetryTo == nil {
			return errors.New("missing required field 'retryTo' in txdata")
		}
		if dec.Beneficiary == nil {
			return errors.New("missing required field 'beneficiary' in transaction")
		}
		if dec.MaxSubmissionFee == nil {
			return errors.New("missing required field 'maxSubmissionFee' in transaction")
		}
		if dec.RefundTo == nil {
			return errors.New("missing required field 'refundTo' in transaction")
		}
		if dec.RetryValue == nil {
			return errors.New("missing required field 'retryValue' in transaction")
		}
		if dec.RetryData == nil {
			return errors.New("missing required field 'retryData' in transaction")
		}
		inner = &ArbitrumSubmitRetryableTx{
			ChainId:          (*big.Int)(dec.ChainID),
			RequestId:        *dec.RequestId,
			From:             *dec.From,
			L1BaseFee:        (*big.Int)(dec.L1BaseFee),
			DepositValue:     (*big.Int)(dec.DepositValue),
			GasFeeCap:        (*big.Int)(dec.MaxFeePerGas),
			Gas:              uint64(*dec.Gas),
			RetryTo:          dec.RetryTo,
			RetryValue:       (*big.Int)(dec.RetryValue),
			Beneficiary:      *dec.Beneficiary,
			MaxSubmissionFee: (*big.Int)(dec.MaxSubmissionFee),
			FeeRefundAddr:    *dec.RefundTo,
			RetryData:        *dec.RetryData,
		}

=======
		itx.Message.Nonce = view.Uint64View(*dec.Nonce)
		if dec.MaxPriorityFeePerGas == nil {
			return errors.New("missing required field 'maxPriorityFeePerGas' for txdata")
		}
		itx.Message.GasTipCap.SetFromBig((*big.Int)(dec.MaxPriorityFeePerGas))
		if dec.MaxFeePerGas == nil {
			return errors.New("missing required field 'maxFeePerGas' for txdata")
		}
		itx.Message.GasFeeCap.SetFromBig((*big.Int)(dec.MaxFeePerGas))
		if dec.Gas == nil {
			return errors.New("missing required field 'gas' for txdata")
		}
		itx.Message.Gas = view.Uint64View(*dec.Gas)
		if dec.Value == nil {
			return errors.New("missing required field 'value' in transaction")
		}
		itx.Message.Value.SetFromBig((*big.Int)(dec.Value))
		if dec.Data == nil {
			return errors.New("missing required field 'input' in transaction")
		}
		itx.Message.Data = TxDataView(*dec.Data)
		if dec.V == nil {
			return errors.New("missing required field 'v' in transaction")
		}
		itx.Signature.V = view.Uint8View((*big.Int)(dec.V).Uint64())
		if dec.R == nil {
			return errors.New("missing required field 'r' in transaction")
		}
		itx.Signature.R.SetFromBig((*big.Int)(dec.R))
		if dec.S == nil {
			return errors.New("missing required field 's' in transaction")
		}
		itx.Signature.S.SetFromBig((*big.Int)(dec.S))
		withSignature := (*big.Int)(dec.V).Sign() != 0 || (*big.Int)(dec.R).Sign() != 0 || (*big.Int)(dec.S).Sign() != 0
		if withSignature {
			if err := sanityCheckSignature(big.NewInt(int64(itx.Signature.V)), u256ToBig(&itx.Signature.R), u256ToBig(&itx.Signature.S), false); err != nil {
				return err
			}
		}
		itx.Message.MaxFeePerDataGas.SetFromBig((*big.Int)(dec.MaxFeePerDataGas))
		if dec.MaxFeePerDataGas == nil {
			return errors.New("missing required field 'maxFeePerDataGas' for txdata")
		}
		itx.Message.BlobVersionedHashes = dec.BlobVersionedHashes
		// A BlobTx may not contain data
		if len(dec.Blobs) != 0 || len(dec.BlobKzgs) != 0 {
			t.wrapData = &BlobTxWrapData{
				BlobKzgs:           dec.BlobKzgs,
				Blobs:              dec.Blobs,
				KzgAggregatedProof: dec.KzgAggregatedProof,
			}
			// Verify that versioned hashes match kzgs, and kzgs match blobs.
			if err := t.wrapData.verifyBlobs(&itx); err != nil {
				return fmt.Errorf("blob wrapping data is invalid: %v", err)
			}
		}
>>>>>>> 8925aee7
	default:
		return ErrTxTypeNotSupported
	}

	// Now set the inner transaction.
	t.setDecoded(inner, 0)

	// TODO: check hash here?
	return nil
}<|MERGE_RESOLUTION|>--- conflicted
+++ resolved
@@ -49,7 +49,13 @@
 	ChainID    *hexutil.Big `json:"chainId,omitempty"`
 	AccessList *AccessList  `json:"accessList,omitempty"`
 
-<<<<<<< HEAD
+	// Blob transaction fields:
+	MaxFeePerDataGas    *hexutil.Big  `json:"maxFeePerDataGas,omitempty"`
+	BlobVersionedHashes []common.Hash `json:"blobVersionedHashes,omitempty"`
+	Blobs               Blobs         `json:"blobs,omitempty"`
+	BlobKzgs            BlobKzgs      `json:"blobKzgs,omitempty"`
+	KzgAggregatedProof  KZGProof      `json:"kzgAggregatedProof,omitempty"`
+
 	// Arbitrum fields:
 	From                *common.Address `json:"from,omitempty"`                // Contract SubmitRetryable Unsigned Retry
 	RequestId           *common.Hash    `json:"requestId,omitempty"`           // Contract SubmitRetryable Deposit
@@ -68,16 +74,6 @@
 	L1BlockNumber       *hexutil.Uint64 `json:"l1BlockNumber,omitempty"`       // ArbLegacy
 
 	// Only used for encoding - and for ArbLegacy
-=======
-	// Blob transaction fields:
-	MaxFeePerDataGas    *hexutil.Big  `json:"maxFeePerDataGas,omitempty"`
-	BlobVersionedHashes []common.Hash `json:"blobVersionedHashes,omitempty"`
-	Blobs               Blobs         `json:"blobs,omitempty"`
-	BlobKzgs            BlobKzgs      `json:"blobKzgs,omitempty"`
-	KzgAggregatedProof  KZGProof      `json:"kzgAggregatedProof,omitempty"`
-
-	// Only used for encoding:
->>>>>>> 8925aee7
 	Hash common.Hash `json:"hash"`
 }
 
@@ -136,7 +132,6 @@
 		enc.V = (*hexutil.Big)(tx.V)
 		enc.R = (*hexutil.Big)(tx.R)
 		enc.S = (*hexutil.Big)(tx.S)
-<<<<<<< HEAD
 	case *ArbitrumLegacyTxData:
 		enc.Nonce = (*hexutil.Uint64)(&tx.Nonce)
 		enc.Gas = (*hexutil.Uint64)(&tx.Gas)
@@ -207,7 +202,6 @@
 		data := tx.data()
 		enc.Data = (*hexutil.Bytes)(&data)
 		enc.To = t.To()
-=======
 	case *SignedBlobTx:
 		enc.ChainID = (*hexutil.Big)(u256ToBig(&tx.Message.ChainID))
 		enc.AccessList = (*AccessList)(&tx.Message.AccessList)
@@ -229,7 +223,6 @@
 			enc.BlobKzgs = t.wrapData.kzgs()
 			enc.KzgAggregatedProof = t.wrapData.aggregatedProof()
 		}
->>>>>>> 8925aee7
 	}
 	return json.Marshal(&enc)
 }
@@ -398,13 +391,64 @@
 				return err
 			}
 		}
-<<<<<<< HEAD
 
 	case ArbitrumLegacyTxType:
 		var itx LegacyTx
 		if dec.To != nil {
 			itx.To = dec.To
-=======
+		}
+		if dec.Nonce == nil {
+			return errors.New("missing required field 'nonce' in transaction")
+		}
+		itx.Nonce = uint64(*dec.Nonce)
+		if dec.GasPrice == nil {
+			return errors.New("missing required field 'gasPrice' in transaction")
+		}
+		itx.GasPrice = (*big.Int)(dec.GasPrice)
+		if dec.Gas == nil {
+			return errors.New("missing required field 'gas' in transaction")
+		}
+		itx.Gas = uint64(*dec.Gas)
+		if dec.Value == nil {
+			return errors.New("missing required field 'value' in transaction")
+		}
+		itx.Value = (*big.Int)(dec.Value)
+		if dec.Data == nil {
+			return errors.New("missing required field 'input' in transaction")
+		}
+		itx.Data = *dec.Data
+		if dec.V == nil {
+			return errors.New("missing required field 'v' in transaction")
+		}
+		itx.V = (*big.Int)(dec.V)
+		if dec.R == nil {
+			return errors.New("missing required field 'r' in transaction")
+		}
+		itx.R = (*big.Int)(dec.R)
+		if dec.S == nil {
+			return errors.New("missing required field 's' in transaction")
+		}
+		itx.S = (*big.Int)(dec.S)
+		withSignature := itx.V.Sign() != 0 || itx.R.Sign() != 0 || itx.S.Sign() != 0
+		if withSignature {
+			if err := sanityCheckSignature(itx.V, itx.R, itx.S, true); err != nil {
+				return err
+			}
+		}
+		if dec.EffectiveGasPrice == nil {
+			return errors.New("missing required field 'EffectiveGasPrice' in transaction")
+		}
+		if dec.L1BlockNumber == nil {
+			return errors.New("missing required field 'L1BlockNumber' in transaction")
+		}
+		inner = &ArbitrumLegacyTxData{
+			LegacyTx:          itx,
+			HashOverride:      dec.Hash,
+			EffectiveGasPrice: uint64(*dec.EffectiveGasPrice),
+			L1BlockNumber:     uint64(*dec.L1BlockNumber),
+			Sender:            dec.From,
+		}
+
 	case BlobTxType:
 		var itx SignedBlobTx
 		inner = &itx
@@ -418,61 +462,66 @@
 		itx.Message.ChainID.SetFromBig((*big.Int)(dec.ChainID))
 		if dec.To != nil {
 			itx.Message.To.Address = (*AddressSSZ)(dec.To)
->>>>>>> 8925aee7
 		}
 		if dec.Nonce == nil {
 			return errors.New("missing required field 'nonce' in transaction")
 		}
-<<<<<<< HEAD
-		itx.Nonce = uint64(*dec.Nonce)
-		if dec.GasPrice == nil {
-			return errors.New("missing required field 'gasPrice' in transaction")
-		}
-		itx.GasPrice = (*big.Int)(dec.GasPrice)
-		if dec.Gas == nil {
-			return errors.New("missing required field 'gas' in transaction")
-		}
-		itx.Gas = uint64(*dec.Gas)
-		if dec.Value == nil {
-			return errors.New("missing required field 'value' in transaction")
-		}
-		itx.Value = (*big.Int)(dec.Value)
-		if dec.Data == nil {
-			return errors.New("missing required field 'input' in transaction")
-		}
-		itx.Data = *dec.Data
+		itx.Message.Nonce = view.Uint64View(*dec.Nonce)
+		if dec.MaxPriorityFeePerGas == nil {
+			return errors.New("missing required field 'maxPriorityFeePerGas' for txdata")
+		}
+		itx.Message.GasTipCap.SetFromBig((*big.Int)(dec.MaxPriorityFeePerGas))
+		if dec.MaxFeePerGas == nil {
+			return errors.New("missing required field 'maxFeePerGas' for txdata")
+		}
+		itx.Message.GasFeeCap.SetFromBig((*big.Int)(dec.MaxFeePerGas))
+		if dec.Gas == nil {
+			return errors.New("missing required field 'gas' for txdata")
+		}
+		itx.Message.Gas = view.Uint64View(*dec.Gas)
+		if dec.Value == nil {
+			return errors.New("missing required field 'value' in transaction")
+		}
+		itx.Message.Value.SetFromBig((*big.Int)(dec.Value))
+		if dec.Data == nil {
+			return errors.New("missing required field 'input' in transaction")
+		}
+		itx.Message.Data = TxDataView(*dec.Data)
 		if dec.V == nil {
 			return errors.New("missing required field 'v' in transaction")
 		}
-		itx.V = (*big.Int)(dec.V)
+		itx.Signature.V = view.Uint8View((*big.Int)(dec.V).Uint64())
 		if dec.R == nil {
 			return errors.New("missing required field 'r' in transaction")
 		}
-		itx.R = (*big.Int)(dec.R)
+		itx.Signature.R.SetFromBig((*big.Int)(dec.R))
 		if dec.S == nil {
 			return errors.New("missing required field 's' in transaction")
 		}
-		itx.S = (*big.Int)(dec.S)
-		withSignature := itx.V.Sign() != 0 || itx.R.Sign() != 0 || itx.S.Sign() != 0
+		itx.Signature.S.SetFromBig((*big.Int)(dec.S))
+		withSignature := (*big.Int)(dec.V).Sign() != 0 || (*big.Int)(dec.R).Sign() != 0 || (*big.Int)(dec.S).Sign() != 0
 		if withSignature {
-			if err := sanityCheckSignature(itx.V, itx.R, itx.S, true); err != nil {
+			if err := sanityCheckSignature(big.NewInt(int64(itx.Signature.V)), u256ToBig(&itx.Signature.R), u256ToBig(&itx.Signature.S), false); err != nil {
 				return err
 			}
 		}
-		if dec.EffectiveGasPrice == nil {
-			return errors.New("missing required field 'EffectiveGasPrice' in transaction")
-		}
-		if dec.L1BlockNumber == nil {
-			return errors.New("missing required field 'L1BlockNumber' in transaction")
-		}
-		inner = &ArbitrumLegacyTxData{
-			LegacyTx:          itx,
-			HashOverride:      dec.Hash,
-			EffectiveGasPrice: uint64(*dec.EffectiveGasPrice),
-			L1BlockNumber:     uint64(*dec.L1BlockNumber),
-			Sender:            dec.From,
-		}
-
+		itx.Message.MaxFeePerDataGas.SetFromBig((*big.Int)(dec.MaxFeePerDataGas))
+		if dec.MaxFeePerDataGas == nil {
+			return errors.New("missing required field 'maxFeePerDataGas' for txdata")
+		}
+		itx.Message.BlobVersionedHashes = dec.BlobVersionedHashes
+		// A BlobTx may not contain data
+		if len(dec.Blobs) != 0 || len(dec.BlobKzgs) != 0 {
+			t.wrapData = &BlobTxWrapData{
+				BlobKzgs:           dec.BlobKzgs,
+				Blobs:              dec.Blobs,
+				KzgAggregatedProof: dec.KzgAggregatedProof,
+			}
+			// Verify that versioned hashes match kzgs, and kzgs match blobs.
+			if err := t.wrapData.verifyBlobs(&itx); err != nil {
+				return fmt.Errorf("blob wrapping data is invalid: %v", err)
+			}
+		}
 	case ArbitrumInternalTxType:
 		if dec.ChainID == nil {
 			return errors.New("missing required field 'chainId' in transaction")
@@ -679,65 +728,6 @@
 			FeeRefundAddr:    *dec.RefundTo,
 			RetryData:        *dec.RetryData,
 		}
-
-=======
-		itx.Message.Nonce = view.Uint64View(*dec.Nonce)
-		if dec.MaxPriorityFeePerGas == nil {
-			return errors.New("missing required field 'maxPriorityFeePerGas' for txdata")
-		}
-		itx.Message.GasTipCap.SetFromBig((*big.Int)(dec.MaxPriorityFeePerGas))
-		if dec.MaxFeePerGas == nil {
-			return errors.New("missing required field 'maxFeePerGas' for txdata")
-		}
-		itx.Message.GasFeeCap.SetFromBig((*big.Int)(dec.MaxFeePerGas))
-		if dec.Gas == nil {
-			return errors.New("missing required field 'gas' for txdata")
-		}
-		itx.Message.Gas = view.Uint64View(*dec.Gas)
-		if dec.Value == nil {
-			return errors.New("missing required field 'value' in transaction")
-		}
-		itx.Message.Value.SetFromBig((*big.Int)(dec.Value))
-		if dec.Data == nil {
-			return errors.New("missing required field 'input' in transaction")
-		}
-		itx.Message.Data = TxDataView(*dec.Data)
-		if dec.V == nil {
-			return errors.New("missing required field 'v' in transaction")
-		}
-		itx.Signature.V = view.Uint8View((*big.Int)(dec.V).Uint64())
-		if dec.R == nil {
-			return errors.New("missing required field 'r' in transaction")
-		}
-		itx.Signature.R.SetFromBig((*big.Int)(dec.R))
-		if dec.S == nil {
-			return errors.New("missing required field 's' in transaction")
-		}
-		itx.Signature.S.SetFromBig((*big.Int)(dec.S))
-		withSignature := (*big.Int)(dec.V).Sign() != 0 || (*big.Int)(dec.R).Sign() != 0 || (*big.Int)(dec.S).Sign() != 0
-		if withSignature {
-			if err := sanityCheckSignature(big.NewInt(int64(itx.Signature.V)), u256ToBig(&itx.Signature.R), u256ToBig(&itx.Signature.S), false); err != nil {
-				return err
-			}
-		}
-		itx.Message.MaxFeePerDataGas.SetFromBig((*big.Int)(dec.MaxFeePerDataGas))
-		if dec.MaxFeePerDataGas == nil {
-			return errors.New("missing required field 'maxFeePerDataGas' for txdata")
-		}
-		itx.Message.BlobVersionedHashes = dec.BlobVersionedHashes
-		// A BlobTx may not contain data
-		if len(dec.Blobs) != 0 || len(dec.BlobKzgs) != 0 {
-			t.wrapData = &BlobTxWrapData{
-				BlobKzgs:           dec.BlobKzgs,
-				Blobs:              dec.Blobs,
-				KzgAggregatedProof: dec.KzgAggregatedProof,
-			}
-			// Verify that versioned hashes match kzgs, and kzgs match blobs.
-			if err := t.wrapData.verifyBlobs(&itx); err != nil {
-				return fmt.Errorf("blob wrapping data is invalid: %v", err)
-			}
-		}
->>>>>>> 8925aee7
 	default:
 		return ErrTxTypeNotSupported
 	}

// Copyright 2014 The go-ethereum Authors
// This file is part of the go-ethereum library.
//
// The go-ethereum library is free software: you can redistribute it and/or modify
// it under the terms of the GNU Lesser General Public License as published by
// the Free Software Foundation, either version 3 of the License, or
// (at your option) any later version.
//
// The go-ethereum library is distributed in the hope that it will be useful,
// but WITHOUT ANY WARRANTY; without even the implied warranty of
// MERCHANTABILITY or FITNESS FOR A PARTICULAR PURPOSE. See the
// GNU Lesser General Public License for more details.
//
// You should have received a copy of the GNU Lesser General Public License
// along with the go-ethereum library. If not, see <http://www.gnu.org/licenses/>.

package core

import (
	"fmt"
	"math"
	"math/big"

	"github.com/ethereum/go-ethereum/common"
	"github.com/ethereum/go-ethereum/core/tracing"
	"github.com/ethereum/go-ethereum/core/types"
	"github.com/ethereum/go-ethereum/core/vm"
	"github.com/ethereum/go-ethereum/crypto/kzg4844"
	"github.com/ethereum/go-ethereum/params"
	"github.com/holiman/uint256"
)

// ExecutionResult includes all output after executing given evm
// message no matter the execution itself is successful or not.
type ExecutionResult struct {
	UsedGas     uint64 // Total used gas but include the refunded gas
	RefundedGas uint64 // Total gas refunded after execution
	Err         error  // Any error encountered during the execution(listed in core/vm/errors.go)
	ReturnData  []byte // Returned data from evm(function result or data supplied with revert opcode)

	// Arbitrum: a tx may yield others that need to run afterward (see retryables)
	ScheduledTxes types.Transactions
	// Arbitrum: the contract deployed from the top-level transaction, or nil if not a contract creation tx
	TopLevelDeployed *common.Address
}

// Unwrap returns the internal evm error which allows us for further
// analysis outside.
func (result *ExecutionResult) Unwrap() error {
	return result.Err
}

// Failed returns the indicator whether the execution is successful or not
func (result *ExecutionResult) Failed() bool { return result.Err != nil }

// Return is a helper function to help caller distinguish between revert reason
// and function return. Return returns the data after execution if no error occurs.
func (result *ExecutionResult) Return() []byte {
	if result.Err != nil {
		return nil
	}
	return common.CopyBytes(result.ReturnData)
}

// Revert returns the concrete revert reason if the execution is aborted by `REVERT`
// opcode. Note the reason can be nil if no data supplied with revert opcode.
func (result *ExecutionResult) Revert() []byte {
	if result.Err != vm.ErrExecutionReverted {
		return nil
	}
	return common.CopyBytes(result.ReturnData)
}

// IntrinsicGas computes the 'intrinsic gas' for a message with the given data.
func IntrinsicGas(data []byte, accessList types.AccessList, authList []types.Authorization, isContractCreation, isHomestead, isEIP2028, isEIP3860 bool) (uint64, error) {
	// Set the starting gas for the raw transaction
	var gas uint64
	if isContractCreation && isHomestead {
		gas = params.TxGasContractCreation
	} else {
		gas = params.TxGas
	}
	dataLen := uint64(len(data))
	// Bump the required gas by the amount of transactional data
	if dataLen > 0 {
		// Zero and non-zero bytes are priced differently
		var nz uint64
		for _, byt := range data {
			if byt != 0 {
				nz++
			}
		}
		// Make sure we don't exceed uint64 for all data combinations
		nonZeroGas := params.TxDataNonZeroGasFrontier
		if isEIP2028 {
			nonZeroGas = params.TxDataNonZeroGasEIP2028
		}
		if (math.MaxUint64-gas)/nonZeroGas < nz {
			return 0, ErrGasUintOverflow
		}
		gas += nz * nonZeroGas

		z := dataLen - nz
		if (math.MaxUint64-gas)/params.TxDataZeroGas < z {
			return 0, ErrGasUintOverflow
		}
		gas += z * params.TxDataZeroGas

		if isContractCreation && isEIP3860 {
			lenWords := toWordSize(dataLen)
			if (math.MaxUint64-gas)/params.InitCodeWordGas < lenWords {
				return 0, ErrGasUintOverflow
			}
			gas += lenWords * params.InitCodeWordGas
		}
	}
	if accessList != nil {
		gas += uint64(len(accessList)) * params.TxAccessListAddressGas
		gas += uint64(accessList.StorageKeys()) * params.TxAccessListStorageKeyGas
	}
	if authList != nil {
		gas += uint64(len(authList)) * params.CallNewAccountGas
	}
	return gas, nil
}

// toWordSize returns the ceiled word size required for init code payment calculation.
func toWordSize(size uint64) uint64 {
	if size > math.MaxUint64-31 {
		return math.MaxUint64/32 + 1
	}

	return (size + 31) / 32
}

// A Message contains the data derived from a single transaction that is relevant to state
// processing.
type Message struct {
	// Arbitrum-specific
	TxRunMode MessageRunMode
	Tx        *types.Transaction

	To            *common.Address
	From          common.Address
	Nonce         uint64
	Value         *big.Int
	GasLimit      uint64
	GasPrice      *big.Int
	GasFeeCap     *big.Int
	GasTipCap     *big.Int
	Data          []byte
	AccessList    types.AccessList
	BlobGasFeeCap *big.Int
	BlobHashes    []common.Hash
	AuthList      []types.Authorization

	// When SkipNonceChecks is true, the message nonce is not checked against the
	// account nonce in state.
	// This field will be set to true for operations like RPC eth_call.
	SkipNonceChecks bool

	// When SkipFromEOACheck is true, the message sender is not checked to be an EOA.
	SkipFromEOACheck bool
	// L1 charging is disabled when SkipL1Charging is true.
	// This field might be set to true for operations like RPC eth_call.
	SkipL1Charging bool
}

type MessageRunMode uint8

const (
	MessageCommitMode MessageRunMode = iota
	MessageGasEstimationMode
	MessageEthcallMode
	MessageReplayMode
)

// these message modes are executed onchain so cannot make any gas shortcuts
func (m MessageRunMode) ExecutedOnChain() bool {
	return m == MessageCommitMode || m == MessageReplayMode
}

// TransactionToMessage converts a transaction into a Message.
func TransactionToMessage(tx *types.Transaction, s types.Signer, baseFee *big.Int, runmode MessageRunMode) (*Message, error) {
	msg := &Message{
		TxRunMode: runmode,

		Tx: tx,

		Nonce:            tx.Nonce(),
		GasLimit:         tx.Gas(),
		GasPrice:         new(big.Int).Set(tx.GasPrice()),
		GasFeeCap:        new(big.Int).Set(tx.GasFeeCap()),
		GasTipCap:        new(big.Int).Set(tx.GasTipCap()),
		To:               tx.To(),
		Value:            tx.Value(),
		Data:             tx.Data(),
		AccessList:       tx.AccessList(),
<<<<<<< HEAD
		SkipNonceChecks:  tx.SkipNonceChecks(),  // TODO Arbitrum upstream this was init'd to false
		SkipFromEOACheck: tx.SkipFromEOACheck(), // TODO Arbitrum upstream this was init'd to false
=======
		AuthList:         tx.AuthList(),
		SkipNonceChecks:  false,
		SkipFromEOACheck: false,
>>>>>>> f808d735
		BlobHashes:       tx.BlobHashes(),
		BlobGasFeeCap:    tx.BlobGasFeeCap(),
	}
	// If baseFee provided, set gasPrice to effectiveGasPrice.
	if baseFee != nil {
		msg.GasPrice = msg.GasPrice.Add(msg.GasTipCap, baseFee)
		if msg.GasPrice.Cmp(msg.GasFeeCap) > 0 {
			msg.GasPrice = msg.GasFeeCap
		}
	}
	var err error
	msg.From, err = types.Sender(s, tx)
	return msg, err
}

// ApplyMessage computes the new state by applying the given message
// against the old state within the environment.
//
// ApplyMessage returns the bytes returned by any EVM execution (if it took place),
// the gas used (which includes gas refunds) and an error if it failed. An error always
// indicates a core error meaning that the message would always fail for that particular
// state and would never be accepted within a block.
func ApplyMessage(evm *vm.EVM, msg *Message, gp *GasPool) (*ExecutionResult, error) {
	evm.SetTxContext(NewEVMTxContext(msg))
	return newStateTransition(evm, msg, gp).execute()
}

// stateTransition represents a state transition.
//
// == The State Transitioning Model
//
// A state transition is a change made when a transaction is applied to the current world
// state. The state transitioning model does all the necessary work to work out a valid new
// state root.
//
//  1. Nonce handling
//  2. Pre pay gas
//  3. Create a new state object if the recipient is nil
//  4. Value transfer
//
// == If contract creation ==
//
//	4a. Attempt to run transaction data
//	4b. If valid, use result as code for the new state object
//
// == end ==
//
//  5. Run Script section
//  6. Derive new state root
type stateTransition struct {
	gp           *GasPool
	msg          *Message
	gasRemaining uint64
	initialGas   uint64
	state        vm.StateDB
	evm          *vm.EVM
}

// newStateTransition initialises and returns a new state transition object.
func newStateTransition(evm *vm.EVM, msg *Message, gp *GasPool) *stateTransition {
	if ReadyEVMForL2 != nil {
		ReadyEVMForL2(evm, msg)
	}

	return &stateTransition{
		gp:    gp,
		evm:   evm,
		msg:   msg,
		state: evm.StateDB,
	}
}

// to returns the recipient of the message.
func (st *stateTransition) to() common.Address {
	if st.msg == nil || st.msg.To == nil /* contract creation */ {
		return common.Address{}
	}
	return *st.msg.To
}

func (st *stateTransition) buyGas() error {
	mgval := new(big.Int).SetUint64(st.msg.GasLimit)
	mgval.Mul(mgval, st.msg.GasPrice)
	balanceCheck := new(big.Int).Set(mgval)
	if st.msg.GasFeeCap != nil {
		balanceCheck.SetUint64(st.msg.GasLimit)
		balanceCheck = balanceCheck.Mul(balanceCheck, st.msg.GasFeeCap)
	}
	balanceCheck.Add(balanceCheck, st.msg.Value)
	if st.evm.ChainConfig().IsCancun(st.evm.Context.BlockNumber, st.evm.Context.Time, st.evm.Context.ArbOSVersion) {
		if blobGas := st.blobGasUsed(); blobGas > 0 {
			// Check that the user has enough funds to cover blobGasUsed * tx.BlobGasFeeCap
			blobBalanceCheck := new(big.Int).SetUint64(blobGas)
			blobBalanceCheck.Mul(blobBalanceCheck, st.msg.BlobGasFeeCap)
			balanceCheck.Add(balanceCheck, blobBalanceCheck)
			// Pay for blobGasUsed * actual blob fee
			blobFee := new(big.Int).SetUint64(blobGas)
			blobFee.Mul(blobFee, st.evm.Context.BlobBaseFee)
			mgval.Add(mgval, blobFee)
		}
	}
	balanceCheckU256, overflow := uint256.FromBig(balanceCheck)
	if overflow {
		return fmt.Errorf("%w: address %v required balance exceeds 256 bits", ErrInsufficientFunds, st.msg.From.Hex())
	}
	if have, want := st.state.GetBalance(st.msg.From), balanceCheckU256; have.Cmp(want) < 0 {
		return fmt.Errorf("%w: address %v have %v want %v", ErrInsufficientFunds, st.msg.From.Hex(), have, want)
	}
	if err := st.gp.SubGas(st.msg.GasLimit); err != nil {
		return err
	}

	if st.evm.Config.Tracer != nil && st.evm.Config.Tracer.OnGasChange != nil {
		st.evm.Config.Tracer.OnGasChange(0, st.msg.GasLimit, tracing.GasChangeTxInitialBalance)
	}
	st.gasRemaining = st.msg.GasLimit

	st.initialGas = st.msg.GasLimit
	mgvalU256, _ := uint256.FromBig(mgval)
	st.state.SubBalance(st.msg.From, mgvalU256, tracing.BalanceDecreaseGasBuy)

	// Arbitrum: record fee payment
	if tracer := st.evm.Config.Tracer; tracer != nil && tracer.CaptureArbitrumTransfer != nil {
		tracer.CaptureArbitrumTransfer(&st.msg.From, nil, mgval, true, tracing.BalanceDecreaseGasBuy)
	}

	return nil
}

func (st *stateTransition) preCheck() error {
	// Only check transactions that are not fake
	msg := st.msg
	if !msg.SkipNonceChecks {
		// Make sure this transaction's nonce is correct.
		stNonce := st.state.GetNonce(msg.From)
		if msgNonce := msg.Nonce; stNonce < msgNonce {
			return fmt.Errorf("%w: address %v, tx: %d state: %d", ErrNonceTooHigh,
				msg.From.Hex(), msgNonce, stNonce)
		} else if stNonce > msgNonce {
			return fmt.Errorf("%w: address %v, tx: %d state: %d", ErrNonceTooLow,
				msg.From.Hex(), msgNonce, stNonce)
		} else if stNonce+1 < stNonce {
			return fmt.Errorf("%w: address %v, nonce: %d", ErrNonceMax,
				msg.From.Hex(), stNonce)
		}
	}
	if !msg.SkipFromEOACheck {
		// Make sure the sender is an EOA
		code := st.state.GetCode(msg.From)
		_, delegated := types.ParseDelegation(code)
		if len(code) > 0 && !delegated {
			return fmt.Errorf("%w: address %v, len(code): %d", ErrSenderNoEOA, msg.From.Hex(), len(code))
		}
	}

	// Make sure that transaction gasFeeCap is greater than the baseFee (post london)
	if st.evm.ChainConfig().IsLondon(st.evm.Context.BlockNumber) {
		// Skip the checks if gas fields are zero and baseFee was explicitly disabled (eth_call)
		skipCheck := st.evm.Config.NoBaseFee && msg.GasFeeCap.BitLen() == 0 && msg.GasTipCap.BitLen() == 0
		if !skipCheck {
			if l := msg.GasFeeCap.BitLen(); l > 256 {
				return fmt.Errorf("%w: address %v, maxFeePerGas bit length: %d", ErrFeeCapVeryHigh,
					msg.From.Hex(), l)
			}
			if l := msg.GasTipCap.BitLen(); l > 256 {
				return fmt.Errorf("%w: address %v, maxPriorityFeePerGas bit length: %d", ErrTipVeryHigh,
					msg.From.Hex(), l)
			}
			if msg.GasFeeCap.Cmp(msg.GasTipCap) < 0 {
				return fmt.Errorf("%w: address %v, maxPriorityFeePerGas: %s, maxFeePerGas: %s", ErrTipAboveFeeCap,
					msg.From.Hex(), msg.GasTipCap, msg.GasFeeCap)
			}
			// This will panic if baseFee is nil, but basefee presence is verified
			// as part of header validation.
			if msg.GasFeeCap.Cmp(st.evm.Context.BaseFee) < 0 {
				return fmt.Errorf("%w: address %v, maxFeePerGas: %s, baseFee: %s", ErrFeeCapTooLow,
					msg.From.Hex(), msg.GasFeeCap, st.evm.Context.BaseFee)
			}
		}
	}
	// Check the blob version validity
	if msg.BlobHashes != nil {
		// The to field of a blob tx type is mandatory, and a `BlobTx` transaction internally
		// has it as a non-nillable value, so any msg derived from blob transaction has it non-nil.
		// However, messages created through RPC (eth_call) don't have this restriction.
		if msg.To == nil {
			return ErrBlobTxCreate
		}
		if len(msg.BlobHashes) == 0 {
			return ErrMissingBlobHashes
		}
		for i, hash := range msg.BlobHashes {
			if !kzg4844.IsValidVersionedHash(hash[:]) {
				return fmt.Errorf("blob %d has invalid hash version", i)
			}
		}
	}
	// Check that the user is paying at least the current blob fee
	if st.evm.ChainConfig().IsCancun(st.evm.Context.BlockNumber, st.evm.Context.Time, st.evm.Context.ArbOSVersion) {
		if st.blobGasUsed() > 0 {
			// Skip the checks if gas fields are zero and blobBaseFee was explicitly disabled (eth_call)
			skipCheck := st.evm.Config.NoBaseFee && msg.BlobGasFeeCap.BitLen() == 0
			if !skipCheck {
				// This will panic if blobBaseFee is nil, but blobBaseFee presence
				// is verified as part of header validation.
				if msg.BlobGasFeeCap.Cmp(st.evm.Context.BlobBaseFee) < 0 {
					return fmt.Errorf("%w: address %v blobGasFeeCap: %v, blobBaseFee: %v", ErrBlobFeeCapTooLow,
						msg.From.Hex(), msg.BlobGasFeeCap, st.evm.Context.BlobBaseFee)
				}
			}
		}
	}
	// Check that EIP-7702 authorization list signatures are well formed.
	if msg.AuthList != nil {
		if msg.To == nil {
			return fmt.Errorf("%w (sender %v)", ErrSetCodeTxCreate, msg.From)
		}
		if len(msg.AuthList) == 0 {
			return fmt.Errorf("%w (sender %v)", ErrEmptyAuthList, msg.From)
		}
	}
	return st.buyGas()
}

// execute will transition the state by applying the current message and
// returning the evm execution result with following fields.
//
//   - used gas: total gas used (including gas being refunded)
//   - returndata: the returned data from evm
//   - concrete execution error: various EVM errors which abort the execution, e.g.
//     ErrOutOfGas, ErrExecutionReverted
//
// However if any consensus issue encountered, return the error directly with
// nil evm execution result.
func (st *stateTransition) execute() (*ExecutionResult, error) {
	endTxNow, startHookUsedGas, err, returnData := st.evm.ProcessingHook.StartTxHook()
	if endTxNow {
		return &ExecutionResult{
			UsedGas:       startHookUsedGas,
			Err:           err,
			ReturnData:    returnData,
			ScheduledTxes: st.evm.ProcessingHook.ScheduledTxes(),
		}, nil
	}

	// First check this message satisfies all consensus rules before
	// applying the message. The rules include these clauses
	//
	// 1. the nonce of the message caller is correct
	// 2. caller has enough balance to cover transaction fee(gaslimit * gasprice)
	// 3. the amount of gas required is available in the block
	// 4. the purchased gas is enough to cover intrinsic usage
	// 5. there is no overflow when calculating intrinsic gas
	// 6. caller has enough balance to cover asset transfer for **topmost** call

	// Arbitrum: drop tip for delayed (and old) messages
	if st.evm.ProcessingHook.DropTip() && st.msg.GasPrice.Cmp(st.evm.Context.BaseFee) > 0 {
		st.msg.GasPrice = st.evm.Context.BaseFee
		st.msg.GasTipCap = common.Big0
	}

	// Check clauses 1-3, buy gas if everything is correct
	if err := st.preCheck(); err != nil {
		return nil, err
	}

	var (
		msg              = st.msg
		sender           = vm.AccountRef(msg.From)
		rules            = st.evm.ChainConfig().Rules(st.evm.Context.BlockNumber, st.evm.Context.Random != nil, st.evm.Context.Time, st.evm.Context.ArbOSVersion)
		contractCreation = msg.To == nil
	)

	// Check clauses 4-5, subtract intrinsic gas if everything is correct
	gas, err := IntrinsicGas(msg.Data, msg.AccessList, msg.AuthList, contractCreation, rules.IsHomestead, rules.IsIstanbul, rules.IsShanghai)
	if err != nil {
		return nil, err
	}
	if st.gasRemaining < gas {
		return nil, fmt.Errorf("%w: have %d, want %d", ErrIntrinsicGas, st.gasRemaining, gas)
	}
	if t := st.evm.Config.Tracer; t != nil && t.OnGasChange != nil {
		t.OnGasChange(st.gasRemaining, st.gasRemaining-gas, tracing.GasChangeTxIntrinsicGas)
	}
	st.gasRemaining -= gas

	tipAmount := big.NewInt(0)
	tipReceipient, err := st.evm.ProcessingHook.GasChargingHook(&st.gasRemaining)
	if err != nil {
		return nil, err
	}
	if rules.IsEIP4762 {
		st.evm.AccessEvents.AddTxOrigin(msg.From)

		if targetAddr := msg.To; targetAddr != nil {
			st.evm.AccessEvents.AddTxDestination(*targetAddr, msg.Value.Sign() != 0)
		}
	}

	// Check clause 6
	value, overflow := uint256.FromBig(msg.Value)
	if overflow {
		return nil, fmt.Errorf("%w: address %v", ErrInsufficientFundsForTransfer, msg.From.Hex())
	}
	if !value.IsZero() && !st.evm.Context.CanTransfer(st.state, msg.From, value) {
		return nil, fmt.Errorf("%w: address %v", ErrInsufficientFundsForTransfer, msg.From.Hex())
	}

	// Check whether the init code size has been exceeded.
	if rules.IsShanghai && contractCreation && len(msg.Data) > int(st.evm.ChainConfig().MaxInitCodeSize()) {
		return nil, fmt.Errorf("%w: code size %v limit %v", ErrMaxInitCodeSizeExceeded, len(msg.Data), int(st.evm.ChainConfig().MaxInitCodeSize()))
	}

	// Execute the preparatory steps for state transition which includes:
	// - prepare accessList(post-berlin)
	// - reset transient storage(eip 1153)
	st.state.Prepare(rules, msg.From, st.evm.Context.Coinbase, msg.To, vm.ActivePrecompiles(rules), msg.AccessList)

	var deployedContract *common.Address

	var (
		ret   []byte
		vmerr error // vm errors do not effect consensus and are therefore not assigned to err
	)
	if contractCreation {
		deployedContract = &common.Address{}
		ret, *deployedContract, st.gasRemaining, vmerr = st.evm.Create(sender, msg.Data, st.gasRemaining, value)
	} else {
		// Increment the nonce for the next transaction.
		st.state.SetNonce(msg.From, st.state.GetNonce(msg.From)+1)

		// Apply EIP-7702 authorizations.
		if msg.AuthList != nil {
			for _, auth := range msg.AuthList {
				// Note errors are ignored, we simply skip invalid authorizations here.
				st.applyAuthorization(msg, &auth)
			}
		}

		// Perform convenience warming of sender's delegation target. Although the
		// sender is already warmed in Prepare(..), it's possible a delegation to
		// the account was deployed during this transaction. To handle correctly,
		// simply wait until the final state of delegations is determined before
		// performing the resolution and warming.
		if addr, ok := types.ParseDelegation(st.state.GetCode(*msg.To)); ok {
			st.state.AddAddressToAccessList(addr)
		}

		// Execute the transaction's call.
		ret, st.gasRemaining, vmerr = st.evm.Call(sender, st.to(), msg.Data, st.gasRemaining, value)
	}

	var gasRefund uint64
	if !rules.IsLondon {
		// Before EIP-3529: refunds were capped to gasUsed / 2
		gasRefund = st.refundGas(params.RefundQuotient)
	} else {
		// After EIP-3529: refunds are capped to gasUsed / 5
		gasRefund = st.refundGas(params.RefundQuotientEIP3529)
	}
	effectiveTip := msg.GasPrice
	if rules.IsLondon {
		effectiveTip = new(big.Int).Sub(msg.GasFeeCap, st.evm.Context.BaseFee)
		if effectiveTip.Cmp(msg.GasTipCap) > 0 {
			effectiveTip = msg.GasTipCap
		}
	}
	effectiveTipU256, _ := uint256.FromBig(effectiveTip)

	if st.evm.Config.NoBaseFee && msg.GasFeeCap.Sign() == 0 && msg.GasTipCap.Sign() == 0 {
		// Skip fee payment when NoBaseFee is set and the fee fields
		// are 0. This avoids a negative effectiveTip being applied to
		// the coinbase when simulating calls.
	} else {
		fee := new(uint256.Int).SetUint64(st.gasUsed())
		fee.Mul(fee, effectiveTipU256)
		st.state.AddBalance(tipReceipient, fee, tracing.BalanceIncreaseRewardTransactionFee)
		tipAmount = fee.ToBig()
		// add the coinbase to the witness iff the fee is greater than 0
		if rules.IsEIP4762 && fee.Sign() != 0 {
			st.evm.AccessEvents.AddAccount(st.evm.Context.Coinbase, true)
		}
	}

	// Arbitrum: record the tip
	if tracer := st.evm.Config.Tracer; tracer != nil && !st.evm.ProcessingHook.DropTip() && tracer.CaptureArbitrumTransfer != nil {
		tracer.CaptureArbitrumTransfer(nil, &tipReceipient, tipAmount, false, tracing.BalanceIncreaseRewardTransactionFee)
	}

	st.evm.ProcessingHook.EndTxHook(st.gasRemaining, vmerr == nil)

	// Arbitrum: record self destructs
	if tracer := st.evm.Config.Tracer; tracer != nil && tracer.CaptureArbitrumTransfer != nil {
		suicides := st.evm.StateDB.GetSelfDestructs()
		for i, address := range suicides {
			balance := st.evm.StateDB.GetBalance(address)
			tracer.CaptureArbitrumTransfer(&suicides[i], nil, balance.ToBig(), false, tracing.BalanceDecreaseSelfdestruct)
		}
	}

	return &ExecutionResult{
		UsedGas:          st.gasUsed(),
		RefundedGas:      gasRefund,
		Err:              vmerr,
		ReturnData:       ret,
		ScheduledTxes:    st.evm.ProcessingHook.ScheduledTxes(),
		TopLevelDeployed: deployedContract,
	}, nil
}

// validateAuthorization validates an EIP-7702 authorization against the state.
func (st *stateTransition) validateAuthorization(auth *types.Authorization) (authority common.Address, err error) {
	// Verify chain ID is 0 or equal to current chain ID.
	if auth.ChainID != 0 && st.evm.ChainConfig().ChainID.Uint64() != auth.ChainID {
		return authority, ErrAuthorizationWrongChainID
	}
	// Limit nonce to 2^64-1 per EIP-2681.
	if auth.Nonce+1 < auth.Nonce {
		return authority, ErrAuthorizationNonceOverflow
	}
	// Validate signature values and recover authority.
	authority, err = auth.Authority()
	if err != nil {
		return authority, fmt.Errorf("%w: %v", ErrAuthorizationInvalidSignature, err)
	}
	// Check the authority account
	//  1) doesn't have code or has exisiting delegation
	//  2) matches the auth's nonce
	//
	// Note it is added to the access list even if the authorization is invalid.
	st.state.AddAddressToAccessList(authority)
	code := st.state.GetCode(authority)
	if _, ok := types.ParseDelegation(code); len(code) != 0 && !ok {
		return authority, ErrAuthorizationDestinationHasCode
	}
	if have := st.state.GetNonce(authority); have != auth.Nonce {
		return authority, ErrAuthorizationNonceMismatch
	}
	return authority, nil
}

// applyAuthorization applies an EIP-7702 code delegation to the state.
func (st *stateTransition) applyAuthorization(msg *Message, auth *types.Authorization) error {
	authority, err := st.validateAuthorization(auth)
	if err != nil {
		return err
	}

	// If the account already exists in state, refund the new account cost
	// charged in the intrinsic calculation.
	if st.state.Exist(authority) {
		st.state.AddRefund(params.CallNewAccountGas - params.TxAuthTupleGas)
	}

	// Update nonce and account code.
	st.state.SetNonce(authority, auth.Nonce+1)
	if auth.Address == (common.Address{}) {
		// Delegation to zero address means clear.
		st.state.SetCode(authority, nil)
		return nil
	}

	// Otherwise install delegation to auth.Address.
	st.state.SetCode(authority, types.AddressToDelegation(auth.Address))

	return nil
}

func (st *stateTransition) refundGas(refundQuotient uint64) uint64 {
	st.gasRemaining += st.evm.ProcessingHook.ForceRefundGas()
	nonrefundable := st.evm.ProcessingHook.NonrefundableGas()
	var refund uint64
	if nonrefundable < st.gasUsed() {
		// Apply refund counter, capped to a refund quotient
		refund := (st.gasUsed() - nonrefundable) / refundQuotient
		if refund > st.state.GetRefund() {
			refund = st.state.GetRefund()
		}
		st.gasRemaining += refund
	}

	if st.evm.Config.Tracer != nil && st.evm.Config.Tracer.OnGasChange != nil && refund > 0 {
		st.evm.Config.Tracer.OnGasChange(st.gasRemaining, st.gasRemaining+refund, tracing.GasChangeTxRefunds)
	}

	st.gasRemaining += refund

	// Return ETH for remaining gas, exchanged at the original rate.
	remaining := uint256.NewInt(st.gasRemaining)
	remaining.Mul(remaining, uint256.MustFromBig(st.msg.GasPrice))
	st.state.AddBalance(st.msg.From, remaining, tracing.BalanceIncreaseGasReturn)

	if st.evm.Config.Tracer != nil && st.evm.Config.Tracer.OnGasChange != nil && st.gasRemaining > 0 {
		st.evm.Config.Tracer.OnGasChange(st.gasRemaining, 0, tracing.GasChangeTxLeftOverReturned)
	}

	// Arbitrum: record the gas refund
	if tracer := st.evm.Config.Tracer; tracer != nil && tracer.CaptureArbitrumTransfer != nil {
		tracer.CaptureArbitrumTransfer(nil, &st.msg.From, remaining.ToBig(), false, tracing.BalanceIncreaseGasReturn)
	}

	// Also return remaining gas to the block gas counter so it is
	// available for the next transaction.
	st.gp.AddGas(st.gasRemaining)

	return refund
}

// gasUsed returns the amount of gas used up by the state transition.
func (st *stateTransition) gasUsed() uint64 {
	return st.initialGas - st.gasRemaining
}

// blobGasUsed returns the amount of blob gas used by the message.
func (st *stateTransition) blobGasUsed() uint64 {
	return uint64(len(st.msg.BlobHashes) * params.BlobTxBlobGasPerBlob)
}<|MERGE_RESOLUTION|>--- conflicted
+++ resolved
@@ -196,14 +196,9 @@
 		Value:            tx.Value(),
 		Data:             tx.Data(),
 		AccessList:       tx.AccessList(),
-<<<<<<< HEAD
+		AuthList:         tx.AuthList(),
 		SkipNonceChecks:  tx.SkipNonceChecks(),  // TODO Arbitrum upstream this was init'd to false
 		SkipFromEOACheck: tx.SkipFromEOACheck(), // TODO Arbitrum upstream this was init'd to false
-=======
-		AuthList:         tx.AuthList(),
-		SkipNonceChecks:  false,
-		SkipFromEOACheck: false,
->>>>>>> f808d735
 		BlobHashes:       tx.BlobHashes(),
 		BlobGasFeeCap:    tx.BlobGasFeeCap(),
 	}

// Copyright 2014 The go-ethereum Authors
// This file is part of the go-ethereum library.
//
// The go-ethereum library is free software: you can redistribute it and/or modify
// it under the terms of the GNU Lesser General Public License as published by
// the Free Software Foundation, either version 3 of the License, or
// (at your option) any later version.
//
// The go-ethereum library is distributed in the hope that it will be useful,
// but WITHOUT ANY WARRANTY; without even the implied warranty of
// MERCHANTABILITY or FITNESS FOR A PARTICULAR PURPOSE. See the
// GNU Lesser General Public License for more details.
//
// You should have received a copy of the GNU Lesser General Public License
// along with the go-ethereum library. If not, see <http://www.gnu.org/licenses/>.

package core

import (
	"fmt"
	"math"
	"math/big"

	"github.com/ethereum/go-ethereum/common"
	cmath "github.com/ethereum/go-ethereum/common/math"
	"github.com/ethereum/go-ethereum/core/tracing"
	"github.com/ethereum/go-ethereum/core/types"
	"github.com/ethereum/go-ethereum/core/vm"
	"github.com/ethereum/go-ethereum/crypto/kzg4844"
	"github.com/ethereum/go-ethereum/params"
	"github.com/holiman/uint256"
)

// ExecutionResult includes all output after executing given evm
// message no matter the execution itself is successful or not.
type ExecutionResult struct {
	UsedGas     uint64 // Total used gas but include the refunded gas
	RefundedGas uint64 // Total gas refunded after execution
	Err         error  // Any error encountered during the execution(listed in core/vm/errors.go)
	ReturnData  []byte // Returned data from evm(function result or data supplied with revert opcode)

	// Arbitrum: a tx may yield others that need to run afterward (see retryables)
	ScheduledTxes types.Transactions
	// Arbitrum: the contract deployed from the top-level transaction, or nil if not a contract creation tx
	TopLevelDeployed *common.Address
}

// Unwrap returns the internal evm error which allows us for further
// analysis outside.
func (result *ExecutionResult) Unwrap() error {
	return result.Err
}

// Failed returns the indicator whether the execution is successful or not
func (result *ExecutionResult) Failed() bool { return result.Err != nil }

// Return is a helper function to help caller distinguish between revert reason
// and function return. Return returns the data after execution if no error occurs.
func (result *ExecutionResult) Return() []byte {
	if result.Err != nil {
		return nil
	}
	return common.CopyBytes(result.ReturnData)
}

// Revert returns the concrete revert reason if the execution is aborted by `REVERT`
// opcode. Note the reason can be nil if no data supplied with revert opcode.
func (result *ExecutionResult) Revert() []byte {
	if result.Err != vm.ErrExecutionReverted {
		return nil
	}
	return common.CopyBytes(result.ReturnData)
}

// IntrinsicGas computes the 'intrinsic gas' for a message with the given data.
func IntrinsicGas(data []byte, accessList types.AccessList, isContractCreation, isHomestead, isEIP2028, isEIP3860 bool) (uint64, error) {
	// Set the starting gas for the raw transaction
	var gas uint64
	if isContractCreation && isHomestead {
		gas = params.TxGasContractCreation
	} else {
		gas = params.TxGas
	}
	dataLen := uint64(len(data))
	// Bump the required gas by the amount of transactional data
	if dataLen > 0 {
		// Zero and non-zero bytes are priced differently
		var nz uint64
		for _, byt := range data {
			if byt != 0 {
				nz++
			}
		}
		// Make sure we don't exceed uint64 for all data combinations
		nonZeroGas := params.TxDataNonZeroGasFrontier
		if isEIP2028 {
			nonZeroGas = params.TxDataNonZeroGasEIP2028
		}
		if (math.MaxUint64-gas)/nonZeroGas < nz {
			return 0, ErrGasUintOverflow
		}
		gas += nz * nonZeroGas

		z := dataLen - nz
		if (math.MaxUint64-gas)/params.TxDataZeroGas < z {
			return 0, ErrGasUintOverflow
		}
		gas += z * params.TxDataZeroGas

		if isContractCreation && isEIP3860 {
			lenWords := toWordSize(dataLen)
			if (math.MaxUint64-gas)/params.InitCodeWordGas < lenWords {
				return 0, ErrGasUintOverflow
			}
			gas += lenWords * params.InitCodeWordGas
		}
	}
	if accessList != nil {
		gas += uint64(len(accessList)) * params.TxAccessListAddressGas
		gas += uint64(accessList.StorageKeys()) * params.TxAccessListStorageKeyGas
	}
	return gas, nil
}

// toWordSize returns the ceiled word size required for init code payment calculation.
func toWordSize(size uint64) uint64 {
	if size > math.MaxUint64-31 {
		return math.MaxUint64/32 + 1
	}

	return (size + 31) / 32
}

// A Message contains the data derived from a single transaction that is relevant to state
// processing.
type Message struct {
	// Arbitrum-specific
	TxRunMode MessageRunMode
	Tx        *types.Transaction

	To            *common.Address
	From          common.Address
	Nonce         uint64
	Value         *big.Int
	GasLimit      uint64
	GasPrice      *big.Int
	GasFeeCap     *big.Int
	GasTipCap     *big.Int
	Data          []byte
	AccessList    types.AccessList
	BlobGasFeeCap *big.Int
	BlobHashes    []common.Hash

	// When SkipAccountChecks is true, the message nonce is not checked against the
	// account nonce in state. It also disables checking that the sender is an EOA.
	// This field will be set to true for operations like RPC eth_call.
	SkipAccountChecks bool
	// L1 charging is disabled when SkipL1Charging is true.
	// This field might be set to true for operations like RPC eth_call.
	SkipL1Charging bool
}

type MessageRunMode uint8

const (
	MessageCommitMode MessageRunMode = iota
	MessageGasEstimationMode
	MessageEthcallMode
	MessageReplayMode
)

// these message modes are executed onchain so cannot make any gas shortcuts
func (m MessageRunMode) ExecutedOnChain() bool {
	return m == MessageCommitMode || m == MessageReplayMode
}

// TransactionToMessage converts a transaction into a Message.
func TransactionToMessage(tx *types.Transaction, s types.Signer, baseFee *big.Int, runmode MessageRunMode) (*Message, error) {
	msg := &Message{
		TxRunMode: runmode,

		Tx: tx,

		Nonce:             tx.Nonce(),
		GasLimit:          tx.Gas(),
		GasPrice:          new(big.Int).Set(tx.GasPrice()),
		GasFeeCap:         new(big.Int).Set(tx.GasFeeCap()),
		GasTipCap:         new(big.Int).Set(tx.GasTipCap()),
		To:                tx.To(),
		Value:             tx.Value(),
		Data:              tx.Data(),
		AccessList:        tx.AccessList(),
		SkipAccountChecks: tx.SkipAccountChecks(), // TODO Arbitrum upstream this was init'd to false
		BlobHashes:        tx.BlobHashes(),
		BlobGasFeeCap:     tx.BlobGasFeeCap(),
	}
	// If baseFee provided, set gasPrice to effectiveGasPrice.
	if baseFee != nil {
		msg.GasPrice = cmath.BigMin(msg.GasPrice.Add(msg.GasTipCap, baseFee), msg.GasFeeCap)
	}
	var err error
	msg.From, err = types.Sender(s, tx)
	return msg, err
}

// ApplyMessage computes the new state by applying the given message
// against the old state within the environment.
//
// ApplyMessage returns the bytes returned by any EVM execution (if it took place),
// the gas used (which includes gas refunds) and an error if it failed. An error always
// indicates a core error meaning that the message would always fail for that particular
// state and would never be accepted within a block.
func ApplyMessage(evm *vm.EVM, msg *Message, gp *GasPool) (*ExecutionResult, error) {
	return NewStateTransition(evm, msg, gp).TransitionDb()
}

// StateTransition represents a state transition.
//
// == The State Transitioning Model
//
// A state transition is a change made when a transaction is applied to the current world
// state. The state transitioning model does all the necessary work to work out a valid new
// state root.
//
//  1. Nonce handling
//  2. Pre pay gas
//  3. Create a new state object if the recipient is nil
//  4. Value transfer
//
// == If contract creation ==
//
//	4a. Attempt to run transaction data
//	4b. If valid, use result as code for the new state object
//
// == end ==
//
//  5. Run Script section
//  6. Derive new state root
type StateTransition struct {
	gp           *GasPool
	msg          *Message
	gasRemaining uint64
	initialGas   uint64
	state        vm.StateDB
	evm          *vm.EVM
}

// NewStateTransition initialises and returns a new state transition object.
func NewStateTransition(evm *vm.EVM, msg *Message, gp *GasPool) *StateTransition {
	if ReadyEVMForL2 != nil {
		ReadyEVMForL2(evm, msg)
	}

	return &StateTransition{
		gp:    gp,
		evm:   evm,
		msg:   msg,
		state: evm.StateDB,
	}
}

// to returns the recipient of the message.
func (st *StateTransition) to() common.Address {
	if st.msg == nil || st.msg.To == nil /* contract creation */ {
		return common.Address{}
	}
	return *st.msg.To
}

func (st *StateTransition) buyGas() error {
	mgval := new(big.Int).SetUint64(st.msg.GasLimit)
	mgval.Mul(mgval, st.msg.GasPrice)
	balanceCheck := new(big.Int).Set(mgval)
	if st.msg.GasFeeCap != nil {
		balanceCheck.SetUint64(st.msg.GasLimit)
		balanceCheck = balanceCheck.Mul(balanceCheck, st.msg.GasFeeCap)
	}
<<<<<<< HEAD
	if st.evm.ChainConfig().IsCancun(st.evm.Context.BlockNumber, st.evm.Context.Time, st.evm.Context.ArbOSVersion) {
=======
	balanceCheck.Add(balanceCheck, st.msg.Value)

	if st.evm.ChainConfig().IsCancun(st.evm.Context.BlockNumber, st.evm.Context.Time) {
>>>>>>> 7ed52c94
		if blobGas := st.blobGasUsed(); blobGas > 0 {
			// Check that the user has enough funds to cover blobGasUsed * tx.BlobGasFeeCap
			blobBalanceCheck := new(big.Int).SetUint64(blobGas)
			blobBalanceCheck.Mul(blobBalanceCheck, st.msg.BlobGasFeeCap)
			balanceCheck.Add(balanceCheck, blobBalanceCheck)
			// Pay for blobGasUsed * actual blob fee
			blobFee := new(big.Int).SetUint64(blobGas)
			blobFee.Mul(blobFee, st.evm.Context.BlobBaseFee)
			mgval.Add(mgval, blobFee)
		}
	}
	balanceCheckU256, overflow := uint256.FromBig(balanceCheck)
	if overflow {
		return fmt.Errorf("%w: address %v required balance exceeds 256 bits", ErrInsufficientFunds, st.msg.From.Hex())
	}
	if have, want := st.state.GetBalance(st.msg.From), balanceCheckU256; have.Cmp(want) < 0 {
		return fmt.Errorf("%w: address %v have %v want %v", ErrInsufficientFunds, st.msg.From.Hex(), have, want)
	}
	if err := st.gp.SubGas(st.msg.GasLimit); err != nil {
		return err
	}

	if st.evm.Config.Tracer != nil && st.evm.Config.Tracer.OnGasChange != nil {
		st.evm.Config.Tracer.OnGasChange(0, st.msg.GasLimit, tracing.GasChangeTxInitialBalance)
	}
	st.gasRemaining = st.msg.GasLimit

	st.initialGas = st.msg.GasLimit
	mgvalU256, _ := uint256.FromBig(mgval)
	st.state.SubBalance(st.msg.From, mgvalU256, tracing.BalanceDecreaseGasBuy)

	// Arbitrum: record fee payment
	if tracer := st.evm.Config.Tracer; tracer != nil && tracer.CaptureArbitrumTransfer != nil {
		tracer.CaptureArbitrumTransfer(&st.msg.From, nil, mgval, true, "feePayment")
	}

	return nil
}

func (st *StateTransition) preCheck() error {
	// Only check transactions that are not fake
	msg := st.msg
	if !msg.SkipAccountChecks {
		// Make sure this transaction's nonce is correct.
		stNonce := st.state.GetNonce(msg.From)
		if msgNonce := msg.Nonce; stNonce < msgNonce {
			return fmt.Errorf("%w: address %v, tx: %d state: %d", ErrNonceTooHigh,
				msg.From.Hex(), msgNonce, stNonce)
		} else if stNonce > msgNonce {
			return fmt.Errorf("%w: address %v, tx: %d state: %d", ErrNonceTooLow,
				msg.From.Hex(), msgNonce, stNonce)
		} else if stNonce+1 < stNonce {
			return fmt.Errorf("%w: address %v, nonce: %d", ErrNonceMax,
				msg.From.Hex(), stNonce)
		}
		// Make sure the sender is an EOA
		codeHash := st.state.GetCodeHash(msg.From)
		if codeHash != (common.Hash{}) && codeHash != types.EmptyCodeHash {
			return fmt.Errorf("%w: address %v, codehash: %s", ErrSenderNoEOA,
				msg.From.Hex(), codeHash)
		}
	}

	// Make sure that transaction gasFeeCap is greater than the baseFee (post london)
	if st.evm.ChainConfig().IsLondon(st.evm.Context.BlockNumber) {
		// Skip the checks if gas fields are zero and baseFee was explicitly disabled (eth_call)
		skipCheck := st.evm.Config.NoBaseFee && msg.GasFeeCap.BitLen() == 0 && msg.GasTipCap.BitLen() == 0
		if !skipCheck {
			if l := msg.GasFeeCap.BitLen(); l > 256 {
				return fmt.Errorf("%w: address %v, maxFeePerGas bit length: %d", ErrFeeCapVeryHigh,
					msg.From.Hex(), l)
			}
			if l := msg.GasTipCap.BitLen(); l > 256 {
				return fmt.Errorf("%w: address %v, maxPriorityFeePerGas bit length: %d", ErrTipVeryHigh,
					msg.From.Hex(), l)
			}
			if msg.GasFeeCap.Cmp(msg.GasTipCap) < 0 {
				return fmt.Errorf("%w: address %v, maxPriorityFeePerGas: %s, maxFeePerGas: %s", ErrTipAboveFeeCap,
					msg.From.Hex(), msg.GasTipCap, msg.GasFeeCap)
			}
			// This will panic if baseFee is nil, but basefee presence is verified
			// as part of header validation.
			if msg.GasFeeCap.Cmp(st.evm.Context.BaseFee) < 0 {
				return fmt.Errorf("%w: address %v, maxFeePerGas: %s, baseFee: %s", ErrFeeCapTooLow,
					msg.From.Hex(), msg.GasFeeCap, st.evm.Context.BaseFee)
			}
		}
	}
	// Check the blob version validity
	if msg.BlobHashes != nil {
		// The to field of a blob tx type is mandatory, and a `BlobTx` transaction internally
		// has it as a non-nillable value, so any msg derived from blob transaction has it non-nil.
		// However, messages created through RPC (eth_call) don't have this restriction.
		if msg.To == nil {
			return ErrBlobTxCreate
		}
		if len(msg.BlobHashes) == 0 {
			return ErrMissingBlobHashes
		}
		for i, hash := range msg.BlobHashes {
			if !kzg4844.IsValidVersionedHash(hash[:]) {
				return fmt.Errorf("blob %d has invalid hash version", i)
			}
		}
	}
	// Check that the user is paying at least the current blob fee
	if st.evm.ChainConfig().IsCancun(st.evm.Context.BlockNumber, st.evm.Context.Time, st.evm.Context.ArbOSVersion) {
		if st.blobGasUsed() > 0 {
			// Skip the checks if gas fields are zero and blobBaseFee was explicitly disabled (eth_call)
			skipCheck := st.evm.Config.NoBaseFee && msg.BlobGasFeeCap.BitLen() == 0
			if !skipCheck {
				// This will panic if blobBaseFee is nil, but blobBaseFee presence
				// is verified as part of header validation.
				if msg.BlobGasFeeCap.Cmp(st.evm.Context.BlobBaseFee) < 0 {
					return fmt.Errorf("%w: address %v blobGasFeeCap: %v, blobBaseFee: %v", ErrBlobFeeCapTooLow,
						msg.From.Hex(), msg.BlobGasFeeCap, st.evm.Context.BlobBaseFee)
				}
			}
		}
	}
	return st.buyGas()
}

// TransitionDb will transition the state by applying the current message and
// returning the evm execution result with following fields.
//
//   - used gas: total gas used (including gas being refunded)
//   - returndata: the returned data from evm
//   - concrete execution error: various EVM errors which abort the execution, e.g.
//     ErrOutOfGas, ErrExecutionReverted
//
// However if any consensus issue encountered, return the error directly with
// nil evm execution result.
func (st *StateTransition) TransitionDb() (*ExecutionResult, error) {
	endTxNow, startHookUsedGas, err, returnData := st.evm.ProcessingHook.StartTxHook()
	if endTxNow {
		return &ExecutionResult{
			UsedGas:       startHookUsedGas,
			Err:           err,
			ReturnData:    returnData,
			ScheduledTxes: st.evm.ProcessingHook.ScheduledTxes(),
		}, nil
	}

	// First check this message satisfies all consensus rules before
	// applying the message. The rules include these clauses
	//
	// 1. the nonce of the message caller is correct
	// 2. caller has enough balance to cover transaction fee(gaslimit * gasprice)
	// 3. the amount of gas required is available in the block
	// 4. the purchased gas is enough to cover intrinsic usage
	// 5. there is no overflow when calculating intrinsic gas
	// 6. caller has enough balance to cover asset transfer for **topmost** call

	// Arbitrum: drop tip for delayed (and old) messages
	if st.evm.ProcessingHook.DropTip() && st.msg.GasPrice.Cmp(st.evm.Context.BaseFee) > 0 {
		st.msg.GasPrice = st.evm.Context.BaseFee
		st.msg.GasTipCap = common.Big0
	}

	// Check clauses 1-3, buy gas if everything is correct
	if err := st.preCheck(); err != nil {
		return nil, err
	}

	var (
		msg              = st.msg
		sender           = vm.AccountRef(msg.From)
		rules            = st.evm.ChainConfig().Rules(st.evm.Context.BlockNumber, st.evm.Context.Random != nil, st.evm.Context.Time, st.evm.Context.ArbOSVersion)
		contractCreation = msg.To == nil
	)

	// Check clauses 4-5, subtract intrinsic gas if everything is correct
	gas, err := IntrinsicGas(msg.Data, msg.AccessList, contractCreation, rules.IsHomestead, rules.IsIstanbul, rules.IsShanghai)
	if err != nil {
		return nil, err
	}
	if st.gasRemaining < gas {
		return nil, fmt.Errorf("%w: have %d, want %d", ErrIntrinsicGas, st.gasRemaining, gas)
	}
	if t := st.evm.Config.Tracer; t != nil && t.OnGasChange != nil {
		t.OnGasChange(st.gasRemaining, st.gasRemaining-gas, tracing.GasChangeTxIntrinsicGas)
	}
	st.gasRemaining -= gas

	tipAmount := big.NewInt(0)
	tipReceipient, err := st.evm.ProcessingHook.GasChargingHook(&st.gasRemaining)
	if err != nil {
		return nil, err
	}
	if rules.IsEIP4762 {
		st.evm.AccessEvents.AddTxOrigin(msg.From)

		if targetAddr := msg.To; targetAddr != nil {
			st.evm.AccessEvents.AddTxDestination(*targetAddr, msg.Value.Sign() != 0)
		}
	}

	// Check clause 6
	value, overflow := uint256.FromBig(msg.Value)
	if overflow {
		return nil, fmt.Errorf("%w: address %v", ErrInsufficientFundsForTransfer, msg.From.Hex())
	}
	if !value.IsZero() && !st.evm.Context.CanTransfer(st.state, msg.From, value) {
		return nil, fmt.Errorf("%w: address %v", ErrInsufficientFundsForTransfer, msg.From.Hex())
	}

	// Check whether the init code size has been exceeded.
	if rules.IsShanghai && contractCreation && len(msg.Data) > int(st.evm.ChainConfig().MaxInitCodeSize()) {
		return nil, fmt.Errorf("%w: code size %v limit %v", ErrMaxInitCodeSizeExceeded, len(msg.Data), int(st.evm.ChainConfig().MaxInitCodeSize()))
	}

	// Execute the preparatory steps for state transition which includes:
	// - prepare accessList(post-berlin)
	// - reset transient storage(eip 1153)
	st.state.Prepare(rules, msg.From, st.evm.Context.Coinbase, msg.To, vm.ActivePrecompiles(rules), msg.AccessList)

	var deployedContract *common.Address

	var (
		ret   []byte
		vmerr error // vm errors do not effect consensus and are therefore not assigned to err
	)
	if contractCreation {
		deployedContract = &common.Address{}
		ret, *deployedContract, st.gasRemaining, vmerr = st.evm.Create(sender, msg.Data, st.gasRemaining, value)
	} else {
		// Increment the nonce for the next transaction
		st.state.SetNonce(msg.From, st.state.GetNonce(sender.Address())+1)
		ret, st.gasRemaining, vmerr = st.evm.Call(sender, st.to(), msg.Data, st.gasRemaining, value)
	}

	var gasRefund uint64
	if !rules.IsLondon {
		// Before EIP-3529: refunds were capped to gasUsed / 2
		gasRefund = st.refundGas(params.RefundQuotient)
	} else {
		// After EIP-3529: refunds are capped to gasUsed / 5
		gasRefund = st.refundGas(params.RefundQuotientEIP3529)
	}
	effectiveTip := msg.GasPrice
	if rules.IsLondon {
		effectiveTip = cmath.BigMin(msg.GasTipCap, new(big.Int).Sub(msg.GasFeeCap, st.evm.Context.BaseFee))
	}
	effectiveTipU256, _ := uint256.FromBig(effectiveTip)

	if st.evm.Config.NoBaseFee && msg.GasFeeCap.Sign() == 0 && msg.GasTipCap.Sign() == 0 {
		// Skip fee payment when NoBaseFee is set and the fee fields
		// are 0. This avoids a negative effectiveTip being applied to
		// the coinbase when simulating calls.
	} else {
		fee := new(uint256.Int).SetUint64(st.gasUsed())
		fee.Mul(fee, effectiveTipU256)
		st.state.AddBalance(st.evm.Context.Coinbase, fee, tracing.BalanceIncreaseRewardTransactionFee)
		tipAmount = fee.ToBig()
		// add the coinbase to the witness iff the fee is greater than 0
		if rules.IsEIP4762 && fee.Sign() != 0 {
			st.evm.AccessEvents.BalanceGas(st.evm.Context.Coinbase, true)
		}
	}

	// Arbitrum: record the tip
	if tracer := st.evm.Config.Tracer; tracer != nil && !st.evm.ProcessingHook.DropTip() && tracer.CaptureArbitrumTransfer != nil {
		tracer.CaptureArbitrumTransfer(nil, &tipReceipient, tipAmount, false, "tip")
	}

	st.evm.ProcessingHook.EndTxHook(st.gasRemaining, vmerr == nil)

	// Arbitrum: record self destructs
	if tracer := st.evm.Config.Tracer; tracer != nil && tracer.CaptureArbitrumTransfer != nil {
		suicides := st.evm.StateDB.GetSelfDestructs()
		for i, address := range suicides {
			balance := st.evm.StateDB.GetBalance(address)
			tracer.CaptureArbitrumTransfer(&suicides[i], nil, balance.ToBig(), false, "selfDestruct")
		}
	}

	return &ExecutionResult{
		UsedGas:          st.gasUsed(),
		RefundedGas:      gasRefund,
		Err:              vmerr,
		ReturnData:       ret,
		ScheduledTxes:    st.evm.ProcessingHook.ScheduledTxes(),
		TopLevelDeployed: deployedContract,
	}, nil
}

func (st *StateTransition) refundGas(refundQuotient uint64) uint64 {
	st.gasRemaining += st.evm.ProcessingHook.ForceRefundGas()
	nonrefundable := st.evm.ProcessingHook.NonrefundableGas()
	var refund uint64
	if nonrefundable < st.gasUsed() {
		// Apply refund counter, capped to a refund quotient
		refund := (st.gasUsed() - nonrefundable) / refundQuotient
		if refund > st.state.GetRefund() {
			refund = st.state.GetRefund()
		}
		st.gasRemaining += refund
	}

	if st.evm.Config.Tracer != nil && st.evm.Config.Tracer.OnGasChange != nil && refund > 0 {
		st.evm.Config.Tracer.OnGasChange(st.gasRemaining, st.gasRemaining+refund, tracing.GasChangeTxRefunds)
	}

	st.gasRemaining += refund

	// Return ETH for remaining gas, exchanged at the original rate.
	remaining := uint256.NewInt(st.gasRemaining)
	remaining.Mul(remaining, uint256.MustFromBig(st.msg.GasPrice))
	st.state.AddBalance(st.msg.From, remaining, tracing.BalanceIncreaseGasReturn)

	if st.evm.Config.Tracer != nil && st.evm.Config.Tracer.OnGasChange != nil && st.gasRemaining > 0 {
		st.evm.Config.Tracer.OnGasChange(st.gasRemaining, 0, tracing.GasChangeTxLeftOverReturned)
	}

	// Arbitrum: record the gas refund
	if tracer := st.evm.Config.Tracer; tracer != nil && tracer.CaptureArbitrumTransfer != nil {
		tracer.CaptureArbitrumTransfer(nil, &st.msg.From, remaining.ToBig(), false, "gasRefund")
	}

	// Also return remaining gas to the block gas counter so it is
	// available for the next transaction.
	st.gp.AddGas(st.gasRemaining)

	return refund
}

// gasUsed returns the amount of gas used up by the state transition.
func (st *StateTransition) gasUsed() uint64 {
	return st.initialGas - st.gasRemaining
}

// blobGasUsed returns the amount of blob gas used by the message.
func (st *StateTransition) blobGasUsed() uint64 {
	return uint64(len(st.msg.BlobHashes) * params.BlobTxBlobGasPerBlob)
}<|MERGE_RESOLUTION|>--- conflicted
+++ resolved
@@ -275,13 +275,8 @@
 		balanceCheck.SetUint64(st.msg.GasLimit)
 		balanceCheck = balanceCheck.Mul(balanceCheck, st.msg.GasFeeCap)
 	}
-<<<<<<< HEAD
+	balanceCheck.Add(balanceCheck, st.msg.Value)
 	if st.evm.ChainConfig().IsCancun(st.evm.Context.BlockNumber, st.evm.Context.Time, st.evm.Context.ArbOSVersion) {
-=======
-	balanceCheck.Add(balanceCheck, st.msg.Value)
-
-	if st.evm.ChainConfig().IsCancun(st.evm.Context.BlockNumber, st.evm.Context.Time) {
->>>>>>> 7ed52c94
 		if blobGas := st.blobGasUsed(); blobGas > 0 {
 			// Check that the user has enough funds to cover blobGasUsed * tx.BlobGasFeeCap
 			blobBalanceCheck := new(big.Int).SetUint64(blobGas)

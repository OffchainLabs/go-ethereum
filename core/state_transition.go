// Copyright 2014 The go-ethereum Authors
// This file is part of the go-ethereum library.
//
// The go-ethereum library is free software: you can redistribute it and/or modify
// it under the terms of the GNU Lesser General Public License as published by
// the Free Software Foundation, either version 3 of the License, or
// (at your option) any later version.
//
// The go-ethereum library is distributed in the hope that it will be useful,
// but WITHOUT ANY WARRANTY; without even the implied warranty of
// MERCHANTABILITY or FITNESS FOR A PARTICULAR PURPOSE. See the
// GNU Lesser General Public License for more details.
//
// You should have received a copy of the GNU Lesser General Public License
// along with the go-ethereum library. If not, see <http://www.gnu.org/licenses/>.

package core

import (
	"fmt"
	"math"
	"math/big"

	"github.com/ethereum/go-ethereum/common"
	cmath "github.com/ethereum/go-ethereum/common/math"
	"github.com/ethereum/go-ethereum/core/tracing"
	"github.com/ethereum/go-ethereum/core/types"
	"github.com/ethereum/go-ethereum/core/vm"
	"github.com/ethereum/go-ethereum/crypto/kzg4844"
	"github.com/ethereum/go-ethereum/params"
	"github.com/holiman/uint256"
)

// ExecutionResult includes all output after executing given evm
// message no matter the execution itself is successful or not.
type ExecutionResult struct {
	UsedGas     uint64 // Total used gas but include the refunded gas
	RefundedGas uint64 // Total gas refunded after execution
	Err         error  // Any error encountered during the execution(listed in core/vm/errors.go)
	ReturnData  []byte // Returned data from evm(function result or data supplied with revert opcode)

	// Arbitrum: a tx may yield others that need to run afterward (see retryables)
	ScheduledTxes types.Transactions
	// Arbitrum: the contract deployed from the top-level transaction, or nil if not a contract creation tx
	TopLevelDeployed *common.Address
}

// Unwrap returns the internal evm error which allows us for further
// analysis outside.
func (result *ExecutionResult) Unwrap() error {
	return result.Err
}

// Failed returns the indicator whether the execution is successful or not
func (result *ExecutionResult) Failed() bool { return result.Err != nil }

// Return is a helper function to help caller distinguish between revert reason
// and function return. Return returns the data after execution if no error occurs.
func (result *ExecutionResult) Return() []byte {
	if result.Err != nil {
		return nil
	}
	return common.CopyBytes(result.ReturnData)
}

// Revert returns the concrete revert reason if the execution is aborted by `REVERT`
// opcode. Note the reason can be nil if no data supplied with revert opcode.
func (result *ExecutionResult) Revert() []byte {
	if result.Err != vm.ErrExecutionReverted {
		return nil
	}
	return common.CopyBytes(result.ReturnData)
}

// IntrinsicGas computes the 'intrinsic gas' for a message with the given data.
func IntrinsicGas(data []byte, accessList types.AccessList, isContractCreation, isHomestead, isEIP2028, isEIP3860 bool) (uint64, error) {
	// Set the starting gas for the raw transaction
	var gas uint64
	if isContractCreation && isHomestead {
		gas = params.TxGasContractCreation
	} else {
		gas = params.TxGas
	}
	dataLen := uint64(len(data))
	// Bump the required gas by the amount of transactional data
	if dataLen > 0 {
		// Zero and non-zero bytes are priced differently
		var nz uint64
		for _, byt := range data {
			if byt != 0 {
				nz++
			}
		}
		// Make sure we don't exceed uint64 for all data combinations
		nonZeroGas := params.TxDataNonZeroGasFrontier
		if isEIP2028 {
			nonZeroGas = params.TxDataNonZeroGasEIP2028
		}
		if (math.MaxUint64-gas)/nonZeroGas < nz {
			return 0, ErrGasUintOverflow
		}
		gas += nz * nonZeroGas

		z := dataLen - nz
		if (math.MaxUint64-gas)/params.TxDataZeroGas < z {
			return 0, ErrGasUintOverflow
		}
		gas += z * params.TxDataZeroGas

		if isContractCreation && isEIP3860 {
			lenWords := toWordSize(dataLen)
			if (math.MaxUint64-gas)/params.InitCodeWordGas < lenWords {
				return 0, ErrGasUintOverflow
			}
			gas += lenWords * params.InitCodeWordGas
		}
	}
	if accessList != nil {
		gas += uint64(len(accessList)) * params.TxAccessListAddressGas
		gas += uint64(accessList.StorageKeys()) * params.TxAccessListStorageKeyGas
	}
	return gas, nil
}

// toWordSize returns the ceiled word size required for init code payment calculation.
func toWordSize(size uint64) uint64 {
	if size > math.MaxUint64-31 {
		return math.MaxUint64/32 + 1
	}

	return (size + 31) / 32
}

// A Message contains the data derived from a single transaction that is relevant to state
// processing.
type Message struct {
	// Arbitrum-specific
	TxRunMode MessageRunMode
	Tx        *types.Transaction

	To            *common.Address
	From          common.Address
	Nonce         uint64
	Value         *big.Int
	GasLimit      uint64
	GasPrice      *big.Int
	GasFeeCap     *big.Int
	GasTipCap     *big.Int
	Data          []byte
	AccessList    types.AccessList
	BlobGasFeeCap *big.Int
	BlobHashes    []common.Hash

	// When SkipNonceChecks is true, the message nonce is not checked against the
	// account nonce in state.
	// This field will be set to true for operations like RPC eth_call.
<<<<<<< HEAD
	SkipAccountChecks bool
	// L1 charging is disabled when SkipL1Charging is true.
	// This field might be set to true for operations like RPC eth_call.
	SkipL1Charging bool
}

type MessageRunMode uint8

const (
	MessageCommitMode MessageRunMode = iota
	MessageGasEstimationMode
	MessageEthcallMode
	MessageReplayMode
)

// these message modes are executed onchain so cannot make any gas shortcuts
func (m MessageRunMode) ExecutedOnChain() bool {
	return m == MessageCommitMode || m == MessageReplayMode
=======
	SkipNonceChecks bool

	// When SkipFromEOACheck is true, the message sender is not checked to be an EOA.
	SkipFromEOACheck bool
>>>>>>> c350d3ac
}

// TransactionToMessage converts a transaction into a Message.
func TransactionToMessage(tx *types.Transaction, s types.Signer, baseFee *big.Int, runmode MessageRunMode) (*Message, error) {
	msg := &Message{
<<<<<<< HEAD
		TxRunMode: runmode,

		Tx: tx,

		Nonce:             tx.Nonce(),
		GasLimit:          tx.Gas(),
		GasPrice:          new(big.Int).Set(tx.GasPrice()),
		GasFeeCap:         new(big.Int).Set(tx.GasFeeCap()),
		GasTipCap:         new(big.Int).Set(tx.GasTipCap()),
		To:                tx.To(),
		Value:             tx.Value(),
		Data:              tx.Data(),
		AccessList:        tx.AccessList(),
		SkipAccountChecks: tx.SkipAccountChecks(), // TODO Arbitrum upstream this was init'd to false
		BlobHashes:        tx.BlobHashes(),
		BlobGasFeeCap:     tx.BlobGasFeeCap(),
=======
		Nonce:            tx.Nonce(),
		GasLimit:         tx.Gas(),
		GasPrice:         new(big.Int).Set(tx.GasPrice()),
		GasFeeCap:        new(big.Int).Set(tx.GasFeeCap()),
		GasTipCap:        new(big.Int).Set(tx.GasTipCap()),
		To:               tx.To(),
		Value:            tx.Value(),
		Data:             tx.Data(),
		AccessList:       tx.AccessList(),
		SkipNonceChecks:  false,
		SkipFromEOACheck: false,
		BlobHashes:       tx.BlobHashes(),
		BlobGasFeeCap:    tx.BlobGasFeeCap(),
>>>>>>> c350d3ac
	}
	// If baseFee provided, set gasPrice to effectiveGasPrice.
	if baseFee != nil {
		msg.GasPrice = cmath.BigMin(msg.GasPrice.Add(msg.GasTipCap, baseFee), msg.GasFeeCap)
	}
	var err error
	msg.From, err = types.Sender(s, tx)
	return msg, err
}

// ApplyMessage computes the new state by applying the given message
// against the old state within the environment.
//
// ApplyMessage returns the bytes returned by any EVM execution (if it took place),
// the gas used (which includes gas refunds) and an error if it failed. An error always
// indicates a core error meaning that the message would always fail for that particular
// state and would never be accepted within a block.
func ApplyMessage(evm *vm.EVM, msg *Message, gp *GasPool) (*ExecutionResult, error) {
	return NewStateTransition(evm, msg, gp).TransitionDb()
}

// StateTransition represents a state transition.
//
// == The State Transitioning Model
//
// A state transition is a change made when a transaction is applied to the current world
// state. The state transitioning model does all the necessary work to work out a valid new
// state root.
//
//  1. Nonce handling
//  2. Pre pay gas
//  3. Create a new state object if the recipient is nil
//  4. Value transfer
//
// == If contract creation ==
//
//	4a. Attempt to run transaction data
//	4b. If valid, use result as code for the new state object
//
// == end ==
//
//  5. Run Script section
//  6. Derive new state root
type StateTransition struct {
	gp           *GasPool
	msg          *Message
	gasRemaining uint64
	initialGas   uint64
	state        vm.StateDB
	evm          *vm.EVM
}

// NewStateTransition initialises and returns a new state transition object.
func NewStateTransition(evm *vm.EVM, msg *Message, gp *GasPool) *StateTransition {
	if ReadyEVMForL2 != nil {
		ReadyEVMForL2(evm, msg)
	}

	return &StateTransition{
		gp:    gp,
		evm:   evm,
		msg:   msg,
		state: evm.StateDB,
	}
}

// to returns the recipient of the message.
func (st *StateTransition) to() common.Address {
	if st.msg == nil || st.msg.To == nil /* contract creation */ {
		return common.Address{}
	}
	return *st.msg.To
}

func (st *StateTransition) buyGas() error {
	mgval := new(big.Int).SetUint64(st.msg.GasLimit)
	mgval.Mul(mgval, st.msg.GasPrice)
	balanceCheck := new(big.Int).Set(mgval)
	if st.msg.GasFeeCap != nil {
		balanceCheck.SetUint64(st.msg.GasLimit)
		balanceCheck = balanceCheck.Mul(balanceCheck, st.msg.GasFeeCap)
	}
	balanceCheck.Add(balanceCheck, st.msg.Value)
	if st.evm.ChainConfig().IsCancun(st.evm.Context.BlockNumber, st.evm.Context.Time, st.evm.Context.ArbOSVersion) {
		if blobGas := st.blobGasUsed(); blobGas > 0 {
			// Check that the user has enough funds to cover blobGasUsed * tx.BlobGasFeeCap
			blobBalanceCheck := new(big.Int).SetUint64(blobGas)
			blobBalanceCheck.Mul(blobBalanceCheck, st.msg.BlobGasFeeCap)
			balanceCheck.Add(balanceCheck, blobBalanceCheck)
			// Pay for blobGasUsed * actual blob fee
			blobFee := new(big.Int).SetUint64(blobGas)
			blobFee.Mul(blobFee, st.evm.Context.BlobBaseFee)
			mgval.Add(mgval, blobFee)
		}
	}
	balanceCheckU256, overflow := uint256.FromBig(balanceCheck)
	if overflow {
		return fmt.Errorf("%w: address %v required balance exceeds 256 bits", ErrInsufficientFunds, st.msg.From.Hex())
	}
	if have, want := st.state.GetBalance(st.msg.From), balanceCheckU256; have.Cmp(want) < 0 {
		return fmt.Errorf("%w: address %v have %v want %v", ErrInsufficientFunds, st.msg.From.Hex(), have, want)
	}
	if err := st.gp.SubGas(st.msg.GasLimit); err != nil {
		return err
	}

	if st.evm.Config.Tracer != nil && st.evm.Config.Tracer.OnGasChange != nil {
		st.evm.Config.Tracer.OnGasChange(0, st.msg.GasLimit, tracing.GasChangeTxInitialBalance)
	}
	st.gasRemaining = st.msg.GasLimit

	st.initialGas = st.msg.GasLimit
	mgvalU256, _ := uint256.FromBig(mgval)
	st.state.SubBalance(st.msg.From, mgvalU256, tracing.BalanceDecreaseGasBuy)

	// Arbitrum: record fee payment
	if tracer := st.evm.Config.Tracer; tracer != nil && tracer.CaptureArbitrumTransfer != nil {
		tracer.CaptureArbitrumTransfer(&st.msg.From, nil, mgval, true, "feePayment")
	}

	return nil
}

func (st *StateTransition) preCheck() error {
	// Only check transactions that are not fake
	msg := st.msg
	if !msg.SkipNonceChecks {
		// Make sure this transaction's nonce is correct.
		stNonce := st.state.GetNonce(msg.From)
		if msgNonce := msg.Nonce; stNonce < msgNonce {
			return fmt.Errorf("%w: address %v, tx: %d state: %d", ErrNonceTooHigh,
				msg.From.Hex(), msgNonce, stNonce)
		} else if stNonce > msgNonce {
			return fmt.Errorf("%w: address %v, tx: %d state: %d", ErrNonceTooLow,
				msg.From.Hex(), msgNonce, stNonce)
		} else if stNonce+1 < stNonce {
			return fmt.Errorf("%w: address %v, nonce: %d", ErrNonceMax,
				msg.From.Hex(), stNonce)
		}
	}
	if !msg.SkipFromEOACheck {
		// Make sure the sender is an EOA
		codeHash := st.state.GetCodeHash(msg.From)
		if codeHash != (common.Hash{}) && codeHash != types.EmptyCodeHash {
			return fmt.Errorf("%w: address %v, codehash: %s", ErrSenderNoEOA,
				msg.From.Hex(), codeHash)
		}
	}

	// Make sure that transaction gasFeeCap is greater than the baseFee (post london)
	if st.evm.ChainConfig().IsLondon(st.evm.Context.BlockNumber) {
		// Skip the checks if gas fields are zero and baseFee was explicitly disabled (eth_call)
		skipCheck := st.evm.Config.NoBaseFee && msg.GasFeeCap.BitLen() == 0 && msg.GasTipCap.BitLen() == 0
		if !skipCheck {
			if l := msg.GasFeeCap.BitLen(); l > 256 {
				return fmt.Errorf("%w: address %v, maxFeePerGas bit length: %d", ErrFeeCapVeryHigh,
					msg.From.Hex(), l)
			}
			if l := msg.GasTipCap.BitLen(); l > 256 {
				return fmt.Errorf("%w: address %v, maxPriorityFeePerGas bit length: %d", ErrTipVeryHigh,
					msg.From.Hex(), l)
			}
			if msg.GasFeeCap.Cmp(msg.GasTipCap) < 0 {
				return fmt.Errorf("%w: address %v, maxPriorityFeePerGas: %s, maxFeePerGas: %s", ErrTipAboveFeeCap,
					msg.From.Hex(), msg.GasTipCap, msg.GasFeeCap)
			}
			// This will panic if baseFee is nil, but basefee presence is verified
			// as part of header validation.
			if msg.GasFeeCap.Cmp(st.evm.Context.BaseFee) < 0 {
				return fmt.Errorf("%w: address %v, maxFeePerGas: %s, baseFee: %s", ErrFeeCapTooLow,
					msg.From.Hex(), msg.GasFeeCap, st.evm.Context.BaseFee)
			}
		}
	}
	// Check the blob version validity
	if msg.BlobHashes != nil {
		// The to field of a blob tx type is mandatory, and a `BlobTx` transaction internally
		// has it as a non-nillable value, so any msg derived from blob transaction has it non-nil.
		// However, messages created through RPC (eth_call) don't have this restriction.
		if msg.To == nil {
			return ErrBlobTxCreate
		}
		if len(msg.BlobHashes) == 0 {
			return ErrMissingBlobHashes
		}
		for i, hash := range msg.BlobHashes {
			if !kzg4844.IsValidVersionedHash(hash[:]) {
				return fmt.Errorf("blob %d has invalid hash version", i)
			}
		}
	}
	// Check that the user is paying at least the current blob fee
	if st.evm.ChainConfig().IsCancun(st.evm.Context.BlockNumber, st.evm.Context.Time, st.evm.Context.ArbOSVersion) {
		if st.blobGasUsed() > 0 {
			// Skip the checks if gas fields are zero and blobBaseFee was explicitly disabled (eth_call)
			skipCheck := st.evm.Config.NoBaseFee && msg.BlobGasFeeCap.BitLen() == 0
			if !skipCheck {
				// This will panic if blobBaseFee is nil, but blobBaseFee presence
				// is verified as part of header validation.
				if msg.BlobGasFeeCap.Cmp(st.evm.Context.BlobBaseFee) < 0 {
					return fmt.Errorf("%w: address %v blobGasFeeCap: %v, blobBaseFee: %v", ErrBlobFeeCapTooLow,
						msg.From.Hex(), msg.BlobGasFeeCap, st.evm.Context.BlobBaseFee)
				}
			}
		}
	}
	return st.buyGas()
}

// TransitionDb will transition the state by applying the current message and
// returning the evm execution result with following fields.
//
//   - used gas: total gas used (including gas being refunded)
//   - returndata: the returned data from evm
//   - concrete execution error: various EVM errors which abort the execution, e.g.
//     ErrOutOfGas, ErrExecutionReverted
//
// However if any consensus issue encountered, return the error directly with
// nil evm execution result.
func (st *StateTransition) TransitionDb() (*ExecutionResult, error) {
	endTxNow, startHookUsedGas, err, returnData := st.evm.ProcessingHook.StartTxHook()
	if endTxNow {
		return &ExecutionResult{
			UsedGas:       startHookUsedGas,
			Err:           err,
			ReturnData:    returnData,
			ScheduledTxes: st.evm.ProcessingHook.ScheduledTxes(),
		}, nil
	}

	// First check this message satisfies all consensus rules before
	// applying the message. The rules include these clauses
	//
	// 1. the nonce of the message caller is correct
	// 2. caller has enough balance to cover transaction fee(gaslimit * gasprice)
	// 3. the amount of gas required is available in the block
	// 4. the purchased gas is enough to cover intrinsic usage
	// 5. there is no overflow when calculating intrinsic gas
	// 6. caller has enough balance to cover asset transfer for **topmost** call

	// Arbitrum: drop tip for delayed (and old) messages
	if st.evm.ProcessingHook.DropTip() && st.msg.GasPrice.Cmp(st.evm.Context.BaseFee) > 0 {
		st.msg.GasPrice = st.evm.Context.BaseFee
		st.msg.GasTipCap = common.Big0
	}

	// Check clauses 1-3, buy gas if everything is correct
	if err := st.preCheck(); err != nil {
		return nil, err
	}

	var (
		msg              = st.msg
		sender           = vm.AccountRef(msg.From)
		rules            = st.evm.ChainConfig().Rules(st.evm.Context.BlockNumber, st.evm.Context.Random != nil, st.evm.Context.Time, st.evm.Context.ArbOSVersion)
		contractCreation = msg.To == nil
	)

	// Check clauses 4-5, subtract intrinsic gas if everything is correct
	gas, err := IntrinsicGas(msg.Data, msg.AccessList, contractCreation, rules.IsHomestead, rules.IsIstanbul, rules.IsShanghai)
	if err != nil {
		return nil, err
	}
	if st.gasRemaining < gas {
		return nil, fmt.Errorf("%w: have %d, want %d", ErrIntrinsicGas, st.gasRemaining, gas)
	}
	if t := st.evm.Config.Tracer; t != nil && t.OnGasChange != nil {
		t.OnGasChange(st.gasRemaining, st.gasRemaining-gas, tracing.GasChangeTxIntrinsicGas)
	}
	st.gasRemaining -= gas

	tipAmount := big.NewInt(0)
	tipReceipient, err := st.evm.ProcessingHook.GasChargingHook(&st.gasRemaining)
	if err != nil {
		return nil, err
	}
	if rules.IsEIP4762 {
		st.evm.AccessEvents.AddTxOrigin(msg.From)

		if targetAddr := msg.To; targetAddr != nil {
			st.evm.AccessEvents.AddTxDestination(*targetAddr, msg.Value.Sign() != 0)
		}
	}

	// Check clause 6
	value, overflow := uint256.FromBig(msg.Value)
	if overflow {
		return nil, fmt.Errorf("%w: address %v", ErrInsufficientFundsForTransfer, msg.From.Hex())
	}
	if !value.IsZero() && !st.evm.Context.CanTransfer(st.state, msg.From, value) {
		return nil, fmt.Errorf("%w: address %v", ErrInsufficientFundsForTransfer, msg.From.Hex())
	}

	// Check whether the init code size has been exceeded.
	if rules.IsShanghai && contractCreation && len(msg.Data) > int(st.evm.ChainConfig().MaxInitCodeSize()) {
		return nil, fmt.Errorf("%w: code size %v limit %v", ErrMaxInitCodeSizeExceeded, len(msg.Data), int(st.evm.ChainConfig().MaxInitCodeSize()))
	}

	// Execute the preparatory steps for state transition which includes:
	// - prepare accessList(post-berlin)
	// - reset transient storage(eip 1153)
	st.state.Prepare(rules, msg.From, st.evm.Context.Coinbase, msg.To, vm.ActivePrecompiles(rules), msg.AccessList)

	var deployedContract *common.Address

	var (
		ret   []byte
		vmerr error // vm errors do not effect consensus and are therefore not assigned to err
	)
	if contractCreation {
		deployedContract = &common.Address{}
		ret, *deployedContract, st.gasRemaining, vmerr = st.evm.Create(sender, msg.Data, st.gasRemaining, value)
	} else {
		// Increment the nonce for the next transaction
		st.state.SetNonce(msg.From, st.state.GetNonce(sender.Address())+1)
		ret, st.gasRemaining, vmerr = st.evm.Call(sender, st.to(), msg.Data, st.gasRemaining, value)
	}

	var gasRefund uint64
	if !rules.IsLondon {
		// Before EIP-3529: refunds were capped to gasUsed / 2
		gasRefund = st.refundGas(params.RefundQuotient)
	} else {
		// After EIP-3529: refunds are capped to gasUsed / 5
		gasRefund = st.refundGas(params.RefundQuotientEIP3529)
	}
	effectiveTip := msg.GasPrice
	if rules.IsLondon {
		effectiveTip = cmath.BigMin(msg.GasTipCap, new(big.Int).Sub(msg.GasFeeCap, st.evm.Context.BaseFee))
	}
	effectiveTipU256, _ := uint256.FromBig(effectiveTip)

	if st.evm.Config.NoBaseFee && msg.GasFeeCap.Sign() == 0 && msg.GasTipCap.Sign() == 0 {
		// Skip fee payment when NoBaseFee is set and the fee fields
		// are 0. This avoids a negative effectiveTip being applied to
		// the coinbase when simulating calls.
	} else {
		fee := new(uint256.Int).SetUint64(st.gasUsed())
		fee.Mul(fee, effectiveTipU256)
		st.state.AddBalance(tipReceipient, fee, tracing.BalanceIncreaseRewardTransactionFee)
		tipAmount = fee.ToBig()
		// add the coinbase to the witness iff the fee is greater than 0
		if rules.IsEIP4762 && fee.Sign() != 0 {
			st.evm.AccessEvents.AddAccount(st.evm.Context.Coinbase, true)
		}
	}

	// Arbitrum: record the tip
	if tracer := st.evm.Config.Tracer; tracer != nil && !st.evm.ProcessingHook.DropTip() && tracer.CaptureArbitrumTransfer != nil {
		tracer.CaptureArbitrumTransfer(nil, &tipReceipient, tipAmount, false, "tip")
	}

	st.evm.ProcessingHook.EndTxHook(st.gasRemaining, vmerr == nil)

	// Arbitrum: record self destructs
	if tracer := st.evm.Config.Tracer; tracer != nil && tracer.CaptureArbitrumTransfer != nil {
		suicides := st.evm.StateDB.GetSelfDestructs()
		for i, address := range suicides {
			balance := st.evm.StateDB.GetBalance(address)
			tracer.CaptureArbitrumTransfer(&suicides[i], nil, balance.ToBig(), false, "selfDestruct")
		}
	}

	return &ExecutionResult{
		UsedGas:          st.gasUsed(),
		RefundedGas:      gasRefund,
		Err:              vmerr,
		ReturnData:       ret,
		ScheduledTxes:    st.evm.ProcessingHook.ScheduledTxes(),
		TopLevelDeployed: deployedContract,
	}, nil
}

func (st *StateTransition) refundGas(refundQuotient uint64) uint64 {
	st.gasRemaining += st.evm.ProcessingHook.ForceRefundGas()
	nonrefundable := st.evm.ProcessingHook.NonrefundableGas()
	var refund uint64
	if nonrefundable < st.gasUsed() {
		// Apply refund counter, capped to a refund quotient
		refund := (st.gasUsed() - nonrefundable) / refundQuotient
		if refund > st.state.GetRefund() {
			refund = st.state.GetRefund()
		}
		st.gasRemaining += refund
	}

	if st.evm.Config.Tracer != nil && st.evm.Config.Tracer.OnGasChange != nil && refund > 0 {
		st.evm.Config.Tracer.OnGasChange(st.gasRemaining, st.gasRemaining+refund, tracing.GasChangeTxRefunds)
	}

	st.gasRemaining += refund

	// Return ETH for remaining gas, exchanged at the original rate.
	remaining := uint256.NewInt(st.gasRemaining)
	remaining.Mul(remaining, uint256.MustFromBig(st.msg.GasPrice))
	st.state.AddBalance(st.msg.From, remaining, tracing.BalanceIncreaseGasReturn)

	if st.evm.Config.Tracer != nil && st.evm.Config.Tracer.OnGasChange != nil && st.gasRemaining > 0 {
		st.evm.Config.Tracer.OnGasChange(st.gasRemaining, 0, tracing.GasChangeTxLeftOverReturned)
	}

	// Arbitrum: record the gas refund
	if tracer := st.evm.Config.Tracer; tracer != nil && tracer.CaptureArbitrumTransfer != nil {
		tracer.CaptureArbitrumTransfer(nil, &st.msg.From, remaining.ToBig(), false, "gasRefund")
	}

	// Also return remaining gas to the block gas counter so it is
	// available for the next transaction.
	st.gp.AddGas(st.gasRemaining)

	return refund
}

// gasUsed returns the amount of gas used up by the state transition.
func (st *StateTransition) gasUsed() uint64 {
	return st.initialGas - st.gasRemaining
}

// blobGasUsed returns the amount of blob gas used by the message.
func (st *StateTransition) blobGasUsed() uint64 {
	return uint64(len(st.msg.BlobHashes) * params.BlobTxBlobGasPerBlob)
}<|MERGE_RESOLUTION|>--- conflicted
+++ resolved
@@ -154,8 +154,10 @@
 	// When SkipNonceChecks is true, the message nonce is not checked against the
 	// account nonce in state.
 	// This field will be set to true for operations like RPC eth_call.
-<<<<<<< HEAD
-	SkipAccountChecks bool
+	SkipNonceChecks bool
+
+	// When SkipFromEOACheck is true, the message sender is not checked to be an EOA.
+	SkipFromEOACheck bool
 	// L1 charging is disabled when SkipL1Charging is true.
 	// This field might be set to true for operations like RPC eth_call.
 	SkipL1Charging bool
@@ -173,35 +175,15 @@
 // these message modes are executed onchain so cannot make any gas shortcuts
 func (m MessageRunMode) ExecutedOnChain() bool {
 	return m == MessageCommitMode || m == MessageReplayMode
-=======
-	SkipNonceChecks bool
-
-	// When SkipFromEOACheck is true, the message sender is not checked to be an EOA.
-	SkipFromEOACheck bool
->>>>>>> c350d3ac
 }
 
 // TransactionToMessage converts a transaction into a Message.
 func TransactionToMessage(tx *types.Transaction, s types.Signer, baseFee *big.Int, runmode MessageRunMode) (*Message, error) {
 	msg := &Message{
-<<<<<<< HEAD
 		TxRunMode: runmode,
 
 		Tx: tx,
 
-		Nonce:             tx.Nonce(),
-		GasLimit:          tx.Gas(),
-		GasPrice:          new(big.Int).Set(tx.GasPrice()),
-		GasFeeCap:         new(big.Int).Set(tx.GasFeeCap()),
-		GasTipCap:         new(big.Int).Set(tx.GasTipCap()),
-		To:                tx.To(),
-		Value:             tx.Value(),
-		Data:              tx.Data(),
-		AccessList:        tx.AccessList(),
-		SkipAccountChecks: tx.SkipAccountChecks(), // TODO Arbitrum upstream this was init'd to false
-		BlobHashes:        tx.BlobHashes(),
-		BlobGasFeeCap:     tx.BlobGasFeeCap(),
-=======
 		Nonce:            tx.Nonce(),
 		GasLimit:         tx.Gas(),
 		GasPrice:         new(big.Int).Set(tx.GasPrice()),
@@ -211,11 +193,10 @@
 		Value:            tx.Value(),
 		Data:             tx.Data(),
 		AccessList:       tx.AccessList(),
-		SkipNonceChecks:  false,
-		SkipFromEOACheck: false,
+		SkipNonceChecks:  tx.SkipNonceChecks(),  // TODO Arbitrum upstream this was init'd to false
+		SkipFromEOACheck: tx.SkipFromEOACheck(), // TODO Arbitrum upstream this was init'd to false
 		BlobHashes:       tx.BlobHashes(),
 		BlobGasFeeCap:    tx.BlobGasFeeCap(),
->>>>>>> c350d3ac
 	}
 	// If baseFee provided, set gasPrice to effectiveGasPrice.
 	if baseFee != nil {

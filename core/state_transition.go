// Copyright 2014 The go-ethereum Authors
// This file is part of the go-ethereum library.
//
// The go-ethereum library is free software: you can redistribute it and/or modify
// it under the terms of the GNU Lesser General Public License as published by
// the Free Software Foundation, either version 3 of the License, or
// (at your option) any later version.
//
// The go-ethereum library is distributed in the hope that it will be useful,
// but WITHOUT ANY WARRANTY; without even the implied warranty of
// MERCHANTABILITY or FITNESS FOR A PARTICULAR PURPOSE. See the
// GNU Lesser General Public License for more details.
//
// You should have received a copy of the GNU Lesser General Public License
// along with the go-ethereum library. If not, see <http://www.gnu.org/licenses/>.

package core

import (
	"fmt"
	"math"
	"math/big"

	"github.com/ethereum/go-ethereum/common"
	cmath "github.com/ethereum/go-ethereum/common/math"
	"github.com/ethereum/go-ethereum/core/types"
	"github.com/ethereum/go-ethereum/core/vm"
	"github.com/ethereum/go-ethereum/crypto"
	"github.com/ethereum/go-ethereum/params"
)

var emptyCodeHash = crypto.Keccak256Hash(nil)

/*
The State Transitioning Model

A state transition is a change made when a transaction is applied to the current world state
The state transitioning model does all the necessary work to work out a valid new state root.

1) Nonce handling
2) Pre pay gas
3) Create a new state object if the recipient is \0*32
4) Value transfer
== If contract creation ==
  4a) Attempt to run transaction data
  4b) If valid, use result as code for the new state object
== end ==
5) Run Script section
6) Derive new state root
*/
type StateTransition struct {
	gp         *GasPool
	msg        Message
	gas        uint64
	gasPrice   *big.Int
	gasFeeCap  *big.Int
	gasTipCap  *big.Int
	initialGas uint64
	value      *big.Int
	data       []byte
	state      vm.StateDB
	evm        *vm.EVM
}

// Message represents a message sent to a contract.
type Message interface {
	UnderlyingTransaction() *types.Transaction
	From() common.Address
	To() *common.Address

	GasPrice() *big.Int
	GasFeeCap() *big.Int
	GasTipCap() *big.Int
	Gas() uint64
	Value() *big.Int

	Nonce() uint64
	IsFake() bool
	Data() []byte
	AccessList() types.AccessList
}

// ExecutionResult includes all output after executing given evm
// message no matter the execution itself is successful or not.
type ExecutionResult struct {
	UsedGas    uint64 // Total used gas but include the refunded gas
	Err        error  // Any error encountered during the execution(listed in core/vm/errors.go)
	ReturnData []byte // Returned data from evm(function result or data supplied with revert opcode)

	// Arbitrum: a tx may yield others that need to run afterward (see retryables)
	ScheduledTxes types.Transactions
}

// Unwrap returns the internal evm error which allows us for further
// analysis outside.
func (result *ExecutionResult) Unwrap() error {
	return result.Err
}

// Failed returns the indicator whether the execution is successful or not
func (result *ExecutionResult) Failed() bool { return result.Err != nil }

// Return is a helper function to help caller distinguish between revert reason
// and function return. Return returns the data after execution if no error occurs.
func (result *ExecutionResult) Return() []byte {
	if result.Err != nil {
		return nil
	}
	return common.CopyBytes(result.ReturnData)
}

// Revert returns the concrete revert reason if the execution is aborted by `REVERT`
// opcode. Note the reason can be nil if no data supplied with revert opcode.
func (result *ExecutionResult) Revert() []byte {
	if result.Err != vm.ErrExecutionReverted {
		return nil
	}
	return common.CopyBytes(result.ReturnData)
}

// IntrinsicGas computes the 'intrinsic gas' for a message with the given data.
func IntrinsicGas(data []byte, accessList types.AccessList, isContractCreation bool, isHomestead, isEIP2028 bool) (uint64, error) {
	// Set the starting gas for the raw transaction
	var gas uint64
	if isContractCreation && isHomestead {
		gas = params.TxGasContractCreation
	} else {
		gas = params.TxGas
	}
	// Bump the required gas by the amount of transactional data
	if len(data) > 0 {
		// Zero and non-zero bytes are priced differently
		var nz uint64
		for _, byt := range data {
			if byt != 0 {
				nz++
			}
		}
		// Make sure we don't exceed uint64 for all data combinations
		nonZeroGas := params.TxDataNonZeroGasFrontier
		if isEIP2028 {
			nonZeroGas = params.TxDataNonZeroGasEIP2028
		}
		if (math.MaxUint64-gas)/nonZeroGas < nz {
			return 0, ErrGasUintOverflow
		}
		gas += nz * nonZeroGas

		z := uint64(len(data)) - nz
		if (math.MaxUint64-gas)/params.TxDataZeroGas < z {
			return 0, ErrGasUintOverflow
		}
		gas += z * params.TxDataZeroGas
	}
	if accessList != nil {
		gas += uint64(len(accessList)) * params.TxAccessListAddressGas
		gas += uint64(accessList.StorageKeys()) * params.TxAccessListStorageKeyGas
	}
	return gas, nil
}

var ReadyEVMForL2 func(evm *vm.EVM, msg Message)

// NewStateTransition initialises and returns a new state transition object.
func NewStateTransition(evm *vm.EVM, msg Message, gp *GasPool) *StateTransition {
	if ReadyEVMForL2 != nil {
		ReadyEVMForL2(evm, msg)
	}
	return &StateTransition{
		gp:        gp,
		evm:       evm,
		msg:       msg,
		gasPrice:  msg.GasPrice(),
		gasFeeCap: msg.GasFeeCap(),
		gasTipCap: msg.GasTipCap(),
		value:     msg.Value(),
		data:      msg.Data(),
		state:     evm.StateDB,
	}
}

// ApplyMessage computes the new state by applying the given message
// against the old state within the environment.
//
// ApplyMessage returns the bytes returned by any EVM execution (if it took place),
// the gas used (which includes gas refunds) and an error if it failed. An error always
// indicates a core error meaning that the message would always fail for that particular
// state and would never be accepted within a block.
func ApplyMessage(evm *vm.EVM, msg Message, gp *GasPool) (*ExecutionResult, error) {
	return NewStateTransition(evm, msg, gp).TransitionDb()
}

// to returns the recipient of the message.
func (st *StateTransition) to() common.Address {
	if st.msg == nil || st.msg.To() == nil /* contract creation */ {
		return common.Address{}
	}
	return *st.msg.To()
}

func (st *StateTransition) buyGas() error {
	mgval := new(big.Int).SetUint64(st.msg.Gas())
	mgval = mgval.Mul(mgval, st.gasPrice)
	balanceCheck := mgval
	if st.gasFeeCap != nil {
		balanceCheck = new(big.Int).SetUint64(st.msg.Gas())
		balanceCheck = balanceCheck.Mul(balanceCheck, st.gasFeeCap)
		balanceCheck.Add(balanceCheck, st.value)
	}
	if have, want := st.state.GetBalance(st.msg.From()), balanceCheck; have.Cmp(want) < 0 {
		return fmt.Errorf("%w: address %v have %v want %v", ErrInsufficientFunds, st.msg.From().Hex(), have, want)
	}
	if err := st.gp.SubGas(st.msg.Gas()); err != nil {
		return err
	}
	st.gas += st.msg.Gas()

	st.initialGas = st.msg.Gas()
	st.state.SubBalance(st.msg.From(), mgval)
	return nil
}

func (st *StateTransition) preCheck() error {
	// Only check transactions that are not fake
	if !st.msg.IsFake() {
		// Make sure this transaction's nonce is correct.
		stNonce := st.state.GetNonce(st.msg.From())
		if msgNonce := st.msg.Nonce(); stNonce < msgNonce {
			return fmt.Errorf("%w: address %v, tx: %d state: %d", ErrNonceTooHigh,
				st.msg.From().Hex(), msgNonce, stNonce)
		} else if stNonce > msgNonce {
			return fmt.Errorf("%w: address %v, tx: %d state: %d", ErrNonceTooLow,
				st.msg.From().Hex(), msgNonce, stNonce)
		} else if stNonce+1 < stNonce {
			return fmt.Errorf("%w: address %v, nonce: %d", ErrNonceMax,
				st.msg.From().Hex(), stNonce)
		}
		// Make sure the sender is an EOA
		if codeHash := st.state.GetCodeHash(st.msg.From()); codeHash != emptyCodeHash && codeHash != (common.Hash{}) {
			return fmt.Errorf("%w: address %v, codehash: %s", ErrSenderNoEOA,
				st.msg.From().Hex(), codeHash)
		}
	}
	// Make sure that transaction gasFeeCap is greater than the baseFee (post london)
	if st.evm.ChainConfig().IsLondon(st.evm.Context.BlockNumber) {
		// Skip the checks if gas fields are zero and baseFee was explicitly disabled (eth_call)
		if !st.evm.Config.NoBaseFee || st.gasFeeCap.BitLen() > 0 || st.gasTipCap.BitLen() > 0 {
			if l := st.gasFeeCap.BitLen(); l > 256 {
				return fmt.Errorf("%w: address %v, maxFeePerGas bit length: %d", ErrFeeCapVeryHigh,
					st.msg.From().Hex(), l)
			}
			if l := st.gasTipCap.BitLen(); l > 256 {
				return fmt.Errorf("%w: address %v, maxPriorityFeePerGas bit length: %d", ErrTipVeryHigh,
					st.msg.From().Hex(), l)
			}
			if st.gasFeeCap.Cmp(st.gasTipCap) < 0 {
				return fmt.Errorf("%w: address %v, maxPriorityFeePerGas: %s, maxFeePerGas: %s", ErrTipAboveFeeCap,
					st.msg.From().Hex(), st.gasTipCap, st.gasFeeCap)
			}
			// This will panic if baseFee is nil, but basefee presence is verified
			// as part of header validation.
			if st.gasFeeCap.Cmp(st.evm.Context.BaseFee) < 0 {
				return fmt.Errorf("%w: address %v, maxFeePerGas: %s baseFee: %s", ErrFeeCapTooLow,
					st.msg.From().Hex(), st.gasFeeCap, st.evm.Context.BaseFee)
			}
		}
	}
	return st.buyGas()
}

// TransitionDb will transition the state by applying the current message and
// returning the evm execution result with following fields.
//
// - used gas:
//      total gas used (including gas being refunded)
// - returndata:
//      the returned data from evm
// - concrete execution error:
//      various **EVM** error which aborts the execution,
//      e.g. ErrOutOfGas, ErrExecutionReverted
//
// However if any consensus issue encountered, return the error directly with
// nil evm execution result.
func (st *StateTransition) transitionDbImpl() (*ExecutionResult, error) {
	// First check this message satisfies all consensus rules before
	// applying the message. The rules include these clauses
	//
	// 1. the nonce of the message caller is correct
	// 2. caller has enough balance to cover transaction fee(gaslimit * gasprice)
	// 3. the amount of gas required is available in the block
	// 4. the purchased gas is enough to cover intrinsic usage
	// 5. there is no overflow when calculating intrinsic gas
	// 6. caller has enough balance to cover asset transfer for **topmost** call

	// There are no tips in L2
	if st.evm.ChainConfig().IsArbitrum() && st.gasPrice.Cmp(st.evm.Context.BaseFee) > 0 {
		st.gasPrice = st.evm.Context.BaseFee
	}

	// Check clauses 1-3, buy gas if everything is correct
	if err := st.preCheck(); err != nil {
		return nil, err
	}
	msg := st.msg
	sender := vm.AccountRef(msg.From())
	homestead := st.evm.ChainConfig().IsHomestead(st.evm.Context.BlockNumber)
	istanbul := st.evm.ChainConfig().IsIstanbul(st.evm.Context.BlockNumber)
	london := st.evm.ChainConfig().IsLondon(st.evm.Context.BlockNumber)
	contractCreation := msg.To() == nil

	// Check clauses 4-5, subtract intrinsic gas if everything is correct
	gas, err := IntrinsicGas(st.data, st.msg.AccessList(), contractCreation, homestead, istanbul)
	if err != nil {
		return nil, err
	}
	if st.gas < gas {
		return nil, fmt.Errorf("%w: have %d, want %d", ErrIntrinsicGas, st.gas, gas)
	}
	st.gas -= gas

	err = st.evm.ProcessingHook.GasChargingHook(&st.gas)
	if err != nil {
		return nil, err
	}

	// Check clause 6
	if msg.Value().Sign() > 0 && !st.evm.Context.CanTransfer(st.state, msg.From(), msg.Value()) {
		return nil, fmt.Errorf("%w: address %v", ErrInsufficientFundsForTransfer, msg.From().Hex())
	}

	// Set up the initial access list.
	if rules := st.evm.ChainConfig().Rules(st.evm.Context.BlockNumber); rules.IsBerlin {
		st.state.PrepareAccessList(msg.From(), msg.To(), vm.ActivePrecompiles(rules), msg.AccessList())
	}
	var (
		ret   []byte
		vmerr error // vm errors do not effect consensus and are therefore not assigned to err
	)
	if contractCreation {
		ret, _, st.gas, vmerr = st.evm.Create(sender, st.data, st.gas, st.value)
	} else {
		// Increment the nonce for the next transaction
		st.state.SetNonce(msg.From(), st.state.GetNonce(sender.Address())+1)
		ret, st.gas, vmerr = st.evm.Call(sender, st.to(), st.data, st.gas, st.value)
	}

	if !london {
		// Before EIP-3529: refunds were capped to gasUsed / 2
		st.refundGas(params.RefundQuotient)
	} else {
		// After EIP-3529: refunds are capped to gasUsed / 5
		st.refundGas(params.RefundQuotientEIP3529)
	}
	effectiveTip := st.gasPrice
	if london {
		effectiveTip = cmath.BigMin(st.gasTipCap, new(big.Int).Sub(st.gasFeeCap, st.evm.Context.BaseFee))
	}
	st.state.AddBalance(st.evm.Context.Coinbase, new(big.Int).Mul(new(big.Int).SetUint64(st.gasUsed()), effectiveTip))

	return &ExecutionResult{
		UsedGas:    st.gasUsed(),
		Err:        vmerr,
		ReturnData: ret,
	}, nil
}

func (st *StateTransition) TransitionDb() (*ExecutionResult, error) {

	endTxNow, usedGas, err, returnData := st.evm.ProcessingHook.StartTxHook()
	if endTxNow {
		return &ExecutionResult{
			UsedGas:       usedGas,
			Err:           err,
			ReturnData:    returnData,
			ScheduledTxes: st.evm.ProcessingHook.ScheduledTxes(),
		}, nil
	}

	res, err := st.transitionDbImpl()
	if err == nil {
<<<<<<< HEAD
		st.evm.ProcessingHook.EndTxHook(st.gas, transitionSuccess, res.Err == nil)
		res.ScheduledTxes = st.evm.ProcessingHook.ScheduledTxes()
=======
		st.evm.ProcessingHook.EndTxHook(st.gas, res.Err == nil)
>>>>>>> 558ca7ff
	}
	return res, err
}

func (st *StateTransition) refundGas(refundQuotient uint64) {

	st.gas += st.evm.ProcessingHook.ForceRefundGas()

	nonrefundable := st.evm.ProcessingHook.NonrefundableGas()
	if nonrefundable < st.gasUsed() {
		// Apply refund counter, capped to a refund quotient
		refund := (st.gasUsed() - nonrefundable) / refundQuotient
		if refund > st.state.GetRefund() {
			refund = st.state.GetRefund()
		}
		st.gas += refund
	}

	// Return ETH for remaining gas, exchanged at the original rate.
	remaining := new(big.Int).Mul(new(big.Int).SetUint64(st.gas), st.gasPrice)
	st.state.AddBalance(st.msg.From(), remaining)

	// Also return remaining gas to the block gas counter so it is
	// available for the next transaction.
	st.gp.AddGas(st.gas)
}

// gasUsed returns the amount of gas used up by the state transition.
func (st *StateTransition) gasUsed() uint64 {
	return st.initialGas - st.gas
}<|MERGE_RESOLUTION|>--- conflicted
+++ resolved
@@ -378,12 +378,8 @@
 
 	res, err := st.transitionDbImpl()
 	if err == nil {
-<<<<<<< HEAD
-		st.evm.ProcessingHook.EndTxHook(st.gas, transitionSuccess, res.Err == nil)
+		st.evm.ProcessingHook.EndTxHook(st.gas, res.Err == nil)
 		res.ScheduledTxes = st.evm.ProcessingHook.ScheduledTxes()
-=======
-		st.evm.ProcessingHook.EndTxHook(st.gas, res.Err == nil)
->>>>>>> 558ca7ff
 	}
 	return res, err
 }

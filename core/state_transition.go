// Copyright 2014 The go-ethereum Authors
// This file is part of the go-ethereum library.
//
// The go-ethereum library is free software: you can redistribute it and/or modify
// it under the terms of the GNU Lesser General Public License as published by
// the Free Software Foundation, either version 3 of the License, or
// (at your option) any later version.
//
// The go-ethereum library is distributed in the hope that it will be useful,
// but WITHOUT ANY WARRANTY; without even the implied warranty of
// MERCHANTABILITY or FITNESS FOR A PARTICULAR PURPOSE. See the
// GNU Lesser General Public License for more details.
//
// You should have received a copy of the GNU Lesser General Public License
// along with the go-ethereum library. If not, see <http://www.gnu.org/licenses/>.

package core

import (
	"fmt"
	"math"
	"math/big"

	"github.com/ethereum/go-ethereum/common"
	"github.com/ethereum/go-ethereum/core/types"
	"github.com/ethereum/go-ethereum/core/vm"
<<<<<<< HEAD
	"github.com/ethereum/go-ethereum/deepmind"
=======
	"github.com/ethereum/go-ethereum/firehose"
	"github.com/ethereum/go-ethereum/log"
>>>>>>> d0dfc381
	"github.com/ethereum/go-ethereum/params"
)

/*
The State Transitioning Model

A state transition is a change made when a transaction is applied to the current world state
The state transitioning model does all the necessary work to work out a valid new state root.

1) Nonce handling
2) Pre pay gas
3) Create a new state object if the recipient is \0*32
4) Value transfer
== If contract creation ==
  4a) Attempt to run transaction data
  4b) If valid, use result as code for the new state object
== end ==
5) Run Script section
6) Derive new state root
*/
type StateTransition struct {
	gp              *GasPool
	msg             Message
	gas             uint64
	gasPrice        *big.Int
	initialGas      uint64
	value           *big.Int
	data            []byte
	state           vm.StateDB
	evm             *vm.EVM
	firehoseContext *firehose.Context
}

// Message represents a message sent to a contract.
type Message interface {
	From() common.Address
	To() *common.Address

	GasPrice() *big.Int
	Gas() uint64
	Value() *big.Int

	Nonce() uint64
	CheckNonce() bool
	Data() []byte
	AccessList() types.AccessList
}

// ExecutionResult includes all output after executing given evm
// message no matter the execution itself is successful or not.
type ExecutionResult struct {
	UsedGas    uint64 // Total used gas but include the refunded gas
	Err        error  // Any error encountered during the execution(listed in core/vm/errors.go)
	ReturnData []byte // Returned data from evm(function result or data supplied with revert opcode)
}

// Unwrap returns the internal evm error which allows us for further
// analysis outside.
func (result *ExecutionResult) Unwrap() error {
	return result.Err
}

// Failed returns the indicator whether the execution is successful or not
func (result *ExecutionResult) Failed() bool { return result.Err != nil }

// Return is a helper function to help caller distinguish between revert reason
// and function return. Return returns the data after execution if no error occurs.
func (result *ExecutionResult) Return() []byte {
	if result.Err != nil {
		return nil
	}
	return common.CopyBytes(result.ReturnData)
}

// Revert returns the concrete revert reason if the execution is aborted by `REVERT`
// opcode. Note the reason can be nil if no data supplied with revert opcode.
func (result *ExecutionResult) Revert() []byte {
	if result.Err != vm.ErrExecutionReverted {
		return nil
	}
	return common.CopyBytes(result.ReturnData)
}

// IntrinsicGas computes the 'intrinsic gas' for a message with the given data.
func IntrinsicGas(data []byte, accessList types.AccessList, isContractCreation bool, isHomestead, isEIP2028 bool) (uint64, error) {
	// Set the starting gas for the raw transaction
	var gas uint64
	if isContractCreation && isHomestead {
		gas = params.TxGasContractCreation
	} else {
		gas = params.TxGas
	}
	// Bump the required gas by the amount of transactional data
	if len(data) > 0 {
		// Zero and non-zero bytes are priced differently
		var nz uint64
		for _, byt := range data {
			if byt != 0 {
				nz++
			}
		}
		// Make sure we don't exceed uint64 for all data combinations
		nonZeroGas := params.TxDataNonZeroGasFrontier
		if isEIP2028 {
			nonZeroGas = params.TxDataNonZeroGasEIP2028
		}
		if (math.MaxUint64-gas)/nonZeroGas < nz {
			return 0, ErrGasUintOverflow
		}
		gas += nz * nonZeroGas

		z := uint64(len(data)) - nz
		if (math.MaxUint64-gas)/params.TxDataZeroGas < z {
			return 0, ErrGasUintOverflow
		}
		gas += z * params.TxDataZeroGas
	}
	if accessList != nil {
		gas += uint64(len(accessList)) * params.TxAccessListAddressGas
		gas += uint64(accessList.StorageKeys()) * params.TxAccessListStorageKeyGas
	}
	return gas, nil
}

// NewStateTransition initialises and returns a new state transition object.
func NewStateTransition(evm *vm.EVM, msg Message, gp *GasPool, dmContext *deepmind.Context) *StateTransition {
	return &StateTransition{
		gp:       gp,
		evm:      evm,
		msg:      msg,
		gasPrice: msg.GasPrice(),
		value:    msg.Value(),
		data:     msg.Data(),
		state:    evm.StateDB,

<<<<<<< HEAD
		dmContext: dmContext,
=======
		firehoseContext: evm.FirehoseContext(),
>>>>>>> d0dfc381
	}
}

// ApplyMessage computes the new state by applying the given message
// against the old state within the environment.
//
// ApplyMessage returns the bytes returned by any EVM execution (if it took place),
// the gas used (which includes gas refunds) and an error if it failed. An error always
// indicates a core error meaning that the message would always fail for that particular
// state and would never be accepted within a block.
func ApplyMessage(evm *vm.EVM, msg Message, gp *GasPool) (*ExecutionResult, error) {
	return NewStateTransition(evm, msg, gp, evm.DeepmindContext()).TransitionDb()
}

// to returns the recipient of the message.
func (st *StateTransition) to() common.Address {
	if st.msg == nil || st.msg.To() == nil /* contract creation */ {
		return common.Address{}
	}
	return *st.msg.To()
}

<<<<<<< HEAD
=======
func (st *StateTransition) useGas(amount uint64, reason firehose.GasChangeReason) error {
	if st.gas < amount {
		return vm.ErrOutOfGas
	}

	if st.firehoseContext.Enabled() {
		st.firehoseContext.RecordGasConsume(st.gas, amount, reason)
	}
	st.gas -= amount

	return nil
}

>>>>>>> d0dfc381
func (st *StateTransition) buyGas() error {
	mgval := new(big.Int).Mul(new(big.Int).SetUint64(st.msg.Gas()), st.gasPrice)
	if have, want := st.state.GetBalance(st.msg.From()), mgval; have.Cmp(want) < 0 {
		return fmt.Errorf("%w: address %v have %v want %v", ErrInsufficientFunds, st.msg.From().Hex(), have, want)
	}
	if err := st.gp.SubGas(st.msg.Gas()); err != nil {
		return err
	}
	st.gas += st.msg.Gas()

	st.initialGas = st.msg.Gas()
	st.state.SubBalance(st.msg.From(), mgval, st.firehoseContext, firehose.BalanceChangeReason("gas_buy"))
	return nil
}

func (st *StateTransition) preCheck() error {
	// Make sure this transaction's nonce is correct.
	if st.msg.CheckNonce() {
		stNonce := st.state.GetNonce(st.msg.From())
		if msgNonce := st.msg.Nonce(); stNonce < msgNonce {
			return fmt.Errorf("%w: address %v, tx: %d state: %d", ErrNonceTooHigh,
				st.msg.From().Hex(), msgNonce, stNonce)
		} else if stNonce > msgNonce {
			return fmt.Errorf("%w: address %v, tx: %d state: %d", ErrNonceTooLow,
				st.msg.From().Hex(), msgNonce, stNonce)
		}
	}
	return st.buyGas()
}

// TransitionDb will transition the state by applying the current message and
// returning the evm execution result with following fields.
//
// - used gas:
//      total gas used (including gas being refunded)
// - returndata:
//      the returned data from evm
// - concrete execution error:
//      various **EVM** error which aborts the execution,
//      e.g. ErrOutOfGas, ErrExecutionReverted
//
// However if any consensus issue encountered, return the error directly with
// nil evm execution result.
func (st *StateTransition) TransitionDb() (*ExecutionResult, error) {
	// First check this message satisfies all consensus rules before
	// applying the message. The rules include these clauses
	//
	// 1. the nonce of the message caller is correct
	// 2. caller has enough balance to cover transaction fee(gaslimit * gasprice)
	// 3. the amount of gas required is available in the block
	// 4. the purchased gas is enough to cover intrinsic usage
	// 5. there is no overflow when calculating intrinsic gas
	// 6. caller has enough balance to cover asset transfer for **topmost** call

	// Check clauses 1-3, buy gas if everything is correct
	if err := st.preCheck(); err != nil {
		return nil, err
	}

	msg := st.msg
	sender := vm.AccountRef(msg.From())
	homestead := st.evm.ChainConfig().IsHomestead(st.evm.Context.BlockNumber)
	istanbul := st.evm.ChainConfig().IsIstanbul(st.evm.Context.BlockNumber)
	contractCreation := msg.To() == nil

	// Check clauses 4-5, subtract intrinsic gas if everything is correct
	gas, err := IntrinsicGas(st.data, st.msg.AccessList(), contractCreation, homestead, istanbul)
	if err != nil {
		return nil, err
	}
<<<<<<< HEAD
	if st.gas < gas {
		return nil, fmt.Errorf("%w: have %d, want %d", ErrIntrinsicGas, st.gas, gas)
	}

	if st.dmContext.Enabled() {
		st.dmContext.RecordGasConsume(st.gas, gas, deepmind.GasChangeReason("intrinsic_gas"))
	}
	st.gas -= gas

	// Check clause 6
	if msg.Value().Sign() > 0 && !st.evm.Context.CanTransfer(st.state, msg.From(), msg.Value()) {
		return nil, fmt.Errorf("%w: address %v", ErrInsufficientFundsForTransfer, msg.From().Hex())
	}

	// Set up the initial access list.
	if st.evm.ChainConfig().IsBerlin(st.evm.Context.BlockNumber) {
		st.state.PrepareAccessList(msg.From(), msg.To(), st.evm.ActivePrecompiles(), msg.AccessList())
=======
	if err = st.useGas(gas, firehose.GasChangeReason("intrinsic_gas")); err != nil {
		return nil, 0, false, err
>>>>>>> d0dfc381
	}

	var (
		ret   []byte
		vmerr error // vm errors do not effect consensus and are therefore not assigned to err
	)
	if contractCreation {
		ret, _, st.gas, vmerr = st.evm.Create(sender, st.data, st.gas, st.value)
	} else {
		// Increment the nonce for the next transaction
<<<<<<< HEAD
		st.state.SetNonce(msg.From(), st.state.GetNonce(sender.Address())+1, st.dmContext)
		ret, st.gas, vmerr = st.evm.Call(sender, st.to(), st.data, st.gas, st.value)
	}
	st.refundGas()
	st.state.AddBalance(st.evm.Context.Coinbase, new(big.Int).Mul(new(big.Int).SetUint64(st.gasUsed()), st.gasPrice), false, st.dmContext, deepmind.BalanceChangeReason("reward_transaction_fee"))
=======
		st.state.SetNonce(msg.From(), st.state.GetNonce(sender.Address())+1, st.firehoseContext)
		ret, st.gas, vmerr = evm.Call(sender, st.to(), st.data, st.gas, st.value)
	}
	if vmerr != nil {
		log.Debug("VM returned with error", "err", vmerr)
		// The only possible consensus-error would be if there wasn't
		// sufficient balance to make the transfer happen. The first
		// balance transfer may never fail.
		if vmerr == vm.ErrInsufficientBalance {
			return nil, 0, false, vmerr
		}
	}
	st.refundGas()
	st.state.AddBalance(st.evm.Coinbase, new(big.Int).Mul(new(big.Int).SetUint64(st.gasUsed()), st.gasPrice), false, st.firehoseContext, firehose.BalanceChangeReason("reward_transaction_fee"))
>>>>>>> d0dfc381

	return &ExecutionResult{
		UsedGas:    st.gasUsed(),
		Err:        vmerr,
		ReturnData: ret,
	}, nil
}

func (st *StateTransition) refundGas() {
	// Apply refund counter, capped to half of the used gas.
	refund := st.gasUsed() / 2
	if refund > st.state.GetRefund() {
		refund = st.state.GetRefund()
	}
	st.gas += refund

	// Return ETH for remaining gas, exchanged at the original rate.
	remaining := new(big.Int).Mul(new(big.Int).SetUint64(st.gas), st.gasPrice)
	st.state.AddBalance(st.msg.From(), remaining, false, st.firehoseContext, firehose.BalanceChangeReason("gas_refund"))

	// Also return remaining gas to the block gas counter so it is
	// available for the next transaction.
	st.gp.AddGas(st.gas)
}

// gasUsed returns the amount of gas used up by the state transition.
func (st *StateTransition) gasUsed() uint64 {
	return st.initialGas - st.gas
}<|MERGE_RESOLUTION|>--- conflicted
+++ resolved
@@ -24,12 +24,7 @@
 	"github.com/ethereum/go-ethereum/common"
 	"github.com/ethereum/go-ethereum/core/types"
 	"github.com/ethereum/go-ethereum/core/vm"
-<<<<<<< HEAD
-	"github.com/ethereum/go-ethereum/deepmind"
-=======
 	"github.com/ethereum/go-ethereum/firehose"
-	"github.com/ethereum/go-ethereum/log"
->>>>>>> d0dfc381
 	"github.com/ethereum/go-ethereum/params"
 )
 
@@ -155,7 +150,7 @@
 }
 
 // NewStateTransition initialises and returns a new state transition object.
-func NewStateTransition(evm *vm.EVM, msg Message, gp *GasPool, dmContext *deepmind.Context) *StateTransition {
+func NewStateTransition(evm *vm.EVM, msg Message, gp *GasPool, firehoseContext *firehose.Context) *StateTransition {
 	return &StateTransition{
 		gp:       gp,
 		evm:      evm,
@@ -165,11 +160,7 @@
 		data:     msg.Data(),
 		state:    evm.StateDB,
 
-<<<<<<< HEAD
-		dmContext: dmContext,
-=======
-		firehoseContext: evm.FirehoseContext(),
->>>>>>> d0dfc381
+		firehoseContext: firehoseContext,
 	}
 }
 
@@ -181,7 +172,7 @@
 // indicates a core error meaning that the message would always fail for that particular
 // state and would never be accepted within a block.
 func ApplyMessage(evm *vm.EVM, msg Message, gp *GasPool) (*ExecutionResult, error) {
-	return NewStateTransition(evm, msg, gp, evm.DeepmindContext()).TransitionDb()
+	return NewStateTransition(evm, msg, gp, evm.FirehoseContext()).TransitionDb()
 }
 
 // to returns the recipient of the message.
@@ -192,22 +183,6 @@
 	return *st.msg.To()
 }
 
-<<<<<<< HEAD
-=======
-func (st *StateTransition) useGas(amount uint64, reason firehose.GasChangeReason) error {
-	if st.gas < amount {
-		return vm.ErrOutOfGas
-	}
-
-	if st.firehoseContext.Enabled() {
-		st.firehoseContext.RecordGasConsume(st.gas, amount, reason)
-	}
-	st.gas -= amount
-
-	return nil
-}
-
->>>>>>> d0dfc381
 func (st *StateTransition) buyGas() error {
 	mgval := new(big.Int).Mul(new(big.Int).SetUint64(st.msg.Gas()), st.gasPrice)
 	if have, want := st.state.GetBalance(st.msg.From()), mgval; have.Cmp(want) < 0 {
@@ -278,13 +253,12 @@
 	if err != nil {
 		return nil, err
 	}
-<<<<<<< HEAD
 	if st.gas < gas {
 		return nil, fmt.Errorf("%w: have %d, want %d", ErrIntrinsicGas, st.gas, gas)
 	}
 
-	if st.dmContext.Enabled() {
-		st.dmContext.RecordGasConsume(st.gas, gas, deepmind.GasChangeReason("intrinsic_gas"))
+	if st.firehoseContext.Enabled() {
+		st.firehoseContext.RecordGasConsume(st.gas, gas, firehose.GasChangeReason("intrinsic_gas"))
 	}
 	st.gas -= gas
 
@@ -296,10 +270,6 @@
 	// Set up the initial access list.
 	if st.evm.ChainConfig().IsBerlin(st.evm.Context.BlockNumber) {
 		st.state.PrepareAccessList(msg.From(), msg.To(), st.evm.ActivePrecompiles(), msg.AccessList())
-=======
-	if err = st.useGas(gas, firehose.GasChangeReason("intrinsic_gas")); err != nil {
-		return nil, 0, false, err
->>>>>>> d0dfc381
 	}
 
 	var (
@@ -310,28 +280,11 @@
 		ret, _, st.gas, vmerr = st.evm.Create(sender, st.data, st.gas, st.value)
 	} else {
 		// Increment the nonce for the next transaction
-<<<<<<< HEAD
-		st.state.SetNonce(msg.From(), st.state.GetNonce(sender.Address())+1, st.dmContext)
+		st.state.SetNonce(msg.From(), st.state.GetNonce(sender.Address())+1, st.firehoseContext)
 		ret, st.gas, vmerr = st.evm.Call(sender, st.to(), st.data, st.gas, st.value)
 	}
 	st.refundGas()
-	st.state.AddBalance(st.evm.Context.Coinbase, new(big.Int).Mul(new(big.Int).SetUint64(st.gasUsed()), st.gasPrice), false, st.dmContext, deepmind.BalanceChangeReason("reward_transaction_fee"))
-=======
-		st.state.SetNonce(msg.From(), st.state.GetNonce(sender.Address())+1, st.firehoseContext)
-		ret, st.gas, vmerr = evm.Call(sender, st.to(), st.data, st.gas, st.value)
-	}
-	if vmerr != nil {
-		log.Debug("VM returned with error", "err", vmerr)
-		// The only possible consensus-error would be if there wasn't
-		// sufficient balance to make the transfer happen. The first
-		// balance transfer may never fail.
-		if vmerr == vm.ErrInsufficientBalance {
-			return nil, 0, false, vmerr
-		}
-	}
-	st.refundGas()
-	st.state.AddBalance(st.evm.Coinbase, new(big.Int).Mul(new(big.Int).SetUint64(st.gasUsed()), st.gasPrice), false, st.firehoseContext, firehose.BalanceChangeReason("reward_transaction_fee"))
->>>>>>> d0dfc381
+	st.state.AddBalance(st.evm.Context.Coinbase, new(big.Int).Mul(new(big.Int).SetUint64(st.gasUsed()), st.gasPrice), false, st.firehoseContext, firehose.BalanceChangeReason("reward_transaction_fee"))
 
 	return &ExecutionResult{
 		UsedGas:    st.gasUsed(),

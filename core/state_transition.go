// Copyright 2014 The go-ethereum Authors
// This file is part of the go-ethereum library.
//
// The go-ethereum library is free software: you can redistribute it and/or modify
// it under the terms of the GNU Lesser General Public License as published by
// the Free Software Foundation, either version 3 of the License, or
// (at your option) any later version.
//
// The go-ethereum library is distributed in the hope that it will be useful,
// but WITHOUT ANY WARRANTY; without even the implied warranty of
// MERCHANTABILITY or FITNESS FOR A PARTICULAR PURPOSE. See the
// GNU Lesser General Public License for more details.
//
// You should have received a copy of the GNU Lesser General Public License
// along with the go-ethereum library. If not, see <http://www.gnu.org/licenses/>.

package core

import (
	"fmt"
	"math"
	"math/big"

	"github.com/ethereum/go-ethereum/common"
	cmath "github.com/ethereum/go-ethereum/common/math"
	"github.com/ethereum/go-ethereum/core/types"
	"github.com/ethereum/go-ethereum/core/vm"
	"github.com/ethereum/go-ethereum/crypto"
	"github.com/ethereum/go-ethereum/firehose"
	"github.com/ethereum/go-ethereum/params"
)

var emptyCodeHash = crypto.Keccak256Hash(nil)

/*
The State Transitioning Model

A state transition is a change made when a transaction is applied to the current world state
The state transitioning model does all the necessary work to work out a valid new state root.

1) Nonce handling
2) Pre pay gas
3) Create a new state object if the recipient is \0*32
4) Value transfer
== If contract creation ==

	4a) Attempt to run transaction data
	4b) If valid, use result as code for the new state object

== end ==
5) Run Script section
6) Derive new state root
*/
type StateTransition struct {
	gp              *GasPool
	msg             Message
	gas             uint64
	gasPrice        *big.Int
	gasFeeCap       *big.Int
	gasTipCap       *big.Int
	initialGas      uint64
	value           *big.Int
	data            []byte
	state           vm.StateDB
	evm             *vm.EVM
	firehoseContext *firehose.Context
}

// Message represents a message sent to a contract.
type Message interface {
	UnderlyingTransaction() *types.Transaction
	RunMode() types.MessageRunMode
	From() common.Address
	To() *common.Address

	GasPrice() *big.Int
	GasFeeCap() *big.Int
	GasTipCap() *big.Int
	Gas() uint64
	Value() *big.Int

	Nonce() uint64
	IsFake() bool
	Data() []byte
	AccessList() types.AccessList
}

// ExecutionResult includes all output after executing given evm
// message no matter the execution itself is successful or not.
type ExecutionResult struct {
	UsedGas    uint64 // Total used gas but include the refunded gas
	Err        error  // Any error encountered during the execution(listed in core/vm/errors.go)
	ReturnData []byte // Returned data from evm(function result or data supplied with revert opcode)

	// Arbitrum: a tx may yield others that need to run afterward (see retryables)
	ScheduledTxes types.Transactions
}

// Unwrap returns the internal evm error which allows us for further
// analysis outside.
func (result *ExecutionResult) Unwrap() error {
	return result.Err
}

// Failed returns the indicator whether the execution is successful or not
func (result *ExecutionResult) Failed() bool { return result.Err != nil }

// Return is a helper function to help caller distinguish between revert reason
// and function return. Return returns the data after execution if no error occurs.
func (result *ExecutionResult) Return() []byte {
	if result.Err != nil {
		return nil
	}
	return common.CopyBytes(result.ReturnData)
}

// Revert returns the concrete revert reason if the execution is aborted by `REVERT`
// opcode. Note the reason can be nil if no data supplied with revert opcode.
func (result *ExecutionResult) Revert() []byte {
	if result.Err != vm.ErrExecutionReverted {
		return nil
	}
	return common.CopyBytes(result.ReturnData)
}

// IntrinsicGas computes the 'intrinsic gas' for a message with the given data.
func IntrinsicGas(data []byte, accessList types.AccessList, isContractCreation bool, isHomestead, isEIP2028 bool) (uint64, error) {
	// Set the starting gas for the raw transaction
	var gas uint64
	if isContractCreation && isHomestead {
		gas = params.TxGasContractCreation
	} else {
		gas = params.TxGas
	}
	// Bump the required gas by the amount of transactional data
	if len(data) > 0 {
		// Zero and non-zero bytes are priced differently
		var nz uint64
		for _, byt := range data {
			if byt != 0 {
				nz++
			}
		}
		// Make sure we don't exceed uint64 for all data combinations
		nonZeroGas := params.TxDataNonZeroGasFrontier
		if isEIP2028 {
			nonZeroGas = params.TxDataNonZeroGasEIP2028
		}
		if (math.MaxUint64-gas)/nonZeroGas < nz {
			return 0, ErrGasUintOverflow
		}
		gas += nz * nonZeroGas

		z := uint64(len(data)) - nz
		if (math.MaxUint64-gas)/params.TxDataZeroGas < z {
			return 0, ErrGasUintOverflow
		}
		gas += z * params.TxDataZeroGas
	}
	if accessList != nil {
		gas += uint64(len(accessList)) * params.TxAccessListAddressGas
		gas += uint64(accessList.StorageKeys()) * params.TxAccessListStorageKeyGas
	}
	return gas, nil
}

// NewStateTransition initialises and returns a new state transition object.
func NewStateTransition(evm *vm.EVM, msg Message, gp *GasPool) *StateTransition {
	if ReadyEVMForL2 != nil {
		ReadyEVMForL2(evm, msg)
	}
	return &StateTransition{
		gp:        gp,
		evm:       evm,
		msg:       msg,
		gasPrice:  msg.GasPrice(),
		gasFeeCap: msg.GasFeeCap(),
		gasTipCap: msg.GasTipCap(),
		value:     msg.Value(),
		data:      msg.Data(),
		state:     evm.StateDB,

		firehoseContext: evm.FirehoseContext(),
	}
}

// ApplyMessage computes the new state by applying the given message
// against the old state within the environment.
//
// ApplyMessage returns the bytes returned by any EVM execution (if it took place),
// the gas used (which includes gas refunds) and an error if it failed. An error always
// indicates a core error meaning that the message would always fail for that particular
// state and would never be accepted within a block.
func ApplyMessage(evm *vm.EVM, msg Message, gp *GasPool) (*ExecutionResult, error) {
	return NewStateTransition(evm, msg, gp).TransitionDb()
}

// to returns the recipient of the message.
func (st *StateTransition) to() common.Address {
	if st.msg == nil || st.msg.To() == nil /* contract creation */ {
		return common.Address{}
	}
	return *st.msg.To()
}

func (st *StateTransition) buyGas() error {
	mgval := new(big.Int).SetUint64(st.msg.Gas())
	mgval = mgval.Mul(mgval, st.gasPrice)
	balanceCheck := mgval
	if st.gasFeeCap != nil {
		balanceCheck = new(big.Int).SetUint64(st.msg.Gas())
		balanceCheck = balanceCheck.Mul(balanceCheck, st.gasFeeCap)
		balanceCheck.Add(balanceCheck, st.value)
	}
	if have, want := st.state.GetBalance(st.msg.From()), balanceCheck; have.Cmp(want) < 0 {
		return fmt.Errorf("%w: address %v have %v want %v", ErrInsufficientFunds, st.msg.From().Hex(), have, want)
	}
	if err := st.gp.SubGas(st.msg.Gas()); err != nil {
		return err
	}
	st.gas += st.msg.Gas()

	st.initialGas = st.msg.Gas()
<<<<<<< HEAD
	st.state.SubBalance(st.msg.From(), mgval)

	// Arbitrum: record fee payment
	if st.evm.Config.Debug {
		from := st.msg.From()
		st.evm.Config.Tracer.CaptureArbitrumTransfer(st.evm, &from, nil, mgval, true, "feePayment")
	}

=======
	st.state.SubBalance(st.msg.From(), mgval, st.firehoseContext, firehose.BalanceChangeReason("gas_buy"))
>>>>>>> a8bdecc5
	return nil
}

func (st *StateTransition) preCheck() error {
	// Only check transactions that are not fake
	if !st.msg.IsFake() {
		// Make sure this transaction's nonce is correct.
		stNonce := st.state.GetNonce(st.msg.From())
		if msgNonce := st.msg.Nonce(); stNonce < msgNonce {
			return fmt.Errorf("%w: address %v, tx: %d state: %d", ErrNonceTooHigh,
				st.msg.From().Hex(), msgNonce, stNonce)
		} else if stNonce > msgNonce {
			return fmt.Errorf("%w: address %v, tx: %d state: %d", ErrNonceTooLow,
				st.msg.From().Hex(), msgNonce, stNonce)
		} else if stNonce+1 < stNonce {
			return fmt.Errorf("%w: address %v, nonce: %d", ErrNonceMax,
				st.msg.From().Hex(), stNonce)
		}
		// Make sure the sender is an EOA
		if codeHash := st.state.GetCodeHash(st.msg.From()); codeHash != emptyCodeHash && codeHash != (common.Hash{}) {
			return fmt.Errorf("%w: address %v, codehash: %s", ErrSenderNoEOA,
				st.msg.From().Hex(), codeHash)
		}
	}
	// Make sure that transaction gasFeeCap is greater than the baseFee (post london)
	if st.evm.ChainConfig().IsLondon(st.evm.Context.BlockNumber) {
		// Skip the checks if gas fields are zero and baseFee was explicitly disabled (eth_call)
		if !st.evm.Config.NoBaseFee || st.gasFeeCap.BitLen() > 0 || st.gasTipCap.BitLen() > 0 {
			if l := st.gasFeeCap.BitLen(); l > 256 {
				return fmt.Errorf("%w: address %v, maxFeePerGas bit length: %d", ErrFeeCapVeryHigh,
					st.msg.From().Hex(), l)
			}
			if l := st.gasTipCap.BitLen(); l > 256 {
				return fmt.Errorf("%w: address %v, maxPriorityFeePerGas bit length: %d", ErrTipVeryHigh,
					st.msg.From().Hex(), l)
			}
			if st.gasFeeCap.Cmp(st.gasTipCap) < 0 {
				return fmt.Errorf("%w: address %v, maxPriorityFeePerGas: %s, maxFeePerGas: %s", ErrTipAboveFeeCap,
					st.msg.From().Hex(), st.gasTipCap, st.gasFeeCap)
			}
			// This will panic if baseFee is nil, but basefee presence is verified
			// as part of header validation.
			if st.gasFeeCap.Cmp(st.evm.Context.BaseFee) < 0 {
				return fmt.Errorf("%w: address %v, maxFeePerGas: %s baseFee: %s", ErrFeeCapTooLow,
					st.msg.From().Hex(), st.gasFeeCap, st.evm.Context.BaseFee)
			}
		}
	}
	return st.buyGas()
}

// TransitionDb will transition the state by applying the current message and
// returning the evm execution result with following fields.
//
//   - used gas:
//     total gas used (including gas being refunded)
//   - returndata:
//     the returned data from evm
//   - concrete execution error:
//     various **EVM** error which aborts the execution,
//     e.g. ErrOutOfGas, ErrExecutionReverted
//
// However if any consensus issue encountered, return the error directly with
// nil evm execution result.
func (st *StateTransition) TransitionDb() (*ExecutionResult, error) {
	endTxNow, startHookUsedGas, err, returnData := st.evm.ProcessingHook.StartTxHook()
	if endTxNow {
		return &ExecutionResult{
			UsedGas:       startHookUsedGas,
			Err:           err,
			ReturnData:    returnData,
			ScheduledTxes: st.evm.ProcessingHook.ScheduledTxes(),
		}, nil
	}

	// First check this message satisfies all consensus rules before
	// applying the message. The rules include these clauses
	//
	// 1. the nonce of the message caller is correct
	// 2. caller has enough balance to cover transaction fee(gaslimit * gasprice)
	// 3. the amount of gas required is available in the block
	// 4. the purchased gas is enough to cover intrinsic usage
	// 5. there is no overflow when calculating intrinsic gas
	// 6. caller has enough balance to cover asset transfer for **topmost** call

	// Arbitrum: drop tip for delayed (and old) messages
	if st.evm.ProcessingHook.DropTip() && st.gasPrice.Cmp(st.evm.Context.BaseFee) > 0 {
		st.gasPrice = st.evm.Context.BaseFee
		st.gasTipCap = common.Big0
	}

	// Check clauses 1-3, buy gas if everything is correct
	if err := st.preCheck(); err != nil {
		return nil, err
	}

	if st.evm.Config.Debug {
		st.evm.Config.Tracer.CaptureTxStart(st.initialGas)
		defer func() {
			st.evm.Config.Tracer.CaptureTxEnd(st.gas)
		}()
	}

	var (
		msg              = st.msg
		sender           = vm.AccountRef(msg.From())
		rules            = st.evm.ChainConfig().Rules(st.evm.Context.BlockNumber, st.evm.Context.Random != nil)
		contractCreation = msg.To() == nil
	)

	// Check clauses 4-5, subtract intrinsic gas if everything is correct
	gas, err := IntrinsicGas(st.data, st.msg.AccessList(), contractCreation, rules.IsHomestead, rules.IsIstanbul)
	if err != nil {
		return nil, err
	}
	if st.gas < gas {
		return nil, fmt.Errorf("%w: have %d, want %d", ErrIntrinsicGas, st.gas, gas)
	}

	if st.firehoseContext.Enabled() {
		st.firehoseContext.RecordGasConsume(st.gas, gas, firehose.GasChangeReason("intrinsic_gas"))
	}

	st.gas -= gas

	tipAmount := big.NewInt(0)
	tipReceipient, err := st.evm.ProcessingHook.GasChargingHook(&st.gas)
	if err != nil {
		return nil, err
	}

	// Check clause 6
	if msg.Value().Sign() > 0 && !st.evm.Context.CanTransfer(st.state, msg.From(), msg.Value()) {
		return nil, fmt.Errorf("%w: address %v", ErrInsufficientFundsForTransfer, msg.From().Hex())
	}

	// Set up the initial access list.
	if rules := st.evm.ChainConfig().Rules(st.evm.Context.BlockNumber, st.evm.Context.Random != nil); rules.IsBerlin {
		st.state.PrepareAccessList(msg.From(), msg.To(), vm.ActivePrecompiles(rules), msg.AccessList())
	}
	var (
		ret   []byte
		vmerr error // vm errors do not effect consensus and are therefore not assigned to err
	)
	if contractCreation {
		ret, _, st.gas, vmerr = st.evm.Create(sender, st.data, st.gas, st.value)
	} else {
		// Increment the nonce for the next transaction
		st.state.SetNonce(msg.From(), st.state.GetNonce(sender.Address())+1, st.firehoseContext)
		ret, st.gas, vmerr = st.evm.Call(sender, st.to(), st.data, st.gas, st.value)
	}

	if !rules.IsLondon {
		// Before EIP-3529: refunds were capped to gasUsed / 2
		st.refundGas(params.RefundQuotient)
	} else {
		// After EIP-3529: refunds are capped to gasUsed / 5
		st.refundGas(params.RefundQuotientEIP3529)
	}
	effectiveTip := st.gasPrice
	if rules.IsLondon {
		effectiveTip = cmath.BigMin(st.gasTipCap, new(big.Int).Sub(st.gasFeeCap, st.evm.Context.BaseFee))
	}
	if st.evm.Config.NoBaseFee && st.gasFeeCap.Sign() == 0 && st.gasTipCap.Sign() == 0 {
		// Skip fee payment when NoBaseFee is set and the fee fields
		// are 0. This avoids a negative effectiveTip being applied to
		// the coinbase when simulating calls.
	} else {
		fee := new(big.Int).SetUint64(st.gasUsed())
		fee.Mul(fee, effectiveTip)
<<<<<<< HEAD
		st.state.AddBalance(tipReceipient, fee)
		tipAmount = fee
	}

	// Arbitrum: record the tip
	if st.evm.Config.Debug && !st.evm.ProcessingHook.DropTip() {
		st.evm.Config.Tracer.CaptureArbitrumTransfer(st.evm, nil, &tipReceipient, tipAmount, false, "tip")
	}

	st.evm.ProcessingHook.EndTxHook(st.gas, vmerr == nil)

	// Arbitrum: record self destructs
	if st.evm.Config.Debug {
		for _, address := range st.evm.StateDB.GetSuicides() {
			balance := st.evm.StateDB.GetBalance(address)
			st.evm.Config.Tracer.CaptureArbitrumTransfer(st.evm, &address, nil, balance, false, "selfDestruct")
		}
=======
		st.state.AddBalance(st.evm.Context.Coinbase, fee, false, st.firehoseContext, firehose.BalanceChangeReason("reward_transaction_fee"))
>>>>>>> a8bdecc5
	}

	return &ExecutionResult{
		UsedGas:       st.gasUsed(),
		Err:           vmerr,
		ReturnData:    ret,
		ScheduledTxes: st.evm.ProcessingHook.ScheduledTxes(),
	}, nil
}

func (st *StateTransition) refundGas(refundQuotient uint64) {

	st.gas += st.evm.ProcessingHook.ForceRefundGas()

	nonrefundable := st.evm.ProcessingHook.NonrefundableGas()
	if nonrefundable < st.gasUsed() {
		// Apply refund counter, capped to a refund quotient
		refund := (st.gasUsed() - nonrefundable) / refundQuotient
		if refund > st.state.GetRefund() {
			refund = st.state.GetRefund()
		}
		st.gas += refund
	}

	// Return ETH for remaining gas, exchanged at the original rate.
	remaining := new(big.Int).Mul(new(big.Int).SetUint64(st.gas), st.gasPrice)
	st.state.AddBalance(st.msg.From(), remaining, false, st.firehoseContext, firehose.BalanceChangeReason("gas_refund"))

	// Arbitrum: record the gas refund
	if st.evm.Config.Debug {
		from := st.msg.From()
		st.evm.Config.Tracer.CaptureArbitrumTransfer(st.evm, nil, &from, remaining, false, "gasRefund")
	}

	// Also return remaining gas to the block gas counter so it is
	// available for the next transaction.
	st.gp.AddGas(st.gas)
}

// gasUsed returns the amount of gas used up by the state transition.
func (st *StateTransition) gasUsed() uint64 {
	return st.initialGas - st.gas
}<|MERGE_RESOLUTION|>--- conflicted
+++ resolved
@@ -221,8 +221,7 @@
 	st.gas += st.msg.Gas()
 
 	st.initialGas = st.msg.Gas()
-<<<<<<< HEAD
-	st.state.SubBalance(st.msg.From(), mgval)
+	st.state.SubBalance(st.msg.From(), mgval, st.firehoseContext, firehose.BalanceChangeReason("gas_buy"))
 
 	// Arbitrum: record fee payment
 	if st.evm.Config.Debug {
@@ -230,9 +229,6 @@
 		st.evm.Config.Tracer.CaptureArbitrumTransfer(st.evm, &from, nil, mgval, true, "feePayment")
 	}
 
-=======
-	st.state.SubBalance(st.msg.From(), mgval, st.firehoseContext, firehose.BalanceChangeReason("gas_buy"))
->>>>>>> a8bdecc5
 	return nil
 }
 
@@ -403,8 +399,7 @@
 	} else {
 		fee := new(big.Int).SetUint64(st.gasUsed())
 		fee.Mul(fee, effectiveTip)
-<<<<<<< HEAD
-		st.state.AddBalance(tipReceipient, fee)
+		st.state.AddBalance(st.evm.Context.Coinbase, fee, false, st.firehoseContext, firehose.BalanceChangeReason("reward_transaction_fee"))
 		tipAmount = fee
 	}
 
@@ -421,9 +416,6 @@
 			balance := st.evm.StateDB.GetBalance(address)
 			st.evm.Config.Tracer.CaptureArbitrumTransfer(st.evm, &address, nil, balance, false, "selfDestruct")
 		}
-=======
-		st.state.AddBalance(st.evm.Context.Coinbase, fee, false, st.firehoseContext, firehose.BalanceChangeReason("reward_transaction_fee"))
->>>>>>> a8bdecc5
 	}
 
 	return &ExecutionResult{

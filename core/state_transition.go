--- conflicted
+++ resolved
@@ -100,13 +100,6 @@
 	ScheduledTxes types.Transactions
 	// Arbitrum: the contract deployed from the top-level transaction, or nil if not a contract creation tx
 	TopLevelDeployed *common.Address
-}
-
-// IntrinsicGasChainRules specifies the rules used when computing the intrinsic gas
-type IntrinsicGasChainRules struct {
-	Homestead bool
-	EIP2028   bool
-	EIP4844   bool
 }
 
 // Unwrap returns the internal evm error which allows us for further
@@ -395,17 +388,9 @@
 		contractCreation = msg.To() == nil
 	)
 
-	intrinsicGasRules := IntrinsicGasChainRules{
-		Homestead: rules.IsHomestead,
-		EIP2028:   rules.IsIstanbul,
-		EIP4844:   rules.IsSharding,
-	}
 	// Check clauses 4-5, subtract intrinsic gas if everything is correct
-<<<<<<< HEAD
-	gas, err := IntrinsicGas(msg.Data(), st.msg.AccessList(), contractCreation, intrinsicGasRules.Homestead, intrinsicGasRules.EIP2028)
-=======
 	gas, err := IntrinsicGas(st.data, st.msg.AccessList(), contractCreation, rules.IsHomestead, rules.IsIstanbul, rules.IsShanghai)
->>>>>>> c2794dda
+
 	if err != nil {
 		return nil, err
 	}
@@ -442,12 +427,8 @@
 		vmerr error // vm errors do not effect consensus and are therefore not assigned to err
 	)
 	if contractCreation {
-<<<<<<< HEAD
-		ret, _, st.gasRemaining, vmerr = st.evm.Create(sender, msg.Data(), st.gasRemaining, msg.Value())
-=======
 		deployedContract = &common.Address{}
-		ret, *deployedContract, st.gas, vmerr = st.evm.Create(sender, st.data, st.gas, st.value)
->>>>>>> c2794dda
+		ret, *deployedContract, st.gasRemaining, vmerr = st.evm.Create(sender, st.data, st.gasRemaining, st.value)
 	} else {
 		// Increment the nonce for the next transaction
 		st.state.SetNonce(msg.From(), st.state.GetNonce(sender.Address())+1)

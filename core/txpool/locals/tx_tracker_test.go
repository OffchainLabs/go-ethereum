--- conflicted
+++ resolved
@@ -64,11 +64,7 @@
 	})
 
 	db := rawdb.NewMemoryDatabase()
-<<<<<<< HEAD
-	chain, _ := core.NewBlockChain(db, nil, nil, gspec, nil, ethash.NewFaker(), vm.Config{}, nil)
-=======
-	chain, _ := core.NewBlockChain(db, gspec, ethash.NewFaker(), nil)
->>>>>>> ac50181b
+	chain, _ := core.NewBlockChain(db, nil, gspec, ethash.NewFaker(), nil)
 
 	legacyPool := legacypool.New(legacypool.DefaultConfig, chain)
 	pool, err := txpool.New(gasTip, chain, []txpool.SubPool{legacyPool})

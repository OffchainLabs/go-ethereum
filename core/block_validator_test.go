--- conflicted
+++ resolved
@@ -50,11 +50,7 @@
 		headers[i] = block.Header()
 	}
 	// Run the header checker for blocks one-by-one, checking for both valid and invalid nonces
-<<<<<<< HEAD
-	chain, _ := NewBlockChain(rawdb.NewMemoryDatabase(), DefaultCacheConfigWithScheme(scheme), nil, gspec, nil, ethash.NewFaker(), vm.Config{}, nil)
-=======
-	chain, err := NewBlockChain(rawdb.NewMemoryDatabase(), DefaultCacheConfigWithScheme(scheme), gspec, nil, ethash.NewFaker(), vm.Config{}, nil)
->>>>>>> 48ec86ab
+	chain, err := NewBlockChain(rawdb.NewMemoryDatabase(), DefaultCacheConfigWithScheme(scheme), nil, gspec, nil, ethash.NewFaker(), vm.Config{}, nil)
 	defer chain.Stop()
 	if err != nil {
 		t.Fatal(err)
@@ -170,11 +166,7 @@
 		postHeaders[i] = block.Header()
 	}
 	// Run the header checker for blocks one-by-one, checking for both valid and invalid nonces
-<<<<<<< HEAD
-	chain, _ := NewBlockChain(rawdb.NewMemoryDatabase(), nil, nil, gspec, nil, engine, vm.Config{}, nil)
-=======
-	chain, err := NewBlockChain(rawdb.NewMemoryDatabase(), nil, gspec, nil, engine, vm.Config{}, nil)
->>>>>>> 48ec86ab
+	chain, err := NewBlockChain(rawdb.NewMemoryDatabase(), nil, nil, gspec, nil, engine, vm.Config{}, nil)
 	defer chain.Stop()
 	if err != nil {
 		t.Fatal(err)

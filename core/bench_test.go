--- conflicted
+++ resolved
@@ -199,11 +199,7 @@
 
 	// Time the insertion of the new chain.
 	// State and blocks are stored in the same DB.
-<<<<<<< HEAD
-	chainman, _ := NewBlockChain(db, nil, nil, gspec, nil, ethash.NewFaker(), vm.Config{}, nil)
-=======
-	chainman, _ := NewBlockChain(db, gspec, ethash.NewFaker(), nil)
->>>>>>> ac50181b
+	chainman, _ := NewBlockChain(db, nil, gspec, ethash.NewFaker(), nil)
 	defer chainman.Stop()
 	b.ReportAllocs()
 	b.ResetTimer()
@@ -339,11 +335,7 @@
 		}
 		db = rawdb.NewDatabase(pdb)
 
-<<<<<<< HEAD
-		chain, err := NewBlockChain(db, &cacheConfig, nil, genesis, nil, ethash.NewFaker(), vm.Config{}, nil)
-=======
-		chain, err := NewBlockChain(db, genesis, ethash.NewFaker(), options)
->>>>>>> ac50181b
+		chain, err := NewBlockChain(db, nil, genesis, ethash.NewFaker(), options)
 		if err != nil {
 			b.Fatalf("error creating chain: %v", err)
 		}

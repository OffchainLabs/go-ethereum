// Copyright 2015 The go-ethereum Authors
// This file is part of the go-ethereum library.
//
// The go-ethereum library is free software: you can redistribute it and/or modify
// it under the terms of the GNU Lesser General Public License as published by
// the Free Software Foundation, either version 3 of the License, or
// (at your option) any later version.
//
// The go-ethereum library is distributed in the hope that it will be useful,
// but WITHOUT ANY WARRANTY; without even the implied warranty of
// MERCHANTABILITY or FITNESS FOR A PARTICULAR PURPOSE. See the
// GNU Lesser General Public License for more details.
//
// You should have received a copy of the GNU Lesser General Public License
// along with the go-ethereum library. If not, see <http://www.gnu.org/licenses/>.

package core

import (
	"crypto/ecdsa"
	"math/big"
	"testing"

	"github.com/ethereum/go-ethereum/common"
	"github.com/ethereum/go-ethereum/common/math"
	"github.com/ethereum/go-ethereum/consensus/ethash"
	"github.com/ethereum/go-ethereum/core/rawdb"
	"github.com/ethereum/go-ethereum/core/types"
	"github.com/ethereum/go-ethereum/core/vm"
	"github.com/ethereum/go-ethereum/crypto"
	"github.com/ethereum/go-ethereum/ethdb"
	"github.com/ethereum/go-ethereum/params"
)

func BenchmarkInsertChain_empty_memdb(b *testing.B) {
	benchInsertChain(b, false, nil)
}
func BenchmarkInsertChain_empty_diskdb(b *testing.B) {
	benchInsertChain(b, true, nil)
}
func BenchmarkInsertChain_valueTx_memdb(b *testing.B) {
	benchInsertChain(b, false, genValueTx(0))
}
func BenchmarkInsertChain_valueTx_diskdb(b *testing.B) {
	benchInsertChain(b, true, genValueTx(0))
}
func BenchmarkInsertChain_valueTx_100kB_memdb(b *testing.B) {
	benchInsertChain(b, false, genValueTx(100*1024))
}
func BenchmarkInsertChain_valueTx_100kB_diskdb(b *testing.B) {
	benchInsertChain(b, true, genValueTx(100*1024))
}
func BenchmarkInsertChain_uncles_memdb(b *testing.B) {
	benchInsertChain(b, false, genUncles)
}
func BenchmarkInsertChain_uncles_diskdb(b *testing.B) {
	benchInsertChain(b, true, genUncles)
}
func BenchmarkInsertChain_ring200_memdb(b *testing.B) {
	benchInsertChain(b, false, genTxRing(200))
}
func BenchmarkInsertChain_ring200_diskdb(b *testing.B) {
	benchInsertChain(b, true, genTxRing(200))
}
func BenchmarkInsertChain_ring1000_memdb(b *testing.B) {
	benchInsertChain(b, false, genTxRing(1000))
}
func BenchmarkInsertChain_ring1000_diskdb(b *testing.B) {
	benchInsertChain(b, true, genTxRing(1000))
}

var (
	// This is the content of the genesis block used by the benchmarks.
	benchRootKey, _ = crypto.HexToECDSA("b71c71a67e1177ad4e901695e1b4b9ee17ae16c6668d313eac2f96dbcda3f291")
	benchRootAddr   = crypto.PubkeyToAddress(benchRootKey.PublicKey)
	benchRootFunds  = math.BigPow(2, 200)
)

// genValueTx returns a block generator that includes a single
// value-transfer transaction with n bytes of extra data in each
// block.
func genValueTx(nbytes int) func(int, *BlockGen) {
	return func(i int, gen *BlockGen) {
		toaddr := common.Address{}
		data := make([]byte, nbytes)
		gas, _ := IntrinsicGas(data, nil, false, false, false, false)
		signer := gen.Signer()
		gasPrice := big.NewInt(0)
		if gen.header.BaseFee != nil {
			gasPrice = gen.header.BaseFee
		}
		tx, _ := types.SignNewTx(benchRootKey, signer, &types.LegacyTx{
			Nonce:    gen.TxNonce(benchRootAddr),
			To:       &toaddr,
			Value:    big.NewInt(1),
			Gas:      gas,
			Data:     data,
			GasPrice: gasPrice,
		})
		gen.AddTx(tx)
	}
}

var (
	ringKeys  = make([]*ecdsa.PrivateKey, 1000)
	ringAddrs = make([]common.Address, len(ringKeys))
)

func init() {
	ringKeys[0] = benchRootKey
	ringAddrs[0] = benchRootAddr
	for i := 1; i < len(ringKeys); i++ {
		ringKeys[i], _ = crypto.GenerateKey()
		ringAddrs[i] = crypto.PubkeyToAddress(ringKeys[i].PublicKey)
	}
}

// genTxRing returns a block generator that sends ether in a ring
// among n accounts. This is creates n entries in the state database
// and fills the blocks with many small transactions.
func genTxRing(naccounts int) func(int, *BlockGen) {
	from := 0
	availableFunds := new(big.Int).Set(benchRootFunds)
	return func(i int, gen *BlockGen) {
		block := gen.PrevBlock(i - 1)
		gas := block.GasLimit()
		gasPrice := big.NewInt(0)
		if gen.header.BaseFee != nil {
			gasPrice = gen.header.BaseFee
		}
		signer := gen.Signer()
		for {
			gas -= params.TxGas
			if gas < params.TxGas {
				break
			}
			to := (from + 1) % naccounts
			burn := new(big.Int).SetUint64(params.TxGas)
			burn.Mul(burn, gen.header.BaseFee)
			availableFunds.Sub(availableFunds, burn)
			if availableFunds.Cmp(big.NewInt(1)) < 0 {
				panic("not enough funds")
			}
			tx, err := types.SignNewTx(ringKeys[from], signer,
				&types.LegacyTx{
					Nonce:    gen.TxNonce(ringAddrs[from]),
					To:       &ringAddrs[to],
					Value:    availableFunds,
					Gas:      params.TxGas,
					GasPrice: gasPrice,
				})
			if err != nil {
				panic(err)
			}
			gen.AddTx(tx)
			from = to
		}
	}
}

// genUncles generates blocks with two uncle headers.
func genUncles(i int, gen *BlockGen) {
	if i >= 7 {
		b2 := gen.PrevBlock(i - 6).Header()
		b2.Extra = []byte("foo")
		gen.AddUncle(b2)
		b3 := gen.PrevBlock(i - 6).Header()
		b3.Extra = []byte("bar")
		gen.AddUncle(b3)
	}
}

func benchInsertChain(b *testing.B, disk bool, gen func(int, *BlockGen)) {
	// Create the database in memory or in a temporary directory.
	var db ethdb.Database
	var err error
	if !disk {
		db = rawdb.NewMemoryDatabase()
	} else {
		dir := b.TempDir()
		db, err = rawdb.NewLevelDBDatabase(dir, 128, 128, "", false)
		if err != nil {
			b.Fatalf("cannot create temporary database: %v", err)
		}
		defer db.Close()
	}

	// Generate a chain of b.N blocks using the supplied block
	// generator function.
	gspec := &Genesis{
		Config: params.TestChainConfig,
		Alloc:  types.GenesisAlloc{benchRootAddr: {Balance: benchRootFunds}},
	}
	_, chain, _ := GenerateChainWithGenesis(gspec, ethash.NewFaker(), b.N, gen)

	// Time the insertion of the new chain.
	// State and blocks are stored in the same DB.
<<<<<<< HEAD
	chainman, _ := NewBlockChain(db, nil, nil, gspec, nil, ethash.NewFaker(), vm.Config{}, nil, nil)
=======
	chainman, _ := NewBlockChain(db, nil, gspec, nil, ethash.NewFaker(), vm.Config{}, nil)
>>>>>>> c350d3ac
	defer chainman.Stop()
	b.ReportAllocs()
	b.ResetTimer()
	if i, err := chainman.InsertChain(chain); err != nil {
		b.Fatalf("insert error (block %d): %v\n", i, err)
	}
}

func BenchmarkChainRead_header_10k(b *testing.B) {
	benchReadChain(b, false, 10000)
}
func BenchmarkChainRead_full_10k(b *testing.B) {
	benchReadChain(b, true, 10000)
}
func BenchmarkChainRead_header_100k(b *testing.B) {
	benchReadChain(b, false, 100000)
}
func BenchmarkChainRead_full_100k(b *testing.B) {
	benchReadChain(b, true, 100000)
}
func BenchmarkChainRead_header_500k(b *testing.B) {
	benchReadChain(b, false, 500000)
}
func BenchmarkChainRead_full_500k(b *testing.B) {
	benchReadChain(b, true, 500000)
}
func BenchmarkChainWrite_header_10k(b *testing.B) {
	benchWriteChain(b, false, 10000)
}
func BenchmarkChainWrite_full_10k(b *testing.B) {
	benchWriteChain(b, true, 10000)
}
func BenchmarkChainWrite_header_100k(b *testing.B) {
	benchWriteChain(b, false, 100000)
}
func BenchmarkChainWrite_full_100k(b *testing.B) {
	benchWriteChain(b, true, 100000)
}
func BenchmarkChainWrite_header_500k(b *testing.B) {
	benchWriteChain(b, false, 500000)
}
func BenchmarkChainWrite_full_500k(b *testing.B) {
	benchWriteChain(b, true, 500000)
}

// makeChainForBench writes a given number of headers or empty blocks/receipts
// into a database.
func makeChainForBench(db ethdb.Database, genesis *Genesis, full bool, count uint64) {
	var hash common.Hash
	for n := uint64(0); n < count; n++ {
		header := &types.Header{
			Coinbase:    common.Address{},
			Number:      big.NewInt(int64(n)),
			ParentHash:  hash,
			Difficulty:  big.NewInt(1),
			UncleHash:   types.EmptyUncleHash,
			TxHash:      types.EmptyTxsHash,
			ReceiptHash: types.EmptyReceiptsHash,
		}
		if n == 0 {
			header = genesis.ToBlock().Header()
		}
		hash = header.Hash()

		rawdb.WriteHeader(db, header)
		rawdb.WriteCanonicalHash(db, hash, n)
		rawdb.WriteTd(db, hash, n, big.NewInt(int64(n+1)))

		if n == 0 {
			rawdb.WriteChainConfig(db, hash, genesis.Config)
		}
		rawdb.WriteHeadHeaderHash(db, hash)

		if full || n == 0 {
			block := types.NewBlockWithHeader(header)
			rawdb.WriteBody(db, hash, n, block.Body())
			rawdb.WriteReceipts(db, hash, n, nil)
			rawdb.WriteHeadBlockHash(db, hash)
		}
	}
}

func benchWriteChain(b *testing.B, full bool, count uint64) {
	genesis := &Genesis{Config: params.AllEthashProtocolChanges}
	for i := 0; i < b.N; i++ {
		dir := b.TempDir()
		db, err := rawdb.NewLevelDBDatabase(dir, 128, 1024, "", false)
		if err != nil {
			b.Fatalf("error opening database at %v: %v", dir, err)
		}
		makeChainForBench(db, genesis, full, count)
		db.Close()
	}
}

func benchReadChain(b *testing.B, full bool, count uint64) {
	dir := b.TempDir()

	db, err := rawdb.NewLevelDBDatabase(dir, 128, 1024, "", false)
	if err != nil {
		b.Fatalf("error opening database at %v: %v", dir, err)
	}
	genesis := &Genesis{Config: params.AllEthashProtocolChanges}
	makeChainForBench(db, genesis, full, count)
	db.Close()
	cacheConfig := *defaultCacheConfig
	cacheConfig.TrieDirtyDisabled = true

	b.ReportAllocs()
	b.ResetTimer()

	for i := 0; i < b.N; i++ {
		db, err := rawdb.NewLevelDBDatabase(dir, 128, 1024, "", false)
		if err != nil {
			b.Fatalf("error opening database at %v: %v", dir, err)
		}
<<<<<<< HEAD
		chain, err := NewBlockChain(db, &cacheConfig, nil, genesis, nil, ethash.NewFaker(), vm.Config{}, nil, nil)
=======
		chain, err := NewBlockChain(db, &cacheConfig, genesis, nil, ethash.NewFaker(), vm.Config{}, nil)
>>>>>>> c350d3ac
		if err != nil {
			b.Fatalf("error creating chain: %v", err)
		}

		for n := uint64(0); n < count; n++ {
			header := chain.GetHeaderByNumber(n)
			if full {
				hash := header.Hash()
				rawdb.ReadBody(db, hash, n)
				rawdb.ReadReceipts(db, hash, n, header.Time, chain.Config())
			}
		}
		chain.Stop()
		db.Close()
	}
}<|MERGE_RESOLUTION|>--- conflicted
+++ resolved
@@ -195,11 +195,7 @@
 
 	// Time the insertion of the new chain.
 	// State and blocks are stored in the same DB.
-<<<<<<< HEAD
-	chainman, _ := NewBlockChain(db, nil, nil, gspec, nil, ethash.NewFaker(), vm.Config{}, nil, nil)
-=======
-	chainman, _ := NewBlockChain(db, nil, gspec, nil, ethash.NewFaker(), vm.Config{}, nil)
->>>>>>> c350d3ac
+	chainman, _ := NewBlockChain(db, nil, nil, gspec, nil, ethash.NewFaker(), vm.Config{}, nil)
 	defer chainman.Stop()
 	b.ReportAllocs()
 	b.ResetTimer()
@@ -316,11 +312,7 @@
 		if err != nil {
 			b.Fatalf("error opening database at %v: %v", dir, err)
 		}
-<<<<<<< HEAD
-		chain, err := NewBlockChain(db, &cacheConfig, nil, genesis, nil, ethash.NewFaker(), vm.Config{}, nil, nil)
-=======
-		chain, err := NewBlockChain(db, &cacheConfig, genesis, nil, ethash.NewFaker(), vm.Config{}, nil)
->>>>>>> c350d3ac
+		chain, err := NewBlockChain(db, &cacheConfig, nil, genesis, nil, ethash.NewFaker(), vm.Config{}, nil)
 		if err != nil {
 			b.Fatalf("error creating chain: %v", err)
 		}

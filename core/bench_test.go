// Copyright 2015 The go-ethereum Authors
// This file is part of the go-ethereum library.
//
// The go-ethereum library is free software: you can redistribute it and/or modify
// it under the terms of the GNU Lesser General Public License as published by
// the Free Software Foundation, either version 3 of the License, or
// (at your option) any later version.
//
// The go-ethereum library is distributed in the hope that it will be useful,
// but WITHOUT ANY WARRANTY; without even the implied warranty of
// MERCHANTABILITY or FITNESS FOR A PARTICULAR PURPOSE. See the
// GNU Lesser General Public License for more details.
//
// You should have received a copy of the GNU Lesser General Public License
// along with the go-ethereum library. If not, see <http://www.gnu.org/licenses/>.

package core

import (
	"crypto/ecdsa"
	"math/big"
	"testing"

	"github.com/ethereum/go-ethereum/common"
	"github.com/ethereum/go-ethereum/common/math"
	"github.com/ethereum/go-ethereum/consensus/ethash"
	"github.com/ethereum/go-ethereum/core/rawdb"
	"github.com/ethereum/go-ethereum/core/types"
	"github.com/ethereum/go-ethereum/core/vm"
	"github.com/ethereum/go-ethereum/crypto"
	"github.com/ethereum/go-ethereum/ethdb"
	"github.com/ethereum/go-ethereum/params"
)

func BenchmarkInsertChain_empty_memdb(b *testing.B) {
	benchInsertChain(b, false, nil)
}
func BenchmarkInsertChain_empty_diskdb(b *testing.B) {
	benchInsertChain(b, true, nil)
}
func BenchmarkInsertChain_valueTx_memdb(b *testing.B) {
	benchInsertChain(b, false, genValueTx(0))
}
func BenchmarkInsertChain_valueTx_diskdb(b *testing.B) {
	benchInsertChain(b, true, genValueTx(0))
}
func BenchmarkInsertChain_valueTx_100kB_memdb(b *testing.B) {
	benchInsertChain(b, false, genValueTx(100*1024))
}
func BenchmarkInsertChain_valueTx_100kB_diskdb(b *testing.B) {
	benchInsertChain(b, true, genValueTx(100*1024))
}
func BenchmarkInsertChain_uncles_memdb(b *testing.B) {
	benchInsertChain(b, false, genUncles)
}
func BenchmarkInsertChain_uncles_diskdb(b *testing.B) {
	benchInsertChain(b, true, genUncles)
}
func BenchmarkInsertChain_ring200_memdb(b *testing.B) {
	benchInsertChain(b, false, genTxRing(200))
}
func BenchmarkInsertChain_ring200_diskdb(b *testing.B) {
	benchInsertChain(b, true, genTxRing(200))
}
func BenchmarkInsertChain_ring1000_memdb(b *testing.B) {
	benchInsertChain(b, false, genTxRing(1000))
}
func BenchmarkInsertChain_ring1000_diskdb(b *testing.B) {
	benchInsertChain(b, true, genTxRing(1000))
}

var (
	// This is the content of the genesis block used by the benchmarks.
	benchRootKey, _ = crypto.HexToECDSA("b71c71a67e1177ad4e901695e1b4b9ee17ae16c6668d313eac2f96dbcda3f291")
	benchRootAddr   = crypto.PubkeyToAddress(benchRootKey.PublicKey)
	benchRootFunds  = math.BigPow(2, 200)
)

// genValueTx returns a block generator that includes a single
// value-transfer transaction with n bytes of extra data in each
// block.
func genValueTx(nbytes int) func(int, *BlockGen) {
	return func(i int, gen *BlockGen) {
		toaddr := common.Address{}
		data := make([]byte, nbytes)
		gas, _ := IntrinsicGas(data, nil, false, false, false)
		signer := types.MakeSigner(gen.config, big.NewInt(int64(i)))
		gasPrice := big.NewInt(0)
		if gen.header.BaseFee != nil {
			gasPrice = gen.header.BaseFee
		}
		tx, _ := types.SignNewTx(benchRootKey, signer, &types.LegacyTx{
			Nonce:    gen.TxNonce(benchRootAddr),
			To:       &toaddr,
			Value:    big.NewInt(1),
			Gas:      gas,
			Data:     data,
			GasPrice: gasPrice,
		})
		gen.AddTx(tx)
	}
}

var (
	ringKeys  = make([]*ecdsa.PrivateKey, 1000)
	ringAddrs = make([]common.Address, len(ringKeys))
)

func init() {
	ringKeys[0] = benchRootKey
	ringAddrs[0] = benchRootAddr
	for i := 1; i < len(ringKeys); i++ {
		ringKeys[i], _ = crypto.GenerateKey()
		ringAddrs[i] = crypto.PubkeyToAddress(ringKeys[i].PublicKey)
	}
}

// genTxRing returns a block generator that sends ether in a ring
// among n accounts. This is creates n entries in the state database
// and fills the blocks with many small transactions.
func genTxRing(naccounts int) func(int, *BlockGen) {
	from := 0
	availableFunds := new(big.Int).Set(benchRootFunds)
	return func(i int, gen *BlockGen) {
		block := gen.PrevBlock(i - 1)
		gas := block.GasLimit()
		gasPrice := big.NewInt(0)
		if gen.header.BaseFee != nil {
			gasPrice = gen.header.BaseFee
		}
		signer := types.MakeSigner(gen.config, big.NewInt(int64(i)))
		for {
			gas -= params.TxGas
			if gas < params.TxGas {
				break
			}
			to := (from + 1) % naccounts
			burn := new(big.Int).SetUint64(params.TxGas)
			burn.Mul(burn, gen.header.BaseFee)
			availableFunds.Sub(availableFunds, burn)
			if availableFunds.Cmp(big.NewInt(1)) < 0 {
				panic("not enough funds")
			}
			tx, err := types.SignNewTx(ringKeys[from], signer,
				&types.LegacyTx{
					Nonce:    gen.TxNonce(ringAddrs[from]),
					To:       &ringAddrs[to],
					Value:    availableFunds,
					Gas:      params.TxGas,
					GasPrice: gasPrice,
				})
			if err != nil {
				panic(err)
			}
			gen.AddTx(tx)
			from = to
		}
	}
}

// genUncles generates blocks with two uncle headers.
func genUncles(i int, gen *BlockGen) {
	if i >= 7 {
		b2 := gen.PrevBlock(i - 6).Header()
		b2.Extra = []byte("foo")
		gen.AddUncle(b2)
		b3 := gen.PrevBlock(i - 6).Header()
		b3.Extra = []byte("bar")
		gen.AddUncle(b3)
	}
}

func benchInsertChain(b *testing.B, disk bool, gen func(int, *BlockGen)) {
	// Create the database in memory or in a temporary directory.
	var db ethdb.Database
	var err error
	if !disk {
		db = rawdb.NewMemoryDatabase()
	} else {
<<<<<<< HEAD
		dir, err := ioutil.TempDir("", "eth-core-bench")
		if err != nil {
			b.Fatalf("cannot create temporary directory: %v", err)
		}
		defer os.RemoveAll(dir)
=======
		dir := b.TempDir()
>>>>>>> d90f67b2
		db, err = rawdb.NewLevelDBDatabase(dir, 128, 128, "", false)
		if err != nil {
			b.Fatalf("cannot create temporary database: %v", err)
		}
		defer db.Close()
	}

	// Generate a chain of b.N blocks using the supplied block
	// generator function.
	gspec := Genesis{
		Config: params.TestChainConfig,
		Alloc:  GenesisAlloc{benchRootAddr: {Balance: benchRootFunds}},
	}
	genesis := gspec.MustCommit(db)
	chain, _ := GenerateChain(gspec.Config, genesis, ethash.NewFaker(), db, b.N, gen)

	// Time the insertion of the new chain.
	// State and blocks are stored in the same DB.
	chainman, _ := NewBlockChain(db, nil, gspec.Config, ethash.NewFaker(), vm.Config{}, nil, nil)
	defer chainman.Stop()
	b.ReportAllocs()
	b.ResetTimer()
	if i, err := chainman.InsertChain(chain); err != nil {
		b.Fatalf("insert error (block %d): %v\n", i, err)
	}
}

func BenchmarkChainRead_header_10k(b *testing.B) {
	benchReadChain(b, false, 10000)
}
func BenchmarkChainRead_full_10k(b *testing.B) {
	benchReadChain(b, true, 10000)
}
func BenchmarkChainRead_header_100k(b *testing.B) {
	benchReadChain(b, false, 100000)
}
func BenchmarkChainRead_full_100k(b *testing.B) {
	benchReadChain(b, true, 100000)
}
func BenchmarkChainRead_header_500k(b *testing.B) {
	benchReadChain(b, false, 500000)
}
func BenchmarkChainRead_full_500k(b *testing.B) {
	benchReadChain(b, true, 500000)
}
func BenchmarkChainWrite_header_10k(b *testing.B) {
	benchWriteChain(b, false, 10000)
}
func BenchmarkChainWrite_full_10k(b *testing.B) {
	benchWriteChain(b, true, 10000)
}
func BenchmarkChainWrite_header_100k(b *testing.B) {
	benchWriteChain(b, false, 100000)
}
func BenchmarkChainWrite_full_100k(b *testing.B) {
	benchWriteChain(b, true, 100000)
}
func BenchmarkChainWrite_header_500k(b *testing.B) {
	benchWriteChain(b, false, 500000)
}
func BenchmarkChainWrite_full_500k(b *testing.B) {
	benchWriteChain(b, true, 500000)
}

// makeChainForBench writes a given number of headers or empty blocks/receipts
// into a database.
func makeChainForBench(db ethdb.Database, full bool, count uint64) {
	var hash common.Hash
	for n := uint64(0); n < count; n++ {
		header := &types.Header{
			Coinbase:    common.Address{},
			Number:      big.NewInt(int64(n)),
			ParentHash:  hash,
			Difficulty:  big.NewInt(1),
			UncleHash:   types.EmptyUncleHash,
			TxHash:      types.EmptyRootHash,
			ReceiptHash: types.EmptyRootHash,
		}
		hash = header.Hash()

		rawdb.WriteHeader(db, header)
		rawdb.WriteCanonicalHash(db, hash, n)
		rawdb.WriteTd(db, hash, n, big.NewInt(int64(n+1)))

		if full || n == 0 {
			block := types.NewBlockWithHeader(header)
			rawdb.WriteBody(db, hash, n, block.Body())
			rawdb.WriteReceipts(db, hash, n, nil)
			rawdb.WriteHeadBlockHash(db, hash)
		}
	}
}

func benchWriteChain(b *testing.B, full bool, count uint64) {
	for i := 0; i < b.N; i++ {
<<<<<<< HEAD
		dir, err := ioutil.TempDir("", "eth-chain-bench")
		if err != nil {
			b.Fatalf("cannot create temporary directory: %v", err)
		}
=======
		dir := b.TempDir()
>>>>>>> d90f67b2
		db, err := rawdb.NewLevelDBDatabase(dir, 128, 1024, "", false)
		if err != nil {
			b.Fatalf("error opening database at %v: %v", dir, err)
		}
		makeChainForBench(db, full, count)
		db.Close()
	}
}

func benchReadChain(b *testing.B, full bool, count uint64) {
	dir := b.TempDir()

	db, err := rawdb.NewLevelDBDatabase(dir, 128, 1024, "", false)
	if err != nil {
		b.Fatalf("error opening database at %v: %v", dir, err)
	}
	makeChainForBench(db, full, count)
	db.Close()
	cacheConfig := *defaultCacheConfig
	cacheConfig.TrieDirtyDisabled = true

	b.ReportAllocs()
	b.ResetTimer()

	for i := 0; i < b.N; i++ {
		db, err := rawdb.NewLevelDBDatabase(dir, 128, 1024, "", false)
		if err != nil {
			b.Fatalf("error opening database at %v: %v", dir, err)
		}
		chain, err := NewBlockChain(db, &cacheConfig, params.TestChainConfig, ethash.NewFaker(), vm.Config{}, nil, nil)
		if err != nil {
			b.Fatalf("error creating chain: %v", err)
		}

		for n := uint64(0); n < count; n++ {
			header := chain.GetHeaderByNumber(n)
			if full {
				hash := header.Hash()
				rawdb.ReadBody(db, hash, n)
				rawdb.ReadReceipts(db, hash, n, chain.Config())
			}
		}
		chain.Stop()
		db.Close()
	}
}<|MERGE_RESOLUTION|>--- conflicted
+++ resolved
@@ -177,15 +177,7 @@
 	if !disk {
 		db = rawdb.NewMemoryDatabase()
 	} else {
-<<<<<<< HEAD
-		dir, err := ioutil.TempDir("", "eth-core-bench")
-		if err != nil {
-			b.Fatalf("cannot create temporary directory: %v", err)
-		}
-		defer os.RemoveAll(dir)
-=======
 		dir := b.TempDir()
->>>>>>> d90f67b2
 		db, err = rawdb.NewLevelDBDatabase(dir, 128, 128, "", false)
 		if err != nil {
 			b.Fatalf("cannot create temporary database: %v", err)
@@ -281,14 +273,7 @@
 
 func benchWriteChain(b *testing.B, full bool, count uint64) {
 	for i := 0; i < b.N; i++ {
-<<<<<<< HEAD
-		dir, err := ioutil.TempDir("", "eth-chain-bench")
-		if err != nil {
-			b.Fatalf("cannot create temporary directory: %v", err)
-		}
-=======
 		dir := b.TempDir()
->>>>>>> d90f67b2
 		db, err := rawdb.NewLevelDBDatabase(dir, 128, 1024, "", false)
 		if err != nil {
 			b.Fatalf("error opening database at %v: %v", dir, err)

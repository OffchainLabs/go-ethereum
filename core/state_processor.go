--- conflicted
+++ resolved
@@ -17,10 +17,7 @@
 package core
 
 import (
-<<<<<<< HEAD
 	"fmt"
-=======
->>>>>>> e565f5c1
 	"math/big"
 
 	"github.com/ethereum/go-ethereum/common"

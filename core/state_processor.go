// Copyright 2015 The go-ethereum Authors
// This file is part of the go-ethereum library.
//
// The go-ethereum library is free software: you can redistribute it and/or modify
// it under the terms of the GNU Lesser General Public License as published by
// the Free Software Foundation, either version 3 of the License, or
// (at your option) any later version.
//
// The go-ethereum library is distributed in the hope that it will be useful,
// but WITHOUT ANY WARRANTY; without even the implied warranty of
// MERCHANTABILITY or FITNESS FOR A PARTICULAR PURPOSE. See the
// GNU Lesser General Public License for more details.
//
// You should have received a copy of the GNU Lesser General Public License
// along with the go-ethereum library. If not, see <http://www.gnu.org/licenses/>.

package core

import (
	"fmt"
	"math/big"

	"github.com/ethereum/go-ethereum/common"
	"github.com/ethereum/go-ethereum/consensus/misc"
	"github.com/ethereum/go-ethereum/core/state"
	"github.com/ethereum/go-ethereum/core/tracing"
	"github.com/ethereum/go-ethereum/core/types"
	"github.com/ethereum/go-ethereum/core/vm"
	"github.com/ethereum/go-ethereum/params"
)

// StateProcessor is a basic Processor, which takes care of transitioning
// state from one point to another.
//
// StateProcessor implements Processor.
type StateProcessor struct {
	config *params.ChainConfig // Chain configuration options
	chain  *HeaderChain        // Canonical header chain
}

// NewStateProcessor initialises a new StateProcessor.
func NewStateProcessor(config *params.ChainConfig, chain *HeaderChain) *StateProcessor {
	return &StateProcessor{
		config: config,
		chain:  chain,
	}
}

// Process processes the state changes according to the Ethereum rules by running
// the transaction messages using the statedb and applying any rewards to both
// the processor (coinbase) and any included uncles.
//
// Process returns the receipts and logs accumulated during the process and
// returns the amount of gas that was used in the process. If any of the
// transactions failed to execute due to insufficient gas it will return an error.
func (p *StateProcessor) Process(block *types.Block, statedb *state.StateDB, cfg vm.Config) (*ProcessResult, error) {
	var (
		receipts    types.Receipts
		usedGas     = new(uint64)
		header      = block.Header()
		blockHash   = block.Hash()
		blockNumber = block.Number()
		allLogs     []*types.Log
		gp          = new(GasPool).AddGas(block.GasLimit())
	)

	// Mutate the block and state according to any hard-fork specs
	if p.config.DAOForkSupport && p.config.DAOForkBlock != nil && p.config.DAOForkBlock.Cmp(block.Number()) == 0 {
		misc.ApplyDAOHardFork(statedb)
	}
	var (
		context vm.BlockContext
	)

	// Apply pre-execution system calls.
	var tracingStateDB = vm.StateDB(statedb)
	if hooks := cfg.Tracer; hooks != nil {
		tracingStateDB = state.NewHookedState(statedb, hooks)
	}
	context = NewEVMBlockContext(header, p.chain, nil)
	evm := vm.NewEVM(context, tracingStateDB, p.config, cfg)

	signer := types.MakeSigner(p.config, header.Number, header.Time, context.ArbOSVersion)

	if beaconRoot := block.BeaconRoot(); beaconRoot != nil {
		ProcessBeaconBlockRoot(*beaconRoot, evm)
	}
	// We do not need to process the parent block hash if we are on Arbitrum.
	// This is taken care of in the while we process the arbitrum internal transaction.
	if !p.config.IsArbitrum() && (p.config.IsPrague(block.Number(), block.Time(), context.ArbOSVersion) || p.config.IsVerkle(block.Number(), block.Time())) {
		ProcessParentBlockHash(block.ParentHash(), evm)
	}

	runCtx := NewMessageReplayContext()
	// Iterate over and process the individual transactions
	for i, tx := range block.Transactions() {
		msg, err := TransactionToMessage(tx, signer, header.BaseFee, runCtx)
		if err != nil {
			return nil, fmt.Errorf("could not apply tx %d [%v]: %w", i, tx.Hash().Hex(), err)
		}
		statedb.SetTxContext(tx.Hash(), i)

		receipt, _, err := ApplyTransactionWithEVM(msg, gp, statedb, blockNumber, blockHash, context.Time, tx, usedGas, evm, nil)
		if err != nil {
			return nil, fmt.Errorf("could not apply tx %d [%v]: %w", i, tx.Hash().Hex(), err)
		}
		receipts = append(receipts, receipt)
		allLogs = append(allLogs, receipt.Logs...)
	}

	// Read requests if Prague is enabled.
	var requests [][]byte
	// Arbitrum has no Deposit, Witdrawal, or Consolidation requests.
	if !p.config.IsArbitrum() && p.config.IsPrague(block.Number(), block.Time(), context.ArbOSVersion) {
		requests = [][]byte{}
		// EIP-6110
		if err := ParseDepositLogs(&requests, allLogs, p.config); err != nil {
			return nil, err
		}
		// EIP-7002
		if err := ProcessWithdrawalQueue(&requests, evm); err != nil {
			return nil, err
		}
		// EIP-7251
		if err := ProcessConsolidationQueue(&requests, evm); err != nil {
			return nil, err
		}
	}

	// Finalize the block, applying any consensus engine specific extras (e.g. block rewards)
	p.chain.engine.Finalize(p.chain, header, tracingStateDB, block.Body())

	return &ProcessResult{
		Receipts: receipts,
		Requests: requests,
		Logs:     allLogs,
		GasUsed:  *usedGas,
	}, nil
}

// ApplyTransactionWithEVM attempts to apply a transaction to the given state database
// and uses the input parameters for its environment similar to ApplyTransaction. However,
// this method takes an already created EVM instance as input.
func ApplyTransactionWithEVM(msg *Message, gp *GasPool, statedb *state.StateDB, blockNumber *big.Int, blockHash common.Hash, blockTime uint64, tx *types.Transaction, usedGas *uint64, evm *vm.EVM, resultFilter func(*ExecutionResult) error) (receipt *types.Receipt, result *ExecutionResult, err error) {
	if hooks := evm.Config.Tracer; hooks != nil {
		if hooks.OnTxStart != nil {
			hooks.OnTxStart(evm.GetVMContext(), tx, msg.From)
		}
		if hooks.OnTxEnd != nil {
			defer func() { hooks.OnTxEnd(receipt, err) }()
		}
	}
	// Apply the transaction to the current state (included in the env).
	result, err = ApplyMessage(evm, msg, gp)
	if err != nil {
		return nil, nil, err
	}

	if resultFilter != nil {
		err = resultFilter(result)
		if err != nil {
			return nil, nil, err
		}
	}
	// Update the state with pending changes.
	var root []byte
	if evm.ChainConfig().IsByzantium(blockNumber) {
		evm.StateDB.Finalise(true)
	} else {
		root = statedb.IntermediateRoot(evm.ChainConfig().IsEIP158(blockNumber)).Bytes()
	}
	*usedGas += result.UsedGas

	// Merge the tx-local access event into the "block-local" one, in order to collect
	// all values, so that the witness can be built.
	if statedb.Database().TrieDB().IsVerkle() {
		statedb.AccessEvents().Merge(evm.AccessEvents)
	}
<<<<<<< HEAD

	return MakeReceipt(evm, result, statedb, blockNumber, blockHash, blockTime, tx, *usedGas, root), result, nil
=======
	return MakeReceipt(evm, result, statedb, blockNumber, blockHash, blockTime, tx, *usedGas, root), nil
>>>>>>> cafa5e6c
}

// MakeReceipt generates the receipt object for a transaction given its execution result.
func MakeReceipt(evm *vm.EVM, result *ExecutionResult, statedb *state.StateDB, blockNumber *big.Int, blockHash common.Hash, blockTime uint64, tx *types.Transaction, usedGas uint64, root []byte) *types.Receipt {
	// Create a new receipt for the transaction, storing the intermediate root and gas used
	// by the tx.
	receipt := &types.Receipt{Type: tx.Type(), PostState: root, CumulativeGasUsed: usedGas}
	if result.Failed() {
		receipt.Status = types.ReceiptStatusFailed
	} else {
		receipt.Status = types.ReceiptStatusSuccessful
	}
	receipt.TxHash = tx.Hash()
	receipt.GasUsed = result.UsedGas

	if tx.Type() == types.BlobTxType {
		receipt.BlobGasUsed = uint64(len(tx.BlobHashes()) * params.BlobTxBlobGasPerBlob)
		receipt.BlobGasPrice = evm.Context.BlobBaseFee
	}

	// If the transaction created a contract, store the creation address in the receipt.
	if result.TopLevelDeployed != nil {
		receipt.ContractAddress = *result.TopLevelDeployed
	}

	// Set the receipt logs and create the bloom filter.
	receipt.Logs = statedb.GetLogs(tx.Hash(), blockNumber.Uint64(), blockHash, blockTime)
	receipt.Bloom = types.CreateBloom(receipt)
	receipt.BlockHash = blockHash
	receipt.BlockNumber = blockNumber
	receipt.TransactionIndex = uint(statedb.TxIndex())
	evm.ProcessingHook.FillReceiptInfo(receipt)
	return receipt
}

// ApplyTransaction attempts to apply a transaction to the given state database
// and uses the input parameters for its environment. It returns the receipt
// for the transaction, gas used and an error if the transaction failed,
// indicating the block was invalid.
func ApplyTransaction(evm *vm.EVM, gp *GasPool, statedb *state.StateDB, header *types.Header, tx *types.Transaction, usedGas *uint64) (*types.Receipt, *ExecutionResult, error) {
	return ApplyTransactionWithResultFilter(evm, gp, statedb, header, tx, usedGas, NewMessageReplayContext(), nil)
}

func ApplyTransactionWithResultFilter(evm *vm.EVM, gp *GasPool, statedb *state.StateDB, header *types.Header, tx *types.Transaction, usedGas *uint64, runCtx *MessageRunContext, resultFilter func(*ExecutionResult) error) (*types.Receipt, *ExecutionResult, error) {
	msg, err := TransactionToMessage(tx, types.MakeSigner(evm.ChainConfig(), header.Number, header.Time, evm.Context.ArbOSVersion), header.BaseFee, runCtx)
	if err != nil {
		return nil, nil, err
	}
	// Create a new context to be used in the EVM environment
	return ApplyTransactionWithEVM(msg, gp, statedb, header.Number, header.Hash(), header.Time, tx, usedGas, evm, resultFilter)
}

// ProcessBeaconBlockRoot applies the EIP-4788 system call to the beacon block root
// contract. This method is exported to be used in tests.
func ProcessBeaconBlockRoot(beaconRoot common.Hash, evm *vm.EVM) {
	if tracer := evm.Config.Tracer; tracer != nil {
		onSystemCallStart(tracer, evm.GetVMContext())
		if tracer.OnSystemCallEnd != nil {
			defer tracer.OnSystemCallEnd()
		}
	}
	msg := &Message{
		From:      params.SystemAddress,
		GasLimit:  30_000_000,
		GasPrice:  common.Big0,
		GasFeeCap: common.Big0,
		GasTipCap: common.Big0,
		To:        &params.BeaconRootsAddress,
		Data:      beaconRoot[:],
	}
	evm.SetTxContext(NewEVMTxContext(msg))
	evm.StateDB.AddAddressToAccessList(params.BeaconRootsAddress)
	_, _, _, _ = evm.Call(msg.From, *msg.To, msg.Data, 30_000_000, common.U2560)
	evm.StateDB.Finalise(true)
}

// ProcessParentBlockHash stores the parent block hash in the history storage contract
// as per EIP-2935/7709.
func ProcessParentBlockHash(prevHash common.Hash, evm *vm.EVM) {
	if tracer := evm.Config.Tracer; tracer != nil {
		onSystemCallStart(tracer, evm.GetVMContext())
		if tracer.OnSystemCallEnd != nil {
			defer tracer.OnSystemCallEnd()
		}
	}
	msg := &Message{
		From:      params.SystemAddress,
		GasLimit:  30_000_000,
		GasPrice:  common.Big0,
		GasFeeCap: common.Big0,
		GasTipCap: common.Big0,
		To:        &params.HistoryStorageAddress,
		Data:      prevHash.Bytes(),
	}
	evm.SetTxContext(NewEVMTxContext(msg))
	evm.StateDB.AddAddressToAccessList(params.HistoryStorageAddress)
	_, _, _, err := evm.Call(msg.From, *msg.To, msg.Data, 30_000_000, common.U2560)
	if err != nil {
		panic(err)
	}
	if evm.StateDB.AccessEvents() != nil {
		evm.StateDB.AccessEvents().Merge(evm.AccessEvents)
	}
	evm.StateDB.Finalise(true)
}

// ProcessWithdrawalQueue calls the EIP-7002 withdrawal queue contract.
// It returns the opaque request data returned by the contract.
func ProcessWithdrawalQueue(requests *[][]byte, evm *vm.EVM) error {
	return processRequestsSystemCall(requests, evm, 0x01, params.WithdrawalQueueAddress)
}

// ProcessConsolidationQueue calls the EIP-7251 consolidation queue contract.
// It returns the opaque request data returned by the contract.
func ProcessConsolidationQueue(requests *[][]byte, evm *vm.EVM) error {
	return processRequestsSystemCall(requests, evm, 0x02, params.ConsolidationQueueAddress)
}

func processRequestsSystemCall(requests *[][]byte, evm *vm.EVM, requestType byte, addr common.Address) error {
	if tracer := evm.Config.Tracer; tracer != nil {
		onSystemCallStart(tracer, evm.GetVMContext())
		if tracer.OnSystemCallEnd != nil {
			defer tracer.OnSystemCallEnd()
		}
	}
	msg := &Message{
		From:      params.SystemAddress,
		GasLimit:  30_000_000,
		GasPrice:  common.Big0,
		GasFeeCap: common.Big0,
		GasTipCap: common.Big0,
		To:        &addr,
	}
	evm.SetTxContext(NewEVMTxContext(msg))
	evm.StateDB.AddAddressToAccessList(addr)
	ret, _, _, err := evm.Call(msg.From, *msg.To, msg.Data, 30_000_000, common.U2560)
	evm.StateDB.Finalise(true)
	if err != nil {
		return fmt.Errorf("system call failed to execute: %v", err)
	}
	if len(ret) == 0 {
		return nil // skip empty output
	}
	// Append prefixed requestsData to the requests list.
	requestsData := make([]byte, len(ret)+1)
	requestsData[0] = requestType
	copy(requestsData[1:], ret)
	*requests = append(*requests, requestsData)
	return nil
}

var depositTopic = common.HexToHash("0x649bbc62d0e31342afea4e5cd82d4049e7e1ee912fc0889aa790803be39038c5")

// ParseDepositLogs extracts the EIP-6110 deposit values from logs emitted by
// BeaconDepositContract.
func ParseDepositLogs(requests *[][]byte, logs []*types.Log, config *params.ChainConfig) error {
	deposits := make([]byte, 1) // note: first byte is 0x00 (== deposit request type)
	for _, log := range logs {
		if log.Address == config.DepositContractAddress && len(log.Topics) > 0 && log.Topics[0] == depositTopic {
			request, err := types.DepositLogToRequest(log.Data)
			if err != nil {
				return fmt.Errorf("unable to parse deposit data: %v", err)
			}
			deposits = append(deposits, request...)
		}
	}
	if len(deposits) > 1 {
		*requests = append(*requests, deposits)
	}
	return nil
}

func onSystemCallStart(tracer *tracing.Hooks, ctx *tracing.VMContext) {
	if tracer.OnSystemCallStartV2 != nil {
		tracer.OnSystemCallStartV2(ctx)
	} else if tracer.OnSystemCallStart != nil {
		tracer.OnSystemCallStart()
	}
}<|MERGE_RESOLUTION|>--- conflicted
+++ resolved
@@ -176,12 +176,8 @@
 	if statedb.Database().TrieDB().IsVerkle() {
 		statedb.AccessEvents().Merge(evm.AccessEvents)
 	}
-<<<<<<< HEAD
 
 	return MakeReceipt(evm, result, statedb, blockNumber, blockHash, blockTime, tx, *usedGas, root), result, nil
-=======
-	return MakeReceipt(evm, result, statedb, blockNumber, blockHash, blockTime, tx, *usedGas, root), nil
->>>>>>> cafa5e6c
 }
 
 // MakeReceipt generates the receipt object for a transaction given its execution result.

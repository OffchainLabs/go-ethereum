--- conflicted
+++ resolved
@@ -100,11 +100,7 @@
 		}
 		statedb.SetTxContext(tx.Hash(), i)
 
-<<<<<<< HEAD
-		receipt, _, err := ApplyTransactionWithEVM(msg, gp, statedb, blockNumber, blockHash, tx, usedGas, evm, nil)
-=======
-		receipt, err := ApplyTransactionWithEVM(msg, gp, statedb, blockNumber, blockHash, context.Time, tx, usedGas, evm)
->>>>>>> 0983cd78
+		receipt, _, err := ApplyTransactionWithEVM(msg, gp, statedb, blockNumber, blockHash, context.Time, tx, usedGas, evm, nil)
 		if err != nil {
 			return nil, fmt.Errorf("could not apply tx %d [%v]: %w", i, tx.Hash().Hex(), err)
 		}
@@ -145,11 +141,7 @@
 // ApplyTransactionWithEVM attempts to apply a transaction to the given state database
 // and uses the input parameters for its environment similar to ApplyTransaction. However,
 // this method takes an already created EVM instance as input.
-<<<<<<< HEAD
-func ApplyTransactionWithEVM(msg *Message, gp *GasPool, statedb *state.StateDB, blockNumber *big.Int, blockHash common.Hash, tx *types.Transaction, usedGas *uint64, evm *vm.EVM, resultFilter func(*ExecutionResult) error) (receipt *types.Receipt, result *ExecutionResult, err error) {
-=======
-func ApplyTransactionWithEVM(msg *Message, gp *GasPool, statedb *state.StateDB, blockNumber *big.Int, blockHash common.Hash, blockTime uint64, tx *types.Transaction, usedGas *uint64, evm *vm.EVM) (receipt *types.Receipt, err error) {
->>>>>>> 0983cd78
+func ApplyTransactionWithEVM(msg *Message, gp *GasPool, statedb *state.StateDB, blockNumber *big.Int, blockHash common.Hash, blockTime uint64, tx *types.Transaction, usedGas *uint64, evm *vm.EVM, resultFilter func(*ExecutionResult) error) (receipt *types.Receipt, result *ExecutionResult, err error) {
 	if hooks := evm.Config.Tracer; hooks != nil {
 		if hooks.OnTxStart != nil {
 			hooks.OnTxStart(evm.GetVMContext(), tx, msg.From)
@@ -185,11 +177,7 @@
 		statedb.AccessEvents().Merge(evm.AccessEvents)
 	}
 
-<<<<<<< HEAD
-	return MakeReceipt(evm, result, statedb, blockNumber, blockHash, tx, *usedGas, root), result, nil
-=======
-	return MakeReceipt(evm, result, statedb, blockNumber, blockHash, blockTime, tx, *usedGas, root), nil
->>>>>>> 0983cd78
+	return MakeReceipt(evm, result, statedb, blockNumber, blockHash, blockTime, tx, *usedGas, root), result, nil
 }
 
 // MakeReceipt generates the receipt object for a transaction given its execution result.
@@ -239,11 +227,7 @@
 		return nil, nil, err
 	}
 	// Create a new context to be used in the EVM environment
-<<<<<<< HEAD
-	return ApplyTransactionWithEVM(msg, gp, statedb, header.Number, header.Hash(), tx, usedGas, evm, resultFilter)
-=======
-	return ApplyTransactionWithEVM(msg, gp, statedb, header.Number, header.Hash(), header.Time, tx, usedGas, evm)
->>>>>>> 0983cd78
+	return ApplyTransactionWithEVM(msg, gp, statedb, header.Number, header.Hash(), header.Time, tx, usedGas, evm, resultFilter)
 }
 
 // ProcessBeaconBlockRoot applies the EIP-4788 system call to the beacon block root

--- conflicted
+++ resolved
@@ -113,17 +113,10 @@
 		}
 		requests = append(requests, depositRequests)
 		// EIP-7002 withdrawals
-<<<<<<< HEAD
 		withdrawalRequests := ProcessWithdrawalQueue(vmenv, tracingStateDB)
 		requests = append(requests, withdrawalRequests)
 		// EIP-7251 consolidations
 		consolidationRequests := ProcessConsolidationQueue(vmenv, tracingStateDB)
-=======
-		withdrawalRequests := ProcessWithdrawalQueue(vmenv, statedb)
-		requests = append(requests, withdrawalRequests)
-		// EIP-7251 consolidations
-		consolidationRequests := ProcessConsolidationQueue(vmenv, statedb)
->>>>>>> 3a5313f3
 		requests = append(requests, consolidationRequests)
 	}
 
@@ -295,29 +288,17 @@
 
 // ProcessWithdrawalQueue calls the EIP-7002 withdrawal queue contract.
 // It returns the opaque request data returned by the contract.
-<<<<<<< HEAD
 func ProcessWithdrawalQueue(vmenv *vm.EVM, statedb vm.StateDB) []byte {
-=======
-func ProcessWithdrawalQueue(vmenv *vm.EVM, statedb *state.StateDB) []byte {
->>>>>>> 3a5313f3
 	return processRequestsSystemCall(vmenv, statedb, 0x01, params.WithdrawalQueueAddress)
 }
 
 // ProcessConsolidationQueue calls the EIP-7251 consolidation queue contract.
 // It returns the opaque request data returned by the contract.
-<<<<<<< HEAD
 func ProcessConsolidationQueue(vmenv *vm.EVM, statedb vm.StateDB) []byte {
 	return processRequestsSystemCall(vmenv, statedb, 0x02, params.ConsolidationQueueAddress)
 }
 
 func processRequestsSystemCall(vmenv *vm.EVM, statedb vm.StateDB, requestType byte, addr common.Address) []byte {
-=======
-func ProcessConsolidationQueue(vmenv *vm.EVM, statedb *state.StateDB) []byte {
-	return processRequestsSystemCall(vmenv, statedb, 0x02, params.ConsolidationQueueAddress)
-}
-
-func processRequestsSystemCall(vmenv *vm.EVM, statedb *state.StateDB, requestType byte, addr common.Address) []byte {
->>>>>>> 3a5313f3
 	if tracer := vmenv.Config.Tracer; tracer != nil {
 		if tracer.OnSystemCallStart != nil {
 			tracer.OnSystemCallStart()
@@ -326,7 +307,6 @@
 			defer tracer.OnSystemCallEnd()
 		}
 	}
-
 	msg := &Message{
 		From:      params.SystemAddress,
 		GasLimit:  30_000_000,

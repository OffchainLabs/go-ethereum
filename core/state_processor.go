// Copyright 2015 The go-ethereum Authors
// This file is part of the go-ethereum library.
//
// The go-ethereum library is free software: you can redistribute it and/or modify
// it under the terms of the GNU Lesser General Public License as published by
// the Free Software Foundation, either version 3 of the License, or
// (at your option) any later version.
//
// The go-ethereum library is distributed in the hope that it will be useful,
// but WITHOUT ANY WARRANTY; without even the implied warranty of
// MERCHANTABILITY or FITNESS FOR A PARTICULAR PURPOSE. See the
// GNU Lesser General Public License for more details.
//
// You should have received a copy of the GNU Lesser General Public License
// along with the go-ethereum library. If not, see <http://www.gnu.org/licenses/>.

package core

import (
	"fmt"
	"math/big"

	"github.com/ethereum/go-ethereum/common"
	"github.com/ethereum/go-ethereum/consensus/misc"
	"github.com/ethereum/go-ethereum/core/state"
	"github.com/ethereum/go-ethereum/core/tracing"
	"github.com/ethereum/go-ethereum/core/types"
	"github.com/ethereum/go-ethereum/core/vm"
	"github.com/ethereum/go-ethereum/params"
)

// StateProcessor is a basic Processor, which takes care of transitioning
// state from one point to another.
//
// StateProcessor implements Processor.
type StateProcessor struct {
	config *params.ChainConfig // Chain configuration options
	chain  *HeaderChain        // Canonical header chain
}

// NewStateProcessor initialises a new StateProcessor.
func NewStateProcessor(config *params.ChainConfig, chain *HeaderChain) *StateProcessor {
	return &StateProcessor{
		config: config,
		chain:  chain,
	}
}

// Process processes the state changes according to the Ethereum rules by running
// the transaction messages using the statedb and applying any rewards to both
// the processor (coinbase) and any included uncles.
//
// Process returns the receipts and logs accumulated during the process and
// returns the amount of gas that was used in the process. If any of the
// transactions failed to execute due to insufficient gas it will return an error.
func (p *StateProcessor) Process(block *types.Block, statedb *state.StateDB, cfg vm.Config) (*ProcessResult, error) {
	var (
		receipts    types.Receipts
		usedGas     = new(uint64)
		header      = block.Header()
		blockHash   = block.Hash()
		blockNumber = block.Number()
		allLogs     []*types.Log
		gp          = new(GasPool).AddGas(block.GasLimit())
	)

	// Mutate the block and state according to any hard-fork specs
	if p.config.DAOForkSupport && p.config.DAOForkBlock != nil && p.config.DAOForkBlock.Cmp(block.Number()) == 0 {
		misc.ApplyDAOHardFork(statedb)
	}
	var (
		context vm.BlockContext
		signer  = types.MakeSigner(p.config, header.Number, header.Time)
	)

	// Apply pre-execution system calls.
	var tracingStateDB = vm.StateDB(statedb)
	if hooks := cfg.Tracer; hooks != nil {
		tracingStateDB = state.NewHookedState(statedb, hooks)
	}
	context = NewEVMBlockContext(header, p.chain, nil)
	evm := vm.NewEVM(context, tracingStateDB, p.config, cfg)

	if beaconRoot := block.BeaconRoot(); beaconRoot != nil {
		ProcessBeaconBlockRoot(*beaconRoot, evm)
	}
	if p.config.IsPrague(block.Number(), block.Time()) || p.config.IsVerkle(block.Number(), block.Time()) {
		ProcessParentBlockHash(block.ParentHash(), evm)
	}

	// Iterate over and process the individual transactions
	for i, tx := range block.Transactions() {
		msg, err := TransactionToMessage(tx, signer, header.BaseFee, MessageReplayMode)
		if err != nil {
			return nil, fmt.Errorf("could not apply tx %d [%v]: %w", i, tx.Hash().Hex(), err)
		}
		statedb.SetTxContext(tx.Hash(), i)

		receipt, _, err := ApplyTransactionWithEVM(msg, gp, statedb, blockNumber, blockHash, tx, usedGas, evm, nil)
		if err != nil {
			return nil, fmt.Errorf("could not apply tx %d [%v]: %w", i, tx.Hash().Hex(), err)
		}
		receipts = append(receipts, receipt)
		allLogs = append(allLogs, receipt.Logs...)
	}

	// Read requests if Prague is enabled.
	var requests [][]byte
	if p.config.IsPrague(block.Number(), block.Time()) {
		requests = [][]byte{}
		// EIP-6110
		if err := ParseDepositLogs(&requests, allLogs, p.config); err != nil {
			return nil, err
		}
		// EIP-7002
		ProcessWithdrawalQueue(&requests, evm)
		// EIP-7251
		ProcessConsolidationQueue(&requests, evm)
	}

	// Finalize the block, applying any consensus engine specific extras (e.g. block rewards)
	p.chain.engine.Finalize(p.chain, header, tracingStateDB, block.Body())

	return &ProcessResult{
		Receipts: receipts,
		Requests: requests,
		Logs:     allLogs,
		GasUsed:  *usedGas,
	}, nil
}

// ApplyTransactionWithEVM attempts to apply a transaction to the given state database
// and uses the input parameters for its environment similar to ApplyTransaction. However,
// this method takes an already created EVM instance as input.
func ApplyTransactionWithEVM(msg *Message, gp *GasPool, statedb *state.StateDB, blockNumber *big.Int, blockHash common.Hash, tx *types.Transaction, usedGas *uint64, evm *vm.EVM, resultFilter func(*ExecutionResult) error) (receipt *types.Receipt, result *ExecutionResult, err error) {
	if hooks := evm.Config.Tracer; hooks != nil {
		if hooks.OnTxStart != nil {
			hooks.OnTxStart(evm.GetVMContext(), tx, msg.From)
		}
		if hooks.OnTxEnd != nil {
			defer func() { hooks.OnTxEnd(receipt, err) }()
		}
	}
	// Apply the transaction to the current state (included in the env).
	result, err = ApplyMessage(evm, msg, gp)
	if err != nil {
		return nil, nil, err
	}

	if resultFilter != nil {
		err = resultFilter(result)
		if err != nil {
			return nil, nil, err
		}
	}
	// Update the state with pending changes.
	var root []byte
	if evm.ChainConfig().IsByzantium(blockNumber) {
		evm.StateDB.Finalise(true)
	} else {
		root = statedb.IntermediateRoot(evm.ChainConfig().IsEIP158(blockNumber)).Bytes()
	}
	*usedGas += result.UsedGas

<<<<<<< HEAD
	return MakeReceipt(evm, result, statedb, blockNumber, blockHash, tx, *usedGas, root), result, nil
=======
	// Merge the tx-local access event into the "block-local" one, in order to collect
	// all values, so that the witness can be built.
	if statedb.GetTrie().IsVerkle() {
		statedb.AccessEvents().Merge(evm.AccessEvents)
	}

	return MakeReceipt(evm, result, statedb, blockNumber, blockHash, tx, *usedGas, root), nil
>>>>>>> 52766bed
}

// MakeReceipt generates the receipt object for a transaction given its execution result.
func MakeReceipt(evm *vm.EVM, result *ExecutionResult, statedb *state.StateDB, blockNumber *big.Int, blockHash common.Hash, tx *types.Transaction, usedGas uint64, root []byte) *types.Receipt {
	// Create a new receipt for the transaction, storing the intermediate root and gas used
	// by the tx.
	receipt := &types.Receipt{Type: tx.Type(), PostState: root, CumulativeGasUsed: usedGas}
	if result.Failed() {
		receipt.Status = types.ReceiptStatusFailed
	} else {
		receipt.Status = types.ReceiptStatusSuccessful
	}
	receipt.TxHash = tx.Hash()
	receipt.GasUsed = result.UsedGas

	if tx.Type() == types.BlobTxType {
		receipt.BlobGasUsed = uint64(len(tx.BlobHashes()) * params.BlobTxBlobGasPerBlob)
		receipt.BlobGasPrice = evm.Context.BlobBaseFee
	}

	// If the transaction created a contract, store the creation address in the receipt.
	if result.TopLevelDeployed != nil {
		receipt.ContractAddress = *result.TopLevelDeployed
	}

	// Set the receipt logs and create the bloom filter.
	receipt.Logs = statedb.GetLogs(tx.Hash(), blockNumber.Uint64(), blockHash)
	receipt.Bloom = types.CreateBloom(types.Receipts{receipt})
	receipt.BlockHash = blockHash
	receipt.BlockNumber = blockNumber
	receipt.TransactionIndex = uint(statedb.TxIndex())
	evm.ProcessingHook.FillReceiptInfo(receipt)
	return receipt
}

// ApplyTransaction attempts to apply a transaction to the given state database
// and uses the input parameters for its environment. It returns the receipt
// for the transaction, gas used and an error if the transaction failed,
// indicating the block was invalid.
func ApplyTransaction(evm *vm.EVM, gp *GasPool, statedb *state.StateDB, header *types.Header, tx *types.Transaction, usedGas *uint64) (*types.Receipt, *ExecutionResult, error) {
	return ApplyTransactionWithResultFilter(evm, gp, statedb, header, tx, usedGas, MessageReplayMode, nil)
}

func ApplyTransactionWithResultFilter(evm *vm.EVM, gp *GasPool, statedb *state.StateDB, header *types.Header, tx *types.Transaction, usedGas *uint64, runMode MessageRunMode, resultFilter func(*ExecutionResult) error) (*types.Receipt, *ExecutionResult, error) {
	msg, err := TransactionToMessage(tx, types.MakeSigner(evm.ChainConfig(), header.Number, header.Time), header.BaseFee, runMode)
	if err != nil {
		return nil, nil, err
	}
	// Create a new context to be used in the EVM environment
	return ApplyTransactionWithEVM(msg, gp, statedb, header.Number, header.Hash(), tx, usedGas, evm, resultFilter)
}

// ProcessBeaconBlockRoot applies the EIP-4788 system call to the beacon block root
// contract. This method is exported to be used in tests.
func ProcessBeaconBlockRoot(beaconRoot common.Hash, evm *vm.EVM) {
	if tracer := evm.Config.Tracer; tracer != nil {
		onSystemCallStart(tracer, evm.GetVMContext())
		if tracer.OnSystemCallEnd != nil {
			defer tracer.OnSystemCallEnd()
		}
	}
	msg := &Message{
		From:      params.SystemAddress,
		GasLimit:  30_000_000,
		GasPrice:  common.Big0,
		GasFeeCap: common.Big0,
		GasTipCap: common.Big0,
		To:        &params.BeaconRootsAddress,
		Data:      beaconRoot[:],
	}
	evm.SetTxContext(NewEVMTxContext(msg))
	evm.StateDB.AddAddressToAccessList(params.BeaconRootsAddress)
	_, _, _ = evm.Call(vm.AccountRef(msg.From), *msg.To, msg.Data, 30_000_000, common.U2560)
	evm.StateDB.Finalise(true)
}

// ProcessParentBlockHash stores the parent block hash in the history storage contract
// as per EIP-2935/7709.
func ProcessParentBlockHash(prevHash common.Hash, evm *vm.EVM) {
	if tracer := evm.Config.Tracer; tracer != nil {
		onSystemCallStart(tracer, evm.GetVMContext())
		if tracer.OnSystemCallEnd != nil {
			defer tracer.OnSystemCallEnd()
		}
	}
	msg := &Message{
		From:      params.SystemAddress,
		GasLimit:  30_000_000,
		GasPrice:  common.Big0,
		GasFeeCap: common.Big0,
		GasTipCap: common.Big0,
		To:        &params.HistoryStorageAddress,
		Data:      prevHash.Bytes(),
	}
	evm.SetTxContext(NewEVMTxContext(msg))
	evm.StateDB.AddAddressToAccessList(params.HistoryStorageAddress)
	_, _, err := evm.Call(vm.AccountRef(msg.From), *msg.To, msg.Data, 30_000_000, common.U2560)
	if err != nil {
		panic(err)
	}
	if evm.StateDB.AccessEvents() != nil {
		evm.StateDB.AccessEvents().Merge(evm.AccessEvents)
	}
	evm.StateDB.Finalise(true)
}

// ProcessWithdrawalQueue calls the EIP-7002 withdrawal queue contract.
// It returns the opaque request data returned by the contract.
func ProcessWithdrawalQueue(requests *[][]byte, evm *vm.EVM) {
	processRequestsSystemCall(requests, evm, 0x01, params.WithdrawalQueueAddress)
}

// ProcessConsolidationQueue calls the EIP-7251 consolidation queue contract.
// It returns the opaque request data returned by the contract.
func ProcessConsolidationQueue(requests *[][]byte, evm *vm.EVM) {
	processRequestsSystemCall(requests, evm, 0x02, params.ConsolidationQueueAddress)
}

func processRequestsSystemCall(requests *[][]byte, evm *vm.EVM, requestType byte, addr common.Address) {
	if tracer := evm.Config.Tracer; tracer != nil {
		onSystemCallStart(tracer, evm.GetVMContext())
		if tracer.OnSystemCallEnd != nil {
			defer tracer.OnSystemCallEnd()
		}
	}
	msg := &Message{
		From:      params.SystemAddress,
		GasLimit:  30_000_000,
		GasPrice:  common.Big0,
		GasFeeCap: common.Big0,
		GasTipCap: common.Big0,
		To:        &addr,
	}
	evm.SetTxContext(NewEVMTxContext(msg))
	evm.StateDB.AddAddressToAccessList(addr)
	ret, _, _ := evm.Call(vm.AccountRef(msg.From), *msg.To, msg.Data, 30_000_000, common.U2560)
	evm.StateDB.Finalise(true)
	if len(ret) == 0 {
		return // skip empty output
	}

	// Append prefixed requestsData to the requests list.
	requestsData := make([]byte, len(ret)+1)
	requestsData[0] = requestType
	copy(requestsData[1:], ret)
	*requests = append(*requests, requestsData)
}

// ParseDepositLogs extracts the EIP-6110 deposit values from logs emitted by
// BeaconDepositContract.
func ParseDepositLogs(requests *[][]byte, logs []*types.Log, config *params.ChainConfig) error {
	deposits := make([]byte, 1) // note: first byte is 0x00 (== deposit request type)
	for _, log := range logs {
		if log.Address == config.DepositContractAddress {
			request, err := types.DepositLogToRequest(log.Data)
			if err != nil {
				return fmt.Errorf("unable to parse deposit data: %v", err)
			}
			deposits = append(deposits, request...)
		}
	}
	if len(deposits) > 1 {
		*requests = append(*requests, deposits)
	}
	return nil
}

func onSystemCallStart(tracer *tracing.Hooks, ctx *tracing.VMContext) {
	if tracer.OnSystemCallStartV2 != nil {
		tracer.OnSystemCallStartV2(ctx)
	} else if tracer.OnSystemCallStart != nil {
		tracer.OnSystemCallStart()
	}
}<|MERGE_RESOLUTION|>--- conflicted
+++ resolved
@@ -162,17 +162,13 @@
 	}
 	*usedGas += result.UsedGas
 
-<<<<<<< HEAD
-	return MakeReceipt(evm, result, statedb, blockNumber, blockHash, tx, *usedGas, root), result, nil
-=======
 	// Merge the tx-local access event into the "block-local" one, in order to collect
 	// all values, so that the witness can be built.
 	if statedb.GetTrie().IsVerkle() {
 		statedb.AccessEvents().Merge(evm.AccessEvents)
 	}
 
-	return MakeReceipt(evm, result, statedb, blockNumber, blockHash, tx, *usedGas, root), nil
->>>>>>> 52766bed
+	return MakeReceipt(evm, result, statedb, blockNumber, blockHash, tx, *usedGas, root), result, nil
 }
 
 // MakeReceipt generates the receipt object for a transaction given its execution result.

--- conflicted
+++ resolved
@@ -124,11 +124,7 @@
 				tdb := triedb.NewDatabase(db, newDbConfig(scheme))
 				oldcustomg.Commit(db, tdb)
 
-<<<<<<< HEAD
-				bc, _ := NewBlockChain(db, DefaultCacheConfigWithScheme(scheme), nil, &oldcustomg, nil, ethash.NewFullFaker(), vm.Config{}, nil, nil)
-=======
-				bc, _ := NewBlockChain(db, DefaultCacheConfigWithScheme(scheme), &oldcustomg, nil, ethash.NewFullFaker(), vm.Config{}, nil)
->>>>>>> c350d3ac
+				bc, _ := NewBlockChain(db, DefaultCacheConfigWithScheme(scheme), nil, &oldcustomg, nil, ethash.NewFullFaker(), vm.Config{}, nil)
 				defer bc.Stop()
 
 				_, blocks, _ := GenerateChainWithGenesis(&oldcustomg, ethash.NewFaker(), 4, nil)

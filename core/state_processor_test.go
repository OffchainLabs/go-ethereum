--- conflicted
+++ resolved
@@ -124,13 +124,8 @@
 					},
 				},
 			}
-<<<<<<< HEAD
-			blockchain, _  = NewBlockChain(db, nil, nil, gspec, nil, beacon.New(ethash.NewFaker()), vm.Config{}, nil)
+			blockchain, _  = NewBlockChain(db, nil, gspec, beacon.New(ethash.NewFaker()), nil)
 			tooBigInitCode = [params.DefaultMaxInitCodeSize + 1]byte{}
-=======
-			blockchain, _  = NewBlockChain(db, gspec, beacon.New(ethash.NewFaker()), nil)
-			tooBigInitCode = [params.MaxInitCodeSize + 1]byte{}
->>>>>>> ac50181b
 		)
 
 		defer blockchain.Stop()
@@ -297,11 +292,7 @@
 					},
 				},
 			}
-<<<<<<< HEAD
-			blockchain, _ = NewBlockChain(db, nil, nil, gspec, nil, ethash.NewFaker(), vm.Config{}, nil)
-=======
-			blockchain, _ = NewBlockChain(db, gspec, ethash.NewFaker(), nil)
->>>>>>> ac50181b
+			blockchain, _ = NewBlockChain(db, nil, gspec, ethash.NewFaker(), nil)
 		)
 		defer blockchain.Stop()
 		for i, tt := range []struct {
@@ -340,11 +331,7 @@
 					},
 				},
 			}
-<<<<<<< HEAD
-			blockchain, _ = NewBlockChain(db, nil, nil, gspec, nil, beacon.New(ethash.NewFaker()), vm.Config{}, nil)
-=======
-			blockchain, _ = NewBlockChain(db, gspec, beacon.New(ethash.NewFaker()), nil)
->>>>>>> ac50181b
+			blockchain, _ = NewBlockChain(db, nil, gspec, beacon.New(ethash.NewFaker()), nil)
 		)
 		defer blockchain.Stop()
 		for i, tt := range []struct {

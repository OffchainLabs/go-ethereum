// Copyright 2014 The go-ethereum Authors
// This file is part of the go-ethereum library.
//
// The go-ethereum library is free software: you can redistribute it and/or modify
// it under the terms of the GNU Lesser General Public License as published by
// the Free Software Foundation, either version 3 of the License, or
// (at your option) any later version.
//
// The go-ethereum library is distributed in the hope that it will be useful,
// but WITHOUT ANY WARRANTY; without even the implied warranty of
// MERCHANTABILITY or FITNESS FOR A PARTICULAR PURPOSE. See the
// GNU Lesser General Public License for more details.
//
// You should have received a copy of the GNU Lesser General Public License
// along with the go-ethereum library. If not, see <http://www.gnu.org/licenses/>.

// Package state provides a caching layer atop the Ethereum state trie.
package state

import (
	"encoding/binary"
	"errors"
	"math/big"

	"github.com/ethereum/go-ethereum/common"
	"github.com/ethereum/go-ethereum/core/types"
<<<<<<< HEAD
	"github.com/ethereum/go-ethereum/core/vm"
=======
	"github.com/ethereum/go-ethereum/crypto"
>>>>>>> 1c0be5f9
)

func (s *StateDB) Deterministic() bool {
	return s.deterministic
}

func (s *StateDB) GetCurrentTxLogs() []*types.Log {
	return s.logs[s.thash]
}

// GetUnexpectedBalanceDelta returns the total unexpected change in balances since the last commit to the database.
func (s *StateDB) GetUnexpectedBalanceDelta() *big.Int {
	return new(big.Int).Set(s.unexpectedBalanceDelta)
}

func (s *StateDB) GetSuicides() []common.Address {
	suicides := []common.Address{}
	for addr := range s.journal.dirties {
		obj, exist := s.stateObjects[addr]
		if !exist {
			continue
		}
		if obj.suicided {
			suicides = append(suicides, addr)
		}
	}
	return suicides
}

type UserWasms map[WasmCall]*UserWasm
type UserWasm struct {
	NoncanonicalHash common.Hash
	CompressedWasm   []byte
	Wasm             []byte
}
type WasmCall struct {
	Version uint32
	Address common.Address
}

func (s *StateDB) StartRecording() {
	s.userWasms = make(UserWasms)
}

<<<<<<< HEAD
func (s *StateDB) RecordedPrograms() [][]byte {
	programs := [][]byte{}
	if s.programs != nil {
		for _, program := range s.programs {
			wasmRaw := s.GetCode(program)
			wasmProgram, err := vm.StripStylusPrefix(wasmRaw)
			if err != nil {
				panic(err)
			}
			programs = append(programs, wasmProgram)
=======
func (s *StateDB) RecordProgram(program common.Address, version uint32) {
	if s.userWasms != nil {
		call := WasmCall{
			Version: version,
			Address: program,
		}
		if _, ok := s.userWasms[call]; ok {
			return
		}
		s.userWasms[call] = &UserWasm{
			NoncanonicalHash: s.NoncanonicalProgramHash(program, version),
			CompressedWasm:   s.GetCode(program),
>>>>>>> 1c0be5f9
		}
	}
}

func (s *StateDB) NoncanonicalProgramHash(program common.Address, version uint32) common.Hash {
	prefix := make([]byte, 4)
	binary.BigEndian.PutUint32(prefix, version)
	return crypto.Keccak256Hash(prefix, s.GetCodeHash(program).Bytes())
}

func (s *StateDB) UserWasms() UserWasms {
	return s.userWasms
}

// TODO: move to ArbDB
var modules = make(map[common.Address][]byte)

func (s *StateDB) AddUserModule(version uint32, program common.Address, source []byte) {
	modules[program] = source
}

func (s *StateDB) GetUserModule(version uint32, program common.Address) ([]byte, error) {
	machine, ok := modules[program]
	if !ok {
		return nil, errors.New("no program for given address")
	}
	return machine, nil
}<|MERGE_RESOLUTION|>--- conflicted
+++ resolved
@@ -24,11 +24,8 @@
 
 	"github.com/ethereum/go-ethereum/common"
 	"github.com/ethereum/go-ethereum/core/types"
-<<<<<<< HEAD
 	"github.com/ethereum/go-ethereum/core/vm"
-=======
 	"github.com/ethereum/go-ethereum/crypto"
->>>>>>> 1c0be5f9
 )
 
 func (s *StateDB) Deterministic() bool {
@@ -73,18 +70,6 @@
 	s.userWasms = make(UserWasms)
 }
 
-<<<<<<< HEAD
-func (s *StateDB) RecordedPrograms() [][]byte {
-	programs := [][]byte{}
-	if s.programs != nil {
-		for _, program := range s.programs {
-			wasmRaw := s.GetCode(program)
-			wasmProgram, err := vm.StripStylusPrefix(wasmRaw)
-			if err != nil {
-				panic(err)
-			}
-			programs = append(programs, wasmProgram)
-=======
 func (s *StateDB) RecordProgram(program common.Address, version uint32) {
 	if s.userWasms != nil {
 		call := WasmCall{
@@ -97,7 +82,6 @@
 		s.userWasms[call] = &UserWasm{
 			NoncanonicalHash: s.NoncanonicalProgramHash(program, version),
 			CompressedWasm:   s.GetCode(program),
->>>>>>> 1c0be5f9
 		}
 	}
 }

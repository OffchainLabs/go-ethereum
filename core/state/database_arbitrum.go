package state

import (
	"errors"

	"github.com/ethereum/go-ethereum/common"
	"github.com/ethereum/go-ethereum/core/rawdb"
)

<<<<<<< HEAD
func (db *cachingDB) ActivatedAsm(target rawdb.WasmTarget, moduleHash common.Hash) ([]byte, error) {
=======
func (db *CachingDB) ActivatedAsm(target ethdb.WasmTarget, moduleHash common.Hash) ([]byte, error) {
>>>>>>> 084f6382
	cacheKey := activatedAsmCacheKey{moduleHash, target}
	if asm, _ := db.activatedAsmCache.Get(cacheKey); len(asm) > 0 {
		return asm, nil
	}
	if asm := rawdb.ReadActivatedAsm(db.wasmdb, target, moduleHash); len(asm) > 0 {
		db.activatedAsmCache.Add(cacheKey, asm)
		return asm, nil
	}
	return nil, errors.New("not found")
}<|MERGE_RESOLUTION|>--- conflicted
+++ resolved
@@ -7,11 +7,7 @@
 	"github.com/ethereum/go-ethereum/core/rawdb"
 )
 
-<<<<<<< HEAD
-func (db *cachingDB) ActivatedAsm(target rawdb.WasmTarget, moduleHash common.Hash) ([]byte, error) {
-=======
-func (db *CachingDB) ActivatedAsm(target ethdb.WasmTarget, moduleHash common.Hash) ([]byte, error) {
->>>>>>> 084f6382
+func (db *CachingDB) ActivatedAsm(target rawdb.WasmTarget, moduleHash common.Hash) ([]byte, error) {
 	cacheKey := activatedAsmCacheKey{moduleHash, target}
 	if asm, _ := db.activatedAsmCache.Get(cacheKey); len(asm) > 0 {
 		return asm, nil

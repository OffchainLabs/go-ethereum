--- conflicted
+++ resolved
@@ -20,11 +20,8 @@
 	"bytes"
 	"fmt"
 	"maps"
-<<<<<<< HEAD
+	"slices"
 	"sort"
-=======
-	"slices"
->>>>>>> f808d735
 	"time"
 
 	"github.com/ethereum/go-ethereum/common"

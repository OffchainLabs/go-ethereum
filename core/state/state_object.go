// Copyright 2014 The go-ethereum Authors
// This file is part of the go-ethereum library.
//
// The go-ethereum library is free software: you can redistribute it and/or modify
// it under the terms of the GNU Lesser General Public License as published by
// the Free Software Foundation, either version 3 of the License, or
// (at your option) any later version.
//
// The go-ethereum library is distributed in the hope that it will be useful,
// but WITHOUT ANY WARRANTY; without even the implied warranty of
// MERCHANTABILITY or FITNESS FOR A PARTICULAR PURPOSE. See the
// GNU Lesser General Public License for more details.
//
// You should have received a copy of the GNU Lesser General Public License
// along with the go-ethereum library. If not, see <http://www.gnu.org/licenses/>.

package state

import (
	"bytes"
	"fmt"
	"io"
	"maps"
<<<<<<< HEAD
	"sort"
=======
	"sync"
>>>>>>> 2ac83e19
	"time"

	"github.com/ethereum/go-ethereum/common"
	"github.com/ethereum/go-ethereum/core/tracing"
	"github.com/ethereum/go-ethereum/core/types"
	"github.com/ethereum/go-ethereum/crypto"
	"github.com/ethereum/go-ethereum/log"
	"github.com/ethereum/go-ethereum/rlp"
	"github.com/ethereum/go-ethereum/trie/trienode"
	"github.com/holiman/uint256"
)

// hasherPool holds a pool of hashers used by state objects during concurrent
// trie updates.
var hasherPool = sync.Pool{
	New: func() interface{} {
		return crypto.NewKeccakState()
	},
}

type Storage map[common.Hash]common.Hash

func (s Storage) Copy() Storage {
	return maps.Clone(s)
}

// stateObject represents an Ethereum account which is being modified.
//
// The usage pattern is as follows:
// - First you need to obtain a state object.
// - Account values as well as storages can be accessed and modified through the object.
// - Finally, call commit to return the changes of storage trie and update account data.
type stateObject struct {
	db       *StateDB
	address  common.Address      // address of ethereum account
	addrHash common.Hash         // hash of ethereum address of the account
	origin   *types.StateAccount // Account original data without any change applied, nil means it was not existent
	data     types.StateAccount  // Account data with all mutations applied in the scope of block

	// Write caches.
	trie Trie   // storage trie, which becomes non-nil on first access
	code []byte // contract bytecode, which gets set when code is loaded

	originStorage  Storage // Storage cache of original entries to dedup rewrites
	pendingStorage Storage // Storage entries that need to be flushed to disk, at the end of an entire block
	dirtyStorage   Storage // Storage entries that have been modified in the current transaction execution, reset for every transaction

	// Cache flags.
	dirtyCode bool // true if the code was updated

	// Flag whether the account was marked as self-destructed. The self-destructed
	// account is still accessible in the scope of same transaction.
	selfDestructed bool

	// This is an EIP-6780 flag indicating whether the object is eligible for
	// self-destruct according to EIP-6780. The flag could be set either when
	// the contract is just created within the current transaction, or when the
	// object was previously existent and is being deployed as a contract within
	// the current transaction.
	newContract bool
}

// empty returns whether the account is considered empty.
func (s *stateObject) empty() bool {
	return s.data.Nonce == 0 && s.data.Balance.IsZero() && bytes.Equal(s.data.CodeHash, types.EmptyCodeHash.Bytes())
}

// newObject creates a state object.
func newObject(db *StateDB, address common.Address, acct *types.StateAccount) *stateObject {
	origin := acct
	if acct == nil {
		acct = types.NewEmptyStateAccount()
	}
	return &stateObject{
		db:             db,
		address:        address,
		addrHash:       crypto.Keccak256Hash(address[:]),
		origin:         origin,
		data:           *acct,
		originStorage:  make(Storage),
		pendingStorage: make(Storage),
		dirtyStorage:   make(Storage),
	}
}

// EncodeRLP implements rlp.Encoder.
func (s *stateObject) EncodeRLP(w io.Writer) error {
	return rlp.Encode(w, &s.data)
}

func (s *stateObject) markSelfdestructed() {
	s.selfDestructed = true
}

func (s *stateObject) touch() {
	s.db.journal.append(touchChange{
		account: &s.address,
	})
	if s.address == ripemd {
		// Explicitly put it in the dirty-cache, which is otherwise generated from
		// flattened journals.
		s.db.journal.dirty(s.address)
	}
}

// getTrie returns the associated storage trie. The trie will be opened if it'
// not loaded previously. An error will be returned if trie can't be loaded.
//
// If a new trie is opened, it will be cached within the state object to allow
// subsequent reads to expand the same trie instead of reloading from disk.
func (s *stateObject) getTrie() (Trie, error) {
	if s.trie == nil {
		tr, err := s.db.db.OpenStorageTrie(s.db.originalRoot, s.address, s.data.Root, s.db.trie)
		if err != nil {
			return nil, err
		}
		s.trie = tr
	}
	return s.trie, nil
}

// getPrefetchedTrie returns the associated trie, as populated by the prefetcher
// if it's available.
//
// Note, opposed to getTrie, this method will *NOT* blindly cache the resulting
// trie in the state object. The caller might want to do that, but it's cleaner
// to break the hidden interdependency between retrieving tries from the db or
// from the prefetcher.
func (s *stateObject) getPrefetchedTrie() (Trie, error) {
	// If there's nothing to meaningfully return, let the user figure it out by
	// pulling the trie from disk.
	if s.data.Root == types.EmptyRootHash || s.db.prefetcher == nil {
		return nil, nil
	}
	// Attempt to retrieve the trie from the pretecher
	return s.db.prefetcher.trie(s.addrHash, s.data.Root)
}

// GetState retrieves a value from the account storage trie.
func (s *stateObject) GetState(key common.Hash) common.Hash {
	value, _ := s.getState(key)
	return value
}

// getState retrieves a value associated with the given storage key, along with
// its original value.
func (s *stateObject) getState(key common.Hash) (common.Hash, common.Hash) {
	origin := s.GetCommittedState(key)
	value, dirty := s.dirtyStorage[key]
	if dirty {
		return value, origin
	}
	return origin, origin
}

// GetCommittedState retrieves a value from the committed account storage trie.
func (s *stateObject) GetCommittedState(key common.Hash) common.Hash {
	// If we have a pending write or clean cached, return that
	if value, pending := s.pendingStorage[key]; pending {
		return value
	}
	if value, cached := s.originStorage[key]; cached {
		return value
	}
	// If the object was destructed in *this* block (and potentially resurrected),
	// the storage has been cleared out, and we should *not* consult the previous
	// database about any storage values. The only possible alternatives are:
	//   1) resurrect happened, and new slot values were set -- those should
	//      have been handles via pendingStorage above.
	//   2) we don't have new values, and can deliver empty response back
	if _, destructed := s.db.stateObjectsDestruct[s.address]; destructed {
		return common.Hash{}
	}
	// If no live objects are available, attempt to use snapshots
	var (
		enc   []byte
		err   error
		value common.Hash
	)
	if s.db.snap != nil {
		start := time.Now()
		enc, err = s.db.snap.Storage(s.addrHash, crypto.Keccak256Hash(key.Bytes()))
		s.db.SnapshotStorageReads += time.Since(start)

		if len(enc) > 0 {
			_, content, _, err := rlp.Split(enc)
			if err != nil {
				s.db.setError(err)
			}
			value.SetBytes(content)
		}
	}
	// If the snapshot is unavailable or reading from it fails, load from the database.
	if s.db.snap == nil || err != nil {
		start := time.Now()
		tr, err := s.getTrie()
		if err != nil {
			s.db.setError(err)
			return common.Hash{}
		}
		val, err := tr.GetStorage(s.address, key.Bytes())
		s.db.StorageReads += time.Since(start)

		if err != nil {
			s.db.setError(err)
			return common.Hash{}
		}
		value.SetBytes(val)
	}
	s.originStorage[key] = value
	return value
}

// SetState updates a value in account storage.
func (s *stateObject) SetState(key, value common.Hash) {
	// If the new value is the same as old, don't set. Otherwise, track only the
	// dirty changes, supporting reverting all of it back to no change.
	prev, origin := s.getState(key)
	if prev == value {
		return
	}
	// New value is different, update and journal the change
	s.db.journal.append(storageChange{
		account:   &s.address,
		key:       key,
		prevvalue: prev,
		origvalue: origin,
	})
	if s.db.logger != nil && s.db.logger.OnStorageChange != nil {
		s.db.logger.OnStorageChange(s.address, key, prev, value)
	}
	s.setState(key, value, origin)
}

// setState updates a value in account dirty storage. The dirtiness will be
// removed if the value being set equals to the original value.
func (s *stateObject) setState(key common.Hash, value common.Hash, origin common.Hash) {
	// Storage slot is set back to its original value, undo the dirty marker
	if value == origin {
		delete(s.dirtyStorage, key)
		return
	}
	s.dirtyStorage[key] = value
}

// finalise moves all dirty storage slots into the pending area to be hashed or
// committed later. It is invoked at the end of every transaction.
func (s *stateObject) finalise() {
	slotsToPrefetch := make([][]byte, 0, len(s.dirtyStorage))
	for key, value := range s.dirtyStorage {
		// If the slot is different from its original value, move it into the
		// pending area to be committed at the end of the block (and prefetch
		// the pathways).
		if value != s.originStorage[key] {
			s.pendingStorage[key] = value
			slotsToPrefetch = append(slotsToPrefetch, common.CopyBytes(key[:])) // Copy needed for closure
		} else {
			// Otherwise, the slot was reverted to its original value, remove it
			// from the pending area to avoid thrashing the data structure.
			delete(s.pendingStorage, key)
		}
	}
	if s.db.prefetcher != nil && len(slotsToPrefetch) > 0 && s.data.Root != types.EmptyRootHash {
		if err := s.db.prefetcher.prefetch(s.addrHash, s.data.Root, s.address, slotsToPrefetch); err != nil {
			log.Error("Failed to prefetch slots", "addr", s.address, "slots", len(slotsToPrefetch), "err", err)
		}
	}
	if len(s.dirtyStorage) > 0 {
		s.dirtyStorage = make(Storage)
	}
	// Revoke the flag at the end of the transaction. It finalizes the status
	// of the newly-created object as it's no longer eligible for self-destruct
	// by EIP-6780. For non-newly-created objects, it's a no-op.
	s.newContract = false
}

// updateTrie is responsible for persisting cached storage changes into the
// object's storage trie. In case the storage trie is not yet loaded, this
// function will load the trie automatically. If any issues arise during the
// loading or updating of the trie, an error will be returned. Furthermore,
// this function will return the mutated storage trie, or nil if there is no
// storage change at all.
func (s *stateObject) updateTrie() (Trie, error) {
	// Make sure all dirty slots are finalized into the pending storage area
	s.finalise()

	// Short circuit if nothing changed, don't bother with hashing anything
	if len(s.pendingStorage) == 0 {
		return s.trie, nil
	}
	// Retrieve a pretecher populated trie, or fall back to the database
	tr, err := s.getPrefetchedTrie()
	switch {
	case err != nil:
		// Fetcher retrieval failed, something's very wrong, abort
		s.db.setError(err)
		return nil, err

	case tr == nil:
		// Fetcher not running or empty trie, fallback to the database trie
		tr, err = s.getTrie()
		if err != nil {
			s.db.setError(err)
			return nil, err
		}

	default:
		// Prefetcher returned a live trie, swap it out for the current one
		s.trie = tr
	}
	// The snapshot storage map for the object
	var (
		storage map[common.Hash][]byte
		origin  map[common.Hash][]byte
	)
	// Insert all the pending storage updates into the trie
	usedStorage := make([][]byte, 0, len(s.pendingStorage))

	hasher := hasherPool.Get().(crypto.KeccakState)
	defer hasherPool.Put(hasher)

	// Perform trie updates before deletions.  This prevents resolution of unnecessary trie nodes
	//  in circumstances similar to the following:
	//
	// Consider nodes `A` and `B` who share the same full node parent `P` and have no other siblings.
	// During the execution of a block:
	// - `A` is deleted,
	// - `C` is created, and also shares the parent `P`.
	// If the deletion is handled first, then `P` would be left with only one child, thus collapsed
	// into a shortnode. This requires `B` to be resolved from disk.
	// Whereas if the created node is handled first, then the collapse is avoided, and `B` is not resolved.
	var deletions []common.Hash
	for key, value := range s.pendingStorage {
		// Skip noop changes, persist actual changes
		if value == s.originStorage[key] {
			continue
		}
		prev := s.originStorage[key]
		s.originStorage[key] = value

		var encoded []byte // rlp-encoded value to be used by the snapshot
		if (value != common.Hash{}) {
			// Encoding []byte cannot fail, ok to ignore the error.
			trimmed := common.TrimLeftZeroes(value[:])
			encoded, _ = rlp.EncodeToBytes(trimmed)
			if err := tr.UpdateStorage(s.address, key[:], trimmed); err != nil {
				s.db.setError(err)
				return nil, err
			}
			s.db.StorageUpdated.Add(1)
		} else {
			deletions = append(deletions, key)
		}
		// Cache the mutated storage slots until commit
		if storage == nil {
			s.db.storagesLock.Lock()
			if storage = s.db.storages[s.addrHash]; storage == nil {
				storage = make(map[common.Hash][]byte)
				s.db.storages[s.addrHash] = storage
			}
			s.db.storagesLock.Unlock()
		}
		khash := crypto.HashData(hasher, key[:])
		storage[khash] = encoded // encoded will be nil if it's deleted

		// Cache the original value of mutated storage slots
		if origin == nil {
			s.db.storagesLock.Lock()
			if origin = s.db.storagesOrigin[s.address]; origin == nil {
				origin = make(map[common.Hash][]byte)
				s.db.storagesOrigin[s.address] = origin
			}
			s.db.storagesLock.Unlock()
		}
		// Track the original value of slot only if it's mutated first time
		if _, ok := origin[khash]; !ok {
			if prev == (common.Hash{}) {
				origin[khash] = nil // nil if it was not present previously
			} else {
				// Encoding []byte cannot fail, ok to ignore the error.
				b, _ := rlp.EncodeToBytes(common.TrimLeftZeroes(prev[:]))
				origin[khash] = b
			}
		}
		// Cache the items for preloading
		usedStorage = append(usedStorage, common.CopyBytes(key[:])) // Copy needed for closure
	}
	if s.db.Deterministic() {
		sort.Slice(deletions, func(i, j int) bool { return bytes.Compare(deletions[i][:], deletions[j][:]) < 0 })
	}
	for _, key := range deletions {
		if err := tr.DeleteStorage(s.address, key[:]); err != nil {
			s.db.setError(err)
			return nil, err
		}
		s.db.StorageDeleted.Add(1)
	}
	// If no slots were touched, issue a warning as we shouldn't have done all
	// the above work in the first place
	if len(usedStorage) == 0 {
		log.Error("State object update was noop", "addr", s.address, "slots", len(s.pendingStorage))
	}
	if s.db.prefetcher != nil {
		s.db.prefetcher.used(s.addrHash, s.data.Root, usedStorage)
	}
	s.pendingStorage = make(Storage) // reset pending map
	return tr, nil
}

// updateRoot flushes all cached storage mutations to trie, recalculating the
// new storage trie root.
func (s *stateObject) updateRoot() {
	// Flush cached storage mutations into trie, short circuit if any error
	// is occurred or there is no change in the trie.
	tr, err := s.updateTrie()
	if err != nil || tr == nil {
		return
	}
	s.data.Root = tr.Hash()
}

// commit obtains a set of dirty storage trie nodes and updates the account data.
// The returned set can be nil if nothing to commit. This function assumes all
// storage mutations have already been flushed into trie by updateRoot.
//
// Note, commit may run concurrently across all the state objects. Do not assume
// thread-safe access to the statedb.
func (s *stateObject) commit() (*trienode.NodeSet, error) {
	// Short circuit if trie is not even loaded, don't bother with committing anything
	if s.trie == nil {
		s.origin = s.data.Copy()
		return nil, nil
	}
	// The trie is currently in an open state and could potentially contain
	// cached mutations. Call commit to acquire a set of nodes that have been
	// modified, the set can be nil if nothing to commit.
	root, nodes, err := s.trie.Commit(false)
	if err != nil {
		return nil, err
	}
	s.data.Root = root

	// Update original account data after commit
	s.origin = s.data.Copy()
	return nodes, nil
}

// AddBalance adds amount to s's balance.
// It is used to add funds to the destination account of a transfer.
func (s *stateObject) AddBalance(amount *uint256.Int, reason tracing.BalanceChangeReason) {
	// EIP161: We must check emptiness for the objects such that the account
	// clearing (0,0,0 objects) can take effect.
	if amount.IsZero() {
		if s.empty() {
			s.touch()
		}
		return
	}
	s.SetBalance(new(uint256.Int).Add(s.Balance(), amount), reason)
}

// SubBalance removes amount from s's balance.
// It is used to remove funds from the origin account of a transfer.
func (s *stateObject) SubBalance(amount *uint256.Int, reason tracing.BalanceChangeReason) {
	if amount.IsZero() {
		return
	}
	s.SetBalance(new(uint256.Int).Sub(s.Balance(), amount), reason)
}

func (s *stateObject) SetBalance(amount *uint256.Int, reason tracing.BalanceChangeReason) {
	s.db.journal.append(balanceChange{
		account: &s.address,
		prev:    new(uint256.Int).Set(s.data.Balance),
	})
	if s.db.logger != nil && s.db.logger.OnBalanceChange != nil {
		s.db.logger.OnBalanceChange(s.address, s.Balance().ToBig(), amount.ToBig(), reason)
	}
	s.setBalance(amount)
}

func (s *stateObject) setBalance(amount *uint256.Int) {
	s.data.Balance = amount
}

func (s *stateObject) deepCopy(db *StateDB) *stateObject {
	obj := &stateObject{
		db:             db,
		address:        s.address,
		addrHash:       s.addrHash,
		origin:         s.origin,
		data:           s.data,
		code:           s.code,
		originStorage:  s.originStorage.Copy(),
		pendingStorage: s.pendingStorage.Copy(),
		dirtyStorage:   s.dirtyStorage.Copy(),
		dirtyCode:      s.dirtyCode,
		selfDestructed: s.selfDestructed,
		newContract:    s.newContract,
	}
	if s.trie != nil {
		obj.trie = db.db.CopyTrie(s.trie)
	}
	return obj
}

//
// Attribute accessors
//

// Address returns the address of the contract/account
func (s *stateObject) Address() common.Address {
	return s.address
}

// Code returns the contract code associated with this object, if any.
func (s *stateObject) Code() []byte {
	if len(s.code) != 0 {
		return s.code
	}
	if bytes.Equal(s.CodeHash(), types.EmptyCodeHash.Bytes()) {
		return nil
	}
	code, err := s.db.db.ContractCode(s.address, common.BytesToHash(s.CodeHash()))
	if err != nil {
		s.db.setError(fmt.Errorf("can't load code hash %x: %v", s.CodeHash(), err))
	}
	s.code = code
	return code
}

// CodeSize returns the size of the contract code associated with this object,
// or zero if none. This method is an almost mirror of Code, but uses a cache
// inside the database to avoid loading codes seen recently.
func (s *stateObject) CodeSize() int {
	if len(s.code) != 0 {
		return len(s.code)
	}
	if bytes.Equal(s.CodeHash(), types.EmptyCodeHash.Bytes()) {
		return 0
	}
	size, err := s.db.db.ContractCodeSize(s.address, common.BytesToHash(s.CodeHash()))
	if err != nil {
		s.db.setError(fmt.Errorf("can't load code size %x: %v", s.CodeHash(), err))
	}
	return size
}

func (s *stateObject) SetCode(codeHash common.Hash, code []byte) {
	prevcode := s.Code()
	s.db.journal.append(codeChange{
		account:  &s.address,
		prevhash: s.CodeHash(),
		prevcode: prevcode,
	})
	if s.db.logger != nil && s.db.logger.OnCodeChange != nil {
		s.db.logger.OnCodeChange(s.address, common.BytesToHash(s.CodeHash()), prevcode, codeHash, code)
	}
	s.setCode(codeHash, code)
}

func (s *stateObject) setCode(codeHash common.Hash, code []byte) {
	s.code = code
	s.data.CodeHash = codeHash[:]
	s.dirtyCode = true
}

func (s *stateObject) SetNonce(nonce uint64) {
	s.db.journal.append(nonceChange{
		account: &s.address,
		prev:    s.data.Nonce,
	})
	if s.db.logger != nil && s.db.logger.OnNonceChange != nil {
		s.db.logger.OnNonceChange(s.address, s.data.Nonce, nonce)
	}
	s.setNonce(nonce)
}

func (s *stateObject) setNonce(nonce uint64) {
	s.data.Nonce = nonce
}

func (s *stateObject) CodeHash() []byte {
	return s.data.CodeHash
}

func (s *stateObject) Balance() *uint256.Int {
	return s.data.Balance
}

func (s *stateObject) Nonce() uint64 {
	return s.data.Nonce
}

func (s *stateObject) Root() common.Hash {
	return s.data.Root
}<|MERGE_RESOLUTION|>--- conflicted
+++ resolved
@@ -21,11 +21,8 @@
 	"fmt"
 	"io"
 	"maps"
-<<<<<<< HEAD
 	"sort"
-=======
 	"sync"
->>>>>>> 2ac83e19
 	"time"
 
 	"github.com/ethereum/go-ethereum/common"

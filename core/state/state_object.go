--- conflicted
+++ resolved
@@ -424,13 +424,8 @@
 
 // AddBalance adds amount to s's balance.
 // It is used to add funds to the destination account of a transfer.
-<<<<<<< HEAD
-func (s *stateObject) AddBalance(amount *big.Int, dmContext *deepmind.Context, reason deepmind.BalanceChangeReason) {
+func (s *stateObject) AddBalance(amount *big.Int, firehoseContext *firehose.Context, reason firehose.BalanceChangeReason) {
 	// EIP161: We must check emptiness for the objects such that the account
-=======
-func (s *stateObject) AddBalance(amount *big.Int, firehoseContext *firehose.Context, reason firehose.BalanceChangeReason) {
-	// EIP158: We must check emptiness for the objects such that the account
->>>>>>> d0dfc381
 	// clearing (0,0,0 objects) can take effect.
 	if amount.Sign() == 0 {
 		if s.empty() {
@@ -450,15 +445,9 @@
 	s.SetBalance(new(big.Int).Sub(s.Balance(), amount), firehoseContext, reason)
 }
 
-<<<<<<< HEAD
-func (s *stateObject) SetBalance(newBalance *big.Int, dmContext *deepmind.Context, reason deepmind.BalanceChangeReason) {
-	if dmContext.Enabled() {
-		dmContext.RecordBalanceChange(s.address, s.data.Balance, newBalance, reason)
-=======
-func (s *stateObject) SetBalance(amount *big.Int, firehoseContext *firehose.Context, reason firehose.BalanceChangeReason) {
+func (s *stateObject) SetBalance(newBalance *big.Int, firehoseContext *firehose.Context, reason firehose.BalanceChangeReason) {
 	if firehoseContext.Enabled() {
-		firehoseContext.RecordBalanceChange(s.address, s.data.Balance, amount, reason)
->>>>>>> d0dfc381
+		firehoseContext.RecordBalanceChange(s.address, s.data.Balance, newBalance, reason)
 	}
 
 	s.db.journal.append(balanceChange{
@@ -515,7 +504,6 @@
 	return code
 }
 
-<<<<<<< HEAD
 // CodeSize returns the size of the contract code associated with this object,
 // or zero if none. This method is an almost mirror of Code, but uses a cache
 // inside the database to avoid loading codes seen recently.
@@ -533,10 +521,7 @@
 	return size
 }
 
-func (s *stateObject) SetCode(codeHash common.Hash, code []byte, dmContext *deepmind.Context) {
-=======
 func (s *stateObject) SetCode(codeHash common.Hash, code []byte, firehoseContext *firehose.Context) {
->>>>>>> d0dfc381
 	prevcode := s.Code(s.db.db)
 
 	if firehoseContext.Enabled() {

// Copyright 2019 The go-ethereum Authors
// This file is part of the go-ethereum library.
//
// The go-ethereum library is free software: you can redistribute it and/or modify
// it under the terms of the GNU Lesser General Public License as published by
// the Free Software Foundation, either version 3 of the License, or
// (at your option) any later version.
//
// The go-ethereum library is distributed in the hope that it will be useful,
// but WITHOUT ANY WARRANTY; without even the implied warranty of
// MERCHANTABILITY or FITNESS FOR A PARTICULAR PURPOSE. See the
// GNU Lesser General Public License for more details.
//
// You should have received a copy of the GNU Lesser General Public License
// along with the go-ethereum library. If not, see <http://www.gnu.org/licenses/>.

package snapshot

import (
	"bytes"
	"testing"

	"github.com/VictoriaMetrics/fastcache"
	"github.com/ethereum/go-ethereum/common"
	"github.com/ethereum/go-ethereum/core/rawdb"
	"github.com/ethereum/go-ethereum/ethdb/memorydb"
	"github.com/ethereum/go-ethereum/rlp"
)

// reverse reverses the contents of a byte slice. It's used to update random accs
// with deterministic changes.
func reverse(blob []byte) []byte {
	res := make([]byte, len(blob))
	for i, b := range blob {
		res[len(blob)-1-i] = b
	}
	return res
}

// Tests that merging something into a disk layer persists it into the database
// and invalidates any previously written and cached values.
func TestDiskMerge(t *testing.T) {
	// Create some accounts in the disk layer
	db := memorydb.New()

	var (
		accNoModNoCache     = common.Hash{0x1}
		accNoModCache       = common.Hash{0x2}
		accModNoCache       = common.Hash{0x3}
		accModCache         = common.Hash{0x4}
		accDelNoCache       = common.Hash{0x5}
		accDelCache         = common.Hash{0x6}
		conNoModNoCache     = common.Hash{0x7}
		conNoModNoCacheSlot = common.Hash{0x70}
		conNoModCache       = common.Hash{0x8}
		conNoModCacheSlot   = common.Hash{0x80}
		conModNoCache       = common.Hash{0x9}
		conModNoCacheSlot   = common.Hash{0x90}
		conModCache         = common.Hash{0xa}
		conModCacheSlot     = common.Hash{0xa0}
		conDelNoCache       = common.Hash{0xb}
		conDelNoCacheSlot   = common.Hash{0xb0}
		conDelCache         = common.Hash{0xc}
		conDelCacheSlot     = common.Hash{0xc0}
		conNukeNoCache      = common.Hash{0xd}
		conNukeNoCacheSlot  = common.Hash{0xd0}
		conNukeCache        = common.Hash{0xe}
		conNukeCacheSlot    = common.Hash{0xe0}
		baseRoot            = randomHash()
		diffRoot            = randomHash()
	)

	rawdb.WriteAccountSnapshot(db, accNoModNoCache, accNoModNoCache[:])
	rawdb.WriteAccountSnapshot(db, accNoModCache, accNoModCache[:])
	rawdb.WriteAccountSnapshot(db, accModNoCache, accModNoCache[:])
	rawdb.WriteAccountSnapshot(db, accModCache, accModCache[:])
	rawdb.WriteAccountSnapshot(db, accDelNoCache, accDelNoCache[:])
	rawdb.WriteAccountSnapshot(db, accDelCache, accDelCache[:])

	rawdb.WriteAccountSnapshot(db, conNoModNoCache, conNoModNoCache[:])
	rawdb.WriteStorageSnapshot(db, conNoModNoCache, conNoModNoCacheSlot, conNoModNoCacheSlot[:])
	rawdb.WriteAccountSnapshot(db, conNoModCache, conNoModCache[:])
	rawdb.WriteStorageSnapshot(db, conNoModCache, conNoModCacheSlot, conNoModCacheSlot[:])
	rawdb.WriteAccountSnapshot(db, conModNoCache, conModNoCache[:])
	rawdb.WriteStorageSnapshot(db, conModNoCache, conModNoCacheSlot, conModNoCacheSlot[:])
	rawdb.WriteAccountSnapshot(db, conModCache, conModCache[:])
	rawdb.WriteStorageSnapshot(db, conModCache, conModCacheSlot, conModCacheSlot[:])
	rawdb.WriteAccountSnapshot(db, conDelNoCache, conDelNoCache[:])
	rawdb.WriteStorageSnapshot(db, conDelNoCache, conDelNoCacheSlot, conDelNoCacheSlot[:])
	rawdb.WriteAccountSnapshot(db, conDelCache, conDelCache[:])
	rawdb.WriteStorageSnapshot(db, conDelCache, conDelCacheSlot, conDelCacheSlot[:])

	rawdb.WriteAccountSnapshot(db, conNukeNoCache, conNukeNoCache[:])
	rawdb.WriteStorageSnapshot(db, conNukeNoCache, conNukeNoCacheSlot, conNukeNoCacheSlot[:])
	rawdb.WriteAccountSnapshot(db, conNukeCache, conNukeCache[:])
	rawdb.WriteStorageSnapshot(db, conNukeCache, conNukeCacheSlot, conNukeCacheSlot[:])

	rawdb.WriteSnapshotRoot(db, baseRoot)

	// Create a disk layer based on the above and cache in some data
	snaps := &Tree{
		layers: map[common.Hash]snapshot{
			baseRoot: &diskLayer{
				diskdb: db,
				cache:  fastcache.New(500 * 1024),
				root:   baseRoot,
			},
		},
	}
	base := snaps.Snapshot(baseRoot)
	base.AccountRLP(accNoModCache)
	base.AccountRLP(accModCache)
	base.AccountRLP(accDelCache)
	base.Storage(conNoModCache, conNoModCacheSlot)
	base.Storage(conModCache, conModCacheSlot)
	base.Storage(conDelCache, conDelCacheSlot)
	base.Storage(conNukeCache, conNukeCacheSlot)

	// Modify or delete some accounts, flatten everything onto disk
	if err := snaps.Update(diffRoot, baseRoot, map[common.Hash]struct{}{
		accDelNoCache:  {},
		accDelCache:    {},
		conNukeNoCache: {},
		conNukeCache:   {},
	}, map[common.Hash][]byte{
		accModNoCache: reverse(accModNoCache[:]),
		accModCache:   reverse(accModCache[:]),
	}, map[common.Hash]map[common.Hash][]byte{
		conModNoCache: {conModNoCacheSlot: reverse(conModNoCacheSlot[:])},
		conModCache:   {conModCacheSlot: reverse(conModCacheSlot[:])},
		conDelNoCache: {conDelNoCacheSlot: nil},
		conDelCache:   {conDelCacheSlot: nil},
	}); err != nil {
		t.Fatalf("failed to update snapshot tree: %v", err)
	}
	if err := snaps.Cap(diffRoot, 0); err != nil {
		t.Fatalf("failed to flatten snapshot tree: %v", err)
	}
	// Retrieve all the data through the disk layer and validate it
	base = snaps.Snapshot(diffRoot)
	if _, ok := base.(*diskLayer); !ok {
		t.Fatalf("update not flattend into the disk layer")
	}

	// assertAccount ensures that an account matches the given blob.
	assertAccount := func(account common.Hash, data []byte) {
		t.Helper()
		blob, err := base.AccountRLP(account)
		if err != nil {
			t.Errorf("account access (%x) failed: %v", account, err)
		} else if !bytes.Equal(blob, data) {
			t.Errorf("account access (%x) mismatch: have %x, want %x", account, blob, data)
		}
	}
	assertAccount(accNoModNoCache, accNoModNoCache[:])
	assertAccount(accNoModCache, accNoModCache[:])
	assertAccount(accModNoCache, reverse(accModNoCache[:]))
	assertAccount(accModCache, reverse(accModCache[:]))
	assertAccount(accDelNoCache, nil)
	assertAccount(accDelCache, nil)

	// assertStorage ensures that a storage slot matches the given blob.
	assertStorage := func(account common.Hash, slot common.Hash, data []byte) {
		t.Helper()
		blob, err := base.Storage(account, slot)
		if err != nil {
			t.Errorf("storage access (%x:%x) failed: %v", account, slot, err)
		} else if !bytes.Equal(blob, data) {
			t.Errorf("storage access (%x:%x) mismatch: have %x, want %x", account, slot, blob, data)
		}
	}
	assertStorage(conNoModNoCache, conNoModNoCacheSlot, conNoModNoCacheSlot[:])
	assertStorage(conNoModCache, conNoModCacheSlot, conNoModCacheSlot[:])
	assertStorage(conModNoCache, conModNoCacheSlot, reverse(conModNoCacheSlot[:]))
	assertStorage(conModCache, conModCacheSlot, reverse(conModCacheSlot[:]))
	assertStorage(conDelNoCache, conDelNoCacheSlot, nil)
	assertStorage(conDelCache, conDelCacheSlot, nil)
	assertStorage(conNukeNoCache, conNukeNoCacheSlot, nil)
	assertStorage(conNukeCache, conNukeCacheSlot, nil)

	// Retrieve all the data directly from the database and validate it

	// assertDatabaseAccount ensures that an account from the database matches the given blob.
	assertDatabaseAccount := func(account common.Hash, data []byte) {
		t.Helper()
		if blob := rawdb.ReadAccountSnapshot(db, account); !bytes.Equal(blob, data) {
			t.Errorf("account database access (%x) mismatch: have %x, want %x", account, blob, data)
		}
	}
	assertDatabaseAccount(accNoModNoCache, accNoModNoCache[:])
	assertDatabaseAccount(accNoModCache, accNoModCache[:])
	assertDatabaseAccount(accModNoCache, reverse(accModNoCache[:]))
	assertDatabaseAccount(accModCache, reverse(accModCache[:]))
	assertDatabaseAccount(accDelNoCache, nil)
	assertDatabaseAccount(accDelCache, nil)

	// assertDatabaseStorage ensures that a storage slot from the database matches the given blob.
	assertDatabaseStorage := func(account common.Hash, slot common.Hash, data []byte) {
		t.Helper()
		if blob := rawdb.ReadStorageSnapshot(db, account, slot); !bytes.Equal(blob, data) {
			t.Errorf("storage database access (%x:%x) mismatch: have %x, want %x", account, slot, blob, data)
		}
	}
	assertDatabaseStorage(conNoModNoCache, conNoModNoCacheSlot, conNoModNoCacheSlot[:])
	assertDatabaseStorage(conNoModCache, conNoModCacheSlot, conNoModCacheSlot[:])
	assertDatabaseStorage(conModNoCache, conModNoCacheSlot, reverse(conModNoCacheSlot[:]))
	assertDatabaseStorage(conModCache, conModCacheSlot, reverse(conModCacheSlot[:]))
	assertDatabaseStorage(conDelNoCache, conDelNoCacheSlot, nil)
	assertDatabaseStorage(conDelCache, conDelCacheSlot, nil)
	assertDatabaseStorage(conNukeNoCache, conNukeNoCacheSlot, nil)
	assertDatabaseStorage(conNukeCache, conNukeCacheSlot, nil)
}

// Tests that merging something into a disk layer persists it into the database
// and invalidates any previously written and cached values, discarding anything
// after the in-progress generation marker.
func TestDiskPartialMerge(t *testing.T) {
	// Iterate the test a few times to ensure we pick various internal orderings
	// for the data slots as well as the progress marker.
	for i := 0; i < 1024; i++ {
		// Create some accounts in the disk layer
		db := memorydb.New()

		var (
			accNoModNoCache     = randomHash()
			accNoModCache       = randomHash()
			accModNoCache       = randomHash()
			accModCache         = randomHash()
			accDelNoCache       = randomHash()
			accDelCache         = randomHash()
			conNoModNoCache     = randomHash()
			conNoModNoCacheSlot = randomHash()
			conNoModCache       = randomHash()
			conNoModCacheSlot   = randomHash()
			conModNoCache       = randomHash()
			conModNoCacheSlot   = randomHash()
			conModCache         = randomHash()
			conModCacheSlot     = randomHash()
			conDelNoCache       = randomHash()
			conDelNoCacheSlot   = randomHash()
			conDelCache         = randomHash()
			conDelCacheSlot     = randomHash()
			conNukeNoCache      = randomHash()
			conNukeNoCacheSlot  = randomHash()
			conNukeCache        = randomHash()
			conNukeCacheSlot    = randomHash()
			baseRoot            = randomHash()
			diffRoot            = randomHash()
			genMarker           = append(randomHash().Bytes(), randomHash().Bytes()...)
		)

		// insertAccount injects an account into the database if it's after the
		// generator marker, drops the op otherwise. This is needed to seed the
		// database with a valid starting snapshot.
		insertAccount := func(account common.Hash, data []byte) {
			if bytes.Compare(account[:], genMarker) <= 0 {
				rawdb.WriteAccountSnapshot(db, account, data[:])
			}
		}
		insertAccount(accNoModNoCache, accNoModNoCache[:])
		insertAccount(accNoModCache, accNoModCache[:])
		insertAccount(accModNoCache, accModNoCache[:])
		insertAccount(accModCache, accModCache[:])
		insertAccount(accDelNoCache, accDelNoCache[:])
		insertAccount(accDelCache, accDelCache[:])

		// insertStorage injects a storage slot into the database if it's after
		// the  generator marker, drops the op otherwise. This is needed to seed
		// the  database with a valid starting snapshot.
		insertStorage := func(account common.Hash, slot common.Hash, data []byte) {
			if bytes.Compare(append(account[:], slot[:]...), genMarker) <= 0 {
				rawdb.WriteStorageSnapshot(db, account, slot, data[:])
			}
		}
		insertAccount(conNoModNoCache, conNoModNoCache[:])
		insertStorage(conNoModNoCache, conNoModNoCacheSlot, conNoModNoCacheSlot[:])
		insertAccount(conNoModCache, conNoModCache[:])
		insertStorage(conNoModCache, conNoModCacheSlot, conNoModCacheSlot[:])
		insertAccount(conModNoCache, conModNoCache[:])
		insertStorage(conModNoCache, conModNoCacheSlot, conModNoCacheSlot[:])
		insertAccount(conModCache, conModCache[:])
		insertStorage(conModCache, conModCacheSlot, conModCacheSlot[:])
		insertAccount(conDelNoCache, conDelNoCache[:])
		insertStorage(conDelNoCache, conDelNoCacheSlot, conDelNoCacheSlot[:])
		insertAccount(conDelCache, conDelCache[:])
		insertStorage(conDelCache, conDelCacheSlot, conDelCacheSlot[:])

		insertAccount(conNukeNoCache, conNukeNoCache[:])
		insertStorage(conNukeNoCache, conNukeNoCacheSlot, conNukeNoCacheSlot[:])
		insertAccount(conNukeCache, conNukeCache[:])
		insertStorage(conNukeCache, conNukeCacheSlot, conNukeCacheSlot[:])

		rawdb.WriteSnapshotRoot(db, baseRoot)

		// Create a disk layer based on the above using a random progress marker
		// and cache in some data.
		snaps := &Tree{
			layers: map[common.Hash]snapshot{
				baseRoot: &diskLayer{
					diskdb: db,
					cache:  fastcache.New(500 * 1024),
					root:   baseRoot,
				},
			},
		}
		snaps.layers[baseRoot].(*diskLayer).genMarker = genMarker
		base := snaps.Snapshot(baseRoot)

		// assertAccount ensures that an account matches the given blob if it's
		// already covered by the disk snapshot, and errors out otherwise.
		assertAccount := func(account common.Hash, data []byte) {
			t.Helper()
			blob, err := base.AccountRLP(account)
			if bytes.Compare(account[:], genMarker) > 0 && err != ErrNotCoveredYet {
				t.Fatalf("test %d: post-marker (%x) account access (%x) succeeded: %x", i, genMarker, account, blob)
			}
			if bytes.Compare(account[:], genMarker) <= 0 && !bytes.Equal(blob, data) {
				t.Fatalf("test %d: pre-marker (%x) account access (%x) mismatch: have %x, want %x", i, genMarker, account, blob, data)
			}
		}
		assertAccount(accNoModCache, accNoModCache[:])
		assertAccount(accModCache, accModCache[:])
		assertAccount(accDelCache, accDelCache[:])

		// assertStorage ensures that a storage slot matches the given blob if
		// it's already covered by the disk snapshot, and errors out otherwise.
		assertStorage := func(account common.Hash, slot common.Hash, data []byte) {
			t.Helper()
			blob, err := base.Storage(account, slot)
			if bytes.Compare(append(account[:], slot[:]...), genMarker) > 0 && err != ErrNotCoveredYet {
				t.Fatalf("test %d: post-marker (%x) storage access (%x:%x) succeeded: %x", i, genMarker, account, slot, blob)
			}
			if bytes.Compare(append(account[:], slot[:]...), genMarker) <= 0 && !bytes.Equal(blob, data) {
				t.Fatalf("test %d: pre-marker (%x) storage access (%x:%x) mismatch: have %x, want %x", i, genMarker, account, slot, blob, data)
			}
		}
		assertStorage(conNoModCache, conNoModCacheSlot, conNoModCacheSlot[:])
		assertStorage(conModCache, conModCacheSlot, conModCacheSlot[:])
		assertStorage(conDelCache, conDelCacheSlot, conDelCacheSlot[:])
		assertStorage(conNukeCache, conNukeCacheSlot, conNukeCacheSlot[:])

		// Modify or delete some accounts, flatten everything onto disk
		if err := snaps.Update(diffRoot, baseRoot, map[common.Hash]struct{}{
			accDelNoCache:  {},
			accDelCache:    {},
			conNukeNoCache: {},
			conNukeCache:   {},
		}, map[common.Hash][]byte{
			accModNoCache: reverse(accModNoCache[:]),
			accModCache:   reverse(accModCache[:]),
		}, map[common.Hash]map[common.Hash][]byte{
			conModNoCache: {conModNoCacheSlot: reverse(conModNoCacheSlot[:])},
			conModCache:   {conModCacheSlot: reverse(conModCacheSlot[:])},
			conDelNoCache: {conDelNoCacheSlot: nil},
			conDelCache:   {conDelCacheSlot: nil},
		}); err != nil {
			t.Fatalf("test %d: failed to update snapshot tree: %v", i, err)
		}
		if err := snaps.Cap(diffRoot, 0); err != nil {
			t.Fatalf("test %d: failed to flatten snapshot tree: %v", i, err)
		}
		// Retrieve all the data through the disk layer and validate it
		base = snaps.Snapshot(diffRoot)
		if _, ok := base.(*diskLayer); !ok {
			t.Fatalf("test %d: update not flattend into the disk layer", i)
		}
		assertAccount(accNoModNoCache, accNoModNoCache[:])
		assertAccount(accNoModCache, accNoModCache[:])
		assertAccount(accModNoCache, reverse(accModNoCache[:]))
		assertAccount(accModCache, reverse(accModCache[:]))
		assertAccount(accDelNoCache, nil)
		assertAccount(accDelCache, nil)

		assertStorage(conNoModNoCache, conNoModNoCacheSlot, conNoModNoCacheSlot[:])
		assertStorage(conNoModCache, conNoModCacheSlot, conNoModCacheSlot[:])
		assertStorage(conModNoCache, conModNoCacheSlot, reverse(conModNoCacheSlot[:]))
		assertStorage(conModCache, conModCacheSlot, reverse(conModCacheSlot[:]))
		assertStorage(conDelNoCache, conDelNoCacheSlot, nil)
		assertStorage(conDelCache, conDelCacheSlot, nil)
		assertStorage(conNukeNoCache, conNukeNoCacheSlot, nil)
		assertStorage(conNukeCache, conNukeCacheSlot, nil)

		// Retrieve all the data directly from the database and validate it

		// assertDatabaseAccount ensures that an account inside the database matches
		// the given blob if it's already covered by the disk snapshot, and does not
		// exist otherwise.
		assertDatabaseAccount := func(account common.Hash, data []byte) {
			t.Helper()
			blob := rawdb.ReadAccountSnapshot(db, account)
			if bytes.Compare(account[:], genMarker) > 0 && blob != nil {
				t.Fatalf("test %d: post-marker (%x) account database access (%x) succeeded: %x", i, genMarker, account, blob)
			}
			if bytes.Compare(account[:], genMarker) <= 0 && !bytes.Equal(blob, data) {
				t.Fatalf("test %d: pre-marker (%x) account database access (%x) mismatch: have %x, want %x", i, genMarker, account, blob, data)
			}
		}
		assertDatabaseAccount(accNoModNoCache, accNoModNoCache[:])
		assertDatabaseAccount(accNoModCache, accNoModCache[:])
		assertDatabaseAccount(accModNoCache, reverse(accModNoCache[:]))
		assertDatabaseAccount(accModCache, reverse(accModCache[:]))
		assertDatabaseAccount(accDelNoCache, nil)
		assertDatabaseAccount(accDelCache, nil)

		// assertDatabaseStorage ensures that a storage slot inside the database
		// matches the given blob if it's already covered by the disk snapshot,
		// and does not exist otherwise.
		assertDatabaseStorage := func(account common.Hash, slot common.Hash, data []byte) {
			t.Helper()
			blob := rawdb.ReadStorageSnapshot(db, account, slot)
			if bytes.Compare(append(account[:], slot[:]...), genMarker) > 0 && blob != nil {
				t.Fatalf("test %d: post-marker (%x) storage database access (%x:%x) succeeded: %x", i, genMarker, account, slot, blob)
			}
			if bytes.Compare(append(account[:], slot[:]...), genMarker) <= 0 && !bytes.Equal(blob, data) {
				t.Fatalf("test %d: pre-marker (%x) storage database access (%x:%x) mismatch: have %x, want %x", i, genMarker, account, slot, blob, data)
			}
		}
		assertDatabaseStorage(conNoModNoCache, conNoModNoCacheSlot, conNoModNoCacheSlot[:])
		assertDatabaseStorage(conNoModCache, conNoModCacheSlot, conNoModCacheSlot[:])
		assertDatabaseStorage(conModNoCache, conModNoCacheSlot, reverse(conModNoCacheSlot[:]))
		assertDatabaseStorage(conModCache, conModCacheSlot, reverse(conModCacheSlot[:]))
		assertDatabaseStorage(conDelNoCache, conDelNoCacheSlot, nil)
		assertDatabaseStorage(conDelCache, conDelCacheSlot, nil)
		assertDatabaseStorage(conNukeNoCache, conNukeNoCacheSlot, nil)
		assertDatabaseStorage(conNukeCache, conNukeCacheSlot, nil)
	}
}

// Tests that when the bottom-most diff layer is merged into the disk
// layer whether the corresponding generator is persisted correctly.
func TestDiskGeneratorPersistence(t *testing.T) {
	var (
		accOne        = randomHash()
		accTwo        = randomHash()
		accOneSlotOne = randomHash()
		accOneSlotTwo = randomHash()

		accThree     = randomHash()
		accThreeSlot = randomHash()
		baseRoot     = randomHash()
		diffRoot     = randomHash()
		diffTwoRoot  = randomHash()
		genMarker    = append(randomHash().Bytes(), randomHash().Bytes()...)
	)
	// Testing scenario 1, the disk layer is still under the construction.
	db := rawdb.NewMemoryDatabase()

	rawdb.WriteAccountSnapshot(db, accOne, accOne[:])
	rawdb.WriteStorageSnapshot(db, accOne, accOneSlotOne, accOneSlotOne[:])
	rawdb.WriteStorageSnapshot(db, accOne, accOneSlotTwo, accOneSlotTwo[:])
	rawdb.WriteSnapshotRoot(db, baseRoot)

	// Create a disk layer based on all above updates
	snaps := &Tree{
		layers: map[common.Hash]snapshot{
			baseRoot: &diskLayer{
				diskdb:    db,
				cache:     fastcache.New(500 * 1024),
				root:      baseRoot,
				genMarker: genMarker,
			},
		},
	}
	// Modify or delete some accounts, flatten everything onto disk
	if err := snaps.Update(diffRoot, baseRoot, nil, map[common.Hash][]byte{
		accTwo: accTwo[:],
	}, nil); err != nil {
		t.Fatalf("failed to update snapshot tree: %v", err)
	}
	if err := snaps.Cap(diffRoot, 0); err != nil {
		t.Fatalf("failed to flatten snapshot tree: %v", err)
	}
	blob := rawdb.ReadSnapshotGenerator(db)
	var generator journalGenerator
	if err := rlp.DecodeBytes(blob, &generator); err != nil {
		t.Fatalf("Failed to decode snapshot generator %v", err)
	}
	if !bytes.Equal(generator.Marker, genMarker) {
		t.Fatalf("Generator marker is not matched")
	}
	// Test scenario 2, the disk layer is fully generated
	// Modify or delete some accounts, flatten everything onto disk
	if err := snaps.Update(diffTwoRoot, diffRoot, nil, map[common.Hash][]byte{
		accThree: accThree.Bytes(),
	}, map[common.Hash]map[common.Hash][]byte{
		accThree: {accThreeSlot: accThreeSlot.Bytes()},
	}); err != nil {
		t.Fatalf("failed to update snapshot tree: %v", err)
	}
	diskLayer := snaps.layers[snaps.diskRoot()].(*diskLayer)
	diskLayer.genMarker = nil // Construction finished
	if err := snaps.Cap(diffTwoRoot, 0); err != nil {
		t.Fatalf("failed to flatten snapshot tree: %v", err)
	}
	blob = rawdb.ReadSnapshotGenerator(db)
	if err := rlp.DecodeBytes(blob, &generator); err != nil {
		t.Fatalf("Failed to decode snapshot generator %v", err)
	}
	if len(generator.Marker) != 0 {
		t.Fatalf("Failed to update snapshot generator")
	}
}

// Tests that merging something into a disk layer persists it into the database
// and invalidates any previously written and cached values, discarding anything
// after the in-progress generation marker.
//
// This test case is a tiny specialized case of TestDiskPartialMerge, which tests
// some very specific cornercases that random tests won't ever trigger.
func TestDiskMidAccountPartialMerge(t *testing.T) {
	// TODO(@karalabe) ?
}

// TestDiskSeek tests that seek-operations work on the disk layer
func TestDiskSeek(t *testing.T) {
	// Create some accounts in the disk layer
<<<<<<< HEAD
	diskdb, err := leveldb.New(t.TempDir(), 256, 0, "", false, false)
	if err != nil {
		t.Fatal(err)
	}
	db := rawdb.NewDatabase(diskdb)
=======
	db := rawdb.NewMemoryDatabase()
>>>>>>> 8f2416a8
	defer db.Close()

	// Fill even keys [0,2,4...]
	for i := 0; i < 0xff; i += 2 {
		acc := common.Hash{byte(i)}
		rawdb.WriteAccountSnapshot(db, acc, acc[:])
	}
	// Add an 'higher' key, with incorrect (higher) prefix
	highKey := []byte{rawdb.SnapshotAccountPrefix[0] + 1}
	db.Put(highKey, []byte{0xff, 0xff})

	baseRoot := randomHash()
	rawdb.WriteSnapshotRoot(db, baseRoot)

	snaps := &Tree{
		layers: map[common.Hash]snapshot{
			baseRoot: &diskLayer{
				diskdb: db,
				cache:  fastcache.New(500 * 1024),
				root:   baseRoot,
			},
		},
	}
	// Test some different seek positions
	type testcase struct {
		pos    byte
		expkey byte
	}
	var cases = []testcase{
		{0xff, 0x55}, // this should exit immediately without checking key
		{0x01, 0x02},
		{0xfe, 0xfe},
		{0xfd, 0xfe},
		{0x00, 0x00},
	}
	for i, tc := range cases {
		it, err := snaps.AccountIterator(baseRoot, common.Hash{tc.pos})
		if err != nil {
			t.Fatalf("case %d, error: %v", i, err)
		}
		count := 0
		for it.Next() {
			k, v, err := it.Hash()[0], it.Account()[0], it.Error()
			if err != nil {
				t.Fatalf("test %d, item %d, error: %v", i, count, err)
			}
			// First item in iterator should have the expected key
			if count == 0 && k != tc.expkey {
				t.Fatalf("test %d, item %d, got %v exp %v", i, count, k, tc.expkey)
			}
			count++
			if v != k {
				t.Fatalf("test %d, item %d, value wrong, got %v exp %v", i, count, v, k)
			}
		}
	}
}<|MERGE_RESOLUTION|>--- conflicted
+++ resolved
@@ -514,15 +514,7 @@
 // TestDiskSeek tests that seek-operations work on the disk layer
 func TestDiskSeek(t *testing.T) {
 	// Create some accounts in the disk layer
-<<<<<<< HEAD
-	diskdb, err := leveldb.New(t.TempDir(), 256, 0, "", false, false)
-	if err != nil {
-		t.Fatal(err)
-	}
-	db := rawdb.NewDatabase(diskdb)
-=======
 	db := rawdb.NewMemoryDatabase()
->>>>>>> 8f2416a8
 	defer db.Close()
 
 	// Fill even keys [0,2,4...]

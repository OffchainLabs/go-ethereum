// Copyright 2019 The go-ethereum Authors
// This file is part of the go-ethereum library.
//
// The go-ethereum library is free software: you can redistribute it and/or modify
// it under the terms of the GNU Lesser General Public License as published by
// the Free Software Foundation, either version 3 of the License, or
// (at your option) any later version.
//
// The go-ethereum library is distributed in the hope that it will be useful,
// but WITHOUT ANY WARRANTY; without even the implied warranty of
// MERCHANTABILITY or FITNESS FOR A PARTICULAR PURPOSE. See the
// GNU Lesser General Public License for more details.
//
// You should have received a copy of the GNU Lesser General Public License
// along with the go-ethereum library. If not, see <http://www.gnu.org/licenses/>.

package snapshot

import (
	"bytes"
<<<<<<< HEAD
	"encoding/binary"
=======
>>>>>>> d90f67b2
	"errors"
	"fmt"
	"math/big"
	"time"

	"github.com/VictoriaMetrics/fastcache"
	"github.com/ethereum/go-ethereum/common"
	"github.com/ethereum/go-ethereum/common/hexutil"
<<<<<<< HEAD
	"github.com/ethereum/go-ethereum/common/math"
=======
>>>>>>> d90f67b2
	"github.com/ethereum/go-ethereum/core/rawdb"
	"github.com/ethereum/go-ethereum/crypto"
	"github.com/ethereum/go-ethereum/ethdb"
	"github.com/ethereum/go-ethereum/ethdb/memorydb"
	"github.com/ethereum/go-ethereum/log"
	"github.com/ethereum/go-ethereum/metrics"
	"github.com/ethereum/go-ethereum/rlp"
	"github.com/ethereum/go-ethereum/trie"
)

var (
	// emptyRoot is the known root hash of an empty trie.
	emptyRoot = common.HexToHash("56e81f171bcc55a6ff8345e692c0f86e5b48e01b996cadc001622fb5e363b421")

	// emptyCode is the known hash of the empty EVM bytecode.
	emptyCode = crypto.Keccak256Hash(nil)
<<<<<<< HEAD

	// accountCheckRange is the upper limit of the number of accounts involved in
	// each range check. This is a value estimated based on experience. If this
	// value is too large, the failure rate of range prove will increase. Otherwise
	// the value is too small, the efficiency of the state recovery will decrease.
	accountCheckRange = 128

	// storageCheckRange is the upper limit of the number of storage slots involved
	// in each range check. This is a value estimated based on experience. If this
	// value is too large, the failure rate of range prove will increase. Otherwise
	// the value is too small, the efficiency of the state recovery will decrease.
	storageCheckRange = 1024

	// errMissingTrie is returned if the target trie is missing while the generation
	// is running. In this case the generation is aborted and wait the new signal.
	errMissingTrie = errors.New("missing trie")
)

// Metrics in generation
var (
	snapGeneratedAccountMeter     = metrics.NewRegisteredMeter("state/snapshot/generation/account/generated", nil)
	snapRecoveredAccountMeter     = metrics.NewRegisteredMeter("state/snapshot/generation/account/recovered", nil)
	snapWipedAccountMeter         = metrics.NewRegisteredMeter("state/snapshot/generation/account/wiped", nil)
	snapMissallAccountMeter       = metrics.NewRegisteredMeter("state/snapshot/generation/account/missall", nil)
	snapGeneratedStorageMeter     = metrics.NewRegisteredMeter("state/snapshot/generation/storage/generated", nil)
	snapRecoveredStorageMeter     = metrics.NewRegisteredMeter("state/snapshot/generation/storage/recovered", nil)
	snapWipedStorageMeter         = metrics.NewRegisteredMeter("state/snapshot/generation/storage/wiped", nil)
	snapMissallStorageMeter       = metrics.NewRegisteredMeter("state/snapshot/generation/storage/missall", nil)
	snapSuccessfulRangeProofMeter = metrics.NewRegisteredMeter("state/snapshot/generation/proof/success", nil)
	snapFailedRangeProofMeter     = metrics.NewRegisteredMeter("state/snapshot/generation/proof/failure", nil)

	// snapAccountProveCounter measures time spent on the account proving
	snapAccountProveCounter = metrics.NewRegisteredCounter("state/snapshot/generation/duration/account/prove", nil)
	// snapAccountTrieReadCounter measures time spent on the account trie iteration
	snapAccountTrieReadCounter = metrics.NewRegisteredCounter("state/snapshot/generation/duration/account/trieread", nil)
	// snapAccountSnapReadCounter measues time spent on the snapshot account iteration
	snapAccountSnapReadCounter = metrics.NewRegisteredCounter("state/snapshot/generation/duration/account/snapread", nil)
	// snapAccountWriteCounter measures time spent on writing/updating/deleting accounts
	snapAccountWriteCounter = metrics.NewRegisteredCounter("state/snapshot/generation/duration/account/write", nil)
	// snapStorageProveCounter measures time spent on storage proving
	snapStorageProveCounter = metrics.NewRegisteredCounter("state/snapshot/generation/duration/storage/prove", nil)
	// snapStorageTrieReadCounter measures time spent on the storage trie iteration
	snapStorageTrieReadCounter = metrics.NewRegisteredCounter("state/snapshot/generation/duration/storage/trieread", nil)
	// snapStorageSnapReadCounter measures time spent on the snapshot storage iteration
	snapStorageSnapReadCounter = metrics.NewRegisteredCounter("state/snapshot/generation/duration/storage/snapread", nil)
	// snapStorageWriteCounter measures time spent on writing/updating/deleting storages
	snapStorageWriteCounter = metrics.NewRegisteredCounter("state/snapshot/generation/duration/storage/write", nil)
)

// generatorStats is a collection of statistics gathered by the snapshot generator
// for logging purposes.
type generatorStats struct {
	origin   uint64             // Origin prefix where generation started
	start    time.Time          // Timestamp when generation started
	accounts uint64             // Number of accounts indexed(generated or recovered)
	slots    uint64             // Number of storage slots indexed(generated or recovered)
	storage  common.StorageSize // Total account and storage slot size(generation or recovery)
}
=======

	// accountCheckRange is the upper limit of the number of accounts involved in
	// each range check. This is a value estimated based on experience. If this
	// range is too large, the failure rate of range proof will increase. Otherwise,
	// if the range is too small, the efficiency of the state recovery will decrease.
	accountCheckRange = 128
>>>>>>> d90f67b2

	// storageCheckRange is the upper limit of the number of storage slots involved
	// in each range check. This is a value estimated based on experience. If this
	// range is too large, the failure rate of range proof will increase. Otherwise,
	// if the range is too small, the efficiency of the state recovery will decrease.
	storageCheckRange = 1024

	// errMissingTrie is returned if the target trie is missing while the generation
	// is running. In this case the generation is aborted and wait the new signal.
	errMissingTrie = errors.New("missing trie")
)

// generateSnapshot regenerates a brand new snapshot based on an existing state
// database and head block asynchronously. The snapshot is returned immediately
// and generation is continued in the background until done.
func generateSnapshot(diskdb ethdb.KeyValueStore, triedb *trie.Database, cache int, root common.Hash) *diskLayer {
	// Create a new disk layer with an initialized state marker at zero
	var (
		stats     = &generatorStats{start: time.Now()}
		batch     = diskdb.NewBatch()
		genMarker = []byte{} // Initialized but empty!
	)
	rawdb.WriteSnapshotRoot(batch, root)
	journalProgress(batch, genMarker, stats)
	if err := batch.Write(); err != nil {
		log.Crit("Failed to write initialized state marker", "err", err)
	}
	base := &diskLayer{
		diskdb:     diskdb,
		triedb:     triedb,
		root:       root,
		cache:      fastcache.New(cache * 1024 * 1024),
		genMarker:  genMarker,
		genPending: make(chan struct{}),
		genAbort:   make(chan chan *generatorStats),
	}
	go base.generate(stats)
	log.Debug("Start snapshot generation", "root", root)
	return base
}

// journalProgress persists the generator stats into the database to resume later.
func journalProgress(db ethdb.KeyValueWriter, marker []byte, stats *generatorStats) {
	// Write out the generator marker. Note it's a standalone disk layer generator
	// which is not mixed with journal. It's ok if the generator is persisted while
	// journal is not.
	entry := journalGenerator{
		Done:   marker == nil,
		Marker: marker,
	}
	if stats != nil {
		entry.Accounts = stats.accounts
		entry.Slots = stats.slots
		entry.Storage = uint64(stats.storage)
	}
	blob, err := rlp.EncodeToBytes(entry)
	if err != nil {
		panic(err) // Cannot happen, here to catch dev errors
	}
	var logstr string
	switch {
	case marker == nil:
		logstr = "done"
	case bytes.Equal(marker, []byte{}):
		logstr = "empty"
	case len(marker) == common.HashLength:
		logstr = fmt.Sprintf("%#x", marker)
	default:
		logstr = fmt.Sprintf("%#x:%#x", marker[:common.HashLength], marker[common.HashLength:])
	}
	log.Debug("Journalled generator progress", "progress", logstr)
	rawdb.WriteSnapshotGenerator(db, blob)
}

// proofResult contains the output of range proving which can be used
// for further processing regardless if it is successful or not.
type proofResult struct {
	keys     [][]byte   // The key set of all elements being iterated, even proving is failed
	vals     [][]byte   // The val set of all elements being iterated, even proving is failed
	diskMore bool       // Set when the database has extra snapshot states since last iteration
	trieMore bool       // Set when the trie has extra snapshot states(only meaningful for successful proving)
	proofErr error      // Indicator whether the given state range is valid or not
	tr       *trie.Trie // The trie, in case the trie was resolved by the prover (may be nil)
}

// valid returns the indicator that range proof is successful or not.
func (result *proofResult) valid() bool {
	return result.proofErr == nil
}

// last returns the last verified element key regardless of whether the range proof is
// successful or not. Nil is returned if nothing involved in the proving.
func (result *proofResult) last() []byte {
	var last []byte
	if len(result.keys) > 0 {
		last = result.keys[len(result.keys)-1]
	}
	return last
}

// forEach iterates all the visited elements and applies the given callback on them.
// The iteration is aborted if the callback returns non-nil error.
func (result *proofResult) forEach(callback func(key []byte, val []byte) error) error {
	for i := 0; i < len(result.keys); i++ {
		key, val := result.keys[i], result.vals[i]
		if err := callback(key, val); err != nil {
			return err
		}
	}
	return nil
}

// proveRange proves the snapshot segment with particular prefix is "valid".
// The iteration start point will be assigned if the iterator is restored from
// the last interruption. Max will be assigned in order to limit the maximum
// amount of data involved in each iteration.
//
// The proof result will be returned if the range proving is finished, otherwise
// the error will be returned to abort the entire procedure.
<<<<<<< HEAD
func (dl *diskLayer) proveRange(stats *generatorStats, root common.Hash, prefix []byte, kind string, origin []byte, max int, valueConvertFn func([]byte) ([]byte, error)) (*proofResult, error) {
=======
func (dl *diskLayer) proveRange(ctx *generatorContext, root common.Hash, prefix []byte, kind string, origin []byte, max int, valueConvertFn func([]byte) ([]byte, error)) (*proofResult, error) {
>>>>>>> d90f67b2
	var (
		keys     [][]byte
		vals     [][]byte
		proof    = rawdb.NewMemoryDatabase()
		diskMore = false
<<<<<<< HEAD
	)
	iter := dl.diskdb.NewIterator(prefix, origin)
	defer iter.Release()

	var start = time.Now()
	for iter.Next() {
		key := iter.Key()
		if len(key) != len(prefix)+common.HashLength {
			continue
		}
		if len(keys) == max {
			// Break if we've reached the max size, and signal that we're not
			// done yet.
=======
		iter     = ctx.iterator(kind)
		start    = time.Now()
		min      = append(prefix, origin...)
	)
	for iter.Next() {
		// Ensure the iterated item is always equal or larger than the given origin.
		key := iter.Key()
		if bytes.Compare(key, min) < 0 {
			return nil, errors.New("invalid iteration position")
		}
		// Ensure the iterated item still fall in the specified prefix. If
		// not which means the items in the specified area are all visited.
		// Move the iterator a step back since we iterate one extra element
		// out.
		if !bytes.Equal(key[:len(prefix)], prefix) {
			iter.Hold()
			break
		}
		// Break if we've reached the max size, and signal that we're not
		// done yet. Move the iterator a step back since we iterate one
		// extra element out.
		if len(keys) == max {
			iter.Hold()
>>>>>>> d90f67b2
			diskMore = true
			break
		}
		keys = append(keys, common.CopyBytes(key[len(prefix):]))

		if valueConvertFn == nil {
			vals = append(vals, common.CopyBytes(iter.Value()))
		} else {
			val, err := valueConvertFn(iter.Value())
			if err != nil {
				// Special case, the state data is corrupted (invalid slim-format account),
				// don't abort the entire procedure directly. Instead, let the fallback
				// generation to heal the invalid data.
				//
				// Here append the original value to ensure that the number of key and
<<<<<<< HEAD
				// value are the same.
=======
				// value are aligned.
>>>>>>> d90f67b2
				vals = append(vals, common.CopyBytes(iter.Value()))
				log.Error("Failed to convert account state data", "err", err)
			} else {
				vals = append(vals, val)
			}
		}
	}
	// Update metrics for database iteration and merkle proving
<<<<<<< HEAD
	if kind == "storage" {
=======
	if kind == snapStorage {
>>>>>>> d90f67b2
		snapStorageSnapReadCounter.Inc(time.Since(start).Nanoseconds())
	} else {
		snapAccountSnapReadCounter.Inc(time.Since(start).Nanoseconds())
	}
	defer func(start time.Time) {
<<<<<<< HEAD
		if kind == "storage" {
=======
		if kind == snapStorage {
>>>>>>> d90f67b2
			snapStorageProveCounter.Inc(time.Since(start).Nanoseconds())
		} else {
			snapAccountProveCounter.Inc(time.Since(start).Nanoseconds())
		}
	}(time.Now())

	// The snap state is exhausted, pass the entire key/val set for verification
	if origin == nil && !diskMore {
		stackTr := trie.NewStackTrie(nil)
		for i, key := range keys {
			stackTr.TryUpdate(key, vals[i])
		}
		if gotRoot := stackTr.Hash(); gotRoot != root {
			return &proofResult{
				keys:     keys,
				vals:     vals,
				proofErr: fmt.Errorf("wrong root: have %#x want %#x", gotRoot, root),
			}, nil
		}
		return &proofResult{keys: keys, vals: vals}, nil
	}
	// Snap state is chunked, generate edge proofs for verification.
	tr, err := trie.New(root, dl.triedb)
<<<<<<< HEAD
	if err != nil {
		stats.Log("Trie missing, state snapshotting paused", dl.root, dl.genMarker)
		return nil, errMissingTrie
	}
	// Firstly find out the key of last iterated element.
	var last []byte
	if len(keys) > 0 {
		last = keys[len(keys)-1]
	}
	// Generate the Merkle proofs for the first and last element
	if origin == nil {
		origin = common.Hash{}.Bytes()
	}
	if err := tr.Prove(origin, 0, proof); err != nil {
		log.Debug("Failed to prove range", "kind", kind, "origin", origin, "err", err)
		return &proofResult{
			keys:     keys,
			vals:     vals,
			diskMore: diskMore,
			proofErr: err,
			tr:       tr,
		}, nil
	}
	if last != nil {
		if err := tr.Prove(last, 0, proof); err != nil {
			log.Debug("Failed to prove range", "kind", kind, "last", last, "err", err)
			return &proofResult{
				keys:     keys,
				vals:     vals,
				diskMore: diskMore,
				proofErr: err,
				tr:       tr,
			}, nil
		}
	}
	// Verify the snapshot segment with range prover, ensure that all flat states
	// in this range correspond to merkle trie.
	cont, err := trie.VerifyRangeProof(root, origin, last, keys, vals, proof)
	return &proofResult{
			keys:     keys,
			vals:     vals,
			diskMore: diskMore,
			trieMore: cont,
			proofErr: err,
			tr:       tr},
		nil
}

// onStateCallback is a function that is called by generateRange, when processing a range of
// accounts or storage slots. For each element, the callback is invoked.
// If 'delete' is true, then this element (and potential slots) needs to be deleted from the snapshot.
// If 'write' is true, then this element needs to be updated with the 'val'.
// If 'write' is false, then this element is already correct, and needs no update. However,
// for accounts, the storage trie of the account needs to be checked.
// The 'val' is the canonical encoding of the value (not the slim format for accounts)
type onStateCallback func(key []byte, val []byte, write bool, delete bool) error

// generateRange generates the state segment with particular prefix. Generation can
// either verify the correctness of existing state through rangeproof and skip
// generation, or iterate trie to regenerate state on demand.
func (dl *diskLayer) generateRange(root common.Hash, prefix []byte, kind string, origin []byte, max int, stats *generatorStats, onState onStateCallback, valueConvertFn func([]byte) ([]byte, error)) (bool, []byte, error) {
	// Use range prover to check the validity of the flat state in the range
	result, err := dl.proveRange(stats, root, prefix, kind, origin, max, valueConvertFn)
	if err != nil {
		return false, nil, err
	}
	last := result.last()

	// Construct contextual logger
	logCtx := []interface{}{"kind", kind, "prefix", hexutil.Encode(prefix)}
	if len(origin) > 0 {
		logCtx = append(logCtx, "origin", hexutil.Encode(origin))
	}
	logger := log.New(logCtx...)

	// The range prover says the range is correct, skip trie iteration
	if result.valid() {
		snapSuccessfulRangeProofMeter.Mark(1)
		logger.Trace("Proved state range", "last", hexutil.Encode(last))

		// The verification is passed, process each state with the given
		// callback function. If this state represents a contract, the
		// corresponding storage check will be performed in the callback
		if err := result.forEach(func(key []byte, val []byte) error { return onState(key, val, false, false) }); err != nil {
			return false, nil, err
		}
		// Only abort the iteration when both database and trie are exhausted
		return !result.diskMore && !result.trieMore, last, nil
	}
	logger.Trace("Detected outdated state range", "last", hexutil.Encode(last), "err", result.proofErr)
	snapFailedRangeProofMeter.Mark(1)

	// Special case, the entire trie is missing. In the original trie scheme,
	// all the duplicated subtries will be filter out(only one copy of data
	// will be stored). While in the snapshot model, all the storage tries
	// belong to different contracts will be kept even they are duplicated.
	// Track it to a certain extent remove the noise data used for statistics.
	if origin == nil && last == nil {
		meter := snapMissallAccountMeter
		if kind == "storage" {
			meter = snapMissallStorageMeter
		}
		meter.Mark(1)
	}

	// We use the snap data to build up a cache which can be used by the
	// main account trie as a primary lookup when resolving hashes
	var snapNodeCache ethdb.KeyValueStore
	if len(result.keys) > 0 {
		snapNodeCache = memorydb.New()
		snapTrieDb := trie.NewDatabase(snapNodeCache)
		snapTrie, _ := trie.New(common.Hash{}, snapTrieDb)
		for i, key := range result.keys {
			snapTrie.Update(key, result.vals[i])
		}
		root, _, _ := snapTrie.Commit(nil)
		snapTrieDb.Commit(root, false, nil)
	}
	tr := result.tr
	if tr == nil {
		tr, err = trie.New(root, dl.triedb)
		if err != nil {
			stats.Log("Trie missing, state snapshotting paused", dl.root, dl.genMarker)
			return false, nil, errMissingTrie
		}
	}

	var (
		trieMore       bool
		nodeIt         = tr.NodeIterator(origin)
		iter           = trie.NewIterator(nodeIt)
		kvkeys, kvvals = result.keys, result.vals

		// counters
		count     = 0 // number of states delivered by iterator
		created   = 0 // states created from the trie
		updated   = 0 // states updated from the trie
		deleted   = 0 // states not in trie, but were in snapshot
		untouched = 0 // states already correct

		// timers
		start    = time.Now()
		internal time.Duration
	)
	nodeIt.AddResolver(snapNodeCache)
	for iter.Next() {
		if last != nil && bytes.Compare(iter.Key, last) > 0 {
			trieMore = true
			break
		}
		count++
		write := true
		created++
		for len(kvkeys) > 0 {
			if cmp := bytes.Compare(kvkeys[0], iter.Key); cmp < 0 {
				// delete the key
				istart := time.Now()
				if err := onState(kvkeys[0], nil, false, true); err != nil {
					return false, nil, err
				}
				kvkeys = kvkeys[1:]
				kvvals = kvvals[1:]
				deleted++
				internal += time.Since(istart)
				continue
			} else if cmp == 0 {
				// the snapshot key can be overwritten
				created--
				if write = !bytes.Equal(kvvals[0], iter.Value); write {
					updated++
				} else {
					untouched++
				}
				kvkeys = kvkeys[1:]
				kvvals = kvvals[1:]
			}
			break
		}
		istart := time.Now()
		if err := onState(iter.Key, iter.Value, write, false); err != nil {
			return false, nil, err
		}
		internal += time.Since(istart)
	}
	if iter.Err != nil {
		return false, nil, iter.Err
	}
	// Delete all stale snapshot states remaining
	istart := time.Now()
	for _, key := range kvkeys {
		if err := onState(key, nil, false, true); err != nil {
			return false, nil, err
		}
		deleted += 1
	}
	internal += time.Since(istart)

	// Update metrics for counting trie iteration
	if kind == "storage" {
		snapStorageTrieReadCounter.Inc((time.Since(start) - internal).Nanoseconds())
	} else {
		snapAccountTrieReadCounter.Inc((time.Since(start) - internal).Nanoseconds())
	}
	logger.Debug("Regenerated state range", "root", root, "last", hexutil.Encode(last),
		"count", count, "created", created, "updated", updated, "untouched", untouched, "deleted", deleted)

	// If there are either more trie items, or there are more snap items
	// (in the next segment), then we need to keep working
	return !trieMore && !result.diskMore, last, nil
}

// generate is a background thread that iterates over the state and storage tries,
// constructing the state snapshot. All the arguments are purely for statistics
// gathering and logging, since the method surfs the blocks as they arrive, often
// being restarted.
func (dl *diskLayer) generate(stats *generatorStats) {
	var (
		accMarker    []byte
		accountRange = accountCheckRange
	)
	if len(dl.genMarker) > 0 { // []byte{} is the start, use nil for that
		// Always reset the initial account range as 1
		// whenever recover from the interruption.
		accMarker, accountRange = dl.genMarker[:common.HashLength], 1
	}
	var (
		batch     = dl.diskdb.NewBatch()
		logged    = time.Now()
		accOrigin = common.CopyBytes(accMarker)
		abort     chan *generatorStats
	)
	stats.Log("Resuming state snapshot generation", dl.root, dl.genMarker)

	checkAndFlush := func(currentLocation []byte) error {
		select {
		case abort = <-dl.genAbort:
		default:
		}
		if batch.ValueSize() > ethdb.IdealBatchSize || abort != nil {
			if bytes.Compare(currentLocation, dl.genMarker) < 0 {
				log.Error("Snapshot generator went backwards",
					"currentLocation", fmt.Sprintf("%x", currentLocation),
					"genMarker", fmt.Sprintf("%x", dl.genMarker))
			}

			// Flush out the batch anyway no matter it's empty or not.
			// It's possible that all the states are recovered and the
			// generation indeed makes progress.
			journalProgress(batch, currentLocation, stats)

			if err := batch.Write(); err != nil {
				return err
			}
			batch.Reset()

			dl.lock.Lock()
			dl.genMarker = currentLocation
			dl.lock.Unlock()

			if abort != nil {
				stats.Log("Aborting state snapshot generation", dl.root, currentLocation)
				return errors.New("aborted")
			}
		}
		if time.Since(logged) > 8*time.Second {
			stats.Log("Generating state snapshot", dl.root, currentLocation)
			logged = time.Now()
		}
		return nil
	}

	onAccount := func(key []byte, val []byte, write bool, delete bool) error {
		var (
			start       = time.Now()
			accountHash = common.BytesToHash(key)
		)
		if delete {
			rawdb.DeleteAccountSnapshot(batch, accountHash)
			snapWipedAccountMeter.Mark(1)

			// Ensure that any previous snapshot storage values are cleared
			prefix := append(rawdb.SnapshotStoragePrefix, accountHash.Bytes()...)
			keyLen := len(rawdb.SnapshotStoragePrefix) + 2*common.HashLength
			if err := wipeKeyRange(dl.diskdb, "storage", prefix, nil, nil, keyLen, snapWipedStorageMeter, false); err != nil {
				return err
			}
			snapAccountWriteCounter.Inc(time.Since(start).Nanoseconds())
=======
	if err != nil {
		ctx.stats.Log("Trie missing, state snapshotting paused", dl.root, dl.genMarker)
		return nil, errMissingTrie
	}
	// Firstly find out the key of last iterated element.
	var last []byte
	if len(keys) > 0 {
		last = keys[len(keys)-1]
	}
	// Generate the Merkle proofs for the first and last element
	if origin == nil {
		origin = common.Hash{}.Bytes()
	}
	if err := tr.Prove(origin, 0, proof); err != nil {
		log.Debug("Failed to prove range", "kind", kind, "origin", origin, "err", err)
		return &proofResult{
			keys:     keys,
			vals:     vals,
			diskMore: diskMore,
			proofErr: err,
			tr:       tr,
		}, nil
	}
	if last != nil {
		if err := tr.Prove(last, 0, proof); err != nil {
			log.Debug("Failed to prove range", "kind", kind, "last", last, "err", err)
			return &proofResult{
				keys:     keys,
				vals:     vals,
				diskMore: diskMore,
				proofErr: err,
				tr:       tr,
			}, nil
		}
	}
	// Verify the snapshot segment with range prover, ensure that all flat states
	// in this range correspond to merkle trie.
	cont, err := trie.VerifyRangeProof(root, origin, last, keys, vals, proof)
	return &proofResult{
			keys:     keys,
			vals:     vals,
			diskMore: diskMore,
			trieMore: cont,
			proofErr: err,
			tr:       tr},
		nil
}

// onStateCallback is a function that is called by generateRange, when processing a range of
// accounts or storage slots. For each element, the callback is invoked.
//
// - If 'delete' is true, then this element (and potential slots) needs to be deleted from the snapshot.
// - If 'write' is true, then this element needs to be updated with the 'val'.
// - If 'write' is false, then this element is already correct, and needs no update.
// The 'val' is the canonical encoding of the value (not the slim format for accounts)
//
// However, for accounts, the storage trie of the account needs to be checked. Also,
// dangling storages(storage exists but the corresponding account is missing) need to
// be cleaned up.
type onStateCallback func(key []byte, val []byte, write bool, delete bool) error

// generateRange generates the state segment with particular prefix. Generation can
// either verify the correctness of existing state through range-proof and skip
// generation, or iterate trie to regenerate state on demand.
func (dl *diskLayer) generateRange(ctx *generatorContext, root common.Hash, prefix []byte, kind string, origin []byte, max int, onState onStateCallback, valueConvertFn func([]byte) ([]byte, error)) (bool, []byte, error) {
	// Use range prover to check the validity of the flat state in the range
	result, err := dl.proveRange(ctx, root, prefix, kind, origin, max, valueConvertFn)
	if err != nil {
		return false, nil, err
	}
	last := result.last()

	// Construct contextual logger
	logCtx := []interface{}{"kind", kind, "prefix", hexutil.Encode(prefix)}
	if len(origin) > 0 {
		logCtx = append(logCtx, "origin", hexutil.Encode(origin))
	}
	logger := log.New(logCtx...)

	// The range prover says the range is correct, skip trie iteration
	if result.valid() {
		snapSuccessfulRangeProofMeter.Mark(1)
		logger.Trace("Proved state range", "last", hexutil.Encode(last))

		// The verification is passed, process each state with the given
		// callback function. If this state represents a contract, the
		// corresponding storage check will be performed in the callback
		if err := result.forEach(func(key []byte, val []byte) error { return onState(key, val, false, false) }); err != nil {
			return false, nil, err
		}
		// Only abort the iteration when both database and trie are exhausted
		return !result.diskMore && !result.trieMore, last, nil
	}
	logger.Trace("Detected outdated state range", "last", hexutil.Encode(last), "err", result.proofErr)
	snapFailedRangeProofMeter.Mark(1)

	// Special case, the entire trie is missing. In the original trie scheme,
	// all the duplicated subtries will be filtered out (only one copy of data
	// will be stored). While in the snapshot model, all the storage tries
	// belong to different contracts will be kept even they are duplicated.
	// Track it to a certain extent remove the noise data used for statistics.
	if origin == nil && last == nil {
		meter := snapMissallAccountMeter
		if kind == snapStorage {
			meter = snapMissallStorageMeter
		}
		meter.Mark(1)
	}
	// We use the snap data to build up a cache which can be used by the
	// main account trie as a primary lookup when resolving hashes
	var snapNodeCache ethdb.KeyValueStore
	if len(result.keys) > 0 {
		snapNodeCache = memorydb.New()
		snapTrieDb := trie.NewDatabase(snapNodeCache)
		snapTrie, _ := trie.New(common.Hash{}, snapTrieDb)
		for i, key := range result.keys {
			snapTrie.Update(key, result.vals[i])
		}
		root, _, _ := snapTrie.Commit(nil)
		snapTrieDb.Commit(root, false, nil)
	}
	// Construct the trie for state iteration, reuse the trie
	// if it's already opened with some nodes resolved.
	tr := result.tr
	if tr == nil {
		tr, err = trie.New(root, dl.triedb)
		if err != nil {
			ctx.stats.Log("Trie missing, state snapshotting paused", dl.root, dl.genMarker)
			return false, nil, errMissingTrie
		}
	}
	var (
		trieMore       bool
		nodeIt         = tr.NodeIterator(origin)
		iter           = trie.NewIterator(nodeIt)
		kvkeys, kvvals = result.keys, result.vals

		// counters
		count     = 0 // number of states delivered by iterator
		created   = 0 // states created from the trie
		updated   = 0 // states updated from the trie
		deleted   = 0 // states not in trie, but were in snapshot
		untouched = 0 // states already correct

		// timers
		start    = time.Now()
		internal time.Duration
	)
	nodeIt.AddResolver(snapNodeCache)

	for iter.Next() {
		if last != nil && bytes.Compare(iter.Key, last) > 0 {
			trieMore = true
			break
		}
		count++
		write := true
		created++
		for len(kvkeys) > 0 {
			if cmp := bytes.Compare(kvkeys[0], iter.Key); cmp < 0 {
				// delete the key
				istart := time.Now()
				if err := onState(kvkeys[0], nil, false, true); err != nil {
					return false, nil, err
				}
				kvkeys = kvkeys[1:]
				kvvals = kvvals[1:]
				deleted++
				internal += time.Since(istart)
				continue
			} else if cmp == 0 {
				// the snapshot key can be overwritten
				created--
				if write = !bytes.Equal(kvvals[0], iter.Value); write {
					updated++
				} else {
					untouched++
				}
				kvkeys = kvkeys[1:]
				kvvals = kvvals[1:]
			}
			break
		}
		istart := time.Now()
		if err := onState(iter.Key, iter.Value, write, false); err != nil {
			return false, nil, err
		}
		internal += time.Since(istart)
	}
	if iter.Err != nil {
		return false, nil, iter.Err
	}
	// Delete all stale snapshot states remaining
	istart := time.Now()
	for _, key := range kvkeys {
		if err := onState(key, nil, false, true); err != nil {
			return false, nil, err
		}
		deleted += 1
	}
	internal += time.Since(istart)

	// Update metrics for counting trie iteration
	if kind == snapStorage {
		snapStorageTrieReadCounter.Inc((time.Since(start) - internal).Nanoseconds())
	} else {
		snapAccountTrieReadCounter.Inc((time.Since(start) - internal).Nanoseconds())
	}
	logger.Debug("Regenerated state range", "root", root, "last", hexutil.Encode(last),
		"count", count, "created", created, "updated", updated, "untouched", untouched, "deleted", deleted)

	// If there are either more trie items, or there are more snap items
	// (in the next segment), then we need to keep working
	return !trieMore && !result.diskMore, last, nil
}

// checkAndFlush checks if an interruption signal is received or the
// batch size has exceeded the allowance.
func (dl *diskLayer) checkAndFlush(ctx *generatorContext, current []byte) error {
	var abort chan *generatorStats
	select {
	case abort = <-dl.genAbort:
	default:
	}
	if ctx.batch.ValueSize() > ethdb.IdealBatchSize || abort != nil {
		if bytes.Compare(current, dl.genMarker) < 0 {
			log.Error("Snapshot generator went backwards", "current", fmt.Sprintf("%x", current), "genMarker", fmt.Sprintf("%x", dl.genMarker))
		}
		// Flush out the batch anyway no matter it's empty or not.
		// It's possible that all the states are recovered and the
		// generation indeed makes progress.
		journalProgress(ctx.batch, current, ctx.stats)

		if err := ctx.batch.Write(); err != nil {
			return err
		}
		ctx.batch.Reset()

		dl.lock.Lock()
		dl.genMarker = current
		dl.lock.Unlock()

		if abort != nil {
			ctx.stats.Log("Aborting state snapshot generation", dl.root, current)
			return newAbortErr(abort) // bubble up an error for interruption
		}
		// Don't hold the iterators too long, release them to let compactor works
		ctx.reopenIterator(snapAccount)
		ctx.reopenIterator(snapStorage)
	}
	if time.Since(ctx.logged) > 8*time.Second {
		ctx.stats.Log("Generating state snapshot", dl.root, current)
		ctx.logged = time.Now()
	}
	return nil
}

// generateStorages generates the missing storage slots of the specific contract.
// It's supposed to restart the generation from the given origin position.
func generateStorages(ctx *generatorContext, dl *diskLayer, account common.Hash, storageRoot common.Hash, storeMarker []byte) error {
	onStorage := func(key []byte, val []byte, write bool, delete bool) error {
		defer func(start time.Time) {
			snapStorageWriteCounter.Inc(time.Since(start).Nanoseconds())
		}(time.Now())

		if delete {
			rawdb.DeleteStorageSnapshot(ctx.batch, account, common.BytesToHash(key))
			snapWipedStorageMeter.Mark(1)
			return nil
		}
		if write {
			rawdb.WriteStorageSnapshot(ctx.batch, account, common.BytesToHash(key), val)
			snapGeneratedStorageMeter.Mark(1)
		} else {
			snapRecoveredStorageMeter.Mark(1)
		}
		ctx.stats.storage += common.StorageSize(1 + 2*common.HashLength + len(val))
		ctx.stats.slots++

		// If we've exceeded our batch allowance or termination was requested, flush to disk
		if err := dl.checkAndFlush(ctx, append(account[:], key...)); err != nil {
			return err
		}
		return nil
	}
	// Loop for re-generating the missing storage slots.
	var origin = common.CopyBytes(storeMarker)
	for {
		exhausted, last, err := dl.generateRange(ctx, storageRoot, append(rawdb.SnapshotStoragePrefix, account.Bytes()...), snapStorage, origin, storageCheckRange, onStorage, nil)
		if err != nil {
			return err // The procedure it aborted, either by external signal or internal error.
		}
		// Abort the procedure if the entire contract storage is generated
		if exhausted {
			break
		}
		if origin = increaseKey(last); origin == nil {
			break // special case, the last is 0xffffffff...fff
		}
	}
	return nil
}

// generateAccounts generates the missing snapshot accounts as well as their
// storage slots in the main trie. It's supposed to restart the generation
// from the given origin position.
func generateAccounts(ctx *generatorContext, dl *diskLayer, accMarker []byte) error {
	onAccount := func(key []byte, val []byte, write bool, delete bool) error {
		// Make sure to clear all dangling storages before this account
		account := common.BytesToHash(key)
		ctx.removeStorageBefore(account)

		start := time.Now()
		if delete {
			rawdb.DeleteAccountSnapshot(ctx.batch, account)
			snapWipedAccountMeter.Mark(1)
			snapAccountWriteCounter.Inc(time.Since(start).Nanoseconds())

			ctx.removeStorageAt(account)
>>>>>>> d90f67b2
			return nil
		}
		// Retrieve the current account and flatten it into the internal format
		var acc struct {
			Nonce    uint64
			Balance  *big.Int
			Root     common.Hash
			CodeHash []byte
		}
		if err := rlp.DecodeBytes(val, &acc); err != nil {
			log.Crit("Invalid account encountered during snapshot creation", "err", err)
		}
		// If the account is not yet in-progress, write it out
<<<<<<< HEAD
		if accMarker == nil || !bytes.Equal(accountHash[:], accMarker) {
=======
		if accMarker == nil || !bytes.Equal(account[:], accMarker) {
>>>>>>> d90f67b2
			dataLen := len(val) // Approximate size, saves us a round of RLP-encoding
			if !write {
				if bytes.Equal(acc.CodeHash, emptyCode[:]) {
					dataLen -= 32
				}
				if acc.Root == emptyRoot {
					dataLen -= 32
				}
				snapRecoveredAccountMeter.Mark(1)
			} else {
				data := SlimAccountRLP(acc.Nonce, acc.Balance, acc.Root, acc.CodeHash)
				dataLen = len(data)
<<<<<<< HEAD
				rawdb.WriteAccountSnapshot(batch, accountHash, data)
				snapGeneratedAccountMeter.Mark(1)
			}
			stats.storage += common.StorageSize(1 + common.HashLength + dataLen)
			stats.accounts++
		}
		marker := accountHash[:]
		// If the snap generation goes here after interrupted, genMarker may go backward
		// when last genMarker is consisted of accountHash and storageHash
		if accMarker != nil && bytes.Equal(marker, accMarker) && len(dl.genMarker) > common.HashLength {
			marker = dl.genMarker[:]
		}
		// If we've exceeded our batch allowance or termination was requested, flush to disk
		if err := checkAndFlush(marker); err != nil {
			return err
		}
		// If the iterated account is the contract, create a further loop to
		// verify or regenerate the contract storage.
		if acc.Root == emptyRoot {
			// If the root is empty, we still need to ensure that any previous snapshot
			// storage values are cleared
			// TODO: investigate if this can be avoided, this will be very costly since it
			// affects every single EOA account
			//  - Perhaps we can avoid if where codeHash is emptyCode
			prefix := append(rawdb.SnapshotStoragePrefix, accountHash.Bytes()...)
			keyLen := len(rawdb.SnapshotStoragePrefix) + 2*common.HashLength
			if err := wipeKeyRange(dl.diskdb, "storage", prefix, nil, nil, keyLen, snapWipedStorageMeter, false); err != nil {
				return err
			}
			snapAccountWriteCounter.Inc(time.Since(start).Nanoseconds())
		} else {
			snapAccountWriteCounter.Inc(time.Since(start).Nanoseconds())

=======
				rawdb.WriteAccountSnapshot(ctx.batch, account, data)
				snapGeneratedAccountMeter.Mark(1)
			}
			ctx.stats.storage += common.StorageSize(1 + common.HashLength + dataLen)
			ctx.stats.accounts++
		}
		// If the snap generation goes here after interrupted, genMarker may go backward
		// when last genMarker is consisted of accountHash and storageHash
		marker := account[:]
		if accMarker != nil && bytes.Equal(marker, accMarker) && len(dl.genMarker) > common.HashLength {
			marker = dl.genMarker[:]
		}
		// If we've exceeded our batch allowance or termination was requested, flush to disk
		if err := dl.checkAndFlush(ctx, marker); err != nil {
			return err
		}
		snapAccountWriteCounter.Inc(time.Since(start).Nanoseconds()) // let's count flush time as well

		// If the iterated account is the contract, create a further loop to
		// verify or regenerate the contract storage.
		if acc.Root == emptyRoot {
			ctx.removeStorageAt(account)
		} else {
>>>>>>> d90f67b2
			var storeMarker []byte
			if accMarker != nil && bytes.Equal(account[:], accMarker) && len(dl.genMarker) > common.HashLength {
				storeMarker = dl.genMarker[common.HashLength:]
			}
<<<<<<< HEAD
			onStorage := func(key []byte, val []byte, write bool, delete bool) error {
				defer func(start time.Time) {
					snapStorageWriteCounter.Inc(time.Since(start).Nanoseconds())
				}(time.Now())

				if delete {
					rawdb.DeleteStorageSnapshot(batch, accountHash, common.BytesToHash(key))
					snapWipedStorageMeter.Mark(1)
					return nil
				}
				if write {
					rawdb.WriteStorageSnapshot(batch, accountHash, common.BytesToHash(key), val)
					snapGeneratedStorageMeter.Mark(1)
				} else {
					snapRecoveredStorageMeter.Mark(1)
				}
				stats.storage += common.StorageSize(1 + 2*common.HashLength + len(val))
				stats.slots++

				// If we've exceeded our batch allowance or termination was requested, flush to disk
				if err := checkAndFlush(append(accountHash[:], key...)); err != nil {
					return err
				}
				return nil
			}
			var storeOrigin = common.CopyBytes(storeMarker)
			for {
				exhausted, last, err := dl.generateRange(acc.Root, append(rawdb.SnapshotStoragePrefix, accountHash.Bytes()...), "storage", storeOrigin, storageCheckRange, stats, onStorage, nil)
				if err != nil {
					return err
				}
				if exhausted {
					break
				}
				if storeOrigin = increaseKey(last); storeOrigin == nil {
					break // special case, the last is 0xffffffff...fff
				}
=======
			if err := generateStorages(ctx, dl, account, acc.Root, storeMarker); err != nil {
				return err
>>>>>>> d90f67b2
			}
		}
		// Some account processed, unmark the marker
		accMarker = nil
		return nil
<<<<<<< HEAD
	}

	// Global loop for regerating the entire state trie + all layered storage tries.
	for {
		exhausted, last, err := dl.generateRange(dl.root, rawdb.SnapshotAccountPrefix, "account", accOrigin, accountRange, stats, onAccount, FullAccountRLP)
		// The procedure it aborted, either by external signal or internal error
		if err != nil {
			if abort == nil { // aborted by internal error, wait the signal
				abort = <-dl.genAbort
			}
			abort <- stats
			return
		}
		// Abort the procedure if the entire snapshot is generated
		if exhausted {
			break
		}
		if accOrigin = increaseKey(last); accOrigin == nil {
			break // special case, the last is 0xffffffff...fff
		}
		accountRange = accountCheckRange
=======
	}
	// Always reset the initial account range as 1 whenever recover from the
	// interruption. TODO(rjl493456442) can we remove it?
	var accountRange = accountCheckRange
	if len(accMarker) > 0 {
		accountRange = 1
	}
	origin := common.CopyBytes(accMarker)
	for {
		exhausted, last, err := dl.generateRange(ctx, dl.root, rawdb.SnapshotAccountPrefix, snapAccount, origin, accountRange, onAccount, FullAccountRLP)
		if err != nil {
			return err // The procedure it aborted, either by external signal or internal error.
		}
		origin = increaseKey(last)

		// Last step, cleanup the storages after the last account.
		// All the left storages should be treated as dangling.
		if origin == nil || exhausted {
			ctx.removeStorageLeft()
			break
		}
		accountRange = accountCheckRange
	}
	return nil
}

// generate is a background thread that iterates over the state and storage tries,
// constructing the state snapshot. All the arguments are purely for statistics
// gathering and logging, since the method surfs the blocks as they arrive, often
// being restarted.
func (dl *diskLayer) generate(stats *generatorStats) {
	var (
		accMarker []byte
		abort     chan *generatorStats
	)
	if len(dl.genMarker) > 0 { // []byte{} is the start, use nil for that
		accMarker = dl.genMarker[:common.HashLength]
	}
	stats.Log("Resuming state snapshot generation", dl.root, dl.genMarker)

	// Initialize the global generator context. The snapshot iterators are
	// opened at the interrupted position because the assumption is held
	// that all the snapshot data are generated correctly before the marker.
	// Even if the snapshot data is updated during the interruption (before
	// or at the marker), the assumption is still held.
	// For the account or storage slot at the interruption, they will be
	// processed twice by the generator(they are already processed in the
	// last run) but it's fine.
	ctx := newGeneratorContext(stats, dl.diskdb, accMarker, dl.genMarker)
	defer ctx.close()

	if err := generateAccounts(ctx, dl, accMarker); err != nil {
		// Extract the received interruption signal if exists
		if aerr, ok := err.(*abortErr); ok {
			abort = aerr.abort
		}
		// Aborted by internal error, wait the signal
		if abort == nil {
			abort = <-dl.genAbort
		}
		abort <- stats
		return
>>>>>>> d90f67b2
	}
	// Snapshot fully generated, set the marker to nil.
	// Note even there is nothing to commit, persist the
	// generator anyway to mark the snapshot is complete.
<<<<<<< HEAD
	journalProgress(batch, nil, stats)
	if err := batch.Write(); err != nil {
=======
	journalProgress(ctx.batch, nil, stats)
	if err := ctx.batch.Write(); err != nil {
>>>>>>> d90f67b2
		log.Error("Failed to flush batch", "err", err)

		abort = <-dl.genAbort
		abort <- stats
		return
	}
<<<<<<< HEAD
	batch.Reset()
=======
	ctx.batch.Reset()
>>>>>>> d90f67b2

	log.Info("Generated state snapshot", "accounts", stats.accounts, "slots", stats.slots,
		"storage", stats.storage, "dangling", stats.dangling, "elapsed", common.PrettyDuration(time.Since(stats.start)))

	dl.lock.Lock()
	dl.genMarker = nil
	close(dl.genPending)
	dl.lock.Unlock()

	// Someone will be looking for us, wait it out
	abort = <-dl.genAbort
	abort <- nil
}

// increaseKey increase the input key by one bit. Return nil if the entire
<<<<<<< HEAD
// addition operation overflows,
=======
// addition operation overflows.
>>>>>>> d90f67b2
func increaseKey(key []byte) []byte {
	for i := len(key) - 1; i >= 0; i-- {
		key[i]++
		if key[i] != 0x0 {
			return key
		}
	}
	return nil
<<<<<<< HEAD
=======
}

// abortErr wraps an interruption signal received to represent the
// generation is aborted by external processes.
type abortErr struct {
	abort chan *generatorStats
}

func newAbortErr(abort chan *generatorStats) error {
	return &abortErr{abort: abort}
}

func (err *abortErr) Error() string {
	return "aborted"
>>>>>>> d90f67b2
}<|MERGE_RESOLUTION|>--- conflicted
+++ resolved
@@ -18,10 +18,6 @@
 
 import (
 	"bytes"
-<<<<<<< HEAD
-	"encoding/binary"
-=======
->>>>>>> d90f67b2
 	"errors"
 	"fmt"
 	"math/big"
@@ -30,16 +26,11 @@
 	"github.com/VictoriaMetrics/fastcache"
 	"github.com/ethereum/go-ethereum/common"
 	"github.com/ethereum/go-ethereum/common/hexutil"
-<<<<<<< HEAD
-	"github.com/ethereum/go-ethereum/common/math"
-=======
->>>>>>> d90f67b2
 	"github.com/ethereum/go-ethereum/core/rawdb"
 	"github.com/ethereum/go-ethereum/crypto"
 	"github.com/ethereum/go-ethereum/ethdb"
 	"github.com/ethereum/go-ethereum/ethdb/memorydb"
 	"github.com/ethereum/go-ethereum/log"
-	"github.com/ethereum/go-ethereum/metrics"
 	"github.com/ethereum/go-ethereum/rlp"
 	"github.com/ethereum/go-ethereum/trie"
 )
@@ -50,73 +41,12 @@
 
 	// emptyCode is the known hash of the empty EVM bytecode.
 	emptyCode = crypto.Keccak256Hash(nil)
-<<<<<<< HEAD
-
-	// accountCheckRange is the upper limit of the number of accounts involved in
-	// each range check. This is a value estimated based on experience. If this
-	// value is too large, the failure rate of range prove will increase. Otherwise
-	// the value is too small, the efficiency of the state recovery will decrease.
-	accountCheckRange = 128
-
-	// storageCheckRange is the upper limit of the number of storage slots involved
-	// in each range check. This is a value estimated based on experience. If this
-	// value is too large, the failure rate of range prove will increase. Otherwise
-	// the value is too small, the efficiency of the state recovery will decrease.
-	storageCheckRange = 1024
-
-	// errMissingTrie is returned if the target trie is missing while the generation
-	// is running. In this case the generation is aborted and wait the new signal.
-	errMissingTrie = errors.New("missing trie")
-)
-
-// Metrics in generation
-var (
-	snapGeneratedAccountMeter     = metrics.NewRegisteredMeter("state/snapshot/generation/account/generated", nil)
-	snapRecoveredAccountMeter     = metrics.NewRegisteredMeter("state/snapshot/generation/account/recovered", nil)
-	snapWipedAccountMeter         = metrics.NewRegisteredMeter("state/snapshot/generation/account/wiped", nil)
-	snapMissallAccountMeter       = metrics.NewRegisteredMeter("state/snapshot/generation/account/missall", nil)
-	snapGeneratedStorageMeter     = metrics.NewRegisteredMeter("state/snapshot/generation/storage/generated", nil)
-	snapRecoveredStorageMeter     = metrics.NewRegisteredMeter("state/snapshot/generation/storage/recovered", nil)
-	snapWipedStorageMeter         = metrics.NewRegisteredMeter("state/snapshot/generation/storage/wiped", nil)
-	snapMissallStorageMeter       = metrics.NewRegisteredMeter("state/snapshot/generation/storage/missall", nil)
-	snapSuccessfulRangeProofMeter = metrics.NewRegisteredMeter("state/snapshot/generation/proof/success", nil)
-	snapFailedRangeProofMeter     = metrics.NewRegisteredMeter("state/snapshot/generation/proof/failure", nil)
-
-	// snapAccountProveCounter measures time spent on the account proving
-	snapAccountProveCounter = metrics.NewRegisteredCounter("state/snapshot/generation/duration/account/prove", nil)
-	// snapAccountTrieReadCounter measures time spent on the account trie iteration
-	snapAccountTrieReadCounter = metrics.NewRegisteredCounter("state/snapshot/generation/duration/account/trieread", nil)
-	// snapAccountSnapReadCounter measues time spent on the snapshot account iteration
-	snapAccountSnapReadCounter = metrics.NewRegisteredCounter("state/snapshot/generation/duration/account/snapread", nil)
-	// snapAccountWriteCounter measures time spent on writing/updating/deleting accounts
-	snapAccountWriteCounter = metrics.NewRegisteredCounter("state/snapshot/generation/duration/account/write", nil)
-	// snapStorageProveCounter measures time spent on storage proving
-	snapStorageProveCounter = metrics.NewRegisteredCounter("state/snapshot/generation/duration/storage/prove", nil)
-	// snapStorageTrieReadCounter measures time spent on the storage trie iteration
-	snapStorageTrieReadCounter = metrics.NewRegisteredCounter("state/snapshot/generation/duration/storage/trieread", nil)
-	// snapStorageSnapReadCounter measures time spent on the snapshot storage iteration
-	snapStorageSnapReadCounter = metrics.NewRegisteredCounter("state/snapshot/generation/duration/storage/snapread", nil)
-	// snapStorageWriteCounter measures time spent on writing/updating/deleting storages
-	snapStorageWriteCounter = metrics.NewRegisteredCounter("state/snapshot/generation/duration/storage/write", nil)
-)
-
-// generatorStats is a collection of statistics gathered by the snapshot generator
-// for logging purposes.
-type generatorStats struct {
-	origin   uint64             // Origin prefix where generation started
-	start    time.Time          // Timestamp when generation started
-	accounts uint64             // Number of accounts indexed(generated or recovered)
-	slots    uint64             // Number of storage slots indexed(generated or recovered)
-	storage  common.StorageSize // Total account and storage slot size(generation or recovery)
-}
-=======
 
 	// accountCheckRange is the upper limit of the number of accounts involved in
 	// each range check. This is a value estimated based on experience. If this
 	// range is too large, the failure rate of range proof will increase. Otherwise,
 	// if the range is too small, the efficiency of the state recovery will decrease.
 	accountCheckRange = 128
->>>>>>> d90f67b2
 
 	// storageCheckRange is the upper limit of the number of storage slots involved
 	// in each range check. This is a value estimated based on experience. If this
@@ -236,31 +166,12 @@
 //
 // The proof result will be returned if the range proving is finished, otherwise
 // the error will be returned to abort the entire procedure.
-<<<<<<< HEAD
-func (dl *diskLayer) proveRange(stats *generatorStats, root common.Hash, prefix []byte, kind string, origin []byte, max int, valueConvertFn func([]byte) ([]byte, error)) (*proofResult, error) {
-=======
 func (dl *diskLayer) proveRange(ctx *generatorContext, root common.Hash, prefix []byte, kind string, origin []byte, max int, valueConvertFn func([]byte) ([]byte, error)) (*proofResult, error) {
->>>>>>> d90f67b2
 	var (
 		keys     [][]byte
 		vals     [][]byte
 		proof    = rawdb.NewMemoryDatabase()
 		diskMore = false
-<<<<<<< HEAD
-	)
-	iter := dl.diskdb.NewIterator(prefix, origin)
-	defer iter.Release()
-
-	var start = time.Now()
-	for iter.Next() {
-		key := iter.Key()
-		if len(key) != len(prefix)+common.HashLength {
-			continue
-		}
-		if len(keys) == max {
-			// Break if we've reached the max size, and signal that we're not
-			// done yet.
-=======
 		iter     = ctx.iterator(kind)
 		start    = time.Now()
 		min      = append(prefix, origin...)
@@ -284,7 +195,6 @@
 		// extra element out.
 		if len(keys) == max {
 			iter.Hold()
->>>>>>> d90f67b2
 			diskMore = true
 			break
 		}
@@ -300,11 +210,7 @@
 				// generation to heal the invalid data.
 				//
 				// Here append the original value to ensure that the number of key and
-<<<<<<< HEAD
-				// value are the same.
-=======
 				// value are aligned.
->>>>>>> d90f67b2
 				vals = append(vals, common.CopyBytes(iter.Value()))
 				log.Error("Failed to convert account state data", "err", err)
 			} else {
@@ -313,21 +219,13 @@
 		}
 	}
 	// Update metrics for database iteration and merkle proving
-<<<<<<< HEAD
-	if kind == "storage" {
-=======
 	if kind == snapStorage {
->>>>>>> d90f67b2
 		snapStorageSnapReadCounter.Inc(time.Since(start).Nanoseconds())
 	} else {
 		snapAccountSnapReadCounter.Inc(time.Since(start).Nanoseconds())
 	}
 	defer func(start time.Time) {
-<<<<<<< HEAD
-		if kind == "storage" {
-=======
 		if kind == snapStorage {
->>>>>>> d90f67b2
 			snapStorageProveCounter.Inc(time.Since(start).Nanoseconds())
 		} else {
 			snapAccountProveCounter.Inc(time.Since(start).Nanoseconds())
@@ -351,9 +249,8 @@
 	}
 	// Snap state is chunked, generate edge proofs for verification.
 	tr, err := trie.New(root, dl.triedb)
-<<<<<<< HEAD
 	if err != nil {
-		stats.Log("Trie missing, state snapshotting paused", dl.root, dl.genMarker)
+		ctx.stats.Log("Trie missing, state snapshotting paused", dl.root, dl.genMarker)
 		return nil, errMissingTrie
 	}
 	// Firstly find out the key of last iterated element.
@@ -402,19 +299,23 @@
 
 // onStateCallback is a function that is called by generateRange, when processing a range of
 // accounts or storage slots. For each element, the callback is invoked.
-// If 'delete' is true, then this element (and potential slots) needs to be deleted from the snapshot.
-// If 'write' is true, then this element needs to be updated with the 'val'.
-// If 'write' is false, then this element is already correct, and needs no update. However,
-// for accounts, the storage trie of the account needs to be checked.
+//
+// - If 'delete' is true, then this element (and potential slots) needs to be deleted from the snapshot.
+// - If 'write' is true, then this element needs to be updated with the 'val'.
+// - If 'write' is false, then this element is already correct, and needs no update.
 // The 'val' is the canonical encoding of the value (not the slim format for accounts)
+//
+// However, for accounts, the storage trie of the account needs to be checked. Also,
+// dangling storages(storage exists but the corresponding account is missing) need to
+// be cleaned up.
 type onStateCallback func(key []byte, val []byte, write bool, delete bool) error
 
 // generateRange generates the state segment with particular prefix. Generation can
-// either verify the correctness of existing state through rangeproof and skip
+// either verify the correctness of existing state through range-proof and skip
 // generation, or iterate trie to regenerate state on demand.
-func (dl *diskLayer) generateRange(root common.Hash, prefix []byte, kind string, origin []byte, max int, stats *generatorStats, onState onStateCallback, valueConvertFn func([]byte) ([]byte, error)) (bool, []byte, error) {
+func (dl *diskLayer) generateRange(ctx *generatorContext, root common.Hash, prefix []byte, kind string, origin []byte, max int, onState onStateCallback, valueConvertFn func([]byte) ([]byte, error)) (bool, []byte, error) {
 	// Use range prover to check the validity of the flat state in the range
-	result, err := dl.proveRange(stats, root, prefix, kind, origin, max, valueConvertFn)
+	result, err := dl.proveRange(ctx, root, prefix, kind, origin, max, valueConvertFn)
 	if err != nil {
 		return false, nil, err
 	}
@@ -445,18 +346,17 @@
 	snapFailedRangeProofMeter.Mark(1)
 
 	// Special case, the entire trie is missing. In the original trie scheme,
-	// all the duplicated subtries will be filter out(only one copy of data
+	// all the duplicated subtries will be filtered out (only one copy of data
 	// will be stored). While in the snapshot model, all the storage tries
 	// belong to different contracts will be kept even they are duplicated.
 	// Track it to a certain extent remove the noise data used for statistics.
 	if origin == nil && last == nil {
 		meter := snapMissallAccountMeter
-		if kind == "storage" {
+		if kind == snapStorage {
 			meter = snapMissallStorageMeter
 		}
 		meter.Mark(1)
 	}
-
 	// We use the snap data to build up a cache which can be used by the
 	// main account trie as a primary lookup when resolving hashes
 	var snapNodeCache ethdb.KeyValueStore
@@ -470,15 +370,16 @@
 		root, _, _ := snapTrie.Commit(nil)
 		snapTrieDb.Commit(root, false, nil)
 	}
+	// Construct the trie for state iteration, reuse the trie
+	// if it's already opened with some nodes resolved.
 	tr := result.tr
 	if tr == nil {
 		tr, err = trie.New(root, dl.triedb)
 		if err != nil {
-			stats.Log("Trie missing, state snapshotting paused", dl.root, dl.genMarker)
+			ctx.stats.Log("Trie missing, state snapshotting paused", dl.root, dl.genMarker)
 			return false, nil, errMissingTrie
 		}
 	}
-
 	var (
 		trieMore       bool
 		nodeIt         = tr.NodeIterator(origin)
@@ -497,6 +398,7 @@
 		internal time.Duration
 	)
 	nodeIt.AddResolver(snapNodeCache)
+
 	for iter.Next() {
 		if last != nil && bytes.Compare(iter.Key, last) > 0 {
 			trieMore = true
@@ -550,299 +452,6 @@
 	internal += time.Since(istart)
 
 	// Update metrics for counting trie iteration
-	if kind == "storage" {
-		snapStorageTrieReadCounter.Inc((time.Since(start) - internal).Nanoseconds())
-	} else {
-		snapAccountTrieReadCounter.Inc((time.Since(start) - internal).Nanoseconds())
-	}
-	logger.Debug("Regenerated state range", "root", root, "last", hexutil.Encode(last),
-		"count", count, "created", created, "updated", updated, "untouched", untouched, "deleted", deleted)
-
-	// If there are either more trie items, or there are more snap items
-	// (in the next segment), then we need to keep working
-	return !trieMore && !result.diskMore, last, nil
-}
-
-// generate is a background thread that iterates over the state and storage tries,
-// constructing the state snapshot. All the arguments are purely for statistics
-// gathering and logging, since the method surfs the blocks as they arrive, often
-// being restarted.
-func (dl *diskLayer) generate(stats *generatorStats) {
-	var (
-		accMarker    []byte
-		accountRange = accountCheckRange
-	)
-	if len(dl.genMarker) > 0 { // []byte{} is the start, use nil for that
-		// Always reset the initial account range as 1
-		// whenever recover from the interruption.
-		accMarker, accountRange = dl.genMarker[:common.HashLength], 1
-	}
-	var (
-		batch     = dl.diskdb.NewBatch()
-		logged    = time.Now()
-		accOrigin = common.CopyBytes(accMarker)
-		abort     chan *generatorStats
-	)
-	stats.Log("Resuming state snapshot generation", dl.root, dl.genMarker)
-
-	checkAndFlush := func(currentLocation []byte) error {
-		select {
-		case abort = <-dl.genAbort:
-		default:
-		}
-		if batch.ValueSize() > ethdb.IdealBatchSize || abort != nil {
-			if bytes.Compare(currentLocation, dl.genMarker) < 0 {
-				log.Error("Snapshot generator went backwards",
-					"currentLocation", fmt.Sprintf("%x", currentLocation),
-					"genMarker", fmt.Sprintf("%x", dl.genMarker))
-			}
-
-			// Flush out the batch anyway no matter it's empty or not.
-			// It's possible that all the states are recovered and the
-			// generation indeed makes progress.
-			journalProgress(batch, currentLocation, stats)
-
-			if err := batch.Write(); err != nil {
-				return err
-			}
-			batch.Reset()
-
-			dl.lock.Lock()
-			dl.genMarker = currentLocation
-			dl.lock.Unlock()
-
-			if abort != nil {
-				stats.Log("Aborting state snapshot generation", dl.root, currentLocation)
-				return errors.New("aborted")
-			}
-		}
-		if time.Since(logged) > 8*time.Second {
-			stats.Log("Generating state snapshot", dl.root, currentLocation)
-			logged = time.Now()
-		}
-		return nil
-	}
-
-	onAccount := func(key []byte, val []byte, write bool, delete bool) error {
-		var (
-			start       = time.Now()
-			accountHash = common.BytesToHash(key)
-		)
-		if delete {
-			rawdb.DeleteAccountSnapshot(batch, accountHash)
-			snapWipedAccountMeter.Mark(1)
-
-			// Ensure that any previous snapshot storage values are cleared
-			prefix := append(rawdb.SnapshotStoragePrefix, accountHash.Bytes()...)
-			keyLen := len(rawdb.SnapshotStoragePrefix) + 2*common.HashLength
-			if err := wipeKeyRange(dl.diskdb, "storage", prefix, nil, nil, keyLen, snapWipedStorageMeter, false); err != nil {
-				return err
-			}
-			snapAccountWriteCounter.Inc(time.Since(start).Nanoseconds())
-=======
-	if err != nil {
-		ctx.stats.Log("Trie missing, state snapshotting paused", dl.root, dl.genMarker)
-		return nil, errMissingTrie
-	}
-	// Firstly find out the key of last iterated element.
-	var last []byte
-	if len(keys) > 0 {
-		last = keys[len(keys)-1]
-	}
-	// Generate the Merkle proofs for the first and last element
-	if origin == nil {
-		origin = common.Hash{}.Bytes()
-	}
-	if err := tr.Prove(origin, 0, proof); err != nil {
-		log.Debug("Failed to prove range", "kind", kind, "origin", origin, "err", err)
-		return &proofResult{
-			keys:     keys,
-			vals:     vals,
-			diskMore: diskMore,
-			proofErr: err,
-			tr:       tr,
-		}, nil
-	}
-	if last != nil {
-		if err := tr.Prove(last, 0, proof); err != nil {
-			log.Debug("Failed to prove range", "kind", kind, "last", last, "err", err)
-			return &proofResult{
-				keys:     keys,
-				vals:     vals,
-				diskMore: diskMore,
-				proofErr: err,
-				tr:       tr,
-			}, nil
-		}
-	}
-	// Verify the snapshot segment with range prover, ensure that all flat states
-	// in this range correspond to merkle trie.
-	cont, err := trie.VerifyRangeProof(root, origin, last, keys, vals, proof)
-	return &proofResult{
-			keys:     keys,
-			vals:     vals,
-			diskMore: diskMore,
-			trieMore: cont,
-			proofErr: err,
-			tr:       tr},
-		nil
-}
-
-// onStateCallback is a function that is called by generateRange, when processing a range of
-// accounts or storage slots. For each element, the callback is invoked.
-//
-// - If 'delete' is true, then this element (and potential slots) needs to be deleted from the snapshot.
-// - If 'write' is true, then this element needs to be updated with the 'val'.
-// - If 'write' is false, then this element is already correct, and needs no update.
-// The 'val' is the canonical encoding of the value (not the slim format for accounts)
-//
-// However, for accounts, the storage trie of the account needs to be checked. Also,
-// dangling storages(storage exists but the corresponding account is missing) need to
-// be cleaned up.
-type onStateCallback func(key []byte, val []byte, write bool, delete bool) error
-
-// generateRange generates the state segment with particular prefix. Generation can
-// either verify the correctness of existing state through range-proof and skip
-// generation, or iterate trie to regenerate state on demand.
-func (dl *diskLayer) generateRange(ctx *generatorContext, root common.Hash, prefix []byte, kind string, origin []byte, max int, onState onStateCallback, valueConvertFn func([]byte) ([]byte, error)) (bool, []byte, error) {
-	// Use range prover to check the validity of the flat state in the range
-	result, err := dl.proveRange(ctx, root, prefix, kind, origin, max, valueConvertFn)
-	if err != nil {
-		return false, nil, err
-	}
-	last := result.last()
-
-	// Construct contextual logger
-	logCtx := []interface{}{"kind", kind, "prefix", hexutil.Encode(prefix)}
-	if len(origin) > 0 {
-		logCtx = append(logCtx, "origin", hexutil.Encode(origin))
-	}
-	logger := log.New(logCtx...)
-
-	// The range prover says the range is correct, skip trie iteration
-	if result.valid() {
-		snapSuccessfulRangeProofMeter.Mark(1)
-		logger.Trace("Proved state range", "last", hexutil.Encode(last))
-
-		// The verification is passed, process each state with the given
-		// callback function. If this state represents a contract, the
-		// corresponding storage check will be performed in the callback
-		if err := result.forEach(func(key []byte, val []byte) error { return onState(key, val, false, false) }); err != nil {
-			return false, nil, err
-		}
-		// Only abort the iteration when both database and trie are exhausted
-		return !result.diskMore && !result.trieMore, last, nil
-	}
-	logger.Trace("Detected outdated state range", "last", hexutil.Encode(last), "err", result.proofErr)
-	snapFailedRangeProofMeter.Mark(1)
-
-	// Special case, the entire trie is missing. In the original trie scheme,
-	// all the duplicated subtries will be filtered out (only one copy of data
-	// will be stored). While in the snapshot model, all the storage tries
-	// belong to different contracts will be kept even they are duplicated.
-	// Track it to a certain extent remove the noise data used for statistics.
-	if origin == nil && last == nil {
-		meter := snapMissallAccountMeter
-		if kind == snapStorage {
-			meter = snapMissallStorageMeter
-		}
-		meter.Mark(1)
-	}
-	// We use the snap data to build up a cache which can be used by the
-	// main account trie as a primary lookup when resolving hashes
-	var snapNodeCache ethdb.KeyValueStore
-	if len(result.keys) > 0 {
-		snapNodeCache = memorydb.New()
-		snapTrieDb := trie.NewDatabase(snapNodeCache)
-		snapTrie, _ := trie.New(common.Hash{}, snapTrieDb)
-		for i, key := range result.keys {
-			snapTrie.Update(key, result.vals[i])
-		}
-		root, _, _ := snapTrie.Commit(nil)
-		snapTrieDb.Commit(root, false, nil)
-	}
-	// Construct the trie for state iteration, reuse the trie
-	// if it's already opened with some nodes resolved.
-	tr := result.tr
-	if tr == nil {
-		tr, err = trie.New(root, dl.triedb)
-		if err != nil {
-			ctx.stats.Log("Trie missing, state snapshotting paused", dl.root, dl.genMarker)
-			return false, nil, errMissingTrie
-		}
-	}
-	var (
-		trieMore       bool
-		nodeIt         = tr.NodeIterator(origin)
-		iter           = trie.NewIterator(nodeIt)
-		kvkeys, kvvals = result.keys, result.vals
-
-		// counters
-		count     = 0 // number of states delivered by iterator
-		created   = 0 // states created from the trie
-		updated   = 0 // states updated from the trie
-		deleted   = 0 // states not in trie, but were in snapshot
-		untouched = 0 // states already correct
-
-		// timers
-		start    = time.Now()
-		internal time.Duration
-	)
-	nodeIt.AddResolver(snapNodeCache)
-
-	for iter.Next() {
-		if last != nil && bytes.Compare(iter.Key, last) > 0 {
-			trieMore = true
-			break
-		}
-		count++
-		write := true
-		created++
-		for len(kvkeys) > 0 {
-			if cmp := bytes.Compare(kvkeys[0], iter.Key); cmp < 0 {
-				// delete the key
-				istart := time.Now()
-				if err := onState(kvkeys[0], nil, false, true); err != nil {
-					return false, nil, err
-				}
-				kvkeys = kvkeys[1:]
-				kvvals = kvvals[1:]
-				deleted++
-				internal += time.Since(istart)
-				continue
-			} else if cmp == 0 {
-				// the snapshot key can be overwritten
-				created--
-				if write = !bytes.Equal(kvvals[0], iter.Value); write {
-					updated++
-				} else {
-					untouched++
-				}
-				kvkeys = kvkeys[1:]
-				kvvals = kvvals[1:]
-			}
-			break
-		}
-		istart := time.Now()
-		if err := onState(iter.Key, iter.Value, write, false); err != nil {
-			return false, nil, err
-		}
-		internal += time.Since(istart)
-	}
-	if iter.Err != nil {
-		return false, nil, iter.Err
-	}
-	// Delete all stale snapshot states remaining
-	istart := time.Now()
-	for _, key := range kvkeys {
-		if err := onState(key, nil, false, true); err != nil {
-			return false, nil, err
-		}
-		deleted += 1
-	}
-	internal += time.Since(istart)
-
-	// Update metrics for counting trie iteration
 	if kind == snapStorage {
 		snapStorageTrieReadCounter.Inc((time.Since(start) - internal).Nanoseconds())
 	} else {
@@ -959,7 +568,6 @@
 			snapAccountWriteCounter.Inc(time.Since(start).Nanoseconds())
 
 			ctx.removeStorageAt(account)
->>>>>>> d90f67b2
 			return nil
 		}
 		// Retrieve the current account and flatten it into the internal format
@@ -973,11 +581,7 @@
 			log.Crit("Invalid account encountered during snapshot creation", "err", err)
 		}
 		// If the account is not yet in-progress, write it out
-<<<<<<< HEAD
-		if accMarker == nil || !bytes.Equal(accountHash[:], accMarker) {
-=======
 		if accMarker == nil || !bytes.Equal(account[:], accMarker) {
->>>>>>> d90f67b2
 			dataLen := len(val) // Approximate size, saves us a round of RLP-encoding
 			if !write {
 				if bytes.Equal(acc.CodeHash, emptyCode[:]) {
@@ -990,41 +594,6 @@
 			} else {
 				data := SlimAccountRLP(acc.Nonce, acc.Balance, acc.Root, acc.CodeHash)
 				dataLen = len(data)
-<<<<<<< HEAD
-				rawdb.WriteAccountSnapshot(batch, accountHash, data)
-				snapGeneratedAccountMeter.Mark(1)
-			}
-			stats.storage += common.StorageSize(1 + common.HashLength + dataLen)
-			stats.accounts++
-		}
-		marker := accountHash[:]
-		// If the snap generation goes here after interrupted, genMarker may go backward
-		// when last genMarker is consisted of accountHash and storageHash
-		if accMarker != nil && bytes.Equal(marker, accMarker) && len(dl.genMarker) > common.HashLength {
-			marker = dl.genMarker[:]
-		}
-		// If we've exceeded our batch allowance or termination was requested, flush to disk
-		if err := checkAndFlush(marker); err != nil {
-			return err
-		}
-		// If the iterated account is the contract, create a further loop to
-		// verify or regenerate the contract storage.
-		if acc.Root == emptyRoot {
-			// If the root is empty, we still need to ensure that any previous snapshot
-			// storage values are cleared
-			// TODO: investigate if this can be avoided, this will be very costly since it
-			// affects every single EOA account
-			//  - Perhaps we can avoid if where codeHash is emptyCode
-			prefix := append(rawdb.SnapshotStoragePrefix, accountHash.Bytes()...)
-			keyLen := len(rawdb.SnapshotStoragePrefix) + 2*common.HashLength
-			if err := wipeKeyRange(dl.diskdb, "storage", prefix, nil, nil, keyLen, snapWipedStorageMeter, false); err != nil {
-				return err
-			}
-			snapAccountWriteCounter.Inc(time.Since(start).Nanoseconds())
-		} else {
-			snapAccountWriteCounter.Inc(time.Since(start).Nanoseconds())
-
-=======
 				rawdb.WriteAccountSnapshot(ctx.batch, account, data)
 				snapGeneratedAccountMeter.Mark(1)
 			}
@@ -1048,81 +617,17 @@
 		if acc.Root == emptyRoot {
 			ctx.removeStorageAt(account)
 		} else {
->>>>>>> d90f67b2
 			var storeMarker []byte
 			if accMarker != nil && bytes.Equal(account[:], accMarker) && len(dl.genMarker) > common.HashLength {
 				storeMarker = dl.genMarker[common.HashLength:]
 			}
-<<<<<<< HEAD
-			onStorage := func(key []byte, val []byte, write bool, delete bool) error {
-				defer func(start time.Time) {
-					snapStorageWriteCounter.Inc(time.Since(start).Nanoseconds())
-				}(time.Now())
-
-				if delete {
-					rawdb.DeleteStorageSnapshot(batch, accountHash, common.BytesToHash(key))
-					snapWipedStorageMeter.Mark(1)
-					return nil
-				}
-				if write {
-					rawdb.WriteStorageSnapshot(batch, accountHash, common.BytesToHash(key), val)
-					snapGeneratedStorageMeter.Mark(1)
-				} else {
-					snapRecoveredStorageMeter.Mark(1)
-				}
-				stats.storage += common.StorageSize(1 + 2*common.HashLength + len(val))
-				stats.slots++
-
-				// If we've exceeded our batch allowance or termination was requested, flush to disk
-				if err := checkAndFlush(append(accountHash[:], key...)); err != nil {
-					return err
-				}
-				return nil
-			}
-			var storeOrigin = common.CopyBytes(storeMarker)
-			for {
-				exhausted, last, err := dl.generateRange(acc.Root, append(rawdb.SnapshotStoragePrefix, accountHash.Bytes()...), "storage", storeOrigin, storageCheckRange, stats, onStorage, nil)
-				if err != nil {
-					return err
-				}
-				if exhausted {
-					break
-				}
-				if storeOrigin = increaseKey(last); storeOrigin == nil {
-					break // special case, the last is 0xffffffff...fff
-				}
-=======
 			if err := generateStorages(ctx, dl, account, acc.Root, storeMarker); err != nil {
 				return err
->>>>>>> d90f67b2
 			}
 		}
 		// Some account processed, unmark the marker
 		accMarker = nil
 		return nil
-<<<<<<< HEAD
-	}
-
-	// Global loop for regerating the entire state trie + all layered storage tries.
-	for {
-		exhausted, last, err := dl.generateRange(dl.root, rawdb.SnapshotAccountPrefix, "account", accOrigin, accountRange, stats, onAccount, FullAccountRLP)
-		// The procedure it aborted, either by external signal or internal error
-		if err != nil {
-			if abort == nil { // aborted by internal error, wait the signal
-				abort = <-dl.genAbort
-			}
-			abort <- stats
-			return
-		}
-		// Abort the procedure if the entire snapshot is generated
-		if exhausted {
-			break
-		}
-		if accOrigin = increaseKey(last); accOrigin == nil {
-			break // special case, the last is 0xffffffff...fff
-		}
-		accountRange = accountCheckRange
-=======
 	}
 	// Always reset the initial account range as 1 whenever recover from the
 	// interruption. TODO(rjl493456442) can we remove it?
@@ -1185,29 +690,19 @@
 		}
 		abort <- stats
 		return
->>>>>>> d90f67b2
 	}
 	// Snapshot fully generated, set the marker to nil.
 	// Note even there is nothing to commit, persist the
 	// generator anyway to mark the snapshot is complete.
-<<<<<<< HEAD
-	journalProgress(batch, nil, stats)
-	if err := batch.Write(); err != nil {
-=======
 	journalProgress(ctx.batch, nil, stats)
 	if err := ctx.batch.Write(); err != nil {
->>>>>>> d90f67b2
 		log.Error("Failed to flush batch", "err", err)
 
 		abort = <-dl.genAbort
 		abort <- stats
 		return
 	}
-<<<<<<< HEAD
-	batch.Reset()
-=======
 	ctx.batch.Reset()
->>>>>>> d90f67b2
 
 	log.Info("Generated state snapshot", "accounts", stats.accounts, "slots", stats.slots,
 		"storage", stats.storage, "dangling", stats.dangling, "elapsed", common.PrettyDuration(time.Since(stats.start)))
@@ -1223,11 +718,7 @@
 }
 
 // increaseKey increase the input key by one bit. Return nil if the entire
-<<<<<<< HEAD
-// addition operation overflows,
-=======
 // addition operation overflows.
->>>>>>> d90f67b2
 func increaseKey(key []byte) []byte {
 	for i := len(key) - 1; i >= 0; i-- {
 		key[i]++
@@ -1236,8 +727,6 @@
 		}
 	}
 	return nil
-<<<<<<< HEAD
-=======
 }
 
 // abortErr wraps an interruption signal received to represent the
@@ -1252,5 +741,4 @@
 
 func (err *abortErr) Error() string {
 	return "aborted"
->>>>>>> d90f67b2
 }
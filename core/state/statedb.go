--- conflicted
+++ resolved
@@ -468,7 +468,6 @@
 	}
 }
 
-<<<<<<< HEAD
 func (s *StateDB) ExpectBalanceBurn(amount *big.Int) {
 	if amount.Sign() < 0 {
 		panic(fmt.Sprintf("ExpectBalanceBurn called with negative amount %v", amount))
@@ -476,10 +475,7 @@
 	s.arbExtraData.unexpectedBalanceDelta.Add(s.arbExtraData.unexpectedBalanceDelta, amount)
 }
 
-func (s *StateDB) SetNonce(addr common.Address, nonce uint64) {
-=======
 func (s *StateDB) SetNonce(addr common.Address, nonce uint64, reason tracing.NonceChangeReason) {
->>>>>>> aaaf01d7
 	stateObject := s.getOrNewStateObject(addr)
 	if stateObject != nil {
 		stateObject.SetNonce(nonce)

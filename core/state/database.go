// Copyright 2017 The go-ethereum Authors
// This file is part of the go-ethereum library.
//
// The go-ethereum library is free software: you can redistribute it and/or modify
// it under the terms of the GNU Lesser General Public License as published by
// the Free Software Foundation, either version 3 of the License, or
// (at your option) any later version.
//
// The go-ethereum library is distributed in the hope that it will be useful,
// but WITHOUT ANY WARRANTY; without even the implied warranty of
// MERCHANTABILITY or FITNESS FOR A PARTICULAR PURPOSE. See the
// GNU Lesser General Public License for more details.
//
// You should have received a copy of the GNU Lesser General Public License
// along with the go-ethereum library. If not, see <http://www.gnu.org/licenses/>.

package state

import (
	"fmt"

	"github.com/ethereum/go-ethereum/common"
	"github.com/ethereum/go-ethereum/common/lru"
	"github.com/ethereum/go-ethereum/core/rawdb"
	"github.com/ethereum/go-ethereum/core/state/snapshot"
	"github.com/ethereum/go-ethereum/core/types"
	"github.com/ethereum/go-ethereum/crypto"
	"github.com/ethereum/go-ethereum/ethdb"
	"github.com/ethereum/go-ethereum/trie"
	"github.com/ethereum/go-ethereum/trie/trienode"
	"github.com/ethereum/go-ethereum/trie/utils"
	"github.com/ethereum/go-ethereum/triedb"
)

const (
	// Arbitrum: Cache size granted for caching clean compiled wasm code.
	activatedWasmCacheSize = 64 * 1024 * 1024

	// Number of codehash->size associations to keep.
	codeSizeCacheSize = 100000

	// Cache size granted for caching clean code.
	codeCacheSize = 64 * 1024 * 1024

	// Number of address->curve point associations to keep.
	pointCacheSize = 4096
)

// Database wraps access to tries and contract code.
type Database interface {
	// Arbitrum: Read activated Stylus contracts
	ActivatedAsm(target rawdb.WasmTarget, moduleHash common.Hash) (asm []byte, err error)
	WasmStore() ethdb.KeyValueStore

	// Reader returns a state reader associated with the specified state root.
	Reader(root common.Hash) (Reader, error)

	// OpenTrie opens the main account trie.
	OpenTrie(root common.Hash) (Trie, error)

	// OpenStorageTrie opens the storage trie of an account.
	OpenStorageTrie(stateRoot common.Hash, address common.Address, root common.Hash, trie Trie) (Trie, error)

	// DiskDB returns the underlying key-value disk database.
	DiskDB() ethdb.KeyValueStore

	// PointCache returns the cache holding points used in verkle tree key computation
	PointCache() *utils.PointCache

	// TrieDB returns the underlying trie database for managing trie nodes.
	TrieDB() *triedb.Database

	// Snapshot returns the underlying state snapshot.
	Snapshot() *snapshot.Tree
}

// Trie is a Ethereum Merkle Patricia trie.
type Trie interface {
	// GetKey returns the sha3 preimage of a hashed key that was previously used
	// to store a value.
	//
	// TODO(fjl): remove this when StateTrie is removed
	GetKey([]byte) []byte

	// GetAccount abstracts an account read from the trie. It retrieves the
	// account blob from the trie with provided account address and decodes it
	// with associated decoding algorithm. If the specified account is not in
	// the trie, nil will be returned. If the trie is corrupted(e.g. some nodes
	// are missing or the account blob is incorrect for decoding), an error will
	// be returned.
	GetAccount(address common.Address) (*types.StateAccount, error)

	// GetStorage returns the value for key stored in the trie. The value bytes
	// must not be modified by the caller. If a node was not found in the database,
	// a trie.MissingNodeError is returned.
	GetStorage(addr common.Address, key []byte) ([]byte, error)

	// UpdateAccount abstracts an account write to the trie. It encodes the
	// provided account object with associated algorithm and then updates it
	// in the trie with provided address.
	UpdateAccount(address common.Address, account *types.StateAccount, codeLen int) error

	// UpdateStorage associates key with value in the trie. If value has length zero,
	// any existing value is deleted from the trie. The value bytes must not be modified
	// by the caller while they are stored in the trie. If a node was not found in the
	// database, a trie.MissingNodeError is returned.
	UpdateStorage(addr common.Address, key, value []byte) error

	// DeleteAccount abstracts an account deletion from the trie.
	DeleteAccount(address common.Address) error

	// DeleteStorage removes any existing value for key from the trie. If a node
	// was not found in the database, a trie.MissingNodeError is returned.
	DeleteStorage(addr common.Address, key []byte) error

	// UpdateContractCode abstracts code write to the trie. It is expected
	// to be moved to the stateWriter interface when the latter is ready.
	UpdateContractCode(address common.Address, codeHash common.Hash, code []byte) error

	// Hash returns the root hash of the trie. It does not write to the database and
	// can be used even if the trie doesn't have one.
	Hash() common.Hash

	// Commit collects all dirty nodes in the trie and replace them with the
	// corresponding node hash. All collected nodes(including dirty leaves if
	// collectLeaf is true) will be encapsulated into a nodeset for return.
	// The returned nodeset can be nil if the trie is clean(nothing to commit).
	// Once the trie is committed, it's not usable anymore. A new trie must
	// be created with new root and updated trie database for following usage
	Commit(collectLeaf bool) (common.Hash, *trienode.NodeSet)

	// Witness returns a set containing all trie nodes that have been accessed.
	// The returned map could be nil if the witness is empty.
	Witness() map[string]struct{}

	// NodeIterator returns an iterator that returns nodes of the trie. Iteration
	// starts at the key after the given start key. And error will be returned
	// if fails to create node iterator.
	NodeIterator(startKey []byte) (trie.NodeIterator, error)

	// Prove constructs a Merkle proof for key. The result contains all encoded nodes
	// on the path to the value at key. The value itself is also included in the last
	// node and can be retrieved by verifying the proof.
	//
	// If the trie does not contain a value for key, the returned proof contains all
	// nodes of the longest existing prefix of the key (at least the root), ending
	// with the node that proves the absence of the key.
	Prove(key []byte, proofDb ethdb.KeyValueWriter) error

	// IsVerkle returns true if the trie is verkle-tree based
	IsVerkle() bool
}

<<<<<<< HEAD
// NewDatabase creates a backing store for state. The returned database is safe for
// concurrent use, but does not retain any recent trie nodes in memory. To keep some
// historical state in memory, use the NewDatabaseWithConfig constructor.
func NewDatabase(db ethdb.Database) Database {
	return NewDatabaseWithConfig(db, nil)
}

// NewDatabaseWithConfig creates a backing store for state. The returned database
// is safe for concurrent use and retains a lot of collapsed RLP trie nodes in a
// large memory cache.
func NewDatabaseWithConfig(db ethdb.Database, config *triedb.Config) Database {
	cdb := &cachingDB{
		// Arbitrum only
		activatedAsmCache: lru.NewSizeConstrainedCache[activatedAsmCacheKey, []byte](activatedWasmCacheSize),

		disk:          db,
		wasmdb:        db.WasmDataBase(),
		codeSizeCache: lru.NewCache[common.Hash, int](codeSizeCacheSize),
		codeCache:     lru.NewSizeConstrainedCache[common.Hash, []byte](codeCacheSize),
		triedb:        triedb.NewDatabase(db, config),
		pointCache:    utils.NewPointCache(pointCacheSize),
	}
	return cdb
}

// NewDatabaseWithNodeDB creates a state database with an already initialized node database.
func NewDatabaseWithNodeDB(db ethdb.Database, triedb *triedb.Database) Database {
	cdb := &cachingDB{
		// Arbitrum only
		activatedAsmCache: lru.NewSizeConstrainedCache[activatedAsmCacheKey, []byte](activatedWasmCacheSize),

		disk:          db,
		wasmdb:        db.WasmDataBase(),
		codeSizeCache: lru.NewCache[common.Hash, int](codeSizeCacheSize),
		codeCache:     lru.NewSizeConstrainedCache[common.Hash, []byte](codeCacheSize),
		triedb:        triedb,
		pointCache:    utils.NewPointCache(pointCacheSize),
	}
	return cdb
}

=======
>>>>>>> 084f6382
type activatedAsmCacheKey struct {
	moduleHash common.Hash
	target     rawdb.WasmTarget
}

// CachingDB is an implementation of Database interface. It leverages both trie and
// state snapshot to provide functionalities for state access. It's meant to be a
// long-live object and has a few caches inside for sharing between blocks.
type CachingDB struct {
	// Arbitrum
	activatedAsmCache *lru.SizeConstrainedCache[activatedAsmCacheKey, []byte]

	disk          ethdb.KeyValueStore
	wasmdb        ethdb.KeyValueStore
	triedb        *triedb.Database
	snap          *snapshot.Tree
	codeCache     *lru.SizeConstrainedCache[common.Hash, []byte]
	codeSizeCache *lru.Cache[common.Hash, int]
	pointCache    *utils.PointCache
}

// NewDatabase creates a state database with the provided data sources.
func NewDatabase(triedb *triedb.Database, snap *snapshot.Tree) *CachingDB {
	wasmdb, wasmTag := triedb.Disk().WasmDataBase()
	return &CachingDB{
		// Arbitrum only
		activatedAsmCache:     lru.NewSizeConstrainedCache[activatedAsmCacheKey, []byte](activatedWasmCacheSize),
		wasmTag:               wasmTag,
		wasmDatabaseRetriever: triedb.Disk(),

		disk:          triedb.Disk(),
		wasmdb:        wasmdb,
		triedb:        triedb,
		snap:          snap,
		codeCache:     lru.NewSizeConstrainedCache[common.Hash, []byte](codeCacheSize),
		codeSizeCache: lru.NewCache[common.Hash, int](codeSizeCacheSize),
		pointCache:    utils.NewPointCache(pointCacheSize),
	}
}

<<<<<<< HEAD
=======
// NewDatabaseForTesting is similar to NewDatabase, but it initializes the caching
// db by using an ephemeral memory db with default config for testing.
func NewDatabaseForTesting() *CachingDB {
	return NewDatabase(triedb.NewDatabase(rawdb.NewMemoryDatabase(), nil), nil)
}

// Reader returns a state reader associated with the specified state root.
func (db *CachingDB) Reader(stateRoot common.Hash) (Reader, error) {
	var readers []StateReader

	// Set up the state snapshot reader if available. This feature
	// is optional and may be partially useful if it's not fully
	// generated.
	if db.snap != nil {
		// If standalone state snapshot is available (hash scheme),
		// then construct the legacy snap reader.
		snap := db.snap.Snapshot(stateRoot)
		if snap != nil {
			readers = append(readers, newFlatReader(snap))
		}
	} else {
		// If standalone state snapshot is not available, try to construct
		// the state reader with database.
		reader, err := db.triedb.StateReader(stateRoot)
		if err == nil {
			readers = append(readers, newFlatReader(reader)) // state reader is optional
		}
	}
	// Set up the trie reader, which is expected to always be available
	// as the gatekeeper unless the state is corrupted.
	tr, err := newTrieReader(stateRoot, db.triedb, db.pointCache)
	if err != nil {
		return nil, err
	}
	readers = append(readers, tr)

	combined, err := newMultiStateReader(readers...)
	if err != nil {
		return nil, err
	}
	return newReader(newCachingCodeReader(db.disk, db.codeCache, db.codeSizeCache), combined), nil
}

>>>>>>> 084f6382
// OpenTrie opens the main account trie at a specific root hash.
func (db *CachingDB) OpenTrie(root common.Hash) (Trie, error) {
	if db.triedb.IsVerkle() {
		return trie.NewVerkleTrie(root, db.triedb, db.pointCache)
	}
	tr, err := trie.NewStateTrie(trie.StateTrieID(root), db.triedb)
	if err != nil {
		return nil, err
	}
	return tr, nil
}

// OpenStorageTrie opens the storage trie of an account.
func (db *CachingDB) OpenStorageTrie(stateRoot common.Hash, address common.Address, root common.Hash, self Trie) (Trie, error) {
	// In the verkle case, there is only one tree. But the two-tree structure
	// is hardcoded in the codebase. So we need to return the same trie in this
	// case.
	if db.triedb.IsVerkle() {
		return self, nil
	}
	tr, err := trie.NewStateTrie(trie.StorageTrieID(stateRoot, crypto.Keccak256Hash(address.Bytes()), root), db.triedb)
	if err != nil {
		return nil, err
	}
	return tr, nil
}

// ContractCodeWithPrefix retrieves a particular contract's code. If the
// code can't be found in the cache, then check the existence with **new**
// db scheme.
func (db *CachingDB) ContractCodeWithPrefix(address common.Address, codeHash common.Hash) []byte {
	code, _ := db.codeCache.Get(codeHash)
	if len(code) > 0 {
		return code
	}
	code = rawdb.ReadCodeWithPrefix(db.disk, codeHash)
	if len(code) > 0 {
		db.codeCache.Add(codeHash, code)
		db.codeSizeCache.Add(codeHash, len(code))
	}
	return code
}

// TrieDB retrieves any intermediate trie-node caching layer.
func (db *CachingDB) TrieDB() *triedb.Database {
	return db.triedb
}

// PointCache returns the cache of evaluated curve points.
func (db *CachingDB) PointCache() *utils.PointCache {
	return db.pointCache
}

// Snapshot returns the underlying state snapshot.
func (db *CachingDB) Snapshot() *snapshot.Tree {
	return db.snap
}

// mustCopyTrie returns a deep-copied trie.
func mustCopyTrie(t Trie) Trie {
	switch t := t.(type) {
	case *trie.StateTrie:
		return t.Copy()
	case *trie.VerkleTrie:
		return t.Copy()
	default:
		panic(fmt.Errorf("unknown trie type %T", t))
	}
}

func (db *CachingDB) WasmStore() ethdb.KeyValueStore {
	return db.wasmdb
}

func (db *CachingDB) WasmCacheTag() uint32 {
	return db.wasmTag
}

func (db *CachingDB) WasmTargets() []ethdb.WasmTarget {
	return db.wasmDatabaseRetriever.WasmTargets()
}

func (db *CachingDB) DiskDB() ethdb.KeyValueStore {
	return db.disk
}<|MERGE_RESOLUTION|>--- conflicted
+++ resolved
@@ -151,50 +151,6 @@
 	IsVerkle() bool
 }
 
-<<<<<<< HEAD
-// NewDatabase creates a backing store for state. The returned database is safe for
-// concurrent use, but does not retain any recent trie nodes in memory. To keep some
-// historical state in memory, use the NewDatabaseWithConfig constructor.
-func NewDatabase(db ethdb.Database) Database {
-	return NewDatabaseWithConfig(db, nil)
-}
-
-// NewDatabaseWithConfig creates a backing store for state. The returned database
-// is safe for concurrent use and retains a lot of collapsed RLP trie nodes in a
-// large memory cache.
-func NewDatabaseWithConfig(db ethdb.Database, config *triedb.Config) Database {
-	cdb := &cachingDB{
-		// Arbitrum only
-		activatedAsmCache: lru.NewSizeConstrainedCache[activatedAsmCacheKey, []byte](activatedWasmCacheSize),
-
-		disk:          db,
-		wasmdb:        db.WasmDataBase(),
-		codeSizeCache: lru.NewCache[common.Hash, int](codeSizeCacheSize),
-		codeCache:     lru.NewSizeConstrainedCache[common.Hash, []byte](codeCacheSize),
-		triedb:        triedb.NewDatabase(db, config),
-		pointCache:    utils.NewPointCache(pointCacheSize),
-	}
-	return cdb
-}
-
-// NewDatabaseWithNodeDB creates a state database with an already initialized node database.
-func NewDatabaseWithNodeDB(db ethdb.Database, triedb *triedb.Database) Database {
-	cdb := &cachingDB{
-		// Arbitrum only
-		activatedAsmCache: lru.NewSizeConstrainedCache[activatedAsmCacheKey, []byte](activatedWasmCacheSize),
-
-		disk:          db,
-		wasmdb:        db.WasmDataBase(),
-		codeSizeCache: lru.NewCache[common.Hash, int](codeSizeCacheSize),
-		codeCache:     lru.NewSizeConstrainedCache[common.Hash, []byte](codeCacheSize),
-		triedb:        triedb,
-		pointCache:    utils.NewPointCache(pointCacheSize),
-	}
-	return cdb
-}
-
-=======
->>>>>>> 084f6382
 type activatedAsmCacheKey struct {
 	moduleHash common.Hash
 	target     rawdb.WasmTarget
@@ -218,12 +174,10 @@
 
 // NewDatabase creates a state database with the provided data sources.
 func NewDatabase(triedb *triedb.Database, snap *snapshot.Tree) *CachingDB {
-	wasmdb, wasmTag := triedb.Disk().WasmDataBase()
+	wasmdb := triedb.Disk().WasmDataBase()
 	return &CachingDB{
 		// Arbitrum only
-		activatedAsmCache:     lru.NewSizeConstrainedCache[activatedAsmCacheKey, []byte](activatedWasmCacheSize),
-		wasmTag:               wasmTag,
-		wasmDatabaseRetriever: triedb.Disk(),
+		activatedAsmCache: lru.NewSizeConstrainedCache[activatedAsmCacheKey, []byte](activatedWasmCacheSize),
 
 		disk:          triedb.Disk(),
 		wasmdb:        wasmdb,
@@ -235,8 +189,6 @@
 	}
 }
 
-<<<<<<< HEAD
-=======
 // NewDatabaseForTesting is similar to NewDatabase, but it initializes the caching
 // db by using an ephemeral memory db with default config for testing.
 func NewDatabaseForTesting() *CachingDB {
@@ -280,7 +232,6 @@
 	return newReader(newCachingCodeReader(db.disk, db.codeCache, db.codeSizeCache), combined), nil
 }
 
->>>>>>> 084f6382
 // OpenTrie opens the main account trie at a specific root hash.
 func (db *CachingDB) OpenTrie(root common.Hash) (Trie, error) {
 	if db.triedb.IsVerkle() {
@@ -355,14 +306,6 @@
 	return db.wasmdb
 }
 
-func (db *CachingDB) WasmCacheTag() uint32 {
-	return db.wasmTag
-}
-
-func (db *CachingDB) WasmTargets() []ethdb.WasmTarget {
-	return db.wasmDatabaseRetriever.WasmTargets()
-}
-
 func (db *CachingDB) DiskDB() ethdb.KeyValueStore {
 	return db.disk
 }
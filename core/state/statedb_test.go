// Copyright 2016 The go-ethereum Authors
// This file is part of the go-ethereum library.
//
// The go-ethereum library is free software: you can redistribute it and/or modify
// it under the terms of the GNU Lesser General Public License as published by
// the Free Software Foundation, either version 3 of the License, or
// (at your option) any later version.
//
// The go-ethereum library is distributed in the hope that it will be useful,
// but WITHOUT ANY WARRANTY; without even the implied warranty of
// MERCHANTABILITY or FITNESS FOR A PARTICULAR PURPOSE. See the
// GNU Lesser General Public License for more details.
//
// You should have received a copy of the GNU Lesser General Public License
// along with the go-ethereum library. If not, see <http://www.gnu.org/licenses/>.

package state

import (
	"bytes"
	"encoding/binary"
	"errors"
	"fmt"
	"maps"
	"math"
	"math/rand"
	"reflect"
	"slices"
	"strings"
	"sync"
	"testing"
	"testing/quick"

	"github.com/ethereum/go-ethereum/common"
	"github.com/ethereum/go-ethereum/core/rawdb"
	"github.com/ethereum/go-ethereum/core/state/snapshot"
	"github.com/ethereum/go-ethereum/core/tracing"
	"github.com/ethereum/go-ethereum/core/types"
	"github.com/ethereum/go-ethereum/crypto"
	"github.com/ethereum/go-ethereum/trie"
	"github.com/ethereum/go-ethereum/trie/trienode"
	"github.com/ethereum/go-ethereum/triedb"
	"github.com/ethereum/go-ethereum/triedb/hashdb"
	"github.com/ethereum/go-ethereum/triedb/pathdb"
	"github.com/holiman/uint256"
)

// Tests that updating a state trie does not leak any database writes prior to
// actually committing the state.
func TestUpdateLeaks(t *testing.T) {
	// Create an empty state database
	var (
		db  = rawdb.NewMemoryDatabase()
		tdb = triedb.NewDatabase(db, nil)
	)
	state, _ := New(types.EmptyRootHash, NewDatabaseWithNodeDB(db, tdb), nil)

	// Update it with some accounts
	for i := byte(0); i < 255; i++ {
		addr := common.BytesToAddress([]byte{i})
		state.AddBalance(addr, uint256.NewInt(uint64(11*i)), tracing.BalanceChangeUnspecified)
		state.SetNonce(addr, uint64(42*i))
		if i%2 == 0 {
			state.SetState(addr, common.BytesToHash([]byte{i, i, i}), common.BytesToHash([]byte{i, i, i, i}))
		}
		if i%3 == 0 {
			state.SetCode(addr, []byte{i, i, i, i, i})
		}
	}

	root := state.IntermediateRoot(false)
	if err := tdb.Commit(root, false); err != nil {
		t.Errorf("can not commit trie %v to persistent database", root.Hex())
	}

	// Ensure that no data was leaked into the database
	it := db.NewIterator(nil, nil)
	for it.Next() {
		t.Errorf("State leaked into database: %x -> %x", it.Key(), it.Value())
	}
	it.Release()
}

// Tests that no intermediate state of an object is stored into the database,
// only the one right before the commit.
func TestIntermediateLeaks(t *testing.T) {
	// Create two state databases, one transitioning to the final state, the other final from the beginning
	transDb := rawdb.NewMemoryDatabase()
	finalDb := rawdb.NewMemoryDatabase()
	transNdb := triedb.NewDatabase(transDb, nil)
	finalNdb := triedb.NewDatabase(finalDb, nil)
	transState, _ := New(types.EmptyRootHash, NewDatabaseWithNodeDB(transDb, transNdb), nil)
	finalState, _ := New(types.EmptyRootHash, NewDatabaseWithNodeDB(finalDb, finalNdb), nil)

	modify := func(state *StateDB, addr common.Address, i, tweak byte) {
		state.SetBalance(addr, uint256.NewInt(uint64(11*i)+uint64(tweak)), tracing.BalanceChangeUnspecified)
		state.SetNonce(addr, uint64(42*i+tweak))
		if i%2 == 0 {
			state.SetState(addr, common.Hash{i, i, i, 0}, common.Hash{})
			state.SetState(addr, common.Hash{i, i, i, tweak}, common.Hash{i, i, i, i, tweak})
		}
		if i%3 == 0 {
			state.SetCode(addr, []byte{i, i, i, i, i, tweak})
		}
	}

	// Modify the transient state.
	for i := byte(0); i < 255; i++ {
		modify(transState, common.Address{i}, i, 0)
	}
	// Write modifications to trie.
	transState.IntermediateRoot(false)

	// Overwrite all the data with new values in the transient database.
	for i := byte(0); i < 255; i++ {
		modify(transState, common.Address{i}, i, 99)
		modify(finalState, common.Address{i}, i, 99)
	}

	// Commit and cross check the databases.
	transRoot, err := transState.Commit(0, false)
	if err != nil {
		t.Fatalf("failed to commit transition state: %v", err)
	}
	if err = transNdb.Commit(transRoot, false); err != nil {
		t.Errorf("can not commit trie %v to persistent database", transRoot.Hex())
	}

	finalRoot, err := finalState.Commit(0, false)
	if err != nil {
		t.Fatalf("failed to commit final state: %v", err)
	}
	if err = finalNdb.Commit(finalRoot, false); err != nil {
		t.Errorf("can not commit trie %v to persistent database", finalRoot.Hex())
	}

	it := finalDb.NewIterator(nil, nil)
	for it.Next() {
		key, fvalue := it.Key(), it.Value()
		tvalue, err := transDb.Get(key)
		if err != nil {
			t.Errorf("entry missing from the transition database: %x -> %x", key, fvalue)
		}
		if !bytes.Equal(fvalue, tvalue) {
			t.Errorf("value mismatch at key %x: %x in transition database, %x in final database", key, tvalue, fvalue)
		}
	}
	it.Release()

	it = transDb.NewIterator(nil, nil)
	for it.Next() {
		key, tvalue := it.Key(), it.Value()
		fvalue, err := finalDb.Get(key)
		if err != nil {
			t.Errorf("extra entry in the transition database: %x -> %x", key, it.Value())
		}
		if !bytes.Equal(fvalue, tvalue) {
			t.Errorf("value mismatch at key %x: %x in transition database, %x in final database", key, tvalue, fvalue)
		}
	}
}

// TestCopy tests that copying a StateDB object indeed makes the original and
// the copy independent of each other. This test is a regression test against
// https://github.com/ethereum/go-ethereum/pull/15549.
func TestCopy(t *testing.T) {
	// Create a random state test to copy and modify "independently"
	orig, _ := New(types.EmptyRootHash, NewDatabase(rawdb.NewMemoryDatabase()), nil)

	for i := byte(0); i < 255; i++ {
		obj := orig.getOrNewStateObject(common.BytesToAddress([]byte{i}))
		obj.AddBalance(uint256.NewInt(uint64(i)), tracing.BalanceChangeUnspecified)
		orig.updateStateObject(obj)
	}
	orig.Finalise(false)

	// Copy the state
	copy := orig.Copy()

	// Copy the copy state
	ccopy := copy.Copy()

	// modify all in memory
	for i := byte(0); i < 255; i++ {
		origObj := orig.getOrNewStateObject(common.BytesToAddress([]byte{i}))
		copyObj := copy.getOrNewStateObject(common.BytesToAddress([]byte{i}))
		ccopyObj := ccopy.getOrNewStateObject(common.BytesToAddress([]byte{i}))

		origObj.AddBalance(uint256.NewInt(2*uint64(i)), tracing.BalanceChangeUnspecified)
		copyObj.AddBalance(uint256.NewInt(3*uint64(i)), tracing.BalanceChangeUnspecified)
		ccopyObj.AddBalance(uint256.NewInt(4*uint64(i)), tracing.BalanceChangeUnspecified)

		orig.updateStateObject(origObj)
		copy.updateStateObject(copyObj)
		ccopy.updateStateObject(copyObj)
	}

	// Finalise the changes on all concurrently
	finalise := func(wg *sync.WaitGroup, db *StateDB) {
		defer wg.Done()
		db.Finalise(true)
	}

	var wg sync.WaitGroup
	wg.Add(3)
	go finalise(&wg, orig)
	go finalise(&wg, copy)
	go finalise(&wg, ccopy)
	wg.Wait()

	// Verify that the three states have been updated independently
	for i := byte(0); i < 255; i++ {
		origObj := orig.getOrNewStateObject(common.BytesToAddress([]byte{i}))
		copyObj := copy.getOrNewStateObject(common.BytesToAddress([]byte{i}))
		ccopyObj := ccopy.getOrNewStateObject(common.BytesToAddress([]byte{i}))

		if want := uint256.NewInt(3 * uint64(i)); origObj.Balance().Cmp(want) != 0 {
			t.Errorf("orig obj %d: balance mismatch: have %v, want %v", i, origObj.Balance(), want)
		}
		if want := uint256.NewInt(4 * uint64(i)); copyObj.Balance().Cmp(want) != 0 {
			t.Errorf("copy obj %d: balance mismatch: have %v, want %v", i, copyObj.Balance(), want)
		}
		if want := uint256.NewInt(5 * uint64(i)); ccopyObj.Balance().Cmp(want) != 0 {
			t.Errorf("copy obj %d: balance mismatch: have %v, want %v", i, ccopyObj.Balance(), want)
		}
	}
}

// TestCopyWithDirtyJournal tests if Copy can correct create a equal copied
// stateDB with dirty journal present.
func TestCopyWithDirtyJournal(t *testing.T) {
	db := NewDatabase(rawdb.NewMemoryDatabase())
	orig, _ := New(types.EmptyRootHash, db, nil)

	// Fill up the initial states
	for i := byte(0); i < 255; i++ {
		obj := orig.getOrNewStateObject(common.BytesToAddress([]byte{i}))
		obj.AddBalance(uint256.NewInt(uint64(i)), tracing.BalanceChangeUnspecified)
		obj.data.Root = common.HexToHash("0xdeadbeef")
		orig.updateStateObject(obj)
	}
	root, _ := orig.Commit(0, true)
	orig, _ = New(root, db, nil)

	// modify all in memory without finalizing
	for i := byte(0); i < 255; i++ {
		obj := orig.getOrNewStateObject(common.BytesToAddress([]byte{i}))
		obj.SubBalance(uint256.NewInt(uint64(i)), tracing.BalanceChangeUnspecified)
		orig.updateStateObject(obj)
	}
	cpy := orig.Copy()

	orig.Finalise(true)
	for i := byte(0); i < 255; i++ {
		root := orig.GetStorageRoot(common.BytesToAddress([]byte{i}))
		if root != (common.Hash{}) {
			t.Errorf("Unexpected storage root %x", root)
		}
	}
	cpy.Finalise(true)
	for i := byte(0); i < 255; i++ {
		root := cpy.GetStorageRoot(common.BytesToAddress([]byte{i}))
		if root != (common.Hash{}) {
			t.Errorf("Unexpected storage root %x", root)
		}
	}
	if cpy.IntermediateRoot(true) != orig.IntermediateRoot(true) {
		t.Error("State is not equal after copy")
	}
}

// TestCopyObjectState creates an original state, S1, and makes a copy S2.
// It then proceeds to make changes to S1. Those changes are _not_ supposed
// to affect S2. This test checks that the copy properly deep-copies the objectstate
func TestCopyObjectState(t *testing.T) {
	db := NewDatabase(rawdb.NewMemoryDatabase())
	orig, _ := New(types.EmptyRootHash, db, nil)

	// Fill up the initial states
	for i := byte(0); i < 5; i++ {
		obj := orig.getOrNewStateObject(common.BytesToAddress([]byte{i}))
		obj.AddBalance(uint256.NewInt(uint64(i)), tracing.BalanceChangeUnspecified)
		obj.data.Root = common.HexToHash("0xdeadbeef")
		orig.updateStateObject(obj)
	}
	orig.Finalise(true)
	cpy := orig.Copy()
	for _, op := range cpy.mutations {
		if have, want := op.applied, false; have != want {
			t.Fatalf("Error in test itself, the 'done' flag should not be set before Commit, have %v want %v", have, want)
		}
	}
	orig.Commit(0, true)
	for _, op := range cpy.mutations {
		if have, want := op.applied, false; have != want {
			t.Fatalf("Error: original state affected copy, have %v want %v", have, want)
		}
	}
}

func TestSnapshotRandom(t *testing.T) {
	config := &quick.Config{MaxCount: 1000}
	err := quick.Check((*snapshotTest).run, config)
	if cerr, ok := err.(*quick.CheckError); ok {
		test := cerr.In[0].(*snapshotTest)
		t.Errorf("%v:\n%s", test.err, test)
	} else if err != nil {
		t.Error(err)
	}
}

// A snapshotTest checks that reverting StateDB snapshots properly undoes all changes
// captured by the snapshot. Instances of this test with pseudorandom content are created
// by Generate.
//
// The test works as follows:
//
// A new state is created and all actions are applied to it. Several snapshots are taken
// in between actions. The test then reverts each snapshot. For each snapshot the actions
// leading up to it are replayed on a fresh, empty state. The behaviour of all public
// accessor methods on the reverted state must match the return value of the equivalent
// methods on the replayed state.
type snapshotTest struct {
	addrs     []common.Address // all account addresses
	actions   []testAction     // modifications to the state
	snapshots []int            // actions indexes at which snapshot is taken
	err       error            // failure details are reported through this field
}

type testAction struct {
	name   string
	fn     func(testAction, *StateDB)
	args   []int64
	noAddr bool
}

// newTestAction creates a random action that changes state.
func newTestAction(addr common.Address, r *rand.Rand) testAction {
	actions := []testAction{
		{
			name: "SetBalance",
			fn: func(a testAction, s *StateDB) {
				s.SetBalance(addr, uint256.NewInt(uint64(a.args[0])), tracing.BalanceChangeUnspecified)
			},
			args: make([]int64, 1),
		},
		{
			name: "AddBalance",
			fn: func(a testAction, s *StateDB) {
				s.AddBalance(addr, uint256.NewInt(uint64(a.args[0])), tracing.BalanceChangeUnspecified)
			},
			args: make([]int64, 1),
		},
		{
			name: "SetNonce",
			fn: func(a testAction, s *StateDB) {
				s.SetNonce(addr, uint64(a.args[0]))
			},
			args: make([]int64, 1),
		},
		{
			name: "SetState",
			fn: func(a testAction, s *StateDB) {
				var key, val common.Hash
				binary.BigEndian.PutUint16(key[:], uint16(a.args[0]))
				binary.BigEndian.PutUint16(val[:], uint16(a.args[1]))
				s.SetState(addr, key, val)
			},
			args: make([]int64, 2),
		},
		{
			name: "SetCode",
			fn: func(a testAction, s *StateDB) {
				code := make([]byte, 16)
				binary.BigEndian.PutUint64(code, uint64(a.args[0]))
				binary.BigEndian.PutUint64(code[8:], uint64(a.args[1]))
				s.SetCode(addr, code)
			},
			args: make([]int64, 2),
		},
		{
			name: "CreateAccount",
			fn: func(a testAction, s *StateDB) {
				if !s.Exist(addr) {
					s.CreateAccount(addr)
				}
			},
		},
		{
			name: "CreateContract",
			fn: func(a testAction, s *StateDB) {
				if !s.Exist(addr) {
					s.CreateAccount(addr)
				}
				contractHash := s.GetCodeHash(addr)
				emptyCode := contractHash == (common.Hash{}) || contractHash == types.EmptyCodeHash
				storageRoot := s.GetStorageRoot(addr)
				emptyStorage := storageRoot == (common.Hash{}) || storageRoot == types.EmptyRootHash
				if s.GetNonce(addr) == 0 && emptyCode && emptyStorage {
					s.CreateContract(addr)
					// We also set some code here, to prevent the
					// CreateContract action from being performed twice in a row,
					// which would cause a difference in state when unrolling
					// the journal. (CreateContact assumes created was false prior to
					// invocation, and the journal rollback sets it to false).
					s.SetCode(addr, []byte{1})
				}
			},
		},
		{
			name: "SelfDestruct",
			fn: func(a testAction, s *StateDB) {
				s.SelfDestruct(addr)
			},
		},
		{
			name: "AddRefund",
			fn: func(a testAction, s *StateDB) {
				s.AddRefund(uint64(a.args[0]))
			},
			args:   make([]int64, 1),
			noAddr: true,
		},
		{
			name: "AddLog",
			fn: func(a testAction, s *StateDB) {
				data := make([]byte, 2)
				binary.BigEndian.PutUint16(data, uint16(a.args[0]))
				s.AddLog(&types.Log{Address: addr, Data: data})
			},
			args: make([]int64, 1),
		},
		{
			name: "AddPreimage",
			fn: func(a testAction, s *StateDB) {
				preimage := []byte{1}
				hash := common.BytesToHash(preimage)
				s.AddPreimage(hash, preimage)
			},
			args: make([]int64, 1),
		},
		{
			name: "AddAddressToAccessList",
			fn: func(a testAction, s *StateDB) {
				s.AddAddressToAccessList(addr)
			},
		},
		{
			name: "AddSlotToAccessList",
			fn: func(a testAction, s *StateDB) {
				s.AddSlotToAccessList(addr,
					common.Hash{byte(a.args[0])})
			},
			args: make([]int64, 1),
		},
		{
			name: "SetTransientState",
			fn: func(a testAction, s *StateDB) {
				var key, val common.Hash
				binary.BigEndian.PutUint16(key[:], uint16(a.args[0]))
				binary.BigEndian.PutUint16(val[:], uint16(a.args[1]))
				s.SetTransientState(addr, key, val)
			},
			args: make([]int64, 2),
		},
	}
	action := actions[r.Intn(len(actions))]
	var nameargs []string
	if !action.noAddr {
		nameargs = append(nameargs, addr.Hex())
	}
	for i := range action.args {
		action.args[i] = rand.Int63n(100)
		nameargs = append(nameargs, fmt.Sprint(action.args[i]))
	}
	action.name += strings.Join(nameargs, ", ")
	return action
}

// Generate returns a new snapshot test of the given size. All randomness is
// derived from r.
func (*snapshotTest) Generate(r *rand.Rand, size int) reflect.Value {
	// Generate random actions.
	addrs := make([]common.Address, 50)
	for i := range addrs {
		addrs[i][0] = byte(i)
	}
	actions := make([]testAction, size)
	for i := range actions {
		addr := addrs[r.Intn(len(addrs))]
		actions[i] = newTestAction(addr, r)
	}
	// Generate snapshot indexes.
	nsnapshots := int(math.Sqrt(float64(size)))
	if size > 0 && nsnapshots == 0 {
		nsnapshots = 1
	}
	snapshots := make([]int, nsnapshots)
	snaplen := len(actions) / nsnapshots
	for i := range snapshots {
		// Try to place the snapshots some number of actions apart from each other.
		snapshots[i] = (i * snaplen) + r.Intn(snaplen)
	}
	return reflect.ValueOf(&snapshotTest{addrs, actions, snapshots, nil})
}

func (test *snapshotTest) String() string {
	out := new(bytes.Buffer)
	sindex := 0
	for i, action := range test.actions {
		if len(test.snapshots) > sindex && i == test.snapshots[sindex] {
			fmt.Fprintf(out, "---- snapshot %d ----\n", sindex)
			sindex++
		}
		fmt.Fprintf(out, "%4d: %s\n", i, action.name)
	}
	return out.String()
}

func (test *snapshotTest) run() bool {
	// Run all actions and create snapshots.
	var (
		state, _     = New(types.EmptyRootHash, NewDatabase(rawdb.NewMemoryDatabase()), nil)
		snapshotRevs = make([]int, len(test.snapshots))
		sindex       = 0
		checkstates  = make([]*StateDB, len(test.snapshots))
	)
	for i, action := range test.actions {
		if len(test.snapshots) > sindex && i == test.snapshots[sindex] {
			snapshotRevs[sindex] = state.Snapshot()
			checkstates[sindex] = state.Copy()
			sindex++
		}
		action.fn(action, state)
	}
	// Revert all snapshots in reverse order. Each revert must yield a state
	// that is equivalent to fresh state with all actions up the snapshot applied.
	for sindex--; sindex >= 0; sindex-- {
		state.RevertToSnapshot(snapshotRevs[sindex])
		if err := test.checkEqual(state, checkstates[sindex]); err != nil {
			test.err = fmt.Errorf("state mismatch after revert to snapshot %d\n%v", sindex, err)
			return false
		}
	}
	return true
}

<<<<<<< HEAD
=======
func forEachStorage(s *StateDB, addr common.Address, cb func(key, value common.Hash) bool) error {
	so := s.getStateObject(addr)
	if so == nil {
		return nil
	}
	tr, err := so.getTrie()
	if err != nil {
		return err
	}
	trieIt, err := tr.NodeIterator(nil)
	if err != nil {
		return err
	}
	var (
		it      = trie.NewIterator(trieIt)
		visited = make(map[common.Hash]bool)
	)

	for it.Next() {
		key := common.BytesToHash(s.trie.GetKey(it.Key))
		visited[key] = true
		if value, dirty := so.dirtyStorage[key]; dirty {
			if !cb(key, value) {
				return nil
			}
			continue
		}

		if len(it.Value) > 0 {
			_, content, _, err := rlp.Split(it.Value)
			if err != nil {
				return err
			}
			if !cb(key, common.BytesToHash(content)) {
				return nil
			}
		}
	}
	return nil
}

>>>>>>> 35b2d07f
// checkEqual checks that methods of state and checkstate return the same values.
func (test *snapshotTest) checkEqual(state, checkstate *StateDB) error {
	for _, addr := range test.addrs {
		var err error
		checkeq := func(op string, a, b interface{}) bool {
			if err == nil && !reflect.DeepEqual(a, b) {
				err = fmt.Errorf("got %s(%s) == %v, want %v", op, addr.Hex(), a, b)
				return false
			}
			return true
		}
		// Check basic accessor methods.
		checkeq("Exist", state.Exist(addr), checkstate.Exist(addr))
		checkeq("HasSelfdestructed", state.HasSelfDestructed(addr), checkstate.HasSelfDestructed(addr))
		checkeq("GetBalance", state.GetBalance(addr), checkstate.GetBalance(addr))
		checkeq("GetNonce", state.GetNonce(addr), checkstate.GetNonce(addr))
		checkeq("GetCode", state.GetCode(addr), checkstate.GetCode(addr))
		checkeq("GetCodeHash", state.GetCodeHash(addr), checkstate.GetCodeHash(addr))
		checkeq("GetCodeSize", state.GetCodeSize(addr), checkstate.GetCodeSize(addr))
		// Check newContract-flag
		if obj := state.getStateObject(addr); obj != nil {
			checkeq("IsNewContract", obj.newContract, checkstate.getStateObject(addr).newContract)
		}
		// Check storage.
		if obj := state.getStateObject(addr); obj != nil {
			forEachStorage(state, addr, func(key, value common.Hash) bool {
				return checkeq("GetState("+key.Hex()+")", checkstate.GetState(addr, key), value)
			})
			forEachStorage(checkstate, addr, func(key, value common.Hash) bool {
				return checkeq("GetState("+key.Hex()+")", checkstate.GetState(addr, key), value)
			})
			other := checkstate.getStateObject(addr)
			// Check dirty storage which is not in trie
			if !maps.Equal(obj.dirtyStorage, other.dirtyStorage) {
				print := func(dirty map[common.Hash]common.Hash) string {
					var keys []common.Hash
					out := new(strings.Builder)
					for key := range dirty {
						keys = append(keys, key)
					}
					slices.SortFunc(keys, common.Hash.Cmp)
					for i, key := range keys {
						fmt.Fprintf(out, "  %d. %v %v\n", i, key, dirty[key])
					}
					return out.String()
				}
				return fmt.Errorf("dirty storage err, have\n%v\nwant\n%v",
					print(obj.dirtyStorage),
					print(other.dirtyStorage))
			}
		}
		// Check transient storage.
		{
			have := state.transientStorage
			want := checkstate.transientStorage
			eq := maps.EqualFunc(have, want,
				func(a Storage, b Storage) bool {
					return maps.Equal(a, b)
				})
			if !eq {
				return fmt.Errorf("transient storage differs ,have\n%v\nwant\n%v",
					have.PrettyPrint(),
					want.PrettyPrint())
			}
		}
		if err != nil {
			return err
		}
	}
	if !checkstate.accessList.Equal(state.accessList) { // Check access lists
		return fmt.Errorf("AccessLists are wrong, have \n%v\nwant\n%v",
			checkstate.accessList.PrettyPrint(),
			state.accessList.PrettyPrint())
	}
	if state.GetRefund() != checkstate.GetRefund() {
		return fmt.Errorf("got GetRefund() == %d, want GetRefund() == %d",
			state.GetRefund(), checkstate.GetRefund())
	}
	if !reflect.DeepEqual(state.GetLogs(common.Hash{}, 0, common.Hash{}), checkstate.GetLogs(common.Hash{}, 0, common.Hash{})) {
		return fmt.Errorf("got GetLogs(common.Hash{}) == %v, want GetLogs(common.Hash{}) == %v",
			state.GetLogs(common.Hash{}, 0, common.Hash{}), checkstate.GetLogs(common.Hash{}, 0, common.Hash{}))
	}
	if !maps.Equal(state.journal.dirties, checkstate.journal.dirties) {
		getKeys := func(dirty map[common.Address]int) string {
			var keys []common.Address
			out := new(strings.Builder)
			for key := range dirty {
				keys = append(keys, key)
			}
			slices.SortFunc(keys, common.Address.Cmp)
			for i, key := range keys {
				fmt.Fprintf(out, "  %d. %v\n", i, key)
			}
			return out.String()
		}
		have := getKeys(state.journal.dirties)
		want := getKeys(checkstate.journal.dirties)
		return fmt.Errorf("dirty-journal set mismatch.\nhave:\n%v\nwant:\n%v\n", have, want)
	}
	return nil
}

func TestTouchDelete(t *testing.T) {
	s := newStateEnv()
	s.state.getOrNewStateObject(common.Address{})
	root, _ := s.state.Commit(0, false)
	s.state, _ = New(root, s.state.db, s.state.snaps)

	snapshot := s.state.Snapshot()
	s.state.AddBalance(common.Address{}, new(uint256.Int), tracing.BalanceChangeUnspecified)

	if len(s.state.journal.dirties) != 1 {
		t.Fatal("expected one dirty state object")
	}
	s.state.RevertToSnapshot(snapshot)
	if len(s.state.journal.dirties) != 0 {
		t.Fatal("expected no dirty state object")
	}
}

// TestCopyOfCopy tests that modified objects are carried over to the copy, and the copy of the copy.
// See https://github.com/ethereum/go-ethereum/pull/15225#issuecomment-380191512
func TestCopyOfCopy(t *testing.T) {
	state, _ := New(types.EmptyRootHash, NewDatabase(rawdb.NewMemoryDatabase()), nil)
	addr := common.HexToAddress("aaaa")
	state.SetBalance(addr, uint256.NewInt(42), tracing.BalanceChangeUnspecified)

	if got := state.Copy().GetBalance(addr).Uint64(); got != 42 {
		t.Fatalf("1st copy fail, expected 42, got %v", got)
	}
	if got := state.Copy().Copy().GetBalance(addr).Uint64(); got != 42 {
		t.Fatalf("2nd copy fail, expected 42, got %v", got)
	}
}

// Tests a regression where committing a copy lost some internal meta information,
// leading to corrupted subsequent copies.
//
// See https://github.com/ethereum/go-ethereum/issues/20106.
func TestCopyCommitCopy(t *testing.T) {
	tdb := NewDatabase(rawdb.NewMemoryDatabase())
	state, _ := New(types.EmptyRootHash, tdb, nil)

	// Create an account and check if the retrieved balance is correct
	addr := common.HexToAddress("0xaffeaffeaffeaffeaffeaffeaffeaffeaffeaffe")
	skey := common.HexToHash("aaa")
	sval := common.HexToHash("bbb")

	state.SetBalance(addr, uint256.NewInt(42), tracing.BalanceChangeUnspecified) // Change the account trie
	state.SetCode(addr, []byte("hello"))                                         // Change an external metadata
	state.SetState(addr, skey, sval)                                             // Change the storage trie

	if balance := state.GetBalance(addr); balance.Cmp(uint256.NewInt(42)) != 0 {
		t.Fatalf("initial balance mismatch: have %v, want %v", balance, 42)
	}
	if code := state.GetCode(addr); !bytes.Equal(code, []byte("hello")) {
		t.Fatalf("initial code mismatch: have %x, want %x", code, []byte("hello"))
	}
	if val := state.GetState(addr, skey); val != sval {
		t.Fatalf("initial non-committed storage slot mismatch: have %x, want %x", val, sval)
	}
	if val := state.GetCommittedState(addr, skey); val != (common.Hash{}) {
		t.Fatalf("initial committed storage slot mismatch: have %x, want %x", val, common.Hash{})
	}
	// Copy the non-committed state database and check pre/post commit balance
	copyOne := state.Copy()
	if balance := copyOne.GetBalance(addr); balance.Cmp(uint256.NewInt(42)) != 0 {
		t.Fatalf("first copy pre-commit balance mismatch: have %v, want %v", balance, 42)
	}
	if code := copyOne.GetCode(addr); !bytes.Equal(code, []byte("hello")) {
		t.Fatalf("first copy pre-commit code mismatch: have %x, want %x", code, []byte("hello"))
	}
	if val := copyOne.GetState(addr, skey); val != sval {
		t.Fatalf("first copy pre-commit non-committed storage slot mismatch: have %x, want %x", val, sval)
	}
	if val := copyOne.GetCommittedState(addr, skey); val != (common.Hash{}) {
		t.Fatalf("first copy pre-commit committed storage slot mismatch: have %x, want %x", val, common.Hash{})
	}
	// Copy the copy and check the balance once more
	copyTwo := copyOne.Copy()
	if balance := copyTwo.GetBalance(addr); balance.Cmp(uint256.NewInt(42)) != 0 {
		t.Fatalf("second copy balance mismatch: have %v, want %v", balance, 42)
	}
	if code := copyTwo.GetCode(addr); !bytes.Equal(code, []byte("hello")) {
		t.Fatalf("second copy code mismatch: have %x, want %x", code, []byte("hello"))
	}
	if val := copyTwo.GetState(addr, skey); val != sval {
		t.Fatalf("second copy non-committed storage slot mismatch: have %x, want %x", val, sval)
	}
	if val := copyTwo.GetCommittedState(addr, skey); val != (common.Hash{}) {
		t.Fatalf("second copy committed storage slot mismatch: have %x, want %x", val, sval)
	}
	// Commit state, ensure states can be loaded from disk
	root, _ := state.Commit(0, false)
	state, _ = New(root, tdb, nil)
	if balance := state.GetBalance(addr); balance.Cmp(uint256.NewInt(42)) != 0 {
		t.Fatalf("state post-commit balance mismatch: have %v, want %v", balance, 42)
	}
	if code := state.GetCode(addr); !bytes.Equal(code, []byte("hello")) {
		t.Fatalf("state post-commit code mismatch: have %x, want %x", code, []byte("hello"))
	}
	if val := state.GetState(addr, skey); val != sval {
		t.Fatalf("state post-commit non-committed storage slot mismatch: have %x, want %x", val, sval)
	}
	if val := state.GetCommittedState(addr, skey); val != sval {
		t.Fatalf("state post-commit committed storage slot mismatch: have %x, want %x", val, sval)
	}
}

// Tests a regression where committing a copy lost some internal meta information,
// leading to corrupted subsequent copies.
//
// See https://github.com/ethereum/go-ethereum/issues/20106.
func TestCopyCopyCommitCopy(t *testing.T) {
	state, _ := New(types.EmptyRootHash, NewDatabase(rawdb.NewMemoryDatabase()), nil)

	// Create an account and check if the retrieved balance is correct
	addr := common.HexToAddress("0xaffeaffeaffeaffeaffeaffeaffeaffeaffeaffe")
	skey := common.HexToHash("aaa")
	sval := common.HexToHash("bbb")

	state.SetBalance(addr, uint256.NewInt(42), tracing.BalanceChangeUnspecified) // Change the account trie
	state.SetCode(addr, []byte("hello"))                                         // Change an external metadata
	state.SetState(addr, skey, sval)                                             // Change the storage trie

	if balance := state.GetBalance(addr); balance.Cmp(uint256.NewInt(42)) != 0 {
		t.Fatalf("initial balance mismatch: have %v, want %v", balance, 42)
	}
	if code := state.GetCode(addr); !bytes.Equal(code, []byte("hello")) {
		t.Fatalf("initial code mismatch: have %x, want %x", code, []byte("hello"))
	}
	if val := state.GetState(addr, skey); val != sval {
		t.Fatalf("initial non-committed storage slot mismatch: have %x, want %x", val, sval)
	}
	if val := state.GetCommittedState(addr, skey); val != (common.Hash{}) {
		t.Fatalf("initial committed storage slot mismatch: have %x, want %x", val, common.Hash{})
	}
	// Copy the non-committed state database and check pre/post commit balance
	copyOne := state.Copy()
	if balance := copyOne.GetBalance(addr); balance.Cmp(uint256.NewInt(42)) != 0 {
		t.Fatalf("first copy balance mismatch: have %v, want %v", balance, 42)
	}
	if code := copyOne.GetCode(addr); !bytes.Equal(code, []byte("hello")) {
		t.Fatalf("first copy code mismatch: have %x, want %x", code, []byte("hello"))
	}
	if val := copyOne.GetState(addr, skey); val != sval {
		t.Fatalf("first copy non-committed storage slot mismatch: have %x, want %x", val, sval)
	}
	if val := copyOne.GetCommittedState(addr, skey); val != (common.Hash{}) {
		t.Fatalf("first copy committed storage slot mismatch: have %x, want %x", val, common.Hash{})
	}
	// Copy the copy and check the balance once more
	copyTwo := copyOne.Copy()
	if balance := copyTwo.GetBalance(addr); balance.Cmp(uint256.NewInt(42)) != 0 {
		t.Fatalf("second copy pre-commit balance mismatch: have %v, want %v", balance, 42)
	}
	if code := copyTwo.GetCode(addr); !bytes.Equal(code, []byte("hello")) {
		t.Fatalf("second copy pre-commit code mismatch: have %x, want %x", code, []byte("hello"))
	}
	if val := copyTwo.GetState(addr, skey); val != sval {
		t.Fatalf("second copy pre-commit non-committed storage slot mismatch: have %x, want %x", val, sval)
	}
	if val := copyTwo.GetCommittedState(addr, skey); val != (common.Hash{}) {
		t.Fatalf("second copy pre-commit committed storage slot mismatch: have %x, want %x", val, common.Hash{})
	}
	// Copy the copy-copy and check the balance once more
	copyThree := copyTwo.Copy()
	if balance := copyThree.GetBalance(addr); balance.Cmp(uint256.NewInt(42)) != 0 {
		t.Fatalf("third copy balance mismatch: have %v, want %v", balance, 42)
	}
	if code := copyThree.GetCode(addr); !bytes.Equal(code, []byte("hello")) {
		t.Fatalf("third copy code mismatch: have %x, want %x", code, []byte("hello"))
	}
	if val := copyThree.GetState(addr, skey); val != sval {
		t.Fatalf("third copy non-committed storage slot mismatch: have %x, want %x", val, sval)
	}
	if val := copyThree.GetCommittedState(addr, skey); val != (common.Hash{}) {
		t.Fatalf("third copy committed storage slot mismatch: have %x, want %x", val, sval)
	}
}

// TestCommitCopy tests the copy from a committed state is not fully functional.
func TestCommitCopy(t *testing.T) {
	db := NewDatabase(rawdb.NewMemoryDatabase())
	state, _ := New(types.EmptyRootHash, db, nil)

	// Create an account and check if the retrieved balance is correct
	addr := common.HexToAddress("0xaffeaffeaffeaffeaffeaffeaffeaffeaffeaffe")
	skey1, skey2 := common.HexToHash("a1"), common.HexToHash("a2")
	sval1, sval2 := common.HexToHash("b1"), common.HexToHash("b2")

	state.SetBalance(addr, uint256.NewInt(42), tracing.BalanceChangeUnspecified) // Change the account trie
	state.SetCode(addr, []byte("hello"))                                         // Change an external metadata
<<<<<<< HEAD
	state.SetState(addr, skey, sval)                                             // Change the storage trie
=======
	state.SetState(addr, skey1, sval1)                                           // Change the storage trie
>>>>>>> 35b2d07f

	if balance := state.GetBalance(addr); balance.Cmp(uint256.NewInt(42)) != 0 {
		t.Fatalf("initial balance mismatch: have %v, want %v", balance, 42)
	}
	if code := state.GetCode(addr); !bytes.Equal(code, []byte("hello")) {
		t.Fatalf("initial code mismatch: have %x, want %x", code, []byte("hello"))
	}
	if val := state.GetState(addr, skey1); val != sval1 {
		t.Fatalf("initial non-committed storage slot mismatch: have %x, want %x", val, sval1)
	}
	if val := state.GetCommittedState(addr, skey1); val != (common.Hash{}) {
		t.Fatalf("initial committed storage slot mismatch: have %x, want %x", val, common.Hash{})
	}
	root, _ := state.Commit(0, true)

	state, _ = New(root, db, nil)
	state.SetState(addr, skey2, sval2)
	state.Commit(1, true)

	// Copy the committed state database, the copied one is not fully functional.
	copied := state.Copy()
	if balance := copied.GetBalance(addr); balance.Cmp(uint256.NewInt(42)) != 0 {
		t.Fatalf("unexpected balance: have %v", balance)
	}
	if code := copied.GetCode(addr); !bytes.Equal(code, []byte("hello")) {
		t.Fatalf("unexpected code: have %x", code)
	}
	// Miss slots because of non-functional trie after commit
	if val := copied.GetState(addr, skey1); val != (common.Hash{}) {
		t.Fatalf("unexpected storage slot: have %x", sval1)
	}
	if val := copied.GetCommittedState(addr, skey1); val != (common.Hash{}) {
		t.Fatalf("unexpected storage slot: have %x", val)
	}
	// Slots cached in the stateDB, available after commit
	if val := copied.GetState(addr, skey2); val != sval2 {
		t.Fatalf("unexpected storage slot: have %x", sval1)
	}
	if val := copied.GetCommittedState(addr, skey2); val != sval2 {
		t.Fatalf("unexpected storage slot: have %x", val)
	}
	if !errors.Is(copied.Error(), trie.ErrCommitted) {
		t.Fatalf("unexpected state error, %v", copied.Error())
	}
}

// TestDeleteCreateRevert tests a weird state transition corner case that we hit
// while changing the internals of StateDB. The workflow is that a contract is
// self-destructed, then in a follow-up transaction (but same block) it's created
// again and the transaction reverted.
//
// The original StateDB implementation flushed dirty objects to the tries after
// each transaction, so this works ok. The rework accumulated writes in memory
// first, but the journal wiped the entire state object on create-revert.
func TestDeleteCreateRevert(t *testing.T) {
	// Create an initial state with a single contract
	state, _ := New(types.EmptyRootHash, NewDatabase(rawdb.NewMemoryDatabase()), nil)

	addr := common.BytesToAddress([]byte("so"))
	state.SetBalance(addr, uint256.NewInt(1), tracing.BalanceChangeUnspecified)

	root, _ := state.Commit(0, false)
	state, _ = New(root, state.db, state.snaps)

	// Simulate self-destructing in one transaction, then create-reverting in another
	state.SelfDestruct(addr)
	state.Finalise(true)

	id := state.Snapshot()
	state.SetBalance(addr, uint256.NewInt(2), tracing.BalanceChangeUnspecified)
	state.RevertToSnapshot(id)

	// Commit the entire state and make sure we don't crash and have the correct state
	root, _ = state.Commit(0, true)
	state, _ = New(root, state.db, state.snaps)

	if state.getStateObject(addr) != nil {
		t.Fatalf("self-destructed contract came alive")
	}
}

// TestMissingTrieNodes tests that if the StateDB fails to load parts of the trie,
// the Commit operation fails with an error
// If we are missing trie nodes, we should not continue writing to the trie
func TestMissingTrieNodes(t *testing.T) {
	testMissingTrieNodes(t, rawdb.HashScheme)
	testMissingTrieNodes(t, rawdb.PathScheme)
}

func testMissingTrieNodes(t *testing.T, scheme string) {
	// Create an initial state with a few accounts
	var (
		tdb   *triedb.Database
		memDb = rawdb.NewMemoryDatabase()
	)
	if scheme == rawdb.PathScheme {
		tdb = triedb.NewDatabase(memDb, &triedb.Config{PathDB: &pathdb.Config{
			CleanCacheSize: 0,
			DirtyCacheSize: 0,
		}}) // disable caching
	} else {
		tdb = triedb.NewDatabase(memDb, &triedb.Config{HashDB: &hashdb.Config{
			CleanCacheSize: 0,
		}}) // disable caching
	}
	db := NewDatabaseWithNodeDB(memDb, tdb)

	var root common.Hash
	state, _ := New(types.EmptyRootHash, db, nil)
	addr := common.BytesToAddress([]byte("so"))
	{
		state.SetBalance(addr, uint256.NewInt(1), tracing.BalanceChangeUnspecified)
		state.SetCode(addr, []byte{1, 2, 3})
		a2 := common.BytesToAddress([]byte("another"))
		state.SetBalance(a2, uint256.NewInt(100), tracing.BalanceChangeUnspecified)
		state.SetCode(a2, []byte{1, 2, 4})
		root, _ = state.Commit(0, false)
		t.Logf("root: %x", root)
		// force-flush
		tdb.Commit(root, false)
	}
	// Create a new state on the old root
	state, _ = New(root, db, nil)
	// Now we clear out the memdb
	it := memDb.NewIterator(nil, nil)
	for it.Next() {
		k := it.Key()
		// Leave the root intact
		if !bytes.Equal(k, root[:]) {
			t.Logf("key: %x", k)
			memDb.Delete(k)
		}
	}
	balance := state.GetBalance(addr)
	// The removed elem should lead to it returning zero balance
	if exp, got := uint64(0), balance.Uint64(); got != exp {
		t.Errorf("expected %d, got %d", exp, got)
	}
	// Modify the state
	state.SetBalance(addr, uint256.NewInt(2), tracing.BalanceChangeUnspecified)
	root, err := state.Commit(0, false)
	if err == nil {
		t.Fatalf("expected error, got root :%x", root)
	}
}

func TestStateDBAccessList(t *testing.T) {
	// Some helpers
	addr := func(a string) common.Address {
		return common.HexToAddress(a)
	}
	slot := func(a string) common.Hash {
		return common.HexToHash(a)
	}

	memDb := rawdb.NewMemoryDatabase()
	db := NewDatabase(memDb)
	state, _ := New(types.EmptyRootHash, db, nil)
	state.accessList = newAccessList()

	verifyAddrs := func(astrings ...string) {
		t.Helper()
		// convert to common.Address form
		var addresses []common.Address
		var addressMap = make(map[common.Address]struct{})
		for _, astring := range astrings {
			address := addr(astring)
			addresses = append(addresses, address)
			addressMap[address] = struct{}{}
		}
		// Check that the given addresses are in the access list
		for _, address := range addresses {
			if !state.AddressInAccessList(address) {
				t.Fatalf("expected %x to be in access list", address)
			}
		}
		// Check that only the expected addresses are present in the access list
		for address := range state.accessList.addresses {
			if _, exist := addressMap[address]; !exist {
				t.Fatalf("extra address %x in access list", address)
			}
		}
	}
	verifySlots := func(addrString string, slotStrings ...string) {
		if !state.AddressInAccessList(addr(addrString)) {
			t.Fatalf("scope missing address/slots %v", addrString)
		}
		var address = addr(addrString)
		// convert to common.Hash form
		var slots []common.Hash
		var slotMap = make(map[common.Hash]struct{})
		for _, slotString := range slotStrings {
			s := slot(slotString)
			slots = append(slots, s)
			slotMap[s] = struct{}{}
		}
		// Check that the expected items are in the access list
		for i, s := range slots {
			if _, slotPresent := state.SlotInAccessList(address, s); !slotPresent {
				t.Fatalf("input %d: scope missing slot %v (address %v)", i, s, addrString)
			}
		}
		// Check that no extra elements are in the access list
		index := state.accessList.addresses[address]
		if index >= 0 {
			stateSlots := state.accessList.slots[index]
			for s := range stateSlots {
				if _, slotPresent := slotMap[s]; !slotPresent {
					t.Fatalf("scope has extra slot %v (address %v)", s, addrString)
				}
			}
		}
	}

	state.AddAddressToAccessList(addr("aa"))          // 1
	state.AddSlotToAccessList(addr("bb"), slot("01")) // 2,3
	state.AddSlotToAccessList(addr("bb"), slot("02")) // 4
	verifyAddrs("aa", "bb")
	verifySlots("bb", "01", "02")

	// Make a copy
	stateCopy1 := state.Copy()
	if exp, got := 4, state.journal.length(); exp != got {
		t.Fatalf("journal length mismatch: have %d, want %d", got, exp)
	}

	// same again, should cause no journal entries
	state.AddSlotToAccessList(addr("bb"), slot("01"))
	state.AddSlotToAccessList(addr("bb"), slot("02"))
	state.AddAddressToAccessList(addr("aa"))
	if exp, got := 4, state.journal.length(); exp != got {
		t.Fatalf("journal length mismatch: have %d, want %d", got, exp)
	}
	// some new ones
	state.AddSlotToAccessList(addr("bb"), slot("03")) // 5
	state.AddSlotToAccessList(addr("aa"), slot("01")) // 6
	state.AddSlotToAccessList(addr("cc"), slot("01")) // 7,8
	state.AddAddressToAccessList(addr("cc"))
	if exp, got := 8, state.journal.length(); exp != got {
		t.Fatalf("journal length mismatch: have %d, want %d", got, exp)
	}

	verifyAddrs("aa", "bb", "cc")
	verifySlots("aa", "01")
	verifySlots("bb", "01", "02", "03")
	verifySlots("cc", "01")

	// now start rolling back changes
	state.journal.revert(state, 7)
	if _, ok := state.SlotInAccessList(addr("cc"), slot("01")); ok {
		t.Fatalf("slot present, expected missing")
	}
	verifyAddrs("aa", "bb", "cc")
	verifySlots("aa", "01")
	verifySlots("bb", "01", "02", "03")

	state.journal.revert(state, 6)
	if state.AddressInAccessList(addr("cc")) {
		t.Fatalf("addr present, expected missing")
	}
	verifyAddrs("aa", "bb")
	verifySlots("aa", "01")
	verifySlots("bb", "01", "02", "03")

	state.journal.revert(state, 5)
	if _, ok := state.SlotInAccessList(addr("aa"), slot("01")); ok {
		t.Fatalf("slot present, expected missing")
	}
	verifyAddrs("aa", "bb")
	verifySlots("bb", "01", "02", "03")

	state.journal.revert(state, 4)
	if _, ok := state.SlotInAccessList(addr("bb"), slot("03")); ok {
		t.Fatalf("slot present, expected missing")
	}
	verifyAddrs("aa", "bb")
	verifySlots("bb", "01", "02")

	state.journal.revert(state, 3)
	if _, ok := state.SlotInAccessList(addr("bb"), slot("02")); ok {
		t.Fatalf("slot present, expected missing")
	}
	verifyAddrs("aa", "bb")
	verifySlots("bb", "01")

	state.journal.revert(state, 2)
	if _, ok := state.SlotInAccessList(addr("bb"), slot("01")); ok {
		t.Fatalf("slot present, expected missing")
	}
	verifyAddrs("aa", "bb")

	state.journal.revert(state, 1)
	if state.AddressInAccessList(addr("bb")) {
		t.Fatalf("addr present, expected missing")
	}
	verifyAddrs("aa")

	state.journal.revert(state, 0)
	if state.AddressInAccessList(addr("aa")) {
		t.Fatalf("addr present, expected missing")
	}
	if got, exp := len(state.accessList.addresses), 0; got != exp {
		t.Fatalf("expected empty, got %d", got)
	}
	if got, exp := len(state.accessList.slots), 0; got != exp {
		t.Fatalf("expected empty, got %d", got)
	}
	// Check the copy
	// Make a copy
	state = stateCopy1
	verifyAddrs("aa", "bb")
	verifySlots("bb", "01", "02")
	if got, exp := len(state.accessList.addresses), 2; got != exp {
		t.Fatalf("expected empty, got %d", got)
	}
	if got, exp := len(state.accessList.slots), 1; got != exp {
		t.Fatalf("expected empty, got %d", got)
	}
}

// Tests that account and storage tries are flushed in the correct order and that
// no data loss occurs.
func TestFlushOrderDataLoss(t *testing.T) {
	// Create a state trie with many accounts and slots
	var (
		memdb    = rawdb.NewMemoryDatabase()
		triedb   = triedb.NewDatabase(memdb, nil)
		statedb  = NewDatabaseWithNodeDB(memdb, triedb)
		state, _ = New(types.EmptyRootHash, statedb, nil)
	)
	for a := byte(0); a < 10; a++ {
		state.CreateAccount(common.Address{a})
		for s := byte(0); s < 10; s++ {
			state.SetState(common.Address{a}, common.Hash{a, s}, common.Hash{a, s})
		}
	}
	root, err := state.Commit(0, false)
	if err != nil {
		t.Fatalf("failed to commit state trie: %v", err)
	}
	triedb.Reference(root, common.Hash{})
	if err := triedb.Cap(1024); err != nil {
		t.Fatalf("failed to cap trie dirty cache: %v", err)
	}
	if err := triedb.Commit(root, false); err != nil {
		t.Fatalf("failed to commit state trie: %v", err)
	}
	// Reopen the state trie from flushed disk and verify it
	state, err = New(root, NewDatabase(memdb), nil)
	if err != nil {
		t.Fatalf("failed to reopen state trie: %v", err)
	}
	for a := byte(0); a < 10; a++ {
		for s := byte(0); s < 10; s++ {
			if have := state.GetState(common.Address{a}, common.Hash{a, s}); have != (common.Hash{a, s}) {
				t.Errorf("account %d: slot %d: state mismatch: have %x, want %x", a, s, have, common.Hash{a, s})
			}
		}
	}
}

func TestStateDBTransientStorage(t *testing.T) {
	memDb := rawdb.NewMemoryDatabase()
	db := NewDatabase(memDb)
	state, _ := New(types.EmptyRootHash, db, nil)

	key := common.Hash{0x01}
	value := common.Hash{0x02}
	addr := common.Address{}

	state.SetTransientState(addr, key, value)
	if exp, got := 1, state.journal.length(); exp != got {
		t.Fatalf("journal length mismatch: have %d, want %d", got, exp)
	}
	// the retrieved value should equal what was set
	if got := state.GetTransientState(addr, key); got != value {
		t.Fatalf("transient storage mismatch: have %x, want %x", got, value)
	}

	// revert the transient state being set and then check that the
	// value is now the empty hash
	state.journal.revert(state, 0)
	if got, exp := state.GetTransientState(addr, key), (common.Hash{}); exp != got {
		t.Fatalf("transient storage mismatch: have %x, want %x", got, exp)
	}

	// set transient state and then copy the statedb and ensure that
	// the transient state is copied
	state.SetTransientState(addr, key, value)
	cpy := state.Copy()
	if got := cpy.GetTransientState(addr, key); got != value {
		t.Fatalf("transient storage mismatch: have %x, want %x", got, value)
	}
}

<<<<<<< HEAD
func TestResetObject(t *testing.T) {
	var (
		disk     = rawdb.NewMemoryDatabase()
		tdb      = triedb.NewDatabase(disk, nil)
		db       = NewDatabaseWithNodeDB(disk, tdb)
		snaps, _ = snapshot.New(snapshot.Config{CacheSize: 10}, disk, tdb, types.EmptyRootHash)
		state, _ = New(types.EmptyRootHash, db, snaps)
		addr     = common.HexToAddress("0x1")
		slotA    = common.HexToHash("0x1")
		slotB    = common.HexToHash("0x2")
	)
	// Initialize account with balance and storage in first transaction.
	state.SetBalance(addr, uint256.NewInt(1), tracing.BalanceChangeUnspecified)
	state.SetState(addr, slotA, common.BytesToHash([]byte{0x1}))
	state.IntermediateRoot(true)

	// Reset account and mutate balance and storages
	state.CreateAccount(addr)
	state.SetBalance(addr, uint256.NewInt(2), tracing.BalanceChangeUnspecified)
	state.SetState(addr, slotB, common.BytesToHash([]byte{0x2}))
	root, _ := state.Commit(0, true)

	// Ensure the original account is wiped properly
	snap := snaps.Snapshot(root)
	slot, _ := snap.Storage(crypto.Keccak256Hash(addr.Bytes()), crypto.Keccak256Hash(slotA.Bytes()))
	if len(slot) != 0 {
		t.Fatalf("Unexpected storage slot")
	}
	slot, _ = snap.Storage(crypto.Keccak256Hash(addr.Bytes()), crypto.Keccak256Hash(slotB.Bytes()))
	if !bytes.Equal(slot, []byte{0x2}) {
		t.Fatalf("Unexpected storage slot value %v", slot)
	}
}

=======
>>>>>>> 35b2d07f
func TestDeleteStorage(t *testing.T) {
	var (
		disk     = rawdb.NewMemoryDatabase()
		tdb      = triedb.NewDatabase(disk, nil)
		db       = NewDatabaseWithNodeDB(disk, tdb)
		snaps, _ = snapshot.New(snapshot.Config{CacheSize: 10}, disk, tdb, types.EmptyRootHash)
		state, _ = New(types.EmptyRootHash, db, snaps)
		addr     = common.HexToAddress("0x1")
	)
	// Initialize account and populate storage
	state.SetBalance(addr, uint256.NewInt(1), tracing.BalanceChangeUnspecified)
	state.CreateAccount(addr)
	for i := 0; i < 1000; i++ {
		slot := common.Hash(uint256.NewInt(uint64(i)).Bytes32())
		value := common.Hash(uint256.NewInt(uint64(10 * i)).Bytes32())
		state.SetState(addr, slot, value)
	}
	root, _ := state.Commit(0, true)
	// Init phase done, create two states, one with snap and one without
	fastState, _ := New(root, db, snaps)
	slowState, _ := New(root, db, nil)

	obj := fastState.getOrNewStateObject(addr)
	storageRoot := obj.data.Root

	_, fastNodes, err := fastState.deleteStorage(addr, crypto.Keccak256Hash(addr[:]), storageRoot)
	if err != nil {
		t.Fatal(err)
	}

	_, slowNodes, err := slowState.deleteStorage(addr, crypto.Keccak256Hash(addr[:]), storageRoot)
	if err != nil {
		t.Fatal(err)
	}
	check := func(set *trienode.NodeSet) string {
		var a []string
		set.ForEachWithOrder(func(path string, n *trienode.Node) {
			if n.Hash != (common.Hash{}) {
				t.Fatal("delete should have empty hashes")
			}
			if len(n.Blob) != 0 {
				t.Fatal("delete should have empty blobs")
			}
			a = append(a, fmt.Sprintf("%x", path))
		})
		return strings.Join(a, ",")
	}
	slowRes := check(slowNodes)
	fastRes := check(fastNodes)
	if slowRes != fastRes {
		t.Fatalf("difference found:\nfast: %v\nslow: %v\n", fastRes, slowRes)
	}
}<|MERGE_RESOLUTION|>--- conflicted
+++ resolved
@@ -545,50 +545,6 @@
 	return true
 }
 
-<<<<<<< HEAD
-=======
-func forEachStorage(s *StateDB, addr common.Address, cb func(key, value common.Hash) bool) error {
-	so := s.getStateObject(addr)
-	if so == nil {
-		return nil
-	}
-	tr, err := so.getTrie()
-	if err != nil {
-		return err
-	}
-	trieIt, err := tr.NodeIterator(nil)
-	if err != nil {
-		return err
-	}
-	var (
-		it      = trie.NewIterator(trieIt)
-		visited = make(map[common.Hash]bool)
-	)
-
-	for it.Next() {
-		key := common.BytesToHash(s.trie.GetKey(it.Key))
-		visited[key] = true
-		if value, dirty := so.dirtyStorage[key]; dirty {
-			if !cb(key, value) {
-				return nil
-			}
-			continue
-		}
-
-		if len(it.Value) > 0 {
-			_, content, _, err := rlp.Split(it.Value)
-			if err != nil {
-				return err
-			}
-			if !cb(key, common.BytesToHash(content)) {
-				return nil
-			}
-		}
-	}
-	return nil
-}
-
->>>>>>> 35b2d07f
 // checkEqual checks that methods of state and checkstate return the same values.
 func (test *snapshotTest) checkEqual(state, checkstate *StateDB) error {
 	for _, addr := range test.addrs {
@@ -882,11 +838,7 @@
 
 	state.SetBalance(addr, uint256.NewInt(42), tracing.BalanceChangeUnspecified) // Change the account trie
 	state.SetCode(addr, []byte("hello"))                                         // Change an external metadata
-<<<<<<< HEAD
-	state.SetState(addr, skey, sval)                                             // Change the storage trie
-=======
 	state.SetState(addr, skey1, sval1)                                           // Change the storage trie
->>>>>>> 35b2d07f
 
 	if balance := state.GetBalance(addr); balance.Cmp(uint256.NewInt(42)) != 0 {
 		t.Fatalf("initial balance mismatch: have %v, want %v", balance, 42)
@@ -1282,43 +1234,6 @@
 	}
 }
 
-<<<<<<< HEAD
-func TestResetObject(t *testing.T) {
-	var (
-		disk     = rawdb.NewMemoryDatabase()
-		tdb      = triedb.NewDatabase(disk, nil)
-		db       = NewDatabaseWithNodeDB(disk, tdb)
-		snaps, _ = snapshot.New(snapshot.Config{CacheSize: 10}, disk, tdb, types.EmptyRootHash)
-		state, _ = New(types.EmptyRootHash, db, snaps)
-		addr     = common.HexToAddress("0x1")
-		slotA    = common.HexToHash("0x1")
-		slotB    = common.HexToHash("0x2")
-	)
-	// Initialize account with balance and storage in first transaction.
-	state.SetBalance(addr, uint256.NewInt(1), tracing.BalanceChangeUnspecified)
-	state.SetState(addr, slotA, common.BytesToHash([]byte{0x1}))
-	state.IntermediateRoot(true)
-
-	// Reset account and mutate balance and storages
-	state.CreateAccount(addr)
-	state.SetBalance(addr, uint256.NewInt(2), tracing.BalanceChangeUnspecified)
-	state.SetState(addr, slotB, common.BytesToHash([]byte{0x2}))
-	root, _ := state.Commit(0, true)
-
-	// Ensure the original account is wiped properly
-	snap := snaps.Snapshot(root)
-	slot, _ := snap.Storage(crypto.Keccak256Hash(addr.Bytes()), crypto.Keccak256Hash(slotA.Bytes()))
-	if len(slot) != 0 {
-		t.Fatalf("Unexpected storage slot")
-	}
-	slot, _ = snap.Storage(crypto.Keccak256Hash(addr.Bytes()), crypto.Keccak256Hash(slotB.Bytes()))
-	if !bytes.Equal(slot, []byte{0x2}) {
-		t.Fatalf("Unexpected storage slot value %v", slot)
-	}
-}
-
-=======
->>>>>>> 35b2d07f
 func TestDeleteStorage(t *testing.T) {
 	var (
 		disk     = rawdb.NewMemoryDatabase()

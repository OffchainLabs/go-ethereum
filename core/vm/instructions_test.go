--- conflicted
+++ resolved
@@ -20,13 +20,8 @@
 	"bytes"
 	"encoding/json"
 	"fmt"
-<<<<<<< HEAD
-	"io/ioutil"
-	"math/big"
-=======
 	"math/big"
 	"os"
->>>>>>> d90f67b2
 	"testing"
 
 	"github.com/ethereum/go-ethereum/common"
@@ -290,10 +285,7 @@
 	var (
 		env            = NewEVM(BlockContext{}, TxContext{}, nil, params.TestChainConfig, Config{}, deepmind.NoOpContext)
 		stack          = newstack()
-<<<<<<< HEAD
-=======
 		scope          = &ScopeContext{nil, stack, nil}
->>>>>>> d90f67b2
 		evmInterpreter = NewEVMInterpreter(env, env.Config)
 	)
 
@@ -309,11 +301,7 @@
 		for _, arg := range intArgs {
 			stack.push(arg)
 		}
-<<<<<<< HEAD
-		op(&pc, evmInterpreter, &ScopeContext{nil, stack, nil})
-=======
 		op(&pc, evmInterpreter, scope)
->>>>>>> d90f67b2
 		stack.pop()
 	}
 	bench.StopTimer()

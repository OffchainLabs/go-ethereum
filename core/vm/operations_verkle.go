--- conflicted
+++ resolved
@@ -26,21 +26,6 @@
 )
 
 func gasSStore4762(evm *EVM, contract *Contract, stack *Stack, mem *Memory, memorySize uint64) (*multigas.MultiGas, error) {
-<<<<<<< HEAD
-	gas := evm.AccessEvents.SlotGas(contract.Address(), stack.peek().Bytes32(), true)
-	if gas.SingleGas() == 0 {
-		gas = multigas.StorageAccessGas(params.WarmStorageReadCostEIP2929)
-	}
-	return gas, nil
-}
-
-func gasSLoad4762(evm *EVM, contract *Contract, stack *Stack, mem *Memory, memorySize uint64) (*multigas.MultiGas, error) {
-	gas := evm.AccessEvents.SlotGas(contract.Address(), stack.peek().Bytes32(), false)
-	if gas.SingleGas() == 0 {
-		gas = multigas.StorageAccessGas(params.WarmStorageReadCostEIP2929)
-	}
-	return gas, nil
-=======
 	gas := evm.AccessEvents.SlotGas(contract.Address(), stack.peek().Bytes32(), true, contract.Gas, true)
 	return multigas.StorageAccessGas(gas), nil
 }
@@ -49,7 +34,6 @@
 	gas := evm.AccessEvents.SlotGas(contract.Address(), stack.peek().Bytes32(), false, contract.Gas, true)
 	// TODO(NIT-3484): Update multi dimensional gas here
 	return multigas.UnknownGas(gas), nil
->>>>>>> a465cba5
 }
 
 func gasBalance4762(evm *EVM, contract *Contract, stack *Stack, mem *Memory, memorySize uint64) (*multigas.MultiGas, error) {

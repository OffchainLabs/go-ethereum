// Copyright 2017 The go-ethereum Authors
// This file is part of the go-ethereum library.
//
// The go-ethereum library is free software: you can redistribute it and/or modify
// it under the terms of the GNU Lesser General Public License as published by
// the Free Software Foundation, either version 3 of the License, or
// (at your option) any later version.
//
// The go-ethereum library is distributed in the hope that it will be useful,
// but WITHOUT ANY WARRANTY; without even the implied warranty of
// MERCHANTABILITY or FITNESS FOR A PARTICULAR PURPOSE. See the
// GNU Lesser General Public License for more details.
//
// You should have received a copy of the GNU Lesser General Public License
// along with the go-ethereum library. If not, see <http://www.gnu.org/licenses/>.

package vm

import (
	"bytes"
	"encoding/json"
	"fmt"
	"os"
	"testing"
	"time"

	"github.com/ethereum/go-ethereum/common"
	"github.com/ethereum/go-ethereum/firehose"
)

// precompiledTest defines the input/output pairs for precompiled contract tests.
type precompiledTest struct {
	Input, Expected string
	Gas             uint64
	Name            string
	NoBenchmark     bool // Benchmark primarily the worst-cases
}

// precompiledFailureTest defines the input/error pairs for precompiled
// contract failure tests.
type precompiledFailureTest struct {
	Input         string
	ExpectedError string
	Name          string
}

// allPrecompiles does not map to the actual set of precompiles, as it also contains
// repriced versions of precompiles at certain slots
var allPrecompiles = map[common.Address]PrecompiledContract{
	common.BytesToAddress([]byte{1}):    &ecrecover{},
	common.BytesToAddress([]byte{2}):    &sha256hash{},
	common.BytesToAddress([]byte{3}):    &ripemd160hash{},
	common.BytesToAddress([]byte{4}):    &dataCopy{},
	common.BytesToAddress([]byte{5}):    &bigModExp{eip2565: false},
	common.BytesToAddress([]byte{0xf5}): &bigModExp{eip2565: true},
	common.BytesToAddress([]byte{6}):    &bn256AddIstanbul{},
	common.BytesToAddress([]byte{7}):    &bn256ScalarMulIstanbul{},
	common.BytesToAddress([]byte{8}):    &bn256PairingIstanbul{},
	common.BytesToAddress([]byte{9}):    &blake2F{},
	common.BytesToAddress([]byte{10}):   &bls12381G1Add{},
	common.BytesToAddress([]byte{11}):   &bls12381G1Mul{},
	common.BytesToAddress([]byte{12}):   &bls12381G1MultiExp{},
	common.BytesToAddress([]byte{13}):   &bls12381G2Add{},
	common.BytesToAddress([]byte{14}):   &bls12381G2Mul{},
	common.BytesToAddress([]byte{15}):   &bls12381G2MultiExp{},
	common.BytesToAddress([]byte{16}):   &bls12381Pairing{},
	common.BytesToAddress([]byte{17}):   &bls12381MapG1{},
	common.BytesToAddress([]byte{18}):   &bls12381MapG2{},
}

// EIP-152 test vectors
var blake2FMalformedInputTests = []precompiledFailureTest{
	{
		Input:         "",
		ExpectedError: errBlake2FInvalidInputLength.Error(),
		Name:          "vector 0: empty input",
	},
	{
		Input:         "00000c48c9bdf267e6096a3ba7ca8485ae67bb2bf894fe72f36e3cf1361d5f3af54fa5d182e6ad7f520e511f6c3e2b8c68059b6bbd41fbabd9831f79217e1319cde05b61626300000000000000000000000000000000000000000000000000000000000000000000000000000000000000000000000000000000000000000000000000000000000000000000000000000000000000000000000000000000000000000000000000000000000000000000000000000000000000000000000000000000000300000000000000000000000000000001",
		ExpectedError: errBlake2FInvalidInputLength.Error(),
		Name:          "vector 1: less than 213 bytes input",
	},
	{
		Input:         "000000000c48c9bdf267e6096a3ba7ca8485ae67bb2bf894fe72f36e3cf1361d5f3af54fa5d182e6ad7f520e511f6c3e2b8c68059b6bbd41fbabd9831f79217e1319cde05b61626300000000000000000000000000000000000000000000000000000000000000000000000000000000000000000000000000000000000000000000000000000000000000000000000000000000000000000000000000000000000000000000000000000000000000000000000000000000000000000000000000000000000300000000000000000000000000000001",
		ExpectedError: errBlake2FInvalidInputLength.Error(),
		Name:          "vector 2: more than 213 bytes input",
	},
	{
		Input:         "0000000c48c9bdf267e6096a3ba7ca8485ae67bb2bf894fe72f36e3cf1361d5f3af54fa5d182e6ad7f520e511f6c3e2b8c68059b6bbd41fbabd9831f79217e1319cde05b61626300000000000000000000000000000000000000000000000000000000000000000000000000000000000000000000000000000000000000000000000000000000000000000000000000000000000000000000000000000000000000000000000000000000000000000000000000000000000000000000000000000000000300000000000000000000000000000002",
		ExpectedError: errBlake2FInvalidFinalFlag.Error(),
		Name:          "vector 3: malformed final block indicator flag",
	},
}

func testPrecompiled(addr string, test precompiledTest, t *testing.T) {
	p := allPrecompiles[common.HexToAddress(addr)]
	in := common.Hex2Bytes(test.Input)
	gas := p.RequiredGas(in)
	t.Run(fmt.Sprintf("%s-Gas=%d", test.Name, gas), func(t *testing.T) {
<<<<<<< HEAD
		if res, _, err := RunPrecompiledContract(p, in, gas, nil); err != nil {
=======
		if res, _, err := RunPrecompiledContract(p, in, gas, firehose.NoOpContext); err != nil {
>>>>>>> a8bdecc5
			t.Error(err)
		} else if common.Bytes2Hex(res) != test.Expected {
			t.Errorf("Expected %v, got %v", test.Expected, common.Bytes2Hex(res))
		}
		if expGas := test.Gas; expGas != gas {
			t.Errorf("%v: gas wrong, expected %d, got %d", test.Name, expGas, gas)
		}
		// Verify that the precompile did not touch the input buffer
		exp := common.Hex2Bytes(test.Input)
		if !bytes.Equal(in, exp) {
			t.Errorf("Precompiled %v modified input data", addr)
		}
	})
}

func testPrecompiledOOG(addr string, test precompiledTest, t *testing.T) {
	p := allPrecompiles[common.HexToAddress(addr)]
	in := common.Hex2Bytes(test.Input)
	gas := p.RequiredGas(in) - 1

	t.Run(fmt.Sprintf("%s-Gas=%d", test.Name, gas), func(t *testing.T) {
<<<<<<< HEAD
		_, _, err := RunPrecompiledContract(p, in, gas, nil)
=======
		_, _, err := RunPrecompiledContract(p, in, gas, firehose.NoOpContext)
>>>>>>> a8bdecc5
		if err.Error() != "out of gas" {
			t.Errorf("Expected error [out of gas], got [%v]", err)
		}
		// Verify that the precompile did not touch the input buffer
		exp := common.Hex2Bytes(test.Input)
		if !bytes.Equal(in, exp) {
			t.Errorf("Precompiled %v modified input data", addr)
		}
	})
}

func testPrecompiledFailure(addr string, test precompiledFailureTest, t *testing.T) {
	p := allPrecompiles[common.HexToAddress(addr)]
	in := common.Hex2Bytes(test.Input)
	gas := p.RequiredGas(in)
	t.Run(test.Name, func(t *testing.T) {
<<<<<<< HEAD
		_, _, err := RunPrecompiledContract(p, in, gas, nil)
=======
		_, _, err := RunPrecompiledContract(p, in, gas, firehose.NoOpContext)
>>>>>>> a8bdecc5
		if err.Error() != test.ExpectedError {
			t.Errorf("Expected error [%v], got [%v]", test.ExpectedError, err)
		}
		// Verify that the precompile did not touch the input buffer
		exp := common.Hex2Bytes(test.Input)
		if !bytes.Equal(in, exp) {
			t.Errorf("Precompiled %v modified input data", addr)
		}
	})
}

func benchmarkPrecompiled(addr string, test precompiledTest, bench *testing.B) {
	if test.NoBenchmark {
		return
	}
	p := allPrecompiles[common.HexToAddress(addr)]
	in := common.Hex2Bytes(test.Input)
	reqGas := p.RequiredGas(in)

	var (
		res  []byte
		err  error
		data = make([]byte, len(in))
	)

	bench.Run(fmt.Sprintf("%s-Gas=%d", test.Name, reqGas), func(bench *testing.B) {
		bench.ReportAllocs()
		start := time.Now()
		bench.ResetTimer()
		for i := 0; i < bench.N; i++ {
			copy(data, in)
<<<<<<< HEAD
			res, _, err = RunPrecompiledContract(p, data, reqGas, nil)
=======
			res, _, err = RunPrecompiledContract(p, data, reqGas, firehose.NoOpContext)
>>>>>>> a8bdecc5
		}
		bench.StopTimer()
		elapsed := uint64(time.Since(start))
		if elapsed < 1 {
			elapsed = 1
		}
		gasUsed := reqGas * uint64(bench.N)
		bench.ReportMetric(float64(reqGas), "gas/op")
		// Keep it as uint64, multiply 100 to get two digit float later
		mgasps := (100 * 1000 * gasUsed) / elapsed
		bench.ReportMetric(float64(mgasps)/100, "mgas/s")
		//Check if it is correct
		if err != nil {
			bench.Error(err)
			return
		}
		if common.Bytes2Hex(res) != test.Expected {
			bench.Errorf("Expected %v, got %v", test.Expected, common.Bytes2Hex(res))
			return
		}
	})
}

// Benchmarks the sample inputs from the ECRECOVER precompile.
func BenchmarkPrecompiledEcrecover(bench *testing.B) {
	t := precompiledTest{
		Input:    "38d18acb67d25c8bb9942764b62f18e17054f66a817bd4295423adf9ed98873e000000000000000000000000000000000000000000000000000000000000001b38d18acb67d25c8bb9942764b62f18e17054f66a817bd4295423adf9ed98873e789d1dd423d25f0772d2748d60f7e4b81bb14d086eba8e8e8efb6dcff8a4ae02",
		Expected: "000000000000000000000000ceaccac640adf55b2028469bd36ba501f28b699d",
		Name:     "",
	}
	benchmarkPrecompiled("01", t, bench)
}

// Benchmarks the sample inputs from the SHA256 precompile.
func BenchmarkPrecompiledSha256(bench *testing.B) {
	t := precompiledTest{
		Input:    "38d18acb67d25c8bb9942764b62f18e17054f66a817bd4295423adf9ed98873e000000000000000000000000000000000000000000000000000000000000001b38d18acb67d25c8bb9942764b62f18e17054f66a817bd4295423adf9ed98873e789d1dd423d25f0772d2748d60f7e4b81bb14d086eba8e8e8efb6dcff8a4ae02",
		Expected: "811c7003375852fabd0d362e40e68607a12bdabae61a7d068fe5fdd1dbbf2a5d",
		Name:     "128",
	}
	benchmarkPrecompiled("02", t, bench)
}

// Benchmarks the sample inputs from the RIPEMD precompile.
func BenchmarkPrecompiledRipeMD(bench *testing.B) {
	t := precompiledTest{
		Input:    "38d18acb67d25c8bb9942764b62f18e17054f66a817bd4295423adf9ed98873e000000000000000000000000000000000000000000000000000000000000001b38d18acb67d25c8bb9942764b62f18e17054f66a817bd4295423adf9ed98873e789d1dd423d25f0772d2748d60f7e4b81bb14d086eba8e8e8efb6dcff8a4ae02",
		Expected: "0000000000000000000000009215b8d9882ff46f0dfde6684d78e831467f65e6",
		Name:     "128",
	}
	benchmarkPrecompiled("03", t, bench)
}

// Benchmarks the sample inputs from the identiy precompile.
func BenchmarkPrecompiledIdentity(bench *testing.B) {
	t := precompiledTest{
		Input:    "38d18acb67d25c8bb9942764b62f18e17054f66a817bd4295423adf9ed98873e000000000000000000000000000000000000000000000000000000000000001b38d18acb67d25c8bb9942764b62f18e17054f66a817bd4295423adf9ed98873e789d1dd423d25f0772d2748d60f7e4b81bb14d086eba8e8e8efb6dcff8a4ae02",
		Expected: "38d18acb67d25c8bb9942764b62f18e17054f66a817bd4295423adf9ed98873e000000000000000000000000000000000000000000000000000000000000001b38d18acb67d25c8bb9942764b62f18e17054f66a817bd4295423adf9ed98873e789d1dd423d25f0772d2748d60f7e4b81bb14d086eba8e8e8efb6dcff8a4ae02",
		Name:     "128",
	}
	benchmarkPrecompiled("04", t, bench)
}

// Tests the sample inputs from the ModExp EIP 198.
func TestPrecompiledModExp(t *testing.T)      { testJson("modexp", "05", t) }
func BenchmarkPrecompiledModExp(b *testing.B) { benchJson("modexp", "05", b) }

func TestPrecompiledModExpEip2565(t *testing.T)      { testJson("modexp_eip2565", "f5", t) }
func BenchmarkPrecompiledModExpEip2565(b *testing.B) { benchJson("modexp_eip2565", "f5", b) }

// Tests the sample inputs from the elliptic curve addition EIP 213.
func TestPrecompiledBn256Add(t *testing.T)      { testJson("bn256Add", "06", t) }
func BenchmarkPrecompiledBn256Add(b *testing.B) { benchJson("bn256Add", "06", b) }

// Tests OOG
func TestPrecompiledModExpOOG(t *testing.T) {
	modexpTests, err := loadJson("modexp")
	if err != nil {
		t.Fatal(err)
	}
	for _, test := range modexpTests {
		testPrecompiledOOG("05", test, t)
	}
}

// Tests the sample inputs from the elliptic curve scalar multiplication EIP 213.
func TestPrecompiledBn256ScalarMul(t *testing.T)      { testJson("bn256ScalarMul", "07", t) }
func BenchmarkPrecompiledBn256ScalarMul(b *testing.B) { benchJson("bn256ScalarMul", "07", b) }

// Tests the sample inputs from the elliptic curve pairing check EIP 197.
func TestPrecompiledBn256Pairing(t *testing.T)      { testJson("bn256Pairing", "08", t) }
func BenchmarkPrecompiledBn256Pairing(b *testing.B) { benchJson("bn256Pairing", "08", b) }

func TestPrecompiledBlake2F(t *testing.T)      { testJson("blake2F", "09", t) }
func BenchmarkPrecompiledBlake2F(b *testing.B) { benchJson("blake2F", "09", b) }

func TestPrecompileBlake2FMalformedInput(t *testing.T) {
	for _, test := range blake2FMalformedInputTests {
		testPrecompiledFailure("09", test, t)
	}
}

func TestPrecompiledEcrecover(t *testing.T) { testJson("ecRecover", "01", t) }

func testJson(name, addr string, t *testing.T) {
	tests, err := loadJson(name)
	if err != nil {
		t.Fatal(err)
	}
	for _, test := range tests {
		testPrecompiled(addr, test, t)
	}
}

func testJsonFail(name, addr string, t *testing.T) {
	tests, err := loadJsonFail(name)
	if err != nil {
		t.Fatal(err)
	}
	for _, test := range tests {
		testPrecompiledFailure(addr, test, t)
	}
}

func benchJson(name, addr string, b *testing.B) {
	tests, err := loadJson(name)
	if err != nil {
		b.Fatal(err)
	}
	for _, test := range tests {
		benchmarkPrecompiled(addr, test, b)
	}
}

func TestPrecompiledBLS12381G1Add(t *testing.T)      { testJson("blsG1Add", "0a", t) }
func TestPrecompiledBLS12381G1Mul(t *testing.T)      { testJson("blsG1Mul", "0b", t) }
func TestPrecompiledBLS12381G1MultiExp(t *testing.T) { testJson("blsG1MultiExp", "0c", t) }
func TestPrecompiledBLS12381G2Add(t *testing.T)      { testJson("blsG2Add", "0d", t) }
func TestPrecompiledBLS12381G2Mul(t *testing.T)      { testJson("blsG2Mul", "0e", t) }
func TestPrecompiledBLS12381G2MultiExp(t *testing.T) { testJson("blsG2MultiExp", "0f", t) }
func TestPrecompiledBLS12381Pairing(t *testing.T)    { testJson("blsPairing", "10", t) }
func TestPrecompiledBLS12381MapG1(t *testing.T)      { testJson("blsMapG1", "11", t) }
func TestPrecompiledBLS12381MapG2(t *testing.T)      { testJson("blsMapG2", "12", t) }

func BenchmarkPrecompiledBLS12381G1Add(b *testing.B)      { benchJson("blsG1Add", "0a", b) }
func BenchmarkPrecompiledBLS12381G1Mul(b *testing.B)      { benchJson("blsG1Mul", "0b", b) }
func BenchmarkPrecompiledBLS12381G1MultiExp(b *testing.B) { benchJson("blsG1MultiExp", "0c", b) }
func BenchmarkPrecompiledBLS12381G2Add(b *testing.B)      { benchJson("blsG2Add", "0d", b) }
func BenchmarkPrecompiledBLS12381G2Mul(b *testing.B)      { benchJson("blsG2Mul", "0e", b) }
func BenchmarkPrecompiledBLS12381G2MultiExp(b *testing.B) { benchJson("blsG2MultiExp", "0f", b) }
func BenchmarkPrecompiledBLS12381Pairing(b *testing.B)    { benchJson("blsPairing", "10", b) }
func BenchmarkPrecompiledBLS12381MapG1(b *testing.B)      { benchJson("blsMapG1", "11", b) }
func BenchmarkPrecompiledBLS12381MapG2(b *testing.B)      { benchJson("blsMapG2", "12", b) }

// Failure tests
func TestPrecompiledBLS12381G1AddFail(t *testing.T)      { testJsonFail("blsG1Add", "0a", t) }
func TestPrecompiledBLS12381G1MulFail(t *testing.T)      { testJsonFail("blsG1Mul", "0b", t) }
func TestPrecompiledBLS12381G1MultiExpFail(t *testing.T) { testJsonFail("blsG1MultiExp", "0c", t) }
func TestPrecompiledBLS12381G2AddFail(t *testing.T)      { testJsonFail("blsG2Add", "0d", t) }
func TestPrecompiledBLS12381G2MulFail(t *testing.T)      { testJsonFail("blsG2Mul", "0e", t) }
func TestPrecompiledBLS12381G2MultiExpFail(t *testing.T) { testJsonFail("blsG2MultiExp", "0f", t) }
func TestPrecompiledBLS12381PairingFail(t *testing.T)    { testJsonFail("blsPairing", "10", t) }
func TestPrecompiledBLS12381MapG1Fail(t *testing.T)      { testJsonFail("blsMapG1", "11", t) }
func TestPrecompiledBLS12381MapG2Fail(t *testing.T)      { testJsonFail("blsMapG2", "12", t) }

func loadJson(name string) ([]precompiledTest, error) {
	data, err := os.ReadFile(fmt.Sprintf("testdata/precompiles/%v.json", name))
	if err != nil {
		return nil, err
	}
	var testcases []precompiledTest
	err = json.Unmarshal(data, &testcases)
	return testcases, err
}

func loadJsonFail(name string) ([]precompiledFailureTest, error) {
	data, err := os.ReadFile(fmt.Sprintf("testdata/precompiles/fail-%v.json", name))
	if err != nil {
		return nil, err
	}
	var testcases []precompiledFailureTest
	err = json.Unmarshal(data, &testcases)
	return testcases, err
}

// BenchmarkPrecompiledBLS12381G1MultiExpWorstCase benchmarks the worst case we could find that still fits a gaslimit of 10MGas.
func BenchmarkPrecompiledBLS12381G1MultiExpWorstCase(b *testing.B) {
	task := "0000000000000000000000000000000008d8c4a16fb9d8800cce987c0eadbb6b3b005c213d44ecb5adeed713bae79d606041406df26169c35df63cf972c94be1" +
		"0000000000000000000000000000000011bc8afe71676e6730702a46ef817060249cd06cd82e6981085012ff6d013aa4470ba3a2c71e13ef653e1e223d1ccfe9" +
		"FFFFFFFFFFFFFFFFFFFFFFFFFFFFFFFFFFFFFFFFFFFFFFFFFFFFFFFFFFFFFFFF"
	input := task
	for i := 0; i < 4787; i++ {
		input = input + task
	}
	testcase := precompiledTest{
		Input:       input,
		Expected:    "0000000000000000000000000000000005a6310ea6f2a598023ae48819afc292b4dfcb40aabad24a0c2cb6c19769465691859eeb2a764342a810c5038d700f18000000000000000000000000000000001268ac944437d15923dc0aec00daa9250252e43e4b35ec7a19d01f0d6cd27f6e139d80dae16ba1c79cc7f57055a93ff5",
		Name:        "WorstCaseG1",
		NoBenchmark: false,
	}
	benchmarkPrecompiled("0c", testcase, b)
}

// BenchmarkPrecompiledBLS12381G2MultiExpWorstCase benchmarks the worst case we could find that still fits a gaslimit of 10MGas.
func BenchmarkPrecompiledBLS12381G2MultiExpWorstCase(b *testing.B) {
	task := "000000000000000000000000000000000d4f09acd5f362e0a516d4c13c5e2f504d9bd49fdfb6d8b7a7ab35a02c391c8112b03270d5d9eefe9b659dd27601d18f" +
		"000000000000000000000000000000000fd489cb75945f3b5ebb1c0e326d59602934c8f78fe9294a8877e7aeb95de5addde0cb7ab53674df8b2cfbb036b30b99" +
		"00000000000000000000000000000000055dbc4eca768714e098bbe9c71cf54b40f51c26e95808ee79225a87fb6fa1415178db47f02d856fea56a752d185f86b" +
		"000000000000000000000000000000001239b7640f416eb6e921fe47f7501d504fadc190d9cf4e89ae2b717276739a2f4ee9f637c35e23c480df029fd8d247c7" +
		"FFFFFFFFFFFFFFFFFFFFFFFFFFFFFFFFFFFFFFFFFFFFFFFFFFFFFFFFFFFFFFFF"
	input := task
	for i := 0; i < 1040; i++ {
		input = input + task
	}

	testcase := precompiledTest{
		Input:       input,
		Expected:    "0000000000000000000000000000000018f5ea0c8b086095cfe23f6bb1d90d45de929292006dba8cdedd6d3203af3c6bbfd592e93ecb2b2c81004961fdcbb46c00000000000000000000000000000000076873199175664f1b6493a43c02234f49dc66f077d3007823e0343ad92e30bd7dc209013435ca9f197aca44d88e9dac000000000000000000000000000000000e6f07f4b23b511eac1e2682a0fc224c15d80e122a3e222d00a41fab15eba645a700b9ae84f331ae4ed873678e2e6c9b000000000000000000000000000000000bcb4849e460612aaed79617255fd30c03f51cf03d2ed4163ca810c13e1954b1e8663157b957a601829bb272a4e6c7b8",
		Name:        "WorstCaseG2",
		NoBenchmark: false,
	}
	benchmarkPrecompiled("0f", testcase, b)
}<|MERGE_RESOLUTION|>--- conflicted
+++ resolved
@@ -97,11 +97,7 @@
 	in := common.Hex2Bytes(test.Input)
 	gas := p.RequiredGas(in)
 	t.Run(fmt.Sprintf("%s-Gas=%d", test.Name, gas), func(t *testing.T) {
-<<<<<<< HEAD
-		if res, _, err := RunPrecompiledContract(p, in, gas, nil); err != nil {
-=======
-		if res, _, err := RunPrecompiledContract(p, in, gas, firehose.NoOpContext); err != nil {
->>>>>>> a8bdecc5
+		if res, _, err := RunPrecompiledContract(p, in, gas, nil, firehose.NoOpContext); err != nil {
 			t.Error(err)
 		} else if common.Bytes2Hex(res) != test.Expected {
 			t.Errorf("Expected %v, got %v", test.Expected, common.Bytes2Hex(res))
@@ -123,11 +119,7 @@
 	gas := p.RequiredGas(in) - 1
 
 	t.Run(fmt.Sprintf("%s-Gas=%d", test.Name, gas), func(t *testing.T) {
-<<<<<<< HEAD
-		_, _, err := RunPrecompiledContract(p, in, gas, nil)
-=======
-		_, _, err := RunPrecompiledContract(p, in, gas, firehose.NoOpContext)
->>>>>>> a8bdecc5
+		_, _, err := RunPrecompiledContract(p, in, gas, nil, firehose.NoOpContext)
 		if err.Error() != "out of gas" {
 			t.Errorf("Expected error [out of gas], got [%v]", err)
 		}
@@ -144,11 +136,7 @@
 	in := common.Hex2Bytes(test.Input)
 	gas := p.RequiredGas(in)
 	t.Run(test.Name, func(t *testing.T) {
-<<<<<<< HEAD
-		_, _, err := RunPrecompiledContract(p, in, gas, nil)
-=======
-		_, _, err := RunPrecompiledContract(p, in, gas, firehose.NoOpContext)
->>>>>>> a8bdecc5
+		_, _, err := RunPrecompiledContract(p, in, gas, nil, firehose.NoOpContext)
 		if err.Error() != test.ExpectedError {
 			t.Errorf("Expected error [%v], got [%v]", test.ExpectedError, err)
 		}
@@ -180,11 +168,7 @@
 		bench.ResetTimer()
 		for i := 0; i < bench.N; i++ {
 			copy(data, in)
-<<<<<<< HEAD
-			res, _, err = RunPrecompiledContract(p, data, reqGas, nil)
-=======
-			res, _, err = RunPrecompiledContract(p, data, reqGas, firehose.NoOpContext)
->>>>>>> a8bdecc5
+			res, _, err = RunPrecompiledContract(p, data, reqGas, nil, firehose.NoOpContext)
 		}
 		bench.StopTimer()
 		elapsed := uint64(time.Since(start))

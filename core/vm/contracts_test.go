// Copyright 2017 The go-ethereum Authors
// This file is part of the go-ethereum library.
//
// The go-ethereum library is free software: you can redistribute it and/or modify
// it under the terms of the GNU Lesser General Public License as published by
// the Free Software Foundation, either version 3 of the License, or
// (at your option) any later version.
//
// The go-ethereum library is distributed in the hope that it will be useful,
// but WITHOUT ANY WARRANTY; without even the implied warranty of
// MERCHANTABILITY or FITNESS FOR A PARTICULAR PURPOSE. See the
// GNU Lesser General Public License for more details.
//
// You should have received a copy of the GNU Lesser General Public License
// along with the go-ethereum library. If not, see <http://www.gnu.org/licenses/>.

package vm

import (
	"bytes"
	"encoding/json"
	"fmt"
	"os"
	"testing"
	"time"

	"github.com/ethereum/go-ethereum/common"
)

// precompiledTest defines the input/output pairs for precompiled contract tests.
type precompiledTest struct {
	Input, Expected string
	Gas             uint64
	Name            string
	NoBenchmark     bool // Benchmark primarily the worst-cases
}

// precompiledFailureTest defines the input/error pairs for precompiled
// contract failure tests.
type precompiledFailureTest struct {
	Input         string
	ExpectedError string
	Name          string
}

// allPrecompiles does not map to the actual set of precompiles, as it also contains
// repriced versions of precompiles at certain slots
var allPrecompiles = map[common.Address]PrecompiledContract{
	common.BytesToAddress([]byte{1}):    &ecrecover{},
	common.BytesToAddress([]byte{2}):    &sha256hash{},
	common.BytesToAddress([]byte{3}):    &ripemd160hash{},
	common.BytesToAddress([]byte{4}):    &dataCopy{},
	common.BytesToAddress([]byte{5}):    &bigModExp{eip2565: false, eip7883: false},
	common.BytesToAddress([]byte{0xf5}): &bigModExp{eip2565: true, eip7883: false},
	common.BytesToAddress([]byte{0xf6}): &bigModExp{eip2565: true, eip7883: true},
	common.BytesToAddress([]byte{6}):    &bn256AddIstanbul{},
	common.BytesToAddress([]byte{7}):    &bn256ScalarMulIstanbul{},
	common.BytesToAddress([]byte{8}):    &bn256PairingIstanbul{},
	common.BytesToAddress([]byte{9}):    &blake2F{},
	common.BytesToAddress([]byte{0x0a}): &kzgPointEvaluation{},

	common.BytesToAddress([]byte{0x01, 0x00}): &p256Verify{},

	common.BytesToAddress([]byte{0x0f, 0x0a}): &bls12381G1Add{},
	common.BytesToAddress([]byte{0x0f, 0x0b}): &bls12381G1MultiExp{},
	common.BytesToAddress([]byte{0x0f, 0x0c}): &bls12381G2Add{},
	common.BytesToAddress([]byte{0x0f, 0x0d}): &bls12381G2MultiExp{},
	common.BytesToAddress([]byte{0x0f, 0x0e}): &bls12381Pairing{},
	common.BytesToAddress([]byte{0x0f, 0x0f}): &bls12381MapG1{},
	common.BytesToAddress([]byte{0x0f, 0x10}): &bls12381MapG2{},

	common.BytesToAddress([]byte{0x0b}): &p256Verify{},
}

// EIP-152 test vectors
var blake2FMalformedInputTests = []precompiledFailureTest{
	{
		Input:         "",
		ExpectedError: errBlake2FInvalidInputLength.Error(),
		Name:          "vector 0: empty input",
	},
	{
		Input:         "00000c48c9bdf267e6096a3ba7ca8485ae67bb2bf894fe72f36e3cf1361d5f3af54fa5d182e6ad7f520e511f6c3e2b8c68059b6bbd41fbabd9831f79217e1319cde05b61626300000000000000000000000000000000000000000000000000000000000000000000000000000000000000000000000000000000000000000000000000000000000000000000000000000000000000000000000000000000000000000000000000000000000000000000000000000000000000000000000000000000000300000000000000000000000000000001",
		ExpectedError: errBlake2FInvalidInputLength.Error(),
		Name:          "vector 1: less than 213 bytes input",
	},
	{
		Input:         "000000000c48c9bdf267e6096a3ba7ca8485ae67bb2bf894fe72f36e3cf1361d5f3af54fa5d182e6ad7f520e511f6c3e2b8c68059b6bbd41fbabd9831f79217e1319cde05b61626300000000000000000000000000000000000000000000000000000000000000000000000000000000000000000000000000000000000000000000000000000000000000000000000000000000000000000000000000000000000000000000000000000000000000000000000000000000000000000000000000000000000300000000000000000000000000000001",
		ExpectedError: errBlake2FInvalidInputLength.Error(),
		Name:          "vector 2: more than 213 bytes input",
	},
	{
		Input:         "0000000c48c9bdf267e6096a3ba7ca8485ae67bb2bf894fe72f36e3cf1361d5f3af54fa5d182e6ad7f520e511f6c3e2b8c68059b6bbd41fbabd9831f79217e1319cde05b61626300000000000000000000000000000000000000000000000000000000000000000000000000000000000000000000000000000000000000000000000000000000000000000000000000000000000000000000000000000000000000000000000000000000000000000000000000000000000000000000000000000000000300000000000000000000000000000002",
		ExpectedError: errBlake2FInvalidFinalFlag.Error(),
		Name:          "vector 3: malformed final block indicator flag",
	},
}

func testPrecompiled(addr string, test precompiledTest, t *testing.T) {
	p := allPrecompiles[common.HexToAddress(addr)]
	in := common.Hex2Bytes(test.Input)
	gas := p.RequiredGas(in)
	t.Run(fmt.Sprintf("%s-Gas=%d", test.Name, gas), func(t *testing.T) {
		if res, _, err := RunPrecompiledContract(p, in, gas, nil, nil); err != nil {
			t.Error(err)
		} else if common.Bytes2Hex(res) != test.Expected {
			t.Errorf("Expected %v, got %v", test.Expected, common.Bytes2Hex(res))
		}
		if expGas := test.Gas; expGas != gas {
			t.Errorf("%v: gas wrong, expected %d, got %d", test.Name, expGas, gas)
		}
		// Verify that the precompile did not touch the input buffer
		exp := common.Hex2Bytes(test.Input)
		if !bytes.Equal(in, exp) {
			t.Errorf("Precompiled %v modified input data", addr)
		}
	})
}

func testPrecompiledOOG(addr string, test precompiledTest, t *testing.T) {
	p := allPrecompiles[common.HexToAddress(addr)]
	in := common.Hex2Bytes(test.Input)
	gas := p.RequiredGas(in) - 1

	t.Run(fmt.Sprintf("%s-Gas=%d", test.Name, gas), func(t *testing.T) {
		_, _, err := RunPrecompiledContract(p, in, gas, nil, nil)
		if err.Error() != "out of gas" {
			t.Errorf("Expected error [out of gas], got [%v]", err)
		}
		// Verify that the precompile did not touch the input buffer
		exp := common.Hex2Bytes(test.Input)
		if !bytes.Equal(in, exp) {
			t.Errorf("Precompiled %v modified input data", addr)
		}
	})
}

func testPrecompiledFailure(addr string, test precompiledFailureTest, t *testing.T) {
	p := allPrecompiles[common.HexToAddress(addr)]
	in := common.Hex2Bytes(test.Input)
	gas := p.RequiredGas(in)
	t.Run(test.Name, func(t *testing.T) {
		_, _, err := RunPrecompiledContract(p, in, gas, nil, nil)
		if err.Error() != test.ExpectedError {
			t.Errorf("Expected error [%v], got [%v]", test.ExpectedError, err)
		}
		// Verify that the precompile did not touch the input buffer
		exp := common.Hex2Bytes(test.Input)
		if !bytes.Equal(in, exp) {
			t.Errorf("Precompiled %v modified input data", addr)
		}
	})
}

func benchmarkPrecompiled(addr string, test precompiledTest, bench *testing.B) {
	if test.NoBenchmark {
		return
	}
	p := allPrecompiles[common.HexToAddress(addr)]
	in := common.Hex2Bytes(test.Input)
	reqGas := p.RequiredGas(in)

	var (
		res  []byte
		err  error
		data = make([]byte, len(in))
	)

	bench.Run(fmt.Sprintf("%s-Gas=%d", test.Name, reqGas), func(bench *testing.B) {
		bench.ReportAllocs()
		start := time.Now()
		bench.ResetTimer()
		for i := 0; i < bench.N; i++ {
			copy(data, in)
			res, _, err = RunPrecompiledContract(p, data, reqGas, nil, nil)
		}
		bench.StopTimer()
		elapsed := uint64(time.Since(start))
		if elapsed < 1 {
			elapsed = 1
		}
		gasUsed := reqGas * uint64(bench.N)
		bench.ReportMetric(float64(reqGas), "gas/op")
		// Keep it as uint64, multiply 100 to get two digit float later
		mgasps := (100 * 1000 * gasUsed) / elapsed
		bench.ReportMetric(float64(mgasps)/100, "mgas/s")
		//Check if it is correct
		if err != nil {
			bench.Error(err)
			return
		}
		if common.Bytes2Hex(res) != test.Expected {
			bench.Errorf("Expected %v, got %v", test.Expected, common.Bytes2Hex(res))
			return
		}
	})
}

// Benchmarks the sample inputs from the ECRECOVER precompile.
func BenchmarkPrecompiledEcrecover(bench *testing.B) {
	t := precompiledTest{
		Input:    "38d18acb67d25c8bb9942764b62f18e17054f66a817bd4295423adf9ed98873e000000000000000000000000000000000000000000000000000000000000001b38d18acb67d25c8bb9942764b62f18e17054f66a817bd4295423adf9ed98873e789d1dd423d25f0772d2748d60f7e4b81bb14d086eba8e8e8efb6dcff8a4ae02",
		Expected: "000000000000000000000000ceaccac640adf55b2028469bd36ba501f28b699d",
		Name:     "",
	}
	benchmarkPrecompiled("01", t, bench)
}

// Benchmarks the sample inputs from the SHA256 precompile.
func BenchmarkPrecompiledSha256(bench *testing.B) {
	t := precompiledTest{
		Input:    "38d18acb67d25c8bb9942764b62f18e17054f66a817bd4295423adf9ed98873e000000000000000000000000000000000000000000000000000000000000001b38d18acb67d25c8bb9942764b62f18e17054f66a817bd4295423adf9ed98873e789d1dd423d25f0772d2748d60f7e4b81bb14d086eba8e8e8efb6dcff8a4ae02",
		Expected: "811c7003375852fabd0d362e40e68607a12bdabae61a7d068fe5fdd1dbbf2a5d",
		Name:     "128",
	}
	benchmarkPrecompiled("02", t, bench)
}

// Benchmarks the sample inputs from the RIPEMD precompile.
func BenchmarkPrecompiledRipeMD(bench *testing.B) {
	t := precompiledTest{
		Input:    "38d18acb67d25c8bb9942764b62f18e17054f66a817bd4295423adf9ed98873e000000000000000000000000000000000000000000000000000000000000001b38d18acb67d25c8bb9942764b62f18e17054f66a817bd4295423adf9ed98873e789d1dd423d25f0772d2748d60f7e4b81bb14d086eba8e8e8efb6dcff8a4ae02",
		Expected: "0000000000000000000000009215b8d9882ff46f0dfde6684d78e831467f65e6",
		Name:     "128",
	}
	benchmarkPrecompiled("03", t, bench)
}

// Benchmarks the sample inputs from the identity precompile.
func BenchmarkPrecompiledIdentity(bench *testing.B) {
	t := precompiledTest{
		Input:    "38d18acb67d25c8bb9942764b62f18e17054f66a817bd4295423adf9ed98873e000000000000000000000000000000000000000000000000000000000000001b38d18acb67d25c8bb9942764b62f18e17054f66a817bd4295423adf9ed98873e789d1dd423d25f0772d2748d60f7e4b81bb14d086eba8e8e8efb6dcff8a4ae02",
		Expected: "38d18acb67d25c8bb9942764b62f18e17054f66a817bd4295423adf9ed98873e000000000000000000000000000000000000000000000000000000000000001b38d18acb67d25c8bb9942764b62f18e17054f66a817bd4295423adf9ed98873e789d1dd423d25f0772d2748d60f7e4b81bb14d086eba8e8e8efb6dcff8a4ae02",
		Name:     "128",
	}
	benchmarkPrecompiled("04", t, bench)
}

// Tests the sample inputs from the ModExp EIP 198.
func TestPrecompiledModExp(t *testing.T)      { testJson("modexp", "05", t) }
func BenchmarkPrecompiledModExp(b *testing.B) { benchJson("modexp", "05", b) }

func TestPrecompiledModExpEip2565(t *testing.T)      { testJson("modexp_eip2565", "f5", t) }
func BenchmarkPrecompiledModExpEip2565(b *testing.B) { benchJson("modexp_eip2565", "f5", b) }

func TestPrecompiledModExpEip7883(t *testing.T)      { testJson("modexp_eip7883", "f6", t) }
func BenchmarkPrecompiledModExpEip7883(b *testing.B) { benchJson("modexp_eip7883", "f6", b) }

// Tests the sample inputs from the elliptic curve addition EIP 213.
func TestPrecompiledBn256Add(t *testing.T)      { testJson("bn256Add", "06", t) }
func BenchmarkPrecompiledBn256Add(b *testing.B) { benchJson("bn256Add", "06", b) }

// Tests OOG
func TestPrecompiledModExpOOG(t *testing.T) {
	modexpTests, err := loadJson("modexp")
	if err != nil {
		t.Fatal(err)
	}
	for _, test := range modexpTests {
		testPrecompiledOOG("05", test, t)
	}
}

// Tests the sample inputs from the elliptic curve scalar multiplication EIP 213.
func TestPrecompiledBn256ScalarMul(t *testing.T)      { testJson("bn256ScalarMul", "07", t) }
func BenchmarkPrecompiledBn256ScalarMul(b *testing.B) { benchJson("bn256ScalarMul", "07", b) }

// Tests the sample inputs from the elliptic curve pairing check EIP 197.
func TestPrecompiledBn256Pairing(t *testing.T)      { testJson("bn256Pairing", "08", t) }
func BenchmarkPrecompiledBn256Pairing(b *testing.B) { benchJson("bn256Pairing", "08", b) }

func TestPrecompiledBlake2F(t *testing.T)      { testJson("blake2F", "09", t) }
func BenchmarkPrecompiledBlake2F(b *testing.B) { benchJson("blake2F", "09", b) }

func TestPrecompileBlake2FMalformedInput(t *testing.T) {
	for _, test := range blake2FMalformedInputTests {
		testPrecompiledFailure("09", test, t)
	}
}

func TestPrecompiledEcrecover(t *testing.T) { testJson("ecRecover", "01", t) }

func testJson(name, addr string, t *testing.T) {
	tests, err := loadJson(name)
	if err != nil {
		t.Fatal(err)
	}
	for _, test := range tests {
		testPrecompiled(addr, test, t)
	}
}

func testJsonFail(name, addr string, t *testing.T) {
	tests, err := loadJsonFail(name)
	if err != nil {
		t.Fatal(err)
	}
	for _, test := range tests {
		testPrecompiledFailure(addr, test, t)
	}
}

func benchJson(name, addr string, b *testing.B) {
	tests, err := loadJson(name)
	if err != nil {
		b.Fatal(err)
	}
	for _, test := range tests {
		benchmarkPrecompiled(addr, test, b)
	}
}

func TestPrecompiledBLS12381G1Add(t *testing.T)      { testJson("blsG1Add", "f0a", t) }
func TestPrecompiledBLS12381G1Mul(t *testing.T)      { testJson("blsG1Mul", "f0b", t) }
func TestPrecompiledBLS12381G1MultiExp(t *testing.T) { testJson("blsG1MultiExp", "f0b", t) }
func TestPrecompiledBLS12381G2Add(t *testing.T)      { testJson("blsG2Add", "f0c", t) }
func TestPrecompiledBLS12381G2Mul(t *testing.T)      { testJson("blsG2Mul", "f0d", t) }
func TestPrecompiledBLS12381G2MultiExp(t *testing.T) { testJson("blsG2MultiExp", "f0d", t) }
func TestPrecompiledBLS12381Pairing(t *testing.T)    { testJson("blsPairing", "f0e", t) }
func TestPrecompiledBLS12381MapG1(t *testing.T)      { testJson("blsMapG1", "f0f", t) }
func TestPrecompiledBLS12381MapG2(t *testing.T)      { testJson("blsMapG2", "f10", t) }

func TestPrecompiledPointEvaluation(t *testing.T) { testJson("pointEvaluation", "0a", t) }

func BenchmarkPrecompiledPointEvaluation(b *testing.B) { benchJson("pointEvaluation", "0a", b) }

func BenchmarkPrecompiledBLS12381G1Add(b *testing.B)      { benchJson("blsG1Add", "f0a", b) }
func BenchmarkPrecompiledBLS12381G1MultiExp(b *testing.B) { benchJson("blsG1MultiExp", "f0b", b) }
func BenchmarkPrecompiledBLS12381G2Add(b *testing.B)      { benchJson("blsG2Add", "f0c", b) }
func BenchmarkPrecompiledBLS12381G2MultiExp(b *testing.B) { benchJson("blsG2MultiExp", "f0d", b) }
func BenchmarkPrecompiledBLS12381Pairing(b *testing.B)    { benchJson("blsPairing", "f0e", b) }
func BenchmarkPrecompiledBLS12381MapG1(b *testing.B)      { benchJson("blsMapG1", "f0f", b) }
func BenchmarkPrecompiledBLS12381MapG2(b *testing.B)      { benchJson("blsMapG2", "f10", b) }

// Failure tests
func TestPrecompiledBLS12381G1AddFail(t *testing.T)      { testJsonFail("blsG1Add", "f0a", t) }
func TestPrecompiledBLS12381G1MulFail(t *testing.T)      { testJsonFail("blsG1Mul", "f0b", t) }
func TestPrecompiledBLS12381G1MultiExpFail(t *testing.T) { testJsonFail("blsG1MultiExp", "f0b", t) }
func TestPrecompiledBLS12381G2AddFail(t *testing.T)      { testJsonFail("blsG2Add", "f0c", t) }
func TestPrecompiledBLS12381G2MulFail(t *testing.T)      { testJsonFail("blsG2Mul", "f0d", t) }
func TestPrecompiledBLS12381G2MultiExpFail(t *testing.T) { testJsonFail("blsG2MultiExp", "f0d", t) }
func TestPrecompiledBLS12381PairingFail(t *testing.T)    { testJsonFail("blsPairing", "f0e", t) }
func TestPrecompiledBLS12381MapG1Fail(t *testing.T)      { testJsonFail("blsMapG1", "f0f", t) }
func TestPrecompiledBLS12381MapG2Fail(t *testing.T)      { testJsonFail("blsMapG2", "f10", t) }

func loadJson(name string) ([]precompiledTest, error) {
	data, err := os.ReadFile(fmt.Sprintf("testdata/precompiles/%v.json", name))
	if err != nil {
		return nil, err
	}
	var testcases []precompiledTest
	err = json.Unmarshal(data, &testcases)
	return testcases, err
}

func loadJsonFail(name string) ([]precompiledFailureTest, error) {
	data, err := os.ReadFile(fmt.Sprintf("testdata/precompiles/fail-%v.json", name))
	if err != nil {
		return nil, err
	}
	var testcases []precompiledFailureTest
	err = json.Unmarshal(data, &testcases)
	return testcases, err
}

// BenchmarkPrecompiledBLS12381G1MultiExpWorstCase benchmarks the worst case we could find that still fits a gaslimit of 10MGas.
func BenchmarkPrecompiledBLS12381G1MultiExpWorstCase(b *testing.B) {
	task := "0000000000000000000000000000000008d8c4a16fb9d8800cce987c0eadbb6b3b005c213d44ecb5adeed713bae79d606041406df26169c35df63cf972c94be1" +
		"0000000000000000000000000000000011bc8afe71676e6730702a46ef817060249cd06cd82e6981085012ff6d013aa4470ba3a2c71e13ef653e1e223d1ccfe9" +
		"FFFFFFFFFFFFFFFFFFFFFFFFFFFFFFFFFFFFFFFFFFFFFFFFFFFFFFFFFFFFFFFF"
	input := task
	for i := 0; i < 4787; i++ {
		input = input + task
	}
	testcase := precompiledTest{
		Input:       input,
		Expected:    "0000000000000000000000000000000005a6310ea6f2a598023ae48819afc292b4dfcb40aabad24a0c2cb6c19769465691859eeb2a764342a810c5038d700f18000000000000000000000000000000001268ac944437d15923dc0aec00daa9250252e43e4b35ec7a19d01f0d6cd27f6e139d80dae16ba1c79cc7f57055a93ff5",
		Name:        "WorstCaseG1",
		NoBenchmark: false,
	}
	benchmarkPrecompiled("f0b", testcase, b)
}

// BenchmarkPrecompiledBLS12381G2MultiExpWorstCase benchmarks the worst case we could find that still fits a gaslimit of 10MGas.
func BenchmarkPrecompiledBLS12381G2MultiExpWorstCase(b *testing.B) {
	task := "000000000000000000000000000000000d4f09acd5f362e0a516d4c13c5e2f504d9bd49fdfb6d8b7a7ab35a02c391c8112b03270d5d9eefe9b659dd27601d18f" +
		"000000000000000000000000000000000fd489cb75945f3b5ebb1c0e326d59602934c8f78fe9294a8877e7aeb95de5addde0cb7ab53674df8b2cfbb036b30b99" +
		"00000000000000000000000000000000055dbc4eca768714e098bbe9c71cf54b40f51c26e95808ee79225a87fb6fa1415178db47f02d856fea56a752d185f86b" +
		"000000000000000000000000000000001239b7640f416eb6e921fe47f7501d504fadc190d9cf4e89ae2b717276739a2f4ee9f637c35e23c480df029fd8d247c7" +
		"FFFFFFFFFFFFFFFFFFFFFFFFFFFFFFFFFFFFFFFFFFFFFFFFFFFFFFFFFFFFFFFF"
	input := task
	for i := 0; i < 1040; i++ {
		input = input + task
	}

	testcase := precompiledTest{
		Input:       input,
		Expected:    "0000000000000000000000000000000018f5ea0c8b086095cfe23f6bb1d90d45de929292006dba8cdedd6d3203af3c6bbfd592e93ecb2b2c81004961fdcbb46c00000000000000000000000000000000076873199175664f1b6493a43c02234f49dc66f077d3007823e0343ad92e30bd7dc209013435ca9f197aca44d88e9dac000000000000000000000000000000000e6f07f4b23b511eac1e2682a0fc224c15d80e122a3e222d00a41fab15eba645a700b9ae84f331ae4ed873678e2e6c9b000000000000000000000000000000000bcb4849e460612aaed79617255fd30c03f51cf03d2ed4163ca810c13e1954b1e8663157b957a601829bb272a4e6c7b8",
		Name:        "WorstCaseG2",
		NoBenchmark: false,
	}
	benchmarkPrecompiled("f0d", testcase, b)
}

// Benchmarks the sample inputs from the P256VERIFY precompile.
func BenchmarkPrecompiledP256Verify(bench *testing.B) {
	t := precompiledTest{
		Input:    "4cee90eb86eaa050036147a12d49004b6b9c72bd725d39d4785011fe190f0b4da73bd4903f0ce3b639bbbf6e8e80d16931ff4bcf5993d58468e8fb19086e8cac36dbcd03009df8c59286b162af3bd7fcc0450c9aa81be5d10d312af6c66b1d604aebd3099c618202fcfe16ae7770b0c49ab5eadf74b754204a3bb6060e44eff37618b065f9832de4ca6ca971a7a1adc826d0f7c00181a5fb2ddf79ae00b4e10e",
		Expected: "0000000000000000000000000000000000000000000000000000000000000001",
		Name:     "p256Verify",
	}
<<<<<<< HEAD
	benchmarkPrecompiled("100", t, bench)
}

func TestPrecompiledP256Verify(t *testing.T) { testJson("p256Verify", "100", t) }
=======
	benchmarkPrecompiled("0b", t, bench)
}

func TestPrecompiledP256Verify(t *testing.T) { testJson("p256Verify", "0b", t) }
>>>>>>> b3131f00
<|MERGE_RESOLUTION|>--- conflicted
+++ resolved
@@ -409,14 +409,7 @@
 		Expected: "0000000000000000000000000000000000000000000000000000000000000001",
 		Name:     "p256Verify",
 	}
-<<<<<<< HEAD
-	benchmarkPrecompiled("100", t, bench)
-}
-
-func TestPrecompiledP256Verify(t *testing.T) { testJson("p256Verify", "100", t) }
-=======
 	benchmarkPrecompiled("0b", t, bench)
 }
 
-func TestPrecompiledP256Verify(t *testing.T) { testJson("p256Verify", "0b", t) }
->>>>>>> b3131f00
+func TestPrecompiledP256Verify(t *testing.T) { testJson("p256Verify", "0b", t) }
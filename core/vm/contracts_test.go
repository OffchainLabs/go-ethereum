--- conflicted
+++ resolved
@@ -93,20 +93,11 @@
 }
 
 func testPrecompiled(addr string, test precompiledTest, t *testing.T) {
-<<<<<<< HEAD
 	p := allPrecompiles[common.HexToAddress(addr)]
 	in := common.Hex2Bytes(test.Input)
 	gas := p.RequiredGas(in)
 	t.Run(fmt.Sprintf("%s-Gas=%d", test.Name, gas), func(t *testing.T) {
-		if res, _, err := RunPrecompiledContract(p, in, gas, deepmind.NoOpContext); err != nil {
-=======
-	p := PrecompiledContractsIstanbul[common.HexToAddress(addr)]
-	in := common.Hex2Bytes(test.input)
-	contract := NewContract(AccountRef(common.HexToAddress("1337")),
-		nil, new(big.Int), p.RequiredGas(in), firehose.NoOpContext)
-	t.Run(fmt.Sprintf("%s-Gas=%d", test.name, contract.Gas), func(t *testing.T) {
-		if res, err := RunPrecompiledContract(p, in, contract, firehose.NoOpContext); err != nil {
->>>>>>> d0dfc381
+		if res, _, err := RunPrecompiledContract(p, in, gas, firehose.NoOpContext); err != nil {
 			t.Error(err)
 		} else if common.Bytes2Hex(res) != test.Expected {
 			t.Errorf("Expected %v, got %v", test.Expected, common.Bytes2Hex(res))
@@ -123,21 +114,12 @@
 }
 
 func testPrecompiledOOG(addr string, test precompiledTest, t *testing.T) {
-<<<<<<< HEAD
 	p := allPrecompiles[common.HexToAddress(addr)]
 	in := common.Hex2Bytes(test.Input)
 	gas := p.RequiredGas(in) - 1
 
 	t.Run(fmt.Sprintf("%s-Gas=%d", test.Name, gas), func(t *testing.T) {
-		_, _, err := RunPrecompiledContract(p, in, gas, deepmind.NoOpContext)
-=======
-	p := PrecompiledContractsIstanbul[common.HexToAddress(addr)]
-	in := common.Hex2Bytes(test.input)
-	contract := NewContract(AccountRef(common.HexToAddress("1337")),
-		nil, new(big.Int), p.RequiredGas(in)-1, firehose.NoOpContext)
-	t.Run(fmt.Sprintf("%s-Gas=%d", test.name, contract.Gas), func(t *testing.T) {
-		_, err := RunPrecompiledContract(p, in, contract, firehose.NoOpContext)
->>>>>>> d0dfc381
+		_, _, err := RunPrecompiledContract(p, in, gas, firehose.NoOpContext)
 		if err.Error() != "out of gas" {
 			t.Errorf("Expected error [out of gas], got [%v]", err)
 		}
@@ -150,25 +132,13 @@
 }
 
 func testPrecompiledFailure(addr string, test precompiledFailureTest, t *testing.T) {
-<<<<<<< HEAD
 	p := allPrecompiles[common.HexToAddress(addr)]
 	in := common.Hex2Bytes(test.Input)
 	gas := p.RequiredGas(in)
 	t.Run(test.Name, func(t *testing.T) {
-		_, _, err := RunPrecompiledContract(p, in, gas, deepmind.NoOpContext)
+		_, _, err := RunPrecompiledContract(p, in, gas, firehose.NoOpContext)
 		if err.Error() != test.ExpectedError {
 			t.Errorf("Expected error [%v], got [%v]", test.ExpectedError, err)
-=======
-	p := PrecompiledContractsIstanbul[common.HexToAddress(addr)]
-	in := common.Hex2Bytes(test.input)
-	contract := NewContract(AccountRef(common.HexToAddress("31337")),
-		nil, new(big.Int), p.RequiredGas(in), firehose.NoOpContext)
-
-	t.Run(test.name, func(t *testing.T) {
-		_, err := RunPrecompiledContract(p, in, contract, firehose.NoOpContext)
-		if !reflect.DeepEqual(err, test.expectedError) {
-			t.Errorf("Expected error [%v], got [%v]", test.expectedError, err)
->>>>>>> d0dfc381
 		}
 		// Verify that the precompile did not touch the input buffer
 		exp := common.Hex2Bytes(test.Input)
@@ -185,11 +155,6 @@
 	p := allPrecompiles[common.HexToAddress(addr)]
 	in := common.Hex2Bytes(test.Input)
 	reqGas := p.RequiredGas(in)
-<<<<<<< HEAD
-=======
-	contract := NewContract(AccountRef(common.HexToAddress("1337")),
-		nil, new(big.Int), reqGas, firehose.NoOpContext)
->>>>>>> d0dfc381
 
 	var (
 		res  []byte
@@ -203,11 +168,7 @@
 		bench.ResetTimer()
 		for i := 0; i < bench.N; i++ {
 			copy(data, in)
-<<<<<<< HEAD
-			res, _, err = RunPrecompiledContract(p, data, reqGas, deepmind.NoOpContext)
-=======
-			res, err = RunPrecompiledContract(p, data, contract, firehose.NoOpContext)
->>>>>>> d0dfc381
+			res, _, err = RunPrecompiledContract(p, data, reqGas, firehose.NoOpContext)
 		}
 		bench.StopTimer()
 		elapsed := uint64(time.Since(start))

--- conflicted
+++ resolved
@@ -114,12 +114,6 @@
 	common.BytesToAddress([]byte{0x8}): &bn256PairingIstanbul{},
 	common.BytesToAddress([]byte{0x9}): &blake2F{},
 	common.BytesToAddress([]byte{0xa}): &kzgPointEvaluation{},
-}
-
-// PrecompiledContractsP256Verify contains the precompiled Ethereum
-// contract specified in EIP-7212.
-var PrecompiledContractsP256Verify = map[common.Address]PrecompiledContract{
-	common.BytesToAddress([]byte{0x01, 0x00}): &p256Verify{},
 }
 
 // PrecompiledContractsPrague contains the set of pre-compiled Ethereum
@@ -174,8 +168,12 @@
 
 // PrecompiledContractsP256Verify contains the precompiled Ethereum
 // contract specified in EIP-7212. This is exported for testing purposes.
-var PrecompiledContractsP256Verify = PrecompiledContracts{
-	common.BytesToAddress([]byte{0x1, 0x00}): &p256Verify{},
+var PrecompiledContractsP256Verify = func(arbosVersion uint64) map[common.Address]PrecompiledContract {
+	return map[common.Address]PrecompiledContract{
+		common.BytesToAddress([]byte{0x01, 0x00}): &p256Verify{
+			arbosVersion: arbosVersion,
+		},
+	}
 }
 
 var (
@@ -1275,34 +1273,19 @@
 }
 
 // P256VERIFY (secp256r1 signature verification)
-<<<<<<< HEAD
-// implemented as a native contract.
-type p256Verify struct{}
-
-// RequiredGas returns the gas required to execute the precompiled contract.
-=======
 // implemented as a native contract
-type p256Verify struct{}
+type p256Verify struct {
+	arbosVersion uint64
+}
 
 // RequiredGas returns the gas required to execute the precompiled contract
->>>>>>> b3131f00
 func (c *p256Verify) RequiredGas(input []byte) uint64 {
+	if c.arbosVersion != 0 && c.arbosVersion < params.ArbosVersion_50 {
+		return 3450 // Value of params.P256VerifyGas before ArbosVersion_50
+	}
 	return params.P256VerifyGas
 }
 
-<<<<<<< HEAD
-// Run executes the precompiled contract with given 160 bytes of param, returning the output and the used gas.
-func (c *p256Verify) Run(input []byte) ([]byte, error) {
-	// Required input length is 160 bytes.
-	const p256VerifyInputLength = 160
-	// Check the input length.
-	if len(input) != p256VerifyInputLength {
-		// Input length is invalid.
-		return nil, nil
-	}
-
-	// Extract the hash, r, s, x, y from the input.
-=======
 // Run executes the precompiled contract with given 160 bytes of param, returning the output and the used gas
 func (c *p256Verify) Run(input []byte) ([]byte, error) {
 	const p256VerifyInputLength = 160
@@ -1311,23 +1294,13 @@
 	}
 
 	// Extract hash, r, s, x, y from the input.
->>>>>>> b3131f00
 	hash := input[0:32]
 	r, s := new(big.Int).SetBytes(input[32:64]), new(big.Int).SetBytes(input[64:96])
 	x, y := new(big.Int).SetBytes(input[96:128]), new(big.Int).SetBytes(input[128:160])
 
-<<<<<<< HEAD
-	// Verify the secp256r1 signature.
-	if secp256r1.Verify(hash, r, s, x, y) {
-		// Signature is valid
-		return common.LeftPadBytes(common.Big1.Bytes(), 32), nil
-	}
-	// Signature is invalid.
-=======
 	// Verify the signature.
 	if secp256r1.Verify(hash, r, s, x, y) {
 		return true32Byte, nil
 	}
->>>>>>> b3131f00
 	return nil, nil
 }
// Copyright 2014 The go-ethereum Authors
// This file is part of the go-ethereum library.
//
// The go-ethereum library is free software: you can redistribute it and/or modify
// it under the terms of the GNU Lesser General Public License as published by
// the Free Software Foundation, either version 3 of the License, or
// (at your option) any later version.
//
// The go-ethereum library is distributed in the hope that it will be useful,
// but WITHOUT ANY WARRANTY; without even the implied warranty of
// MERCHANTABILITY or FITNESS FOR A PARTICULAR PURPOSE. See the
// GNU Lesser General Public License for more details.
//
// You should have received a copy of the GNU Lesser General Public License
// along with the go-ethereum library. If not, see <http://www.gnu.org/licenses/>.

package vm

import (
	"fmt"

	"github.com/ethereum/go-ethereum/deepmind"
)

// OpCode is an EVM opcode
type OpCode byte

// IsPush specifies if an opcode is a PUSH opcode.
func (op OpCode) IsPush() bool {
	switch op {
	case PUSH1, PUSH2, PUSH3, PUSH4, PUSH5, PUSH6, PUSH7, PUSH8, PUSH9, PUSH10, PUSH11, PUSH12, PUSH13, PUSH14, PUSH15, PUSH16, PUSH17, PUSH18, PUSH19, PUSH20, PUSH21, PUSH22, PUSH23, PUSH24, PUSH25, PUSH26, PUSH27, PUSH28, PUSH29, PUSH30, PUSH31, PUSH32:
		return true
	}
	return false
}

// 0x0 range - arithmetic ops.
const (
	STOP       OpCode = 0x0
	ADD        OpCode = 0x1
	MUL        OpCode = 0x2
	SUB        OpCode = 0x3
	DIV        OpCode = 0x4
	SDIV       OpCode = 0x5
	MOD        OpCode = 0x6
	SMOD       OpCode = 0x7
	ADDMOD     OpCode = 0x8
	MULMOD     OpCode = 0x9
	EXP        OpCode = 0xa
	SIGNEXTEND OpCode = 0xb
)

// 0x10 range - comparison ops.
const (
<<<<<<< HEAD
	LT     OpCode = 0x10
	GT     OpCode = 0x11
	SLT    OpCode = 0x12
	SGT    OpCode = 0x13
	EQ     OpCode = 0x14
	ISZERO OpCode = 0x15
	AND    OpCode = 0x16
	OR     OpCode = 0x17
	XOR    OpCode = 0x18
	NOT    OpCode = 0x19
	BYTE   OpCode = 0x1a
	SHL    OpCode = 0x1b
	SHR    OpCode = 0x1c
	SAR    OpCode = 0x1d

	KECCAK256 OpCode = 0x20
=======
	LT OpCode = iota + 0x10
	GT
	SLT
	SGT
	EQ
	ISZERO
	AND
	OR
	XOR
	NOT
	BYTE
	SHL
	SHR
	SAR

	SHA3 OpCode = 0x20
>>>>>>> 04640a33
)

// 0x30 range - closure state.
const (
	ADDRESS        OpCode = 0x30
	BALANCE        OpCode = 0x31
	ORIGIN         OpCode = 0x32
	CALLER         OpCode = 0x33
	CALLVALUE      OpCode = 0x34
	CALLDATALOAD   OpCode = 0x35
	CALLDATASIZE   OpCode = 0x36
	CALLDATACOPY   OpCode = 0x37
	CODESIZE       OpCode = 0x38
	CODECOPY       OpCode = 0x39
	GASPRICE       OpCode = 0x3a
	EXTCODESIZE    OpCode = 0x3b
	EXTCODECOPY    OpCode = 0x3c
	RETURNDATASIZE OpCode = 0x3d
	RETURNDATACOPY OpCode = 0x3e
	EXTCODEHASH    OpCode = 0x3f
)

// 0x40 range - block operations.
const (
<<<<<<< HEAD
	BLOCKHASH   OpCode = 0x40
	COINBASE    OpCode = 0x41
	TIMESTAMP   OpCode = 0x42
	NUMBER      OpCode = 0x43
	DIFFICULTY  OpCode = 0x44
	RANDOM      OpCode = 0x44 // Same as DIFFICULTY
	GASLIMIT    OpCode = 0x45
	CHAINID     OpCode = 0x46
	SELFBALANCE OpCode = 0x47
	BASEFEE     OpCode = 0x48
=======
	BLOCKHASH OpCode = 0x40 + iota
	COINBASE
	TIMESTAMP
	NUMBER
	DIFFICULTY
	GASLIMIT
	CHAINID     OpCode = 0x46
	SELFBALANCE OpCode = 0x47
>>>>>>> 04640a33
)

// 0x50 range - 'storage' and execution.
const (
	POP      OpCode = 0x50
	MLOAD    OpCode = 0x51
	MSTORE   OpCode = 0x52
	MSTORE8  OpCode = 0x53
	SLOAD    OpCode = 0x54
	SSTORE   OpCode = 0x55
	JUMP     OpCode = 0x56
	JUMPI    OpCode = 0x57
	PC       OpCode = 0x58
	MSIZE    OpCode = 0x59
	GAS      OpCode = 0x5a
	JUMPDEST OpCode = 0x5b
)

// 0x60 range - pushes.
const (
	PUSH1 OpCode = 0x60 + iota
	PUSH2
	PUSH3
	PUSH4
	PUSH5
	PUSH6
	PUSH7
	PUSH8
	PUSH9
	PUSH10
	PUSH11
	PUSH12
	PUSH13
	PUSH14
	PUSH15
	PUSH16
	PUSH17
	PUSH18
	PUSH19
	PUSH20
	PUSH21
	PUSH22
	PUSH23
	PUSH24
	PUSH25
	PUSH26
	PUSH27
	PUSH28
	PUSH29
	PUSH30
	PUSH31
	PUSH32
)

// 0x80 range - dups.
const (
	DUP1 = 0x80 + iota
	DUP2
	DUP3
	DUP4
	DUP5
	DUP6
	DUP7
	DUP8
	DUP9
	DUP10
	DUP11
	DUP12
	DUP13
	DUP14
	DUP15
	DUP16
)

// 0x90 range - swaps.
const (
	SWAP1 = 0x90 + iota
	SWAP2
	SWAP3
	SWAP4
	SWAP5
	SWAP6
	SWAP7
	SWAP8
	SWAP9
	SWAP10
	SWAP11
	SWAP12
	SWAP13
	SWAP14
	SWAP15
	SWAP16
)

// 0xa0 range - logging ops.
const (
	LOG0 OpCode = 0xa0 + iota
	LOG1
	LOG2
	LOG3
	LOG4
)

// 0xf0 range - closures.
const (
<<<<<<< HEAD
	CREATE       OpCode = 0xf0
	CALL         OpCode = 0xf1
	CALLCODE     OpCode = 0xf2
	RETURN       OpCode = 0xf3
	DELEGATECALL OpCode = 0xf4
	CREATE2      OpCode = 0xf5

	STATICCALL   OpCode = 0xfa
	REVERT       OpCode = 0xfd
	INVALID      OpCode = 0xfe
=======
	CREATE OpCode = 0xf0 + iota
	CALL
	CALLCODE
	RETURN
	DELEGATECALL
	CREATE2
	STATICCALL   OpCode = 0xfa
	REVERT       OpCode = 0xfd
>>>>>>> 04640a33
	SELFDESTRUCT OpCode = 0xff
)

// Since the opcodes aren't all in order we can't use a regular slice.
var opCodeToString = map[OpCode]string{
	// 0x0 range - arithmetic ops.
	STOP:       "STOP",
	ADD:        "ADD",
	MUL:        "MUL",
	SUB:        "SUB",
	DIV:        "DIV",
	SDIV:       "SDIV",
	MOD:        "MOD",
	SMOD:       "SMOD",
	EXP:        "EXP",
	NOT:        "NOT",
	LT:         "LT",
	GT:         "GT",
	SLT:        "SLT",
	SGT:        "SGT",
	EQ:         "EQ",
	ISZERO:     "ISZERO",
	SIGNEXTEND: "SIGNEXTEND",

	// 0x10 range - bit ops.
	AND:    "AND",
	OR:     "OR",
	XOR:    "XOR",
	BYTE:   "BYTE",
	SHL:    "SHL",
	SHR:    "SHR",
	SAR:    "SAR",
	ADDMOD: "ADDMOD",
	MULMOD: "MULMOD",

	// 0x20 range - crypto.
	KECCAK256: "KECCAK256",

	// 0x30 range - closure state.
	ADDRESS:        "ADDRESS",
	BALANCE:        "BALANCE",
	ORIGIN:         "ORIGIN",
	CALLER:         "CALLER",
	CALLVALUE:      "CALLVALUE",
	CALLDATALOAD:   "CALLDATALOAD",
	CALLDATASIZE:   "CALLDATASIZE",
	CALLDATACOPY:   "CALLDATACOPY",
	CODESIZE:       "CODESIZE",
	CODECOPY:       "CODECOPY",
	GASPRICE:       "GASPRICE",
	EXTCODESIZE:    "EXTCODESIZE",
	EXTCODECOPY:    "EXTCODECOPY",
	RETURNDATASIZE: "RETURNDATASIZE",
	RETURNDATACOPY: "RETURNDATACOPY",
	EXTCODEHASH:    "EXTCODEHASH",

	// 0x40 range - block operations.
	BLOCKHASH:   "BLOCKHASH",
	COINBASE:    "COINBASE",
	TIMESTAMP:   "TIMESTAMP",
	NUMBER:      "NUMBER",
	DIFFICULTY:  "DIFFICULTY", // TODO (MariusVanDerWijden) rename to RANDOM post merge
	GASLIMIT:    "GASLIMIT",
	CHAINID:     "CHAINID",
	SELFBALANCE: "SELFBALANCE",
	BASEFEE:     "BASEFEE",

	// 0x50 range - 'storage' and execution.
	POP: "POP",
	//DUP:     "DUP",
	//SWAP:    "SWAP",
	MLOAD:    "MLOAD",
	MSTORE:   "MSTORE",
	MSTORE8:  "MSTORE8",
	SLOAD:    "SLOAD",
	SSTORE:   "SSTORE",
	JUMP:     "JUMP",
	JUMPI:    "JUMPI",
	PC:       "PC",
	MSIZE:    "MSIZE",
	GAS:      "GAS",
	JUMPDEST: "JUMPDEST",

	// 0x60 range - push.
	PUSH1:  "PUSH1",
	PUSH2:  "PUSH2",
	PUSH3:  "PUSH3",
	PUSH4:  "PUSH4",
	PUSH5:  "PUSH5",
	PUSH6:  "PUSH6",
	PUSH7:  "PUSH7",
	PUSH8:  "PUSH8",
	PUSH9:  "PUSH9",
	PUSH10: "PUSH10",
	PUSH11: "PUSH11",
	PUSH12: "PUSH12",
	PUSH13: "PUSH13",
	PUSH14: "PUSH14",
	PUSH15: "PUSH15",
	PUSH16: "PUSH16",
	PUSH17: "PUSH17",
	PUSH18: "PUSH18",
	PUSH19: "PUSH19",
	PUSH20: "PUSH20",
	PUSH21: "PUSH21",
	PUSH22: "PUSH22",
	PUSH23: "PUSH23",
	PUSH24: "PUSH24",
	PUSH25: "PUSH25",
	PUSH26: "PUSH26",
	PUSH27: "PUSH27",
	PUSH28: "PUSH28",
	PUSH29: "PUSH29",
	PUSH30: "PUSH30",
	PUSH31: "PUSH31",
	PUSH32: "PUSH32",

	DUP1:  "DUP1",
	DUP2:  "DUP2",
	DUP3:  "DUP3",
	DUP4:  "DUP4",
	DUP5:  "DUP5",
	DUP6:  "DUP6",
	DUP7:  "DUP7",
	DUP8:  "DUP8",
	DUP9:  "DUP9",
	DUP10: "DUP10",
	DUP11: "DUP11",
	DUP12: "DUP12",
	DUP13: "DUP13",
	DUP14: "DUP14",
	DUP15: "DUP15",
	DUP16: "DUP16",

	SWAP1:  "SWAP1",
	SWAP2:  "SWAP2",
	SWAP3:  "SWAP3",
	SWAP4:  "SWAP4",
	SWAP5:  "SWAP5",
	SWAP6:  "SWAP6",
	SWAP7:  "SWAP7",
	SWAP8:  "SWAP8",
	SWAP9:  "SWAP9",
	SWAP10: "SWAP10",
	SWAP11: "SWAP11",
	SWAP12: "SWAP12",
	SWAP13: "SWAP13",
	SWAP14: "SWAP14",
	SWAP15: "SWAP15",
	SWAP16: "SWAP16",
	LOG0:   "LOG0",
	LOG1:   "LOG1",
	LOG2:   "LOG2",
	LOG3:   "LOG3",
	LOG4:   "LOG4",

	// 0xf0 range.
	CREATE:       "CREATE",
	CALL:         "CALL",
	RETURN:       "RETURN",
	CALLCODE:     "CALLCODE",
	DELEGATECALL: "DELEGATECALL",
	CREATE2:      "CREATE2",
	STATICCALL:   "STATICCALL",
	REVERT:       "REVERT",
	INVALID:      "INVALID",
	SELFDESTRUCT: "SELFDESTRUCT",
}

func (op OpCode) String() string {
	str := opCodeToString[op]
	if len(str) == 0 {
		return fmt.Sprintf("opcode 0x%x not defined", int(op))
	}

	return str
}

var stringToOp = map[string]OpCode{
	"STOP":           STOP,
	"ADD":            ADD,
	"MUL":            MUL,
	"SUB":            SUB,
	"DIV":            DIV,
	"SDIV":           SDIV,
	"MOD":            MOD,
	"SMOD":           SMOD,
	"EXP":            EXP,
	"NOT":            NOT,
	"LT":             LT,
	"GT":             GT,
	"SLT":            SLT,
	"SGT":            SGT,
	"EQ":             EQ,
	"ISZERO":         ISZERO,
	"SIGNEXTEND":     SIGNEXTEND,
	"AND":            AND,
	"OR":             OR,
	"XOR":            XOR,
	"BYTE":           BYTE,
	"SHL":            SHL,
	"SHR":            SHR,
	"SAR":            SAR,
	"ADDMOD":         ADDMOD,
	"MULMOD":         MULMOD,
	"KECCAK256":      KECCAK256,
	"ADDRESS":        ADDRESS,
	"BALANCE":        BALANCE,
	"ORIGIN":         ORIGIN,
	"CALLER":         CALLER,
	"CALLVALUE":      CALLVALUE,
	"CALLDATALOAD":   CALLDATALOAD,
	"CALLDATASIZE":   CALLDATASIZE,
	"CALLDATACOPY":   CALLDATACOPY,
	"CHAINID":        CHAINID,
	"BASEFEE":        BASEFEE,
	"DELEGATECALL":   DELEGATECALL,
	"STATICCALL":     STATICCALL,
	"CODESIZE":       CODESIZE,
	"CODECOPY":       CODECOPY,
	"GASPRICE":       GASPRICE,
	"EXTCODESIZE":    EXTCODESIZE,
	"EXTCODECOPY":    EXTCODECOPY,
	"RETURNDATASIZE": RETURNDATASIZE,
	"RETURNDATACOPY": RETURNDATACOPY,
	"EXTCODEHASH":    EXTCODEHASH,
	"BLOCKHASH":      BLOCKHASH,
	"COINBASE":       COINBASE,
	"TIMESTAMP":      TIMESTAMP,
	"NUMBER":         NUMBER,
	"DIFFICULTY":     DIFFICULTY,
	"GASLIMIT":       GASLIMIT,
	"SELFBALANCE":    SELFBALANCE,
	"POP":            POP,
	"MLOAD":          MLOAD,
	"MSTORE":         MSTORE,
	"MSTORE8":        MSTORE8,
	"SLOAD":          SLOAD,
	"SSTORE":         SSTORE,
	"JUMP":           JUMP,
	"JUMPI":          JUMPI,
	"PC":             PC,
	"MSIZE":          MSIZE,
	"GAS":            GAS,
	"JUMPDEST":       JUMPDEST,
	"PUSH1":          PUSH1,
	"PUSH2":          PUSH2,
	"PUSH3":          PUSH3,
	"PUSH4":          PUSH4,
	"PUSH5":          PUSH5,
	"PUSH6":          PUSH6,
	"PUSH7":          PUSH7,
	"PUSH8":          PUSH8,
	"PUSH9":          PUSH9,
	"PUSH10":         PUSH10,
	"PUSH11":         PUSH11,
	"PUSH12":         PUSH12,
	"PUSH13":         PUSH13,
	"PUSH14":         PUSH14,
	"PUSH15":         PUSH15,
	"PUSH16":         PUSH16,
	"PUSH17":         PUSH17,
	"PUSH18":         PUSH18,
	"PUSH19":         PUSH19,
	"PUSH20":         PUSH20,
	"PUSH21":         PUSH21,
	"PUSH22":         PUSH22,
	"PUSH23":         PUSH23,
	"PUSH24":         PUSH24,
	"PUSH25":         PUSH25,
	"PUSH26":         PUSH26,
	"PUSH27":         PUSH27,
	"PUSH28":         PUSH28,
	"PUSH29":         PUSH29,
	"PUSH30":         PUSH30,
	"PUSH31":         PUSH31,
	"PUSH32":         PUSH32,
	"DUP1":           DUP1,
	"DUP2":           DUP2,
	"DUP3":           DUP3,
	"DUP4":           DUP4,
	"DUP5":           DUP5,
	"DUP6":           DUP6,
	"DUP7":           DUP7,
	"DUP8":           DUP8,
	"DUP9":           DUP9,
	"DUP10":          DUP10,
	"DUP11":          DUP11,
	"DUP12":          DUP12,
	"DUP13":          DUP13,
	"DUP14":          DUP14,
	"DUP15":          DUP15,
	"DUP16":          DUP16,
	"SWAP1":          SWAP1,
	"SWAP2":          SWAP2,
	"SWAP3":          SWAP3,
	"SWAP4":          SWAP4,
	"SWAP5":          SWAP5,
	"SWAP6":          SWAP6,
	"SWAP7":          SWAP7,
	"SWAP8":          SWAP8,
	"SWAP9":          SWAP9,
	"SWAP10":         SWAP10,
	"SWAP11":         SWAP11,
	"SWAP12":         SWAP12,
	"SWAP13":         SWAP13,
	"SWAP14":         SWAP14,
	"SWAP15":         SWAP15,
	"SWAP16":         SWAP16,
	"LOG0":           LOG0,
	"LOG1":           LOG1,
	"LOG2":           LOG2,
	"LOG3":           LOG3,
	"LOG4":           LOG4,
	"CREATE":         CREATE,
	"CREATE2":        CREATE2,
	"CALL":           CALL,
	"RETURN":         RETURN,
	"CALLCODE":       CALLCODE,
	"REVERT":         REVERT,
	"INVALID":        INVALID,
	"SELFDESTRUCT":   SELFDESTRUCT,
}

// StringToOp finds the opcode whose name is stored in `str`.
func StringToOp(str string) OpCode {
	return stringToOp[str]
}

// Deep mind additions

var opCodeToGasChangeReasonMap = map[OpCode]deepmind.GasChangeReason{
	CREATE:         deepmind.GasChangeReason("contract_creation"),
	CREATE2:        deepmind.GasChangeReason("contract_creation2"),
	CALL:           deepmind.GasChangeReason("call"),
	STATICCALL:     deepmind.GasChangeReason("static_call"),
	CALLCODE:       deepmind.GasChangeReason("call_code"),
	DELEGATECALL:   deepmind.GasChangeReason("delegate_call"),
	RETURN:         deepmind.GasChangeReason("return"),
	REVERT:         deepmind.GasChangeReason("revert"),
	LOG0:           deepmind.GasChangeReason("event_log"),
	LOG1:           deepmind.GasChangeReason("event_log"),
	LOG2:           deepmind.GasChangeReason("event_log"),
	LOG3:           deepmind.GasChangeReason("event_log"),
	LOG4:           deepmind.GasChangeReason("event_log"),
	SELFDESTRUCT:   deepmind.GasChangeReason("self_destruct"),
	CALLDATACOPY:   deepmind.GasChangeReason("call_data_copy"),
	CODECOPY:       deepmind.GasChangeReason("code_copy"),
	EXTCODECOPY:    deepmind.GasChangeReason("ext_code_copy"),
	RETURNDATACOPY: deepmind.GasChangeReason("return_data_copy"),
}

// We only track a few high costs op code that gives a rough idea where gas is spent
func OpCodeToGasChangeReason(op OpCode) deepmind.GasChangeReason {
	reason, found := opCodeToGasChangeReasonMap[op]
	if found {
		return reason
	}

	return deepmind.IgnoredGasChangeReason
}<|MERGE_RESOLUTION|>--- conflicted
+++ resolved
@@ -52,7 +52,6 @@
 
 // 0x10 range - comparison ops.
 const (
-<<<<<<< HEAD
 	LT     OpCode = 0x10
 	GT     OpCode = 0x11
 	SLT    OpCode = 0x12
@@ -69,24 +68,6 @@
 	SAR    OpCode = 0x1d
 
 	KECCAK256 OpCode = 0x20
-=======
-	LT OpCode = iota + 0x10
-	GT
-	SLT
-	SGT
-	EQ
-	ISZERO
-	AND
-	OR
-	XOR
-	NOT
-	BYTE
-	SHL
-	SHR
-	SAR
-
-	SHA3 OpCode = 0x20
->>>>>>> 04640a33
 )
 
 // 0x30 range - closure state.
@@ -111,7 +92,6 @@
 
 // 0x40 range - block operations.
 const (
-<<<<<<< HEAD
 	BLOCKHASH   OpCode = 0x40
 	COINBASE    OpCode = 0x41
 	TIMESTAMP   OpCode = 0x42
@@ -122,16 +102,6 @@
 	CHAINID     OpCode = 0x46
 	SELFBALANCE OpCode = 0x47
 	BASEFEE     OpCode = 0x48
-=======
-	BLOCKHASH OpCode = 0x40 + iota
-	COINBASE
-	TIMESTAMP
-	NUMBER
-	DIFFICULTY
-	GASLIMIT
-	CHAINID     OpCode = 0x46
-	SELFBALANCE OpCode = 0x47
->>>>>>> 04640a33
 )
 
 // 0x50 range - 'storage' and execution.
@@ -237,7 +207,6 @@
 
 // 0xf0 range - closures.
 const (
-<<<<<<< HEAD
 	CREATE       OpCode = 0xf0
 	CALL         OpCode = 0xf1
 	CALLCODE     OpCode = 0xf2
@@ -248,16 +217,6 @@
 	STATICCALL   OpCode = 0xfa
 	REVERT       OpCode = 0xfd
 	INVALID      OpCode = 0xfe
-=======
-	CREATE OpCode = 0xf0 + iota
-	CALL
-	CALLCODE
-	RETURN
-	DELEGATECALL
-	CREATE2
-	STATICCALL   OpCode = 0xfa
-	REVERT       OpCode = 0xfd
->>>>>>> 04640a33
 	SELFDESTRUCT OpCode = 0xff
 )
 

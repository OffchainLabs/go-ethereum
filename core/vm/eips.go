--- conflicted
+++ resolved
@@ -289,16 +289,11 @@
 }
 
 // opBlobBaseFee implements BLOBBASEFEE opcode
-<<<<<<< HEAD
-func opBlobBaseFee(pc *uint64, interpreter *EVMInterpreter, scope *ScopeContext) ([]byte, error) {
-	if interpreter.evm.chainConfig.IsArbitrum() {
+func opBlobBaseFee(pc *uint64, evm *EVM, scope *ScopeContext) ([]byte, error) {
+	if evm.chainConfig.IsArbitrum() {
 		return nil, errors.New("BLOBBASEFEE is not supported on Arbitrum")
 	}
-	blobBaseFee, _ := uint256.FromBig(interpreter.evm.Context.BlobBaseFee)
-=======
-func opBlobBaseFee(pc *uint64, evm *EVM, scope *ScopeContext) ([]byte, error) {
 	blobBaseFee, _ := uint256.FromBig(evm.Context.BlobBaseFee)
->>>>>>> c3ef6c77
 	scope.Stack.push(blobBaseFee)
 	return nil, nil
 }

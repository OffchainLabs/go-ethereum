--- conflicted
+++ resolved
@@ -235,7 +235,6 @@
 	return nil, nil
 }
 
-<<<<<<< HEAD
 // enable3198 applies mini-danksharding (DATAHASH Opcode)
 // - Adds an opcode that returns the versioned data hash of the tx at a index.
 func enableSharding(jt *JumpTable) {
@@ -257,11 +256,11 @@
 		idx.Clear()
 	}
 	return nil, nil
-=======
+}
+
 // ebnable3860 enables "EIP-3860: Limit and meter initcode"
 // https://eips.ethereum.org/EIPS/eip-3860
 func enable3860(jt *JumpTable) {
 	jt[CREATE].dynamicGas = gasCreateEip3860
 	jt[CREATE2].dynamicGas = gasCreate2Eip3860
->>>>>>> c2794dda
 }
--- conflicted
+++ resolved
@@ -44,15 +44,12 @@
 func (evm *EVM) precompile(addr common.Address) (PrecompiledContract, bool) {
 	var precompiles map[common.Address]PrecompiledContract
 	switch {
-<<<<<<< HEAD
 	case evm.chainRules.IsStylus:
 		precompiles = PrecompiledContractsArbOS30
 	case evm.chainRules.IsArbitrum:
 		precompiles = PrecompiledContractsArbitrum
-=======
 	case evm.chainRules.IsVerkle:
 		precompiles = PrecompiledContractsVerkle
->>>>>>> 44a50c9f
 	case evm.chainRules.IsPrague:
 		precompiles = PrecompiledContractsPrague
 	case evm.chainRules.IsCancun:

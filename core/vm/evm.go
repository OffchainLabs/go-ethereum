// Copyright 2014 The go-ethereum Authors
// This file is part of the go-ethereum library.
//
// The go-ethereum library is free software: you can redistribute it and/or modify
// it under the terms of the GNU Lesser General Public License as published by
// the Free Software Foundation, either version 3 of the License, or
// (at your option) any later version.
//
// The go-ethereum library is distributed in the hope that it will be useful,
// but WITHOUT ANY WARRANTY; without even the implied warranty of
// MERCHANTABILITY or FITNESS FOR A PARTICULAR PURPOSE. See the
// GNU Lesser General Public License for more details.
//
// You should have received a copy of the GNU Lesser General Public License
// along with the go-ethereum library. If not, see <http://www.gnu.org/licenses/>.

package vm

import (
	"errors"
	"math/big"
	"sync/atomic"
	"time"

	"github.com/ethereum/go-ethereum/common"
	"github.com/ethereum/go-ethereum/crypto"
	"github.com/ethereum/go-ethereum/deepmind"
	"github.com/ethereum/go-ethereum/params"
	"github.com/holiman/uint256"
)

// emptyCodeHash is used by create to ensure deployment is disallowed to already
// deployed contract addresses (relevant after the account abstraction).
var emptyCodeHash = crypto.Keccak256Hash(nil)

type (
	// CanTransferFunc is the signature of a transfer guard function
	CanTransferFunc func(StateDB, common.Address, *big.Int) bool
	// TransferFunc is the signature of a transfer function
	TransferFunc func(StateDB, common.Address, common.Address, *big.Int, *deepmind.Context)
	// GetHashFunc returns the n'th block hash in the blockchain
	// and is used by the BLOCKHASH EVM op code.
	GetHashFunc func(uint64) common.Hash
)

// ActivePrecompiles returns the addresses of the precompiles enabled with the current
// configuration
func (evm *EVM) ActivePrecompiles() []common.Address {
	switch {
	case evm.chainRules.IsYoloV2:
		return PrecompiledAddressesYoloV2
	case evm.chainRules.IsIstanbul:
		return PrecompiledAddressesIstanbul
	case evm.chainRules.IsByzantium:
		return PrecompiledAddressesByzantium
	default:
		return PrecompiledAddressesHomestead
	}
}

func (evm *EVM) precompile(addr common.Address) (PrecompiledContract, bool) {
	var precompiles map[common.Address]PrecompiledContract
	switch {
	case evm.chainRules.IsYoloV2:
		precompiles = PrecompiledContractsYoloV2
	case evm.chainRules.IsIstanbul:
		precompiles = PrecompiledContractsIstanbul
	case evm.chainRules.IsByzantium:
		precompiles = PrecompiledContractsByzantium
	default:
		precompiles = PrecompiledContractsHomestead
	}
	p, ok := precompiles[addr]
	return p, ok
}

// run runs the given contract and takes care of running precompiles with a fallback to the byte code interpreter.
func run(evm *EVM, contract *Contract, input []byte, readOnly bool) ([]byte, error) {
	for _, interpreter := range evm.interpreters {
		if interpreter.CanRun(contract.Code) {
			if evm.interpreter != interpreter {
				// Ensure that the interpreter pointer is set back
				// to its current value upon return.
				defer func(i Interpreter) {
					evm.interpreter = i
				}(evm.interpreter)
				evm.interpreter = interpreter
			}
			return interpreter.Run(contract, input, readOnly)
		}
	}
	return nil, errors.New("no compatible interpreter")
}

// Context provides the EVM with auxiliary information. Once provided
// it shouldn't be modified.
type Context struct {
	// CanTransfer returns whether the account contains
	// sufficient ether to transfer the value
	CanTransfer CanTransferFunc
	// Transfer transfers ether from one account to the other
	Transfer TransferFunc
	// GetHash returns the hash corresponding to n
	GetHash GetHashFunc

	// Message information
	Origin   common.Address // Provides information for ORIGIN
	GasPrice *big.Int       // Provides information for GASPRICE

	// Block information
	Coinbase    common.Address // Provides information for COINBASE
	GasLimit    uint64         // Provides information for GASLIMIT
	BlockNumber *big.Int       // Provides information for NUMBER
	Time        *big.Int       // Provides information for TIME
	Difficulty  *big.Int       // Provides information for DIFFICULTY
}

// EVM is the Ethereum Virtual Machine base object and provides
// the necessary tools to run a contract on the given state with
// the provided context. It should be noted that any error
// generated through any of the calls should be considered a
// revert-state-and-consume-all-gas operation, no checks on
// specific errors should ever be performed. The interpreter makes
// sure that any errors generated are to be considered faulty code.
//
// The EVM should never be reused and is not thread safe.
type EVM struct {
	// Context provides auxiliary blockchain related information
	Context
	// StateDB gives access to the underlying state
	StateDB StateDB
	// Depth is the current call stack
	depth int

	// chainConfig contains information about the current chain
	chainConfig *params.ChainConfig
	// chain rules contains the chain rules for the current epoch
	chainRules params.Rules
	// virtual machine configuration options used to initialise the
	// evm.
	vmConfig Config
	// global (to this context) ethereum virtual machine
	// used throughout the execution of the tx.
	interpreters []Interpreter
	interpreter  Interpreter
	// abort is used to abort the EVM calling operations
	// NOTE: must be set atomically
	abort int32
	// callGasTemp holds the gas available for the current call. This is needed because the
	// available gas is calculated in gasCall* according to the 63/64 rule and later
	// applied in opCall*.
	callGasTemp uint64

	dmContext *deepmind.Context
}

func (evm *EVM) DeepmindPrinter() *deepmind.Context {
	return evm.dmContext
}

// NewEVM returns a new EVM. The returned EVM is not thread safe and should
// only ever be used *once*.
func NewEVM(ctx Context, statedb StateDB, chainConfig *params.ChainConfig, vmConfig Config, dmContext *deepmind.Context) *EVM {
	evm := &EVM{
		Context:      ctx,
		StateDB:      statedb,
		vmConfig:     vmConfig,
		chainConfig:  chainConfig,
		chainRules:   chainConfig.Rules(ctx.BlockNumber),
		interpreters: make([]Interpreter, 0, 1),
		dmContext:    dmContext,
	}

	if chainConfig.IsEWASM(ctx.BlockNumber) {
		// to be implemented by EVM-C and Wagon PRs.
		// if vmConfig.EWASMInterpreter != "" {
		//  extIntOpts := strings.Split(vmConfig.EWASMInterpreter, ":")
		//  path := extIntOpts[0]
		//  options := []string{}
		//  if len(extIntOpts) > 1 {
		//    options = extIntOpts[1..]
		//  }
		//  evm.interpreters = append(evm.interpreters, NewEVMVCInterpreter(evm, vmConfig, options))
		// } else {
		// 	evm.interpreters = append(evm.interpreters, NewEWASMInterpreter(evm, vmConfig))
		// }
		panic("No supported ewasm interpreter yet.")
	}

	// vmConfig.EVMInterpreter will be used by EVM-C, it won't be checked here
	// as we always want to have the built-in EVM as the failover option.
	evm.interpreters = append(evm.interpreters, NewEVMInterpreter(evm, vmConfig))
	evm.interpreter = evm.interpreters[0]

	return evm
}

// Cancel cancels any running EVM operation. This may be called concurrently and
// it's safe to be called multiple times.
func (evm *EVM) Cancel() {
	atomic.StoreInt32(&evm.abort, 1)
}

// Cancelled returns true if Cancel has been called
func (evm *EVM) Cancelled() bool {
	return atomic.LoadInt32(&evm.abort) == 1
}

// Interpreter returns the current interpreter
func (evm *EVM) Interpreter() Interpreter {
	return evm.interpreter
}

// Call executes the contract associated with the addr with the given input as
// parameters. It also handles any necessary value transfer required and takes
// the necessary steps to create accounts and reverses the state in case of an
// execution error or failed value transfer.
func (evm *EVM) Call(caller ContractRef, addr common.Address, input []byte, gas uint64, value *big.Int) (ret []byte, leftOverGas uint64, err error) {
	if evm.vmConfig.NoRecursion && evm.depth > 0 {
		return nil, gas, nil
	}
	// Fail if we're trying to execute above the call depth limit
	if evm.depth > int(params.CallCreateDepth) {
		return nil, gas, ErrDepth
	}
	// Fail if we're trying to transfer more than the available balance
	if value.Sign() != 0 && !evm.Context.CanTransfer(evm.StateDB, caller.Address(), value) {
		return nil, gas, ErrInsufficientBalance
	}
	snapshot := evm.StateDB.Snapshot()
	p, isPrecompile := evm.precompile(addr)

	if !evm.StateDB.Exist(addr) {
		if !isPrecompile && evm.chainRules.IsEIP158 && value.Sign() == 0 {
			// Calling a non existing account, don't do anything, but ping the tracer
			if evm.vmConfig.Debug && evm.depth == 0 {
				evm.vmConfig.Tracer.CaptureStart(caller.Address(), addr, false, input, gas, value)
				evm.vmConfig.Tracer.CaptureEnd(ret, 0, 0, nil)
			}

			// DMLOG: do we want to instrument this call which does nothing?
			return nil, gas, nil
		}

		if evm.dmContext.Enabled() {
			evm.dmContext.StartCall("CALL")
		}
		evm.StateDB.CreateAccount(addr, evm.dmContext)

	} else {
		if evm.dmContext.Enabled() {
			evm.dmContext.StartCall("CALL")
		}
	}
	evm.Transfer(evm.StateDB, caller.Address(), addr, value, evm.dmContext)

	// Capture the tracer start/end events in debug mode
	if evm.vmConfig.Debug && evm.depth == 0 {
		evm.vmConfig.Tracer.CaptureStart(caller.Address(), addr, false, input, gas, value)
		defer func(startGas uint64, startTime time.Time) { // Lazy evaluation of the parameters
			evm.vmConfig.Tracer.CaptureEnd(ret, startGas-gas, time.Since(startTime), err)
		}(gas, time.Now())
	}

	if evm.dmContext.Enabled() {
		// TODO: Shall we do something of interest with the fact that it's a pre-compiled contract? Most probably!
		evm.dmContext.RecordCallParams("CALL", caller.Address(), addr, value, gas, input)
	}

	if isPrecompile {
		ret, gas, err = RunPrecompiledContract(p, input, gas, evm.dmContext)
	} else {
		// Initialise a new contract and set the code that is to be used by the EVM.
		// The contract is a scoped environment for this execution context only.
		code := evm.StateDB.GetCode(addr)
		if len(code) == 0 {
			if evm.dmContext.Enabled() {
				evm.dmContext.RecordCallWithoutCode()
			}
			ret, err = nil, nil // gas is unchanged
		} else {
			addrCopy := addr
			// If the account has no code, we can abort here
			// The depth-check is already done, and precompiles handled above
			contract := NewContract(caller, AccountRef(addrCopy), value, gas, evm.dmContext)
			contract.SetCallCode(&addrCopy, evm.StateDB.GetCodeHash(addrCopy), code)
			ret, err = run(evm, contract, input, false)
			gas = contract.Gas
		}
	}
	// When an error was returned by the EVM or when setting the creation code
	// above we revert to the snapshot and consume any gas remaining. Additionally
	// when we're in homestead this also counts for code storage gas errors.
	if err != nil {
		if evm.dmContext.Enabled() {
			evm.dmContext.RecordCallFailed(gas, err.Error())
		}

		evm.StateDB.RevertToSnapshot(snapshot)
		if err != ErrExecutionReverted {
			if evm.dmContext.Enabled() {
				evm.dmContext.RecordGasConsume(gas, gas, deepmind.FailedExecutionGasChangeReason)
			}
			gas = 0
		} else {
			if evm.dmContext.Enabled() {
				evm.dmContext.RecordCallReverted()
			}
		}
		// TODO: consider clearing up unused snapshots:
		//} else {
		//	evm.StateDB.DiscardSnapshot(snapshot)
	}

	if evm.dmContext.Enabled() {
		evm.dmContext.EndCall(gas, ret)
	}

	return ret, gas, err
}

// CallCode executes the contract associated with the addr with the given input
// as parameters. It also handles any necessary value transfer required and takes
// the necessary steps to create accounts and reverses the state in case of an
// execution error or failed value transfer.
//
// CallCode differs from Call in the sense that it executes the given address'
// code with the caller as context.
func (evm *EVM) CallCode(caller ContractRef, addr common.Address, input []byte, gas uint64, value *big.Int) (ret []byte, leftOverGas uint64, err error) {
	if evm.vmConfig.NoRecursion && evm.depth > 0 {
		return nil, gas, nil
	}
	// Fail if we're trying to execute above the call depth limit
	if evm.depth > int(params.CallCreateDepth) {
		return nil, gas, ErrDepth
	}
	// Fail if we're trying to transfer more than the available balance
	// Note although it's noop to transfer X ether to caller itself. But
	// if caller doesn't have enough balance, it would be an error to allow
	// over-charging itself. So the check here is necessary.
	if !evm.Context.CanTransfer(evm.StateDB, caller.Address(), value) {
		return nil, gas, ErrInsufficientBalance
	}
	if evm.dmContext.Enabled() {
		evm.dmContext.StartCall("CALLCODE")
	}

	var snapshot = evm.StateDB.Snapshot()

	// It is allowed to call precompiles, even via delegatecall
	if p, isPrecompile := evm.precompile(addr); isPrecompile {
		ret, gas, err = RunPrecompiledContract(p, input, gas, evm.dmContext)
	} else {
		addrCopy := addr
		// Initialise a new contract and set the code that is to be used by the EVM.
		// The contract is a scoped environment for this execution context only.
		contract := NewContract(caller, AccountRef(caller.Address()), value, gas, evm.dmContext)
		contract.SetCallCode(&addrCopy, evm.StateDB.GetCodeHash(addrCopy), evm.StateDB.GetCode(addrCopy))

		if evm.dmContext.Enabled() {
			evm.dmContext.RecordCallParams("CALLCODE", contract.Caller(), addr, value, gas, input)
		}

		ret, err = run(evm, contract, input, false)
		gas = contract.Gas
	}
	if err != nil {

		if evm.dmContext.Enabled() {
			evm.dmContext.RecordCallFailed(gas, err.Error())
		}

		evm.StateDB.RevertToSnapshot(snapshot)
		if err != ErrExecutionReverted {
			if evm.dmContext.Enabled() {
				evm.dmContext.RecordGasConsume(gas, gas, deepmind.FailedExecutionGasChangeReason)
			}
			gas = 0
		} else {
			if evm.dmContext.Enabled() {
				evm.dmContext.RecordCallReverted()
			}
		}
	}
	return ret, gas, err
}

// DelegateCall executes the contract associated with the addr with the given input
// as parameters. It reverses the state in case of an execution error.
//
// DelegateCall differs from CallCode in the sense that it executes the given address'
// code with the caller as context and the caller is set to the caller of the caller.
func (evm *EVM) DelegateCall(caller ContractRef, addr common.Address, input []byte, gas uint64) (ret []byte, leftOverGas uint64, err error) {
	if evm.vmConfig.NoRecursion && evm.depth > 0 {
		return nil, gas, nil
	}
	// Fail if we're trying to execute above the call depth limit
	if evm.depth > int(params.CallCreateDepth) {
		return nil, gas, ErrDepth
	}
	if evm.dmContext.Enabled() {
		evm.dmContext.StartCall("DELEGATE")
	}

	var snapshot = evm.StateDB.Snapshot()

	// It is allowed to call precompiles, even via delegatecall
	if p, isPrecompile := evm.precompile(addr); isPrecompile {
		ret, gas, err = RunPrecompiledContract(p, input, gas, evm.dmContext)
	} else {
		addrCopy := addr
		// Initialise a new contract and make initialise the delegate values
		contract := NewContract(caller, AccountRef(caller.Address()), nil, gas, evm.dmContext).AsDelegate()
		contract.SetCallCode(&addrCopy, evm.StateDB.GetCodeHash(addrCopy), evm.StateDB.GetCode(addrCopy))

		if evm.dmContext.Enabled() {
			// DMLOG: We use `contract.Caller()` as it is fixed with `AsDelegate()`.
			evm.dmContext.RecordCallParams("DELEGATE", contract.Caller(), addr, contract.value, gas, input)
		}

		ret, err = run(evm, contract, input, false)
		gas = contract.Gas
	}
	if err != nil {
		if evm.dmContext.Enabled() {
			evm.dmContext.RecordCallFailed(gas, err.Error())
		}

		evm.StateDB.RevertToSnapshot(snapshot)
		if err != ErrExecutionReverted {
			if evm.dmContext.Enabled() {
				evm.dmContext.RecordGasConsume(gas, gas, deepmind.FailedExecutionGasChangeReason)
			}
			gas = 0
		} else {
			if evm.dmContext.Enabled() {
				evm.dmContext.RecordCallReverted()
			}
		}
	}

	if evm.dmContext.Enabled() {
		evm.dmContext.EndCall(gas, ret)
	}

	return ret, gas, err
}

// StaticCall executes the contract associated with the addr with the given input
// as parameters while disallowing any modifications to the state during the call.
// Opcodes that attempt to perform such modifications will result in exceptions
// instead of performing the modifications.
func (evm *EVM) StaticCall(caller ContractRef, addr common.Address, input []byte, gas uint64) (ret []byte, leftOverGas uint64, err error) {
	if evm.vmConfig.NoRecursion && evm.depth > 0 {
		return nil, gas, nil
	}
	// Fail if we're trying to execute above the call depth limit
	if evm.depth > int(params.CallCreateDepth) {
		return nil, gas, ErrDepth
	}
	if evm.dmContext.Enabled() {
		evm.dmContext.StartCall("STATIC")
	}

	// We take a snapshot here. This is a bit counter-intuitive, and could probably be skipped.
	// However, even a staticcall is considered a 'touch'. On mainnet, static calls were introduced
	// after all empty accounts were deleted, so this is not required. However, if we omit this,
	// then certain tests start failing; stRevertTest/RevertPrecompiledTouchExactOOG.json.
	// We could change this, but for now it's left for legacy reasons
	var snapshot = evm.StateDB.Snapshot()

	// We do an AddBalance of zero here, just in order to trigger a touch.
	// This doesn't matter on Mainnet, where all empties are gone at the time of Byzantium,
	// but is the correct thing to do and matters on other networks, in tests, and potential
	// future scenarios
	evm.StateDB.AddBalance(addr, big0, evm.dmContext, deepmind.IgnoredBalanceChangeReason)

	if p, isPrecompile := evm.precompile(addr); isPrecompile {
		ret, gas, err = RunPrecompiledContract(p, input, gas, evm.dmContext)
	} else {
		// At this point, we use a copy of address. If we don't, the go compiler will
		// leak the 'contract' to the outer scope, and make allocation for 'contract'
		// even if the actual execution ends on RunPrecompiled above.
		addrCopy := addr
		// Initialise a new contract and set the code that is to be used by the EVM.
		// The contract is a scoped environment for this execution context only.
		contract := NewContract(caller, AccountRef(addrCopy), new(big.Int), gas, evm.dmContext)
		contract.SetCallCode(&addrCopy, evm.StateDB.GetCodeHash(addrCopy), evm.StateDB.GetCode(addrCopy))

		if evm.dmContext.Enabled() {
			evm.dmContext.RecordCallParams("STATIC", contract.Caller(), addr, deepmind.EmptyValue, gas, input)
		}

		// When an error was returned by the EVM or when setting the creation code
		// above we revert to the snapshot and consume any gas remaining. Additionally
		// when we're in Homestead this also counts for code storage gas errors.
		ret, err = run(evm, contract, input, true)
		gas = contract.Gas
	}
	if err != nil {
		if evm.dmContext.Enabled() {
			evm.dmContext.RecordCallFailed(gas, err.Error())
		}

		evm.StateDB.RevertToSnapshot(snapshot)
		if err != ErrExecutionReverted {
			if evm.dmContext.Enabled() {
				evm.dmContext.RecordGasConsume(gas, gas, deepmind.FailedExecutionGasChangeReason)
			}
			gas = 0
		} else {
			if evm.dmContext.Enabled() {
				evm.dmContext.RecordCallReverted()
			}
		}
	}

	if evm.dmContext.Enabled() {
		evm.dmContext.EndCall(gas, ret)
	}

	return ret, gas, err
}

type codeAndHash struct {
	code []byte
	hash common.Hash
}

func (c *codeAndHash) Hash() common.Hash {
	if c.hash == (common.Hash{}) {
		c.hash = crypto.Keccak256Hash(c.code)
	}
	return c.hash
}

// create creates a new contract using code as deployment code.
func (evm *EVM) create(caller ContractRef, codeAndHash *codeAndHash, gas uint64, value *big.Int, address common.Address) ([]byte, common.Address, uint64, error) {
	// Depth check execution. Fail if we're trying to execute above the
	// limit.
	if evm.depth > int(params.CallCreateDepth) {
		return nil, common.Address{}, gas, ErrDepth
	}
	if !evm.CanTransfer(evm.StateDB, caller.Address(), value) {
		return nil, common.Address{}, gas, ErrInsufficientBalance
	}

	if evm.dmContext.Enabled() {
		evm.dmContext.StartCall("CREATE")
		evm.dmContext.RecordCallParams("CREATE", caller.Address(), address, value, gas, nil)
	}

	nonce := evm.StateDB.GetNonce(caller.Address())
<<<<<<< HEAD
	evm.StateDB.SetNonce(caller.Address(), nonce+1, evm.dmContext)

=======
	evm.StateDB.SetNonce(caller.Address(), nonce+1)
	// We add this to the access list _before_ taking a snapshot. Even if the creation fails,
	// the access-list change should not be rolled back
	if evm.chainRules.IsYoloV2 {
		evm.StateDB.AddAddressToAccessList(address)
	}
>>>>>>> cc05b050
	// Ensure there's no existing contract already at the designated address
	contractHash := evm.StateDB.GetCodeHash(address)
	if evm.StateDB.GetNonce(address) != 0 || (contractHash != (common.Hash{}) && contractHash != emptyCodeHash) {
		if evm.dmContext.Enabled() {
			evm.dmContext.RecordCallFailed(gas, ErrContractAddressCollision.Error())
			evm.dmContext.EndCall(gas, nil)
		}
		return nil, common.Address{}, 0, ErrContractAddressCollision
	}

	// Create a new account on the state
	snapshot := evm.StateDB.Snapshot()
	evm.StateDB.CreateAccount(address, evm.dmContext)
	if evm.chainRules.IsEIP158 {
		evm.StateDB.SetNonce(address, 1, evm.dmContext)
	}

	evm.Transfer(evm.StateDB, caller.Address(), address, value, evm.dmContext)

	// Initialise a new contract and set the code that is to be used by the EVM.
	// The contract is a scoped environment for this execution context only.
	contract := NewContract(caller, AccountRef(address), value, gas, evm.dmContext)
	contract.SetCodeOptionalHash(&address, codeAndHash)

	if evm.vmConfig.NoRecursion && evm.depth > 0 {
		if evm.dmContext.Enabled() {
			// What to do with this related to our data model? This seems to results
			// in the **non-execution** of the contract code when the depth is > 0 and
			// no recursion option is set. We need to close the call, otherwise it will
			// fucked up everything.
			//
			// Our data model for now will be an empty create call, however, here would mean
			// no code execution (i.e. the constructor would have **not** being called). Would
			// we want to show data at some point? Is it even possible on non-custom chain?
			evm.dmContext.EndCall(contract.Gas, nil)
		}

		return nil, address, gas, nil
	}

	if evm.vmConfig.Debug && evm.depth == 0 {
		evm.vmConfig.Tracer.CaptureStart(caller.Address(), address, true, codeAndHash.code, gas, value)
	}
	start := time.Now()

	ret, err := run(evm, contract, nil, false)

	// check whether the max code size has been exceeded
	maxCodeSizeExceeded := evm.chainRules.IsEIP158 && len(ret) > params.MaxCodeSize
	// if the contract creation ran successfully and no errors were returned
	// calculate the gas required to store the code. If the code could not
	// be stored due to not enough gas set an error and let it be handled
	// by the error checking condition below.
	if err == nil && !maxCodeSizeExceeded {
		createDataGas := uint64(len(ret)) * params.CreateDataGas

		if contract.UseGas(createDataGas, deepmind.GasChangeReason("code_storage")) {
			evm.StateDB.SetCode(address, ret, evm.dmContext)
		} else {
			err = ErrCodeStoreOutOfGas
		}
	}

	if evm.dmContext.Enabled() {
		if err != nil {
			evm.dmContext.RecordCallFailed(contract.Gas, err.Error())
		} else if maxCodeSizeExceeded {
			evm.dmContext.RecordCallFailed(contract.Gas, ErrMaxCodeSizeExceeded.Error())
		}
	}

	// When an error was returned by the EVM or when setting the creation code
	// above we revert to the snapshot and consume any gas remaining. Additionally
	// when we're in homestead this also counts for code storage gas errors.
	if maxCodeSizeExceeded || (err != nil && (evm.chainRules.IsHomestead || err != ErrCodeStoreOutOfGas)) {
		evm.StateDB.RevertToSnapshot(snapshot)
		if err != ErrExecutionReverted {
			contract.UseGas(contract.Gas, deepmind.FailedExecutionGasChangeReason)
		} else {
			if evm.dmContext.Enabled() {
				evm.dmContext.RecordCallReverted()
			}
		}
	}
	// Assign err if contract code size exceeds the max while the err is still empty.
	if maxCodeSizeExceeded && err == nil {
		err = ErrMaxCodeSizeExceeded
	}
	if evm.vmConfig.Debug && evm.depth == 0 {
		evm.vmConfig.Tracer.CaptureEnd(ret, gas-contract.Gas, time.Since(start), err)
	}

	if evm.dmContext.Enabled() {
		evm.dmContext.EndCall(contract.Gas, nil)
	}

	return ret, address, contract.Gas, err
}

// Create creates a new contract using code as deployment code.
func (evm *EVM) Create(caller ContractRef, code []byte, gas uint64, value *big.Int) (ret []byte, contractAddr common.Address, leftOverGas uint64, err error) {
	contractAddr = crypto.CreateAddress(caller.Address(), evm.StateDB.GetNonce(caller.Address()))
	return evm.create(caller, &codeAndHash{code: code}, gas, value, contractAddr)
}

// Create2 creates a new contract using code as deployment code.
//
// The different between Create2 with Create is Create2 uses sha3(0xff ++ msg.sender ++ salt ++ sha3(init_code))[12:]
// instead of the usual sender-and-nonce-hash as the address where the contract is initialized at.
func (evm *EVM) Create2(caller ContractRef, code []byte, gas uint64, endowment *big.Int, salt *uint256.Int) (ret []byte, contractAddr common.Address, leftOverGas uint64, err error) {
	codeAndHash := &codeAndHash{code: code}
	contractAddr = crypto.CreateAddress2(caller.Address(), common.Hash(salt.Bytes32()), codeAndHash.Hash().Bytes())
	return evm.create(caller, codeAndHash, gas, endowment, contractAddr)
}

// ChainConfig returns the environment's chain configuration
func (evm *EVM) ChainConfig() *params.ChainConfig { return evm.chainConfig }<|MERGE_RESOLUTION|>--- conflicted
+++ resolved
@@ -551,17 +551,12 @@
 	}
 
 	nonce := evm.StateDB.GetNonce(caller.Address())
-<<<<<<< HEAD
 	evm.StateDB.SetNonce(caller.Address(), nonce+1, evm.dmContext)
-
-=======
-	evm.StateDB.SetNonce(caller.Address(), nonce+1)
 	// We add this to the access list _before_ taking a snapshot. Even if the creation fails,
 	// the access-list change should not be rolled back
 	if evm.chainRules.IsYoloV2 {
 		evm.StateDB.AddAddressToAccessList(address)
 	}
->>>>>>> cc05b050
 	// Ensure there's no existing contract already at the designated address
 	contractHash := evm.StateDB.GetCodeHash(address)
 	if evm.StateDB.GetNonce(address) != 0 || (contractHash != (common.Hash{}) && contractHash != emptyCodeHash) {

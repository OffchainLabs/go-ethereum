// Copyright 2014 The go-ethereum Authors
// This file is part of the go-ethereum library.
//
// The go-ethereum library is free software: you can redistribute it and/or modify
// it under the terms of the GNU Lesser General Public License as published by
// the Free Software Foundation, either version 3 of the License, or
// (at your option) any later version.
//
// The go-ethereum library is distributed in the hope that it will be useful,
// but WITHOUT ANY WARRANTY; without even the implied warranty of
// MERCHANTABILITY or FITNESS FOR A PARTICULAR PURPOSE. See the
// GNU Lesser General Public License for more details.
//
// You should have received a copy of the GNU Lesser General Public License
// along with the go-ethereum library. If not, see <http://www.gnu.org/licenses/>.

package vm

import (
	"fmt"

	"github.com/ethereum/go-ethereum/arbitrum/multigas"
	"github.com/ethereum/go-ethereum/common"
	"github.com/ethereum/go-ethereum/common/math"
	"github.com/ethereum/go-ethereum/core/state"
	"github.com/ethereum/go-ethereum/core/tracing"
	"github.com/ethereum/go-ethereum/crypto"
	"github.com/ethereum/go-ethereum/log"
	"github.com/holiman/uint256"
)

// Config are the configuration options for the Interpreter
type Config struct {
	Tracer                  *tracing.Hooks
	NoBaseFee               bool  // Forces the EIP-1559 baseFee to 0 (needed for 0 price calls)
	EnablePreimageRecording bool  // Enables recording of SHA3/keccak preimages
	ExtraEips               []int // Additional EIPS that are to be enabled

	StatelessSelfValidation bool // Generate execution witnesses and self-check against them (testing purpose)
}

// ScopeContext contains the things that are per-call, such as stack and memory,
// but not transients like pc and gas
type ScopeContext struct {
	Memory   *Memory
	Stack    *Stack
	Contract *Contract
}

// MemoryData returns the underlying memory slice. Callers must not modify the contents
// of the returned data.
func (ctx *ScopeContext) MemoryData() []byte {
	if ctx.Memory == nil {
		return nil
	}
	return ctx.Memory.Data()
}

// StackData returns the stack data. Callers must not modify the contents
// of the returned data.
func (ctx *ScopeContext) StackData() []uint256.Int {
	if ctx.Stack == nil {
		return nil
	}
	return ctx.Stack.Data()
}

// Caller returns the current caller.
func (ctx *ScopeContext) Caller() common.Address {
	return ctx.Contract.Caller()
}

// Address returns the address where this scope of execution is taking place.
func (ctx *ScopeContext) Address() common.Address {
	return ctx.Contract.Address()
}

// CallValue returns the value supplied with this call.
func (ctx *ScopeContext) CallValue() *uint256.Int {
	return ctx.Contract.Value()
}

// CallInput returns the input/calldata with this call. Callers must not modify
// the contents of the returned data.
func (ctx *ScopeContext) CallInput() []byte {
	return ctx.Contract.Input
}

// ContractCode returns the code of the contract being executed.
func (ctx *ScopeContext) ContractCode() []byte {
	return ctx.Contract.Code
}

// EVMInterpreter represents an EVM interpreter
type EVMInterpreter struct {
	evm   *EVM
	table *JumpTable

	hasher    crypto.KeccakState // Keccak256 hasher instance shared across opcodes
	hasherBuf common.Hash        // Keccak256 hasher result array shared across opcodes

	readOnly   bool   // Whether to throw on stateful modifications
	returnData []byte // Last CALL's return data for subsequent reuse
}

// NewEVMInterpreter returns a new instance of the Interpreter.
func NewEVMInterpreter(evm *EVM) *EVMInterpreter {
	// If jump table was not initialised we set the default one.
	var table *JumpTable
	switch {
	case evm.chainRules.IsVerkle:
		// TODO replace with proper instruction set when fork is specified
		table = &verkleInstructionSet
	case evm.chainRules.IsPrague:
		table = &pragueInstructionSet
	case evm.chainRules.IsCancun:
		table = &cancunInstructionSet
	case evm.chainRules.IsShanghai:
		table = &shanghaiInstructionSet
	case evm.chainRules.IsMerge:
		table = &mergeInstructionSet
	case evm.chainRules.IsLondon:
		table = &londonInstructionSet
	case evm.chainRules.IsBerlin:
		table = &berlinInstructionSet
	case evm.chainRules.IsIstanbul:
		table = &istanbulInstructionSet
	case evm.chainRules.IsConstantinople:
		table = &constantinopleInstructionSet
	case evm.chainRules.IsByzantium:
		table = &byzantiumInstructionSet
	case evm.chainRules.IsEIP158:
		table = &spuriousDragonInstructionSet
	case evm.chainRules.IsEIP150:
		table = &tangerineWhistleInstructionSet
	case evm.chainRules.IsHomestead:
		table = &homesteadInstructionSet
	default:
		table = &frontierInstructionSet
	}
	var extraEips []int
	if len(evm.Config.ExtraEips) > 0 {
		// Deep-copy jumptable to prevent modification of opcodes in other tables
		table = copyJumpTable(table)
	}
	for _, eip := range evm.Config.ExtraEips {
		if err := EnableEIP(eip, table); err != nil {
			// Disable it, so caller can check if it's activated or not
			log.Error("EIP activation failed", "eip", eip, "error", err)
		} else {
			extraEips = append(extraEips, eip)
		}
	}
	evm.Config.ExtraEips = extraEips
	return &EVMInterpreter{evm: evm, table: table}
}

// Run loops and evaluates the contract's code with the given input data and returns
// the return byte-slice and an error if one occurred.
//
// It's important to note that any errors returned by the interpreter should be
// considered a revert-and-consume-all-gas operation except for
// ErrExecutionReverted which means revert-and-keep-gas-left.
func (in *EVMInterpreter) Run(contract *Contract, input []byte, readOnly bool) (ret []byte, err error) {
	// Increment the call depth which is restricted to 1024
	in.evm.depth++
	in.evm.ProcessingHook.PushContract(contract)
	defer func() { in.evm.depth-- }()
	defer func() { in.evm.ProcessingHook.PopContract() }()

	// Make sure the readOnly is only set if we aren't in readOnly yet.
	// This also makes sure that the readOnly flag isn't removed for child calls.
	if readOnly && !in.readOnly {
		in.readOnly = true
		defer func() { in.readOnly = false }()
	}

	// Reset the previous call's return data. It's unimportant to preserve the old buffer
	// as every returning call will return new data anyway.
	in.returnData = nil

	// Don't bother with the execution if there's no code.
	if len(contract.Code) == 0 {
		return nil, nil
	}

	var (
		op          OpCode        // current opcode
		mem         = NewMemory() // bound memory
		stack       = newstack()  // local stack
		callContext = &ScopeContext{
			Memory:   mem,
			Stack:    stack,
			Contract: contract,
		}
		// For optimisation reason we're using uint64 as the program counter.
		// It's theoretically possible to go above 2^64. The YP defines the PC
		// to be uint256. Practically much less so feasible.
		pc   = uint64(0) // program counter
		cost uint64
		// copies used by tracer
		pcCopy  uint64 // needed for the deferred EVMLogger
		gasCopy uint64 // for EVMLogger to log gas remaining before execution
		logged  bool   // deferred EVMLogger should ignore already logged steps
		res     []byte // result of the opcode execution function
		debug   = in.evm.Config.Tracer != nil
	)
	// Don't move this deferred function, it's placed before the OnOpcode-deferred method,
	// so that it gets executed _after_: the OnOpcode needs the stacks before
	// they are returned to the pools
	defer func() {
		returnStack(stack)
		mem.Free()
	}()
	contract.Input = input

	if debug {
		defer func() { // this deferred method handles exit-with-error
			if err == nil {
				return
			}
			if !logged && in.evm.Config.Tracer.OnOpcode != nil {
				in.evm.Config.Tracer.OnOpcode(pcCopy, byte(op), gasCopy, cost, callContext, in.returnData, in.evm.depth, VMErrorFromErr(err))
			}
			if logged && in.evm.Config.Tracer.OnFault != nil {
				in.evm.Config.Tracer.OnFault(pcCopy, byte(op), gasCopy, cost, callContext, in.evm.depth, VMErrorFromErr(err))
			}
		}()
	}

	// Arbitrum: handle Stylus programs
	if in.evm.chainRules.IsStylus && state.IsStylusProgram(contract.Code) {
		ret, err = in.evm.ProcessingHook.ExecuteWASM(callContext, input, in)
		return
	}

	// The Interpreter main run loop (contextual). This loop runs until either an
	// explicit STOP, RETURN or SELFDESTRUCT is executed, an error occurred during
	// the execution of one of the operations or until the done flag is set by the
	// parent context.
	for {
		if debug {
			// Capture pre-execution values for tracing.
			logged, pcCopy, gasCopy = false, pc, contract.Gas
		}

		if in.evm.chainRules.IsEIP4762 && !contract.IsDeployment && !contract.IsSystemCall {
			// if the PC ends up in a new "chunk" of verkleized code, charge the
			// associated costs.
			contractAddr := contract.Address()
			contract.Gas -= in.evm.TxContext.AccessEvents.CodeChunksRangeGas(contractAddr, pc, 1, uint64(len(contract.Code)), false)
		}

		// Get the operation from the jump table and validate the stack to ensure there are
		// enough stack items available to perform the operation.
		op = contract.GetOp(pc)
		operation := in.table[op]
		cost = operation.constantGas // For tracing
		// Validate stack
		if sLen := stack.len(); sLen < operation.minStack {
			return nil, &ErrStackUnderflow{stackLen: sLen, required: operation.minStack}
		} else if sLen > operation.maxStack {
			return nil, &ErrStackOverflow{stackLen: sLen, limit: operation.maxStack}
		}
		// for tracing: this gas consumption event is emitted below in the debug section.
		if contract.Gas < cost {
			return nil, ErrOutOfGas
		} else {
			contract.Gas -= cost
		}

		// All ops with a dynamic memory usage also has a dynamic gas cost.
		var memorySize uint64
		if operation.dynamicGas != nil {
			// calculate the new memory size and expand the memory to fit
			// the operation
			// Memory check needs to be done prior to evaluating the dynamic gas portion,
			// to detect calculation overflows
			if operation.memorySize != nil {
				memSize, overflow := operation.memorySize(stack)
				if overflow {
					return nil, ErrGasUintOverflow
				}
				// memory is expanded in words of 32 bytes. Gas
				// is also calculated in words.
				if memorySize, overflow = math.SafeMul(toWordSize(memSize), 32); overflow {
					return nil, ErrGasUintOverflow
				}
			}
			// Consume the gas and return an error if not enough gas is available.
			// cost is explicitly set so that the capture state defer method can get the proper cost
<<<<<<< HEAD
			var dynamicCost uint64
			var multigasDynamicCost *multigas.MultiGas
			multigasDynamicCost, dynamicCost, err = operation.dynamicGas(in.evm, contract, stack, mem, memorySize)
=======
			multiGas, err := operation.dynamicGas(in.evm, contract, stack, mem, memorySize)
			dynamicCost := multiGas.SingleGas()
>>>>>>> 3781510b
			cost += dynamicCost // for tracing
			if err != nil {
				return nil, fmt.Errorf("%w: %v", ErrOutOfGas, err)
			}
			// for tracing: this gas consumption event is emitted below in the debug section.
			if contract.Gas < dynamicCost {
				return nil, ErrOutOfGas
			} else {
				contract.Gas -= dynamicCost
			}
			contract.UsedMultiGas, _ = contract.UsedMultiGas.SafeAdd(contract.UsedMultiGas, multigasDynamicCost)
		}

		// Do tracing before potential memory expansion
		if debug {
			if in.evm.Config.Tracer.OnGasChange != nil {
				in.evm.Config.Tracer.OnGasChange(gasCopy, gasCopy-cost, tracing.GasChangeCallOpCode)
			}
			if in.evm.Config.Tracer.OnOpcode != nil {
				in.evm.Config.Tracer.OnOpcode(pc, byte(op), gasCopy, cost, callContext, in.returnData, in.evm.depth, VMErrorFromErr(err))
				logged = true
			}
		}
		if memorySize > 0 {
			mem.Resize(memorySize)
		}

		// execute the operation
		res, err = operation.execute(&pc, in, callContext)
		if err != nil {
			break
		}
		pc++
	}

	if err == errStopToken {
		err = nil // clear stop token error
	}

	return res, err
}<|MERGE_RESOLUTION|>--- conflicted
+++ resolved
@@ -19,7 +19,6 @@
 import (
 	"fmt"
 
-	"github.com/ethereum/go-ethereum/arbitrum/multigas"
 	"github.com/ethereum/go-ethereum/common"
 	"github.com/ethereum/go-ethereum/common/math"
 	"github.com/ethereum/go-ethereum/core/state"
@@ -289,14 +288,8 @@
 			}
 			// Consume the gas and return an error if not enough gas is available.
 			// cost is explicitly set so that the capture state defer method can get the proper cost
-<<<<<<< HEAD
-			var dynamicCost uint64
-			var multigasDynamicCost *multigas.MultiGas
-			multigasDynamicCost, dynamicCost, err = operation.dynamicGas(in.evm, contract, stack, mem, memorySize)
-=======
-			multiGas, err := operation.dynamicGas(in.evm, contract, stack, mem, memorySize)
-			dynamicCost := multiGas.SingleGas()
->>>>>>> 3781510b
+			multigasDynamicCost, err := operation.dynamicGas(in.evm, contract, stack, mem, memorySize)
+			dynamicCost := multigasDynamicCost.SingleGas()
 			cost += dynamicCost // for tracing
 			if err != nil {
 				return nil, fmt.Errorf("%w: %v", ErrOutOfGas, err)

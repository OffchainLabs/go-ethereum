--- conflicted
+++ resolved
@@ -96,15 +96,10 @@
 // ErrExecutionReverted which means revert-and-keep-gas-left.
 func (evm *EVM) Run(contract *Contract, input []byte, readOnly bool) (ret []byte, err error) {
 	// Increment the call depth which is restricted to 1024
-<<<<<<< HEAD
-	in.evm.depth++
-	in.evm.ProcessingHook.PushContract(contract)
-	defer func() { in.evm.depth-- }()
-	defer func() { in.evm.ProcessingHook.PopContract() }()
-=======
 	evm.depth++
+	evm.ProcessingHook.PushContract(contract)
 	defer func() { evm.depth-- }()
->>>>>>> c3ef6c77
+	defer func() { evm.ProcessingHook.PopContract() }()
 
 	// Make sure the readOnly is only set if we aren't in readOnly yet.
 	// This also makes sure that the readOnly flag isn't removed for child calls.
@@ -169,8 +164,8 @@
 	}
 
 	// Arbitrum: handle Stylus programs
-	if in.evm.chainRules.IsStylus && state.IsStylusProgram(contract.Code) {
-		ret, err = in.evm.ProcessingHook.ExecuteWASM(callContext, input, in)
+	if evm.chainRules.IsStylus && state.IsStylusProgram(contract.Code) {
+		ret, err = evm.ProcessingHook.ExecuteWASM(callContext, input, evm)
 		return
 	}
 
@@ -235,13 +230,8 @@
 			}
 			// Consume the gas and return an error if not enough gas is available.
 			// cost is explicitly set so that the capture state defer method can get the proper cost
-<<<<<<< HEAD
-			multigasDynamicCost, err := operation.dynamicGas(in.evm, contract, stack, mem, memorySize)
+			multigasDynamicCost, err := operation.dynamicGas(evm, contract, stack, mem, memorySize)
 			dynamicCost := multigasDynamicCost.SingleGas()
-=======
-			var dynamicCost uint64
-			dynamicCost, err = operation.dynamicGas(evm, contract, stack, mem, memorySize)
->>>>>>> c3ef6c77
 			cost += dynamicCost // for tracing
 			if err != nil {
 				return nil, fmt.Errorf("%w: %v", ErrOutOfGas, err)

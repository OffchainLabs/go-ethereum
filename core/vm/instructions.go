// Copyright 2015 The go-ethereum Authors
// This file is part of the go-ethereum library.
//
// The go-ethereum library is free software: you can redistribute it and/or modify
// it under the terms of the GNU Lesser General Public License as published by
// the Free Software Foundation, either version 3 of the License, or
// (at your option) any later version.
//
// The go-ethereum library is distributed in the hope that it will be useful,
// but WITHOUT ANY WARRANTY; without even the implied warranty of
// MERCHANTABILITY or FITNESS FOR A PARTICULAR PURPOSE. See the
// GNU Lesser General Public License for more details.
//
// You should have received a copy of the GNU Lesser General Public License
// along with the go-ethereum library. If not, see <http://www.gnu.org/licenses/>.

package vm

import (
	"math"
	"math/big"

	"github.com/ethereum/go-ethereum/common"
	"github.com/ethereum/go-ethereum/core/state"
	"github.com/ethereum/go-ethereum/core/tracing"
	"github.com/ethereum/go-ethereum/core/types"
	"github.com/ethereum/go-ethereum/crypto"
	"github.com/ethereum/go-ethereum/params"
	"github.com/holiman/uint256"
)

func opAdd(pc *uint64, interpreter *EVMInterpreter, scope *ScopeContext) ([]byte, error) {
	x, y := scope.Stack.pop(), scope.Stack.peek()
	y.Add(&x, y)
	return nil, nil
}

func opSub(pc *uint64, interpreter *EVMInterpreter, scope *ScopeContext) ([]byte, error) {
	x, y := scope.Stack.pop(), scope.Stack.peek()
	y.Sub(&x, y)
	return nil, nil
}

func opMul(pc *uint64, interpreter *EVMInterpreter, scope *ScopeContext) ([]byte, error) {
	x, y := scope.Stack.pop(), scope.Stack.peek()
	y.Mul(&x, y)
	return nil, nil
}

func opDiv(pc *uint64, interpreter *EVMInterpreter, scope *ScopeContext) ([]byte, error) {
	x, y := scope.Stack.pop(), scope.Stack.peek()
	y.Div(&x, y)
	return nil, nil
}

func opSdiv(pc *uint64, interpreter *EVMInterpreter, scope *ScopeContext) ([]byte, error) {
	x, y := scope.Stack.pop(), scope.Stack.peek()
	y.SDiv(&x, y)
	return nil, nil
}

func opMod(pc *uint64, interpreter *EVMInterpreter, scope *ScopeContext) ([]byte, error) {
	x, y := scope.Stack.pop(), scope.Stack.peek()
	y.Mod(&x, y)
	return nil, nil
}

func opSmod(pc *uint64, interpreter *EVMInterpreter, scope *ScopeContext) ([]byte, error) {
	x, y := scope.Stack.pop(), scope.Stack.peek()
	y.SMod(&x, y)
	return nil, nil
}

func opExp(pc *uint64, interpreter *EVMInterpreter, scope *ScopeContext) ([]byte, error) {
	base, exponent := scope.Stack.pop(), scope.Stack.peek()
	exponent.Exp(&base, exponent)
	return nil, nil
}

func opSignExtend(pc *uint64, interpreter *EVMInterpreter, scope *ScopeContext) ([]byte, error) {
	back, num := scope.Stack.pop(), scope.Stack.peek()
	num.ExtendSign(num, &back)
	return nil, nil
}

func opNot(pc *uint64, interpreter *EVMInterpreter, scope *ScopeContext) ([]byte, error) {
	x := scope.Stack.peek()
	x.Not(x)
	return nil, nil
}

func opLt(pc *uint64, interpreter *EVMInterpreter, scope *ScopeContext) ([]byte, error) {
	x, y := scope.Stack.pop(), scope.Stack.peek()
	if x.Lt(y) {
		y.SetOne()
	} else {
		y.Clear()
	}
	return nil, nil
}

func opGt(pc *uint64, interpreter *EVMInterpreter, scope *ScopeContext) ([]byte, error) {
	x, y := scope.Stack.pop(), scope.Stack.peek()
	if x.Gt(y) {
		y.SetOne()
	} else {
		y.Clear()
	}
	return nil, nil
}

func opSlt(pc *uint64, interpreter *EVMInterpreter, scope *ScopeContext) ([]byte, error) {
	x, y := scope.Stack.pop(), scope.Stack.peek()
	if x.Slt(y) {
		y.SetOne()
	} else {
		y.Clear()
	}
	return nil, nil
}

func opSgt(pc *uint64, interpreter *EVMInterpreter, scope *ScopeContext) ([]byte, error) {
	x, y := scope.Stack.pop(), scope.Stack.peek()
	if x.Sgt(y) {
		y.SetOne()
	} else {
		y.Clear()
	}
	return nil, nil
}

func opEq(pc *uint64, interpreter *EVMInterpreter, scope *ScopeContext) ([]byte, error) {
	x, y := scope.Stack.pop(), scope.Stack.peek()
	if x.Eq(y) {
		y.SetOne()
	} else {
		y.Clear()
	}
	return nil, nil
}

func opIszero(pc *uint64, interpreter *EVMInterpreter, scope *ScopeContext) ([]byte, error) {
	x := scope.Stack.peek()
	if x.IsZero() {
		x.SetOne()
	} else {
		x.Clear()
	}
	return nil, nil
}

func opAnd(pc *uint64, interpreter *EVMInterpreter, scope *ScopeContext) ([]byte, error) {
	x, y := scope.Stack.pop(), scope.Stack.peek()
	y.And(&x, y)
	return nil, nil
}

func opOr(pc *uint64, interpreter *EVMInterpreter, scope *ScopeContext) ([]byte, error) {
	x, y := scope.Stack.pop(), scope.Stack.peek()
	y.Or(&x, y)
	return nil, nil
}

func opXor(pc *uint64, interpreter *EVMInterpreter, scope *ScopeContext) ([]byte, error) {
	x, y := scope.Stack.pop(), scope.Stack.peek()
	y.Xor(&x, y)
	return nil, nil
}

func opByte(pc *uint64, interpreter *EVMInterpreter, scope *ScopeContext) ([]byte, error) {
	th, val := scope.Stack.pop(), scope.Stack.peek()
	val.Byte(&th)
	return nil, nil
}

func opAddmod(pc *uint64, interpreter *EVMInterpreter, scope *ScopeContext) ([]byte, error) {
	x, y, z := scope.Stack.pop(), scope.Stack.pop(), scope.Stack.peek()
	z.AddMod(&x, &y, z)
	return nil, nil
}

func opMulmod(pc *uint64, interpreter *EVMInterpreter, scope *ScopeContext) ([]byte, error) {
	x, y, z := scope.Stack.pop(), scope.Stack.pop(), scope.Stack.peek()
	z.MulMod(&x, &y, z)
	return nil, nil
}

// opSHL implements Shift Left
// The SHL instruction (shift left) pops 2 values from the stack, first arg1 and then arg2,
// and pushes on the stack arg2 shifted to the left by arg1 number of bits.
func opSHL(pc *uint64, interpreter *EVMInterpreter, scope *ScopeContext) ([]byte, error) {
	// Note, second operand is left in the stack; accumulate result into it, and no need to push it afterwards
	shift, value := scope.Stack.pop(), scope.Stack.peek()
	if shift.LtUint64(256) {
		value.Lsh(value, uint(shift.Uint64()))
	} else {
		value.Clear()
	}
	return nil, nil
}

// opSHR implements Logical Shift Right
// The SHR instruction (logical shift right) pops 2 values from the stack, first arg1 and then arg2,
// and pushes on the stack arg2 shifted to the right by arg1 number of bits with zero fill.
func opSHR(pc *uint64, interpreter *EVMInterpreter, scope *ScopeContext) ([]byte, error) {
	// Note, second operand is left in the stack; accumulate result into it, and no need to push it afterwards
	shift, value := scope.Stack.pop(), scope.Stack.peek()
	if shift.LtUint64(256) {
		value.Rsh(value, uint(shift.Uint64()))
	} else {
		value.Clear()
	}
	return nil, nil
}

// opSAR implements Arithmetic Shift Right
// The SAR instruction (arithmetic shift right) pops 2 values from the stack, first arg1 and then arg2,
// and pushes on the stack arg2 shifted to the right by arg1 number of bits with sign extension.
func opSAR(pc *uint64, interpreter *EVMInterpreter, scope *ScopeContext) ([]byte, error) {
	shift, value := scope.Stack.pop(), scope.Stack.peek()
	if shift.GtUint64(256) {
		if value.Sign() >= 0 {
			value.Clear()
		} else {
			// Max negative shift: all bits set
			value.SetAllOne()
		}
		return nil, nil
	}
	n := uint(shift.Uint64())
	value.SRsh(value, n)
	return nil, nil
}

func opKeccak256(pc *uint64, interpreter *EVMInterpreter, scope *ScopeContext) ([]byte, error) {
	offset, size := scope.Stack.pop(), scope.Stack.peek()
	data := scope.Memory.GetPtr(offset.Uint64(), size.Uint64())

	if interpreter.hasher == nil {
		interpreter.hasher = crypto.NewKeccakState()
	} else {
		interpreter.hasher.Reset()
	}
	interpreter.hasher.Write(data)
	interpreter.hasher.Read(interpreter.hasherBuf[:])

	evm := interpreter.evm
	if evm.Config.EnablePreimageRecording {
		evm.StateDB.AddPreimage(interpreter.hasherBuf, data)
	}
	size.SetBytes(interpreter.hasherBuf[:])
	return nil, nil
}

func opAddress(pc *uint64, interpreter *EVMInterpreter, scope *ScopeContext) ([]byte, error) {
	scope.Stack.push(new(uint256.Int).SetBytes(scope.Contract.Address().Bytes()))
	return nil, nil
}

func opBalance(pc *uint64, interpreter *EVMInterpreter, scope *ScopeContext) ([]byte, error) {
	slot := scope.Stack.peek()
	address := common.Address(slot.Bytes20())
	slot.Set(interpreter.evm.StateDB.GetBalance(address))
	return nil, nil
}

func opOrigin(pc *uint64, interpreter *EVMInterpreter, scope *ScopeContext) ([]byte, error) {
	scope.Stack.push(new(uint256.Int).SetBytes(interpreter.evm.Origin.Bytes()))
	return nil, nil
}

func opCaller(pc *uint64, interpreter *EVMInterpreter, scope *ScopeContext) ([]byte, error) {
	scope.Stack.push(new(uint256.Int).SetBytes(scope.Contract.Caller().Bytes()))
	return nil, nil
}

func opCallValue(pc *uint64, interpreter *EVMInterpreter, scope *ScopeContext) ([]byte, error) {
	scope.Stack.push(scope.Contract.value)
	return nil, nil
}

func opCallDataLoad(pc *uint64, interpreter *EVMInterpreter, scope *ScopeContext) ([]byte, error) {
	x := scope.Stack.peek()
	if offset, overflow := x.Uint64WithOverflow(); !overflow {
		data := getData(scope.Contract.Input, offset, 32)
		x.SetBytes(data)
	} else {
		x.Clear()
	}
	return nil, nil
}

func opCallDataSize(pc *uint64, interpreter *EVMInterpreter, scope *ScopeContext) ([]byte, error) {
	scope.Stack.push(new(uint256.Int).SetUint64(uint64(len(scope.Contract.Input))))
	return nil, nil
}

func opCallDataCopy(pc *uint64, interpreter *EVMInterpreter, scope *ScopeContext) ([]byte, error) {
	var (
		memOffset  = scope.Stack.pop()
		dataOffset = scope.Stack.pop()
		length     = scope.Stack.pop()
	)
	dataOffset64, overflow := dataOffset.Uint64WithOverflow()
	if overflow {
		dataOffset64 = math.MaxUint64
	}
	// These values are checked for overflow during gas cost calculation
	memOffset64 := memOffset.Uint64()
	length64 := length.Uint64()
	scope.Memory.Set(memOffset64, length64, getData(scope.Contract.Input, dataOffset64, length64))

	return nil, nil
}

func opReturnDataSize(pc *uint64, interpreter *EVMInterpreter, scope *ScopeContext) ([]byte, error) {
	scope.Stack.push(new(uint256.Int).SetUint64(uint64(len(interpreter.returnData))))
	return nil, nil
}

func opReturnDataCopy(pc *uint64, interpreter *EVMInterpreter, scope *ScopeContext) ([]byte, error) {
	var (
		memOffset  = scope.Stack.pop()
		dataOffset = scope.Stack.pop()
		length     = scope.Stack.pop()
	)

	offset64, overflow := dataOffset.Uint64WithOverflow()
	if overflow {
		return nil, ErrReturnDataOutOfBounds
	}
	// we can reuse dataOffset now (aliasing it for clarity)
	var end = dataOffset
	end.Add(&dataOffset, &length)
	end64, overflow := end.Uint64WithOverflow()
	if overflow || uint64(len(interpreter.returnData)) < end64 {
		return nil, ErrReturnDataOutOfBounds
	}
	scope.Memory.Set(memOffset.Uint64(), length.Uint64(), interpreter.returnData[offset64:end64])
	return nil, nil
}

func opExtCodeSize(pc *uint64, interpreter *EVMInterpreter, scope *ScopeContext) ([]byte, error) {
	slot := scope.Stack.peek()
	slot.SetUint64(uint64(interpreter.evm.StateDB.GetCodeSize(slot.Bytes20())))
	return nil, nil
}

func opCodeSize(pc *uint64, interpreter *EVMInterpreter, scope *ScopeContext) ([]byte, error) {
	scope.Stack.push(new(uint256.Int).SetUint64(uint64(len(scope.Contract.Code))))
	return nil, nil
}

func opCodeCopy(pc *uint64, interpreter *EVMInterpreter, scope *ScopeContext) ([]byte, error) {
	var (
		memOffset  = scope.Stack.pop()
		codeOffset = scope.Stack.pop()
		length     = scope.Stack.pop()
	)
	uint64CodeOffset, overflow := codeOffset.Uint64WithOverflow()
	if overflow {
		uint64CodeOffset = math.MaxUint64
	}

	codeCopy := getData(scope.Contract.Code, uint64CodeOffset, length.Uint64())
	scope.Memory.Set(memOffset.Uint64(), length.Uint64(), codeCopy)
	return nil, nil
}

func opExtCodeCopy(pc *uint64, interpreter *EVMInterpreter, scope *ScopeContext) ([]byte, error) {
	var (
		stack      = scope.Stack
		a          = stack.pop()
		memOffset  = stack.pop()
		codeOffset = stack.pop()
		length     = stack.pop()
	)
	uint64CodeOffset, overflow := codeOffset.Uint64WithOverflow()
	if overflow {
		uint64CodeOffset = math.MaxUint64
	}
	addr := common.Address(a.Bytes20())
	code := interpreter.evm.StateDB.GetCode(addr)
	codeCopy := getData(code, uint64CodeOffset, length.Uint64())
	scope.Memory.Set(memOffset.Uint64(), length.Uint64(), codeCopy)

	return nil, nil
}

// opExtCodeHash returns the code hash of a specified account.
// There are several cases when the function is called, while we can relay everything
// to `state.GetCodeHash` function to ensure the correctness.
//
//  1. Caller tries to get the code hash of a normal contract account, state
//     should return the relative code hash and set it as the result.
//
//  2. Caller tries to get the code hash of a non-existent account, state should
//     return common.Hash{} and zero will be set as the result.
//
//  3. Caller tries to get the code hash for an account without contract code, state
//     should return emptyCodeHash(0xc5d246...) as the result.
//
//  4. Caller tries to get the code hash of a precompiled account, the result should be
//     zero or emptyCodeHash.
//
// It is worth noting that in order to avoid unnecessary create and clean, all precompile
// accounts on mainnet have been transferred 1 wei, so the return here should be
// emptyCodeHash. If the precompile account is not transferred any amount on a private or
// customized chain, the return value will be zero.
//
//  5. Caller tries to get the code hash for an account which is marked as self-destructed
//     in the current transaction, the code hash of this account should be returned.
//
//  6. Caller tries to get the code hash for an account which is marked as deleted, this
//     account should be regarded as a non-existent account and zero should be returned.
func opExtCodeHash(pc *uint64, interpreter *EVMInterpreter, scope *ScopeContext) ([]byte, error) {
	slot := scope.Stack.peek()
	address := common.Address(slot.Bytes20())
	if interpreter.evm.StateDB.Empty(address) {
		slot.Clear()
	} else {
		slot.SetBytes(interpreter.evm.StateDB.GetCodeHash(address).Bytes())
	}
	return nil, nil
}

func opGasprice(pc *uint64, interpreter *EVMInterpreter, scope *ScopeContext) ([]byte, error) {
	// Arbitrum: provide an opportunity to remove the tip from the gas price
	gasPrice := interpreter.evm.ProcessingHook.GasPriceOp(interpreter.evm)

	v, _ := uint256.FromBig(gasPrice)
	scope.Stack.push(v)
	return nil, nil
}

func opBlockhash(pc *uint64, interpreter *EVMInterpreter, scope *ScopeContext) ([]byte, error) {
	num := scope.Stack.peek()
	num64, overflow := num.Uint64WithOverflow()
	if overflow {
		num.Clear()
		return nil, nil
	}

	upper, err := interpreter.evm.ProcessingHook.L1BlockNumber(interpreter.evm.Context)
	if err != nil {
		return nil, err
	}
	var lower uint64
	if upper < 257 {
		lower = 0
	} else {
		lower = upper - 256
	}
	if num64 >= lower && num64 < upper {
		h, err := interpreter.evm.ProcessingHook.L1BlockHash(interpreter.evm.Context, num64)
		if err != nil {
			return nil, err
		}
		if witness := interpreter.evm.StateDB.Witness(); witness != nil {
			witness.AddBlockHash(num64)
		}
<<<<<<< HEAD
		num.SetBytes(h[:])
=======
		if tracer := interpreter.evm.Config.Tracer; tracer != nil && tracer.OnBlockHashRead != nil {
			tracer.OnBlockHashRead(num64, res)
		}
		num.SetBytes(res[:])
>>>>>>> aaaf01d7
	} else {
		num.Clear()
	}
	return nil, nil
}

func opCoinbase(pc *uint64, interpreter *EVMInterpreter, scope *ScopeContext) ([]byte, error) {
	scope.Stack.push(new(uint256.Int).SetBytes(interpreter.evm.Context.Coinbase.Bytes()))
	return nil, nil
}

func opTimestamp(pc *uint64, interpreter *EVMInterpreter, scope *ScopeContext) ([]byte, error) {
	scope.Stack.push(new(uint256.Int).SetUint64(interpreter.evm.Context.Time))
	return nil, nil
}

func opNumber(pc *uint64, interpreter *EVMInterpreter, scope *ScopeContext) ([]byte, error) {
	bnum, err := interpreter.evm.ProcessingHook.L1BlockNumber(interpreter.evm.Context)
	if err != nil {
		return nil, err
	}
	v, _ := uint256.FromBig(new(big.Int).SetUint64(bnum))
	scope.Stack.push(v)
	return nil, nil
}

func opDifficulty(pc *uint64, interpreter *EVMInterpreter, scope *ScopeContext) ([]byte, error) {
	v, _ := uint256.FromBig(interpreter.evm.Context.Difficulty)
	scope.Stack.push(v)
	return nil, nil
}

func opRandom(pc *uint64, interpreter *EVMInterpreter, scope *ScopeContext) ([]byte, error) {
	v := new(uint256.Int).SetBytes(interpreter.evm.Context.Random.Bytes())
	scope.Stack.push(v)
	return nil, nil
}

func opGasLimit(pc *uint64, interpreter *EVMInterpreter, scope *ScopeContext) ([]byte, error) {
	scope.Stack.push(new(uint256.Int).SetUint64(interpreter.evm.Context.GasLimit))
	return nil, nil
}

func opPop(pc *uint64, interpreter *EVMInterpreter, scope *ScopeContext) ([]byte, error) {
	scope.Stack.pop()
	return nil, nil
}

func opMload(pc *uint64, interpreter *EVMInterpreter, scope *ScopeContext) ([]byte, error) {
	v := scope.Stack.peek()
	offset := v.Uint64()
	v.SetBytes(scope.Memory.GetPtr(offset, 32))
	return nil, nil
}

func opMstore(pc *uint64, interpreter *EVMInterpreter, scope *ScopeContext) ([]byte, error) {
	mStart, val := scope.Stack.pop(), scope.Stack.pop()
	scope.Memory.Set32(mStart.Uint64(), &val)
	return nil, nil
}

func opMstore8(pc *uint64, interpreter *EVMInterpreter, scope *ScopeContext) ([]byte, error) {
	off, val := scope.Stack.pop(), scope.Stack.pop()
	scope.Memory.store[off.Uint64()] = byte(val.Uint64())
	return nil, nil
}

func opSload(pc *uint64, interpreter *EVMInterpreter, scope *ScopeContext) ([]byte, error) {
	loc := scope.Stack.peek()
	hash := common.Hash(loc.Bytes32())
	val := interpreter.evm.StateDB.GetState(scope.Contract.Address(), hash)
	loc.SetBytes(val.Bytes())
	return nil, nil
}

func opSstore(pc *uint64, interpreter *EVMInterpreter, scope *ScopeContext) ([]byte, error) {
	if interpreter.readOnly {
		return nil, ErrWriteProtection
	}
	loc := scope.Stack.pop()
	val := scope.Stack.pop()
	interpreter.evm.StateDB.SetState(scope.Contract.Address(), loc.Bytes32(), val.Bytes32())
	return nil, nil
}

func opJump(pc *uint64, interpreter *EVMInterpreter, scope *ScopeContext) ([]byte, error) {
	if interpreter.evm.abort.Load() {
		return nil, errStopToken
	}
	pos := scope.Stack.pop()
	if !scope.Contract.validJumpdest(&pos) {
		return nil, ErrInvalidJump
	}
	*pc = pos.Uint64() - 1 // pc will be increased by the interpreter loop
	return nil, nil
}

func opJumpi(pc *uint64, interpreter *EVMInterpreter, scope *ScopeContext) ([]byte, error) {
	if interpreter.evm.abort.Load() {
		return nil, errStopToken
	}
	pos, cond := scope.Stack.pop(), scope.Stack.pop()
	if !cond.IsZero() {
		if !scope.Contract.validJumpdest(&pos) {
			return nil, ErrInvalidJump
		}
		*pc = pos.Uint64() - 1 // pc will be increased by the interpreter loop
	}
	return nil, nil
}

func opJumpdest(pc *uint64, interpreter *EVMInterpreter, scope *ScopeContext) ([]byte, error) {
	return nil, nil
}

func opPc(pc *uint64, interpreter *EVMInterpreter, scope *ScopeContext) ([]byte, error) {
	scope.Stack.push(new(uint256.Int).SetUint64(*pc))
	return nil, nil
}

func opMsize(pc *uint64, interpreter *EVMInterpreter, scope *ScopeContext) ([]byte, error) {
	scope.Stack.push(new(uint256.Int).SetUint64(uint64(scope.Memory.Len())))
	return nil, nil
}

func opGas(pc *uint64, interpreter *EVMInterpreter, scope *ScopeContext) ([]byte, error) {
	scope.Stack.push(new(uint256.Int).SetUint64(scope.Contract.Gas))
	return nil, nil
}

func opSwap1(pc *uint64, interpreter *EVMInterpreter, scope *ScopeContext) ([]byte, error) {
	scope.Stack.swap1()
	return nil, nil
}

func opSwap2(pc *uint64, interpreter *EVMInterpreter, scope *ScopeContext) ([]byte, error) {
	scope.Stack.swap2()
	return nil, nil
}

func opSwap3(pc *uint64, interpreter *EVMInterpreter, scope *ScopeContext) ([]byte, error) {
	scope.Stack.swap3()
	return nil, nil
}

func opSwap4(pc *uint64, interpreter *EVMInterpreter, scope *ScopeContext) ([]byte, error) {
	scope.Stack.swap4()
	return nil, nil
}

func opSwap5(pc *uint64, interpreter *EVMInterpreter, scope *ScopeContext) ([]byte, error) {
	scope.Stack.swap5()
	return nil, nil
}

func opSwap6(pc *uint64, interpreter *EVMInterpreter, scope *ScopeContext) ([]byte, error) {
	scope.Stack.swap6()
	return nil, nil
}

func opSwap7(pc *uint64, interpreter *EVMInterpreter, scope *ScopeContext) ([]byte, error) {
	scope.Stack.swap7()
	return nil, nil
}

func opSwap8(pc *uint64, interpreter *EVMInterpreter, scope *ScopeContext) ([]byte, error) {
	scope.Stack.swap8()
	return nil, nil
}

func opSwap9(pc *uint64, interpreter *EVMInterpreter, scope *ScopeContext) ([]byte, error) {
	scope.Stack.swap9()
	return nil, nil
}

func opSwap10(pc *uint64, interpreter *EVMInterpreter, scope *ScopeContext) ([]byte, error) {
	scope.Stack.swap10()
	return nil, nil
}

func opSwap11(pc *uint64, interpreter *EVMInterpreter, scope *ScopeContext) ([]byte, error) {
	scope.Stack.swap11()
	return nil, nil
}

func opSwap12(pc *uint64, interpreter *EVMInterpreter, scope *ScopeContext) ([]byte, error) {
	scope.Stack.swap12()
	return nil, nil
}

func opSwap13(pc *uint64, interpreter *EVMInterpreter, scope *ScopeContext) ([]byte, error) {
	scope.Stack.swap13()
	return nil, nil
}

func opSwap14(pc *uint64, interpreter *EVMInterpreter, scope *ScopeContext) ([]byte, error) {
	scope.Stack.swap14()
	return nil, nil
}

func opSwap15(pc *uint64, interpreter *EVMInterpreter, scope *ScopeContext) ([]byte, error) {
	scope.Stack.swap15()
	return nil, nil
}

func opSwap16(pc *uint64, interpreter *EVMInterpreter, scope *ScopeContext) ([]byte, error) {
	scope.Stack.swap16()
	return nil, nil
}

func opCreate(pc *uint64, interpreter *EVMInterpreter, scope *ScopeContext) ([]byte, error) {
	if interpreter.readOnly {
		return nil, ErrWriteProtection
	}
	var (
		value        = scope.Stack.pop()
		offset, size = scope.Stack.pop(), scope.Stack.pop()
		input        = scope.Memory.GetCopy(offset.Uint64(), size.Uint64())
		gas          = scope.Contract.Gas
	)
	if interpreter.evm.chainRules.IsEIP150 {
		gas -= gas / 64
	}

	// reuse size int for stackvalue
	stackvalue := size

	scope.Contract.UseGas(gas, interpreter.evm.Config.Tracer, tracing.GasChangeCallContractCreation)

	res, addr, returnGas, suberr := interpreter.evm.Create(scope.Contract, input, gas, &value)
	// Push item on the stack based on the returned error. If the ruleset is
	// homestead we must check for CodeStoreOutOfGasError (homestead only
	// rule) and treat as an error, if the ruleset is frontier we must
	// ignore this error and pretend the operation was successful.
	if interpreter.evm.chainRules.IsHomestead && suberr == ErrCodeStoreOutOfGas {
		stackvalue.Clear()
	} else if suberr != nil && suberr != ErrCodeStoreOutOfGas {
		stackvalue.Clear()
	} else {
		stackvalue.SetBytes(addr.Bytes())
	}
	scope.Stack.push(&stackvalue)

	scope.Contract.RefundGas(returnGas, interpreter.evm.Config.Tracer, tracing.GasChangeCallLeftOverRefunded)

	if suberr == ErrExecutionReverted {
		interpreter.returnData = res // set REVERT data to return data buffer
		return res, nil
	}
	interpreter.returnData = nil // clear dirty return data buffer
	return nil, nil
}

func opCreate2(pc *uint64, interpreter *EVMInterpreter, scope *ScopeContext) ([]byte, error) {
	if interpreter.readOnly {
		return nil, ErrWriteProtection
	}
	var (
		endowment    = scope.Stack.pop()
		offset, size = scope.Stack.pop(), scope.Stack.pop()
		salt         = scope.Stack.pop()
		input        = scope.Memory.GetCopy(offset.Uint64(), size.Uint64())
		gas          = scope.Contract.Gas
	)

	// Apply EIP150
	gas -= gas / 64
	scope.Contract.UseGas(gas, interpreter.evm.Config.Tracer, tracing.GasChangeCallContractCreation2)
	// reuse size int for stackvalue
	stackvalue := size
	res, addr, returnGas, suberr := interpreter.evm.Create2(scope.Contract, input, gas,
		&endowment, &salt)
	// Push item on the stack based on the returned error.
	if suberr != nil {
		stackvalue.Clear()
	} else {
		stackvalue.SetBytes(addr.Bytes())
	}
	scope.Stack.push(&stackvalue)
	scope.Contract.RefundGas(returnGas, interpreter.evm.Config.Tracer, tracing.GasChangeCallLeftOverRefunded)

	if suberr == ErrExecutionReverted {
		interpreter.returnData = res // set REVERT data to return data buffer
		return res, nil
	}
	interpreter.returnData = nil // clear dirty return data buffer
	return nil, nil
}

func opCall(pc *uint64, interpreter *EVMInterpreter, scope *ScopeContext) ([]byte, error) {
	stack := scope.Stack
	// Pop gas. The actual gas in interpreter.evm.callGasTemp.
	// We can use this as a temporary value
	temp := stack.pop()
	gas := interpreter.evm.callGasTemp
	// Pop other call parameters.
	addr, value, inOffset, inSize, retOffset, retSize := stack.pop(), stack.pop(), stack.pop(), stack.pop(), stack.pop(), stack.pop()
	toAddr := common.Address(addr.Bytes20())
	// Get the arguments from the memory.
	args := scope.Memory.GetPtr(inOffset.Uint64(), inSize.Uint64())

	if interpreter.readOnly && !value.IsZero() {
		return nil, ErrWriteProtection
	}
	if !value.IsZero() {
		gas += params.CallStipend
	}
	ret, returnGas, err := interpreter.evm.Call(scope.Contract, toAddr, args, gas, &value)

	if err != nil {
		temp.Clear()
	} else {
		temp.SetOne()
	}
	stack.push(&temp)
	if err == nil || err == ErrExecutionReverted {
		scope.Memory.Set(retOffset.Uint64(), retSize.Uint64(), ret)
	}

	scope.Contract.RefundGas(returnGas, interpreter.evm.Config.Tracer, tracing.GasChangeCallLeftOverRefunded)

	interpreter.returnData = ret
	return ret, nil
}

func opCallCode(pc *uint64, interpreter *EVMInterpreter, scope *ScopeContext) ([]byte, error) {
	// Pop gas. The actual gas is in interpreter.evm.callGasTemp.
	stack := scope.Stack
	// We use it as a temporary value
	temp := stack.pop()
	gas := interpreter.evm.callGasTemp
	// Pop other call parameters.
	addr, value, inOffset, inSize, retOffset, retSize := stack.pop(), stack.pop(), stack.pop(), stack.pop(), stack.pop(), stack.pop()
	toAddr := common.Address(addr.Bytes20())
	// Get arguments from the memory.
	args := scope.Memory.GetPtr(inOffset.Uint64(), inSize.Uint64())

	if !value.IsZero() {
		gas += params.CallStipend
	}

	ret, returnGas, err := interpreter.evm.CallCode(scope.Contract, toAddr, args, gas, &value)
	if err != nil {
		temp.Clear()
	} else {
		temp.SetOne()
	}
	stack.push(&temp)
	if err == nil || err == ErrExecutionReverted {
		scope.Memory.Set(retOffset.Uint64(), retSize.Uint64(), ret)
	}

	scope.Contract.RefundGas(returnGas, interpreter.evm.Config.Tracer, tracing.GasChangeCallLeftOverRefunded)

	interpreter.returnData = ret
	return ret, nil
}

func opDelegateCall(pc *uint64, interpreter *EVMInterpreter, scope *ScopeContext) ([]byte, error) {
	stack := scope.Stack
	// Pop gas. The actual gas is in interpreter.evm.callGasTemp.
	// We use it as a temporary value
	temp := stack.pop()
	gas := interpreter.evm.callGasTemp
	// Pop other call parameters.
	addr, inOffset, inSize, retOffset, retSize := stack.pop(), stack.pop(), stack.pop(), stack.pop(), stack.pop()
	toAddr := common.Address(addr.Bytes20())
	// Get arguments from the memory.
	args := scope.Memory.GetPtr(inOffset.Uint64(), inSize.Uint64())

	ret, returnGas, err := interpreter.evm.DelegateCall(scope.Contract, toAddr, args, gas)
	if err != nil {
		temp.Clear()
	} else {
		temp.SetOne()
	}
	stack.push(&temp)
	if err == nil || err == ErrExecutionReverted {
		scope.Memory.Set(retOffset.Uint64(), retSize.Uint64(), ret)
	}

	scope.Contract.RefundGas(returnGas, interpreter.evm.Config.Tracer, tracing.GasChangeCallLeftOverRefunded)

	interpreter.returnData = ret
	return ret, nil
}

func opStaticCall(pc *uint64, interpreter *EVMInterpreter, scope *ScopeContext) ([]byte, error) {
	// Pop gas. The actual gas is in interpreter.evm.callGasTemp.
	stack := scope.Stack
	// We use it as a temporary value
	temp := stack.pop()
	gas := interpreter.evm.callGasTemp
	// Pop other call parameters.
	addr, inOffset, inSize, retOffset, retSize := stack.pop(), stack.pop(), stack.pop(), stack.pop(), stack.pop()
	toAddr := common.Address(addr.Bytes20())
	// Get arguments from the memory.
	args := scope.Memory.GetPtr(inOffset.Uint64(), inSize.Uint64())

	ret, returnGas, err := interpreter.evm.StaticCall(scope.Contract, toAddr, args, gas)
	if err != nil {
		temp.Clear()
	} else {
		temp.SetOne()
	}
	stack.push(&temp)
	if err == nil || err == ErrExecutionReverted {
		scope.Memory.Set(retOffset.Uint64(), retSize.Uint64(), ret)
	}

	scope.Contract.RefundGas(returnGas, interpreter.evm.Config.Tracer, tracing.GasChangeCallLeftOverRefunded)

	interpreter.returnData = ret
	return ret, nil
}

func opReturn(pc *uint64, interpreter *EVMInterpreter, scope *ScopeContext) ([]byte, error) {
	offset, size := scope.Stack.pop(), scope.Stack.pop()
	ret := scope.Memory.GetCopy(offset.Uint64(), size.Uint64())

	return ret, errStopToken
}

func opRevert(pc *uint64, interpreter *EVMInterpreter, scope *ScopeContext) ([]byte, error) {
	offset, size := scope.Stack.pop(), scope.Stack.pop()
	ret := scope.Memory.GetCopy(offset.Uint64(), size.Uint64())

	interpreter.returnData = ret
	return ret, ErrExecutionReverted
}

func opUndefined(pc *uint64, interpreter *EVMInterpreter, scope *ScopeContext) ([]byte, error) {
	return nil, &ErrInvalidOpCode{opcode: OpCode(scope.Contract.Code[*pc])}
}

func opStop(pc *uint64, interpreter *EVMInterpreter, scope *ScopeContext) ([]byte, error) {
	return nil, errStopToken
}

func opSelfdestruct(pc *uint64, interpreter *EVMInterpreter, scope *ScopeContext) ([]byte, error) {
	if interpreter.readOnly {
		return nil, ErrWriteProtection
	}
	beneficiary := scope.Stack.pop()
	balance := interpreter.evm.StateDB.GetBalance(scope.Contract.Address())
	interpreter.evm.StateDB.AddBalance(beneficiary.Bytes20(), balance, tracing.BalanceIncreaseSelfdestruct)
	interpreter.evm.StateDB.SelfDestruct(scope.Contract.Address())
	if beneficiary.Bytes20() == scope.Contract.Address() {
		// Arbitrum: calling selfdestruct(this) burns the balance
		interpreter.evm.StateDB.ExpectBalanceBurn(balance.ToBig())
	}
	if tracer := interpreter.evm.Config.Tracer; tracer != nil {
		if tracer.OnEnter != nil {
			tracer.OnEnter(interpreter.evm.depth, byte(SELFDESTRUCT), scope.Contract.Address(), beneficiary.Bytes20(), []byte{}, 0, balance.ToBig())
		}
		if tracer.OnExit != nil {
			tracer.OnExit(interpreter.evm.depth, []byte{}, 0, nil, false)
		}
	}
	return nil, errStopToken
}

func opSelfdestruct6780(pc *uint64, interpreter *EVMInterpreter, scope *ScopeContext) ([]byte, error) {
	if interpreter.readOnly {
		return nil, ErrWriteProtection
	}

	// Arbitrum: revert if acting account is a Stylus program
	actingAddress := scope.Contract.Address()
	if code := interpreter.evm.StateDB.GetCode(actingAddress); state.IsStylusProgram(code) {
		return nil, ErrExecutionReverted
	}

	beneficiary := scope.Stack.pop()
	balance := interpreter.evm.StateDB.GetBalance(scope.Contract.Address())
	interpreter.evm.StateDB.SubBalance(scope.Contract.Address(), balance, tracing.BalanceDecreaseSelfdestruct)
	interpreter.evm.StateDB.AddBalance(beneficiary.Bytes20(), balance, tracing.BalanceIncreaseSelfdestruct)
	interpreter.evm.StateDB.SelfDestruct6780(scope.Contract.Address())
	if beneficiary.Bytes20() == scope.Contract.Address() {
		// Arbitrum: calling selfdestruct(this) burns the balance
		interpreter.evm.StateDB.ExpectBalanceBurn(balance.ToBig())
	}
	if tracer := interpreter.evm.Config.Tracer; tracer != nil {
		if tracer.OnEnter != nil {
			tracer.OnEnter(interpreter.evm.depth, byte(SELFDESTRUCT), scope.Contract.Address(), beneficiary.Bytes20(), []byte{}, 0, balance.ToBig())
		}
		if tracer.OnExit != nil {
			tracer.OnExit(interpreter.evm.depth, []byte{}, 0, nil, false)
		}
	}
	return nil, errStopToken
}

// following functions are used by the instruction jump  table

// make log instruction function
func makeLog(size int) executionFunc {
	return func(pc *uint64, interpreter *EVMInterpreter, scope *ScopeContext) ([]byte, error) {
		if interpreter.readOnly {
			return nil, ErrWriteProtection
		}
		topics := make([]common.Hash, size)
		stack := scope.Stack
		mStart, mSize := stack.pop(), stack.pop()
		for i := 0; i < size; i++ {
			addr := stack.pop()
			topics[i] = addr.Bytes32()
		}

		d := scope.Memory.GetCopy(mStart.Uint64(), mSize.Uint64())
		interpreter.evm.StateDB.AddLog(&types.Log{
			Address: scope.Contract.Address(),
			Topics:  topics,
			Data:    d,
			// This is a non-consensus field, but assigned here because
			// core/state doesn't know the current block number.
			BlockNumber: interpreter.evm.Context.BlockNumber.Uint64(),
		})

		return nil, nil
	}
}

// opPush1 is a specialized version of pushN
func opPush1(pc *uint64, interpreter *EVMInterpreter, scope *ScopeContext) ([]byte, error) {
	var (
		codeLen = uint64(len(scope.Contract.Code))
		integer = new(uint256.Int)
	)
	*pc += 1
	if *pc < codeLen {
		scope.Stack.push(integer.SetUint64(uint64(scope.Contract.Code[*pc])))
	} else {
		scope.Stack.push(integer.Clear())
	}
	return nil, nil
}

// make push instruction function
func makePush(size uint64, pushByteSize int) executionFunc {
	return func(pc *uint64, interpreter *EVMInterpreter, scope *ScopeContext) ([]byte, error) {
		var (
			codeLen = len(scope.Contract.Code)
			start   = min(codeLen, int(*pc+1))
			end     = min(codeLen, start+pushByteSize)
		)
		a := new(uint256.Int).SetBytes(scope.Contract.Code[start:end])

		// Missing bytes: pushByteSize - len(pushData)
		if missing := pushByteSize - (end - start); missing > 0 {
			a.Lsh(a, uint(8*missing))
		}
		scope.Stack.push(a)
		*pc += size
		return nil, nil
	}
}

// make dup instruction function
func makeDup(size int64) executionFunc {
	return func(pc *uint64, interpreter *EVMInterpreter, scope *ScopeContext) ([]byte, error) {
		scope.Stack.dup(int(size))
		return nil, nil
	}
}<|MERGE_RESOLUTION|>--- conflicted
+++ resolved
@@ -459,14 +459,10 @@
 		if witness := interpreter.evm.StateDB.Witness(); witness != nil {
 			witness.AddBlockHash(num64)
 		}
-<<<<<<< HEAD
+		if tracer := interpreter.evm.Config.Tracer; tracer != nil && tracer.OnBlockHashRead != nil {
+			tracer.OnBlockHashRead(num64, h)
+		}
 		num.SetBytes(h[:])
-=======
-		if tracer := interpreter.evm.Config.Tracer; tracer != nil && tracer.OnBlockHashRead != nil {
-			tracer.OnBlockHashRead(num64, res)
-		}
-		num.SetBytes(res[:])
->>>>>>> aaaf01d7
 	} else {
 		num.Clear()
 	}

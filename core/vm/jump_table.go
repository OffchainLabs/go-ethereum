// Copyright 2015 The go-ethereum Authors
// This file is part of the go-ethereum library.
//
// The go-ethereum library is free software: you can redistribute it and/or modify
// it under the terms of the GNU Lesser General Public License as published by
// the Free Software Foundation, either version 3 of the License, or
// (at your option) any later version.
//
// The go-ethereum library is distributed in the hope that it will be useful,
// but WITHOUT ANY WARRANTY; without even the implied warranty of
// MERCHANTABILITY or FITNESS FOR A PARTICULAR PURPOSE. See the
// GNU Lesser General Public License for more details.
//
// You should have received a copy of the GNU Lesser General Public License
// along with the go-ethereum library. If not, see <http://www.gnu.org/licenses/>.

package vm

import (
	"fmt"

	"github.com/ethereum/go-ethereum/params"
)

type (
	executionFunc func(pc *uint64, interpreter *EVMInterpreter, callContext *ScopeContext) ([]byte, error)
	gasFunc       func(*EVM, *Contract, *Stack, *Memory, uint64) (uint64, error) // last parameter is the requested memory size as a uint64
	// memorySizeFunc returns the required size, and whether the operation overflowed a uint64
	memorySizeFunc func(*Stack) (size uint64, overflow bool)
)

type operation struct {
	// execute is the operation function
	execute     executionFunc
	constantGas uint64
	dynamicGas  gasFunc
	// minStack tells how many stack items are required
	minStack int
	// maxStack specifies the max length the stack can have for this operation
	// to not overflow the stack.
	maxStack int

	// memorySize returns the memory size required for the operation
	memorySize memorySizeFunc
}

var (
	frontierInstructionSet         = newFrontierInstructionSet()
	homesteadInstructionSet        = newHomesteadInstructionSet()
	tangerineWhistleInstructionSet = newTangerineWhistleInstructionSet()
	spuriousDragonInstructionSet   = newSpuriousDragonInstructionSet()
	byzantiumInstructionSet        = newByzantiumInstructionSet()
	constantinopleInstructionSet   = newConstantinopleInstructionSet()
	istanbulInstructionSet         = newIstanbulInstructionSet()
	berlinInstructionSet           = newBerlinInstructionSet()
	londonInstructionSet           = newLondonInstructionSet()
	mergeInstructionSet            = newMergeInstructionSet()
<<<<<<< HEAD
	shardingInstructionSet         = newShardingInstructionSet()
=======
	shanghaiInstructionSet         = newShanghaiInstructionSet()
>>>>>>> c2794dda
)

// JumpTable contains the EVM opcodes supported at a given fork.
type JumpTable [256]*operation

func validate(jt JumpTable) JumpTable {
	for i, op := range jt {
		if op == nil {
			panic(fmt.Sprintf("op %#x is not set", i))
		}
		// The interpreter has an assumption that if the memorySize function is
		// set, then the dynamicGas function is also set. This is a somewhat
		// arbitrary assumption, and can be removed if we need to -- but it
		// allows us to avoid a condition check. As long as we have that assumption
		// in there, this little sanity check prevents us from merging in a
		// change which violates it.
		if op.memorySize != nil && op.dynamicGas == nil {
			panic(fmt.Sprintf("op %v has dynamic memory but not dynamic gas", OpCode(i).String()))
		}
	}
	return jt
}

<<<<<<< HEAD
func newShardingInstructionSet() JumpTable {
	instructionSet := newLondonInstructionSet()
	enableSharding(&instructionSet)
=======
func newShanghaiInstructionSet() JumpTable {
	instructionSet := newMergeInstructionSet()
	enable3855(&instructionSet) // PUSH0 instruction
	enable3860(&instructionSet) // Limit and meter initcode
>>>>>>> c2794dda
	return validate(instructionSet)
}

func newMergeInstructionSet() JumpTable {
	instructionSet := newLondonInstructionSet()
	instructionSet[PREVRANDAO] = &operation{
		execute:     opRandom,
		constantGas: GasQuickStep,
		minStack:    minStack(0, 1),
		maxStack:    maxStack(0, 1),
	}
	return validate(instructionSet)
}

// newLondonInstructionSet returns the frontier, homestead, byzantium,
// contantinople, istanbul, petersburg, berlin and london instructions.
func newLondonInstructionSet() JumpTable {
	instructionSet := newBerlinInstructionSet()
	enable3529(&instructionSet) // EIP-3529: Reduction in refunds https://eips.ethereum.org/EIPS/eip-3529
	enable3198(&instructionSet) // Base fee opcode https://eips.ethereum.org/EIPS/eip-3198
	return validate(instructionSet)
}

// newBerlinInstructionSet returns the frontier, homestead, byzantium,
// contantinople, istanbul, petersburg and berlin instructions.
func newBerlinInstructionSet() JumpTable {
	instructionSet := newIstanbulInstructionSet()
	enable2929(&instructionSet) // Access lists for trie accesses https://eips.ethereum.org/EIPS/eip-2929
	return validate(instructionSet)
}

// newIstanbulInstructionSet returns the frontier, homestead, byzantium,
// contantinople, istanbul and petersburg instructions.
func newIstanbulInstructionSet() JumpTable {
	instructionSet := newConstantinopleInstructionSet()

	enable1344(&instructionSet) // ChainID opcode - https://eips.ethereum.org/EIPS/eip-1344
	enable1884(&instructionSet) // Reprice reader opcodes - https://eips.ethereum.org/EIPS/eip-1884
	enable2200(&instructionSet) // Net metered SSTORE - https://eips.ethereum.org/EIPS/eip-2200

	return validate(instructionSet)
}

// newConstantinopleInstructionSet returns the frontier, homestead,
// byzantium and contantinople instructions.
func newConstantinopleInstructionSet() JumpTable {
	instructionSet := newByzantiumInstructionSet()
	instructionSet[SHL] = &operation{
		execute:     opSHL,
		constantGas: GasFastestStep,
		minStack:    minStack(2, 1),
		maxStack:    maxStack(2, 1),
	}
	instructionSet[SHR] = &operation{
		execute:     opSHR,
		constantGas: GasFastestStep,
		minStack:    minStack(2, 1),
		maxStack:    maxStack(2, 1),
	}
	instructionSet[SAR] = &operation{
		execute:     opSAR,
		constantGas: GasFastestStep,
		minStack:    minStack(2, 1),
		maxStack:    maxStack(2, 1),
	}
	instructionSet[EXTCODEHASH] = &operation{
		execute:     opExtCodeHash,
		constantGas: params.ExtcodeHashGasConstantinople,
		minStack:    minStack(1, 1),
		maxStack:    maxStack(1, 1),
	}
	instructionSet[CREATE2] = &operation{
		execute:     opCreate2,
		constantGas: params.Create2Gas,
		dynamicGas:  gasCreate2,
		minStack:    minStack(4, 1),
		maxStack:    maxStack(4, 1),
		memorySize:  memoryCreate2,
	}
	return validate(instructionSet)
}

// newByzantiumInstructionSet returns the frontier, homestead and
// byzantium instructions.
func newByzantiumInstructionSet() JumpTable {
	instructionSet := newSpuriousDragonInstructionSet()
	instructionSet[STATICCALL] = &operation{
		execute:     opStaticCall,
		constantGas: params.CallGasEIP150,
		dynamicGas:  gasStaticCall,
		minStack:    minStack(6, 1),
		maxStack:    maxStack(6, 1),
		memorySize:  memoryStaticCall,
	}
	instructionSet[RETURNDATASIZE] = &operation{
		execute:     opReturnDataSize,
		constantGas: GasQuickStep,
		minStack:    minStack(0, 1),
		maxStack:    maxStack(0, 1),
	}
	instructionSet[RETURNDATACOPY] = &operation{
		execute:     opReturnDataCopy,
		constantGas: GasFastestStep,
		dynamicGas:  gasReturnDataCopy,
		minStack:    minStack(3, 0),
		maxStack:    maxStack(3, 0),
		memorySize:  memoryReturnDataCopy,
	}
	instructionSet[REVERT] = &operation{
		execute:    opRevert,
		dynamicGas: gasRevert,
		minStack:   minStack(2, 0),
		maxStack:   maxStack(2, 0),
		memorySize: memoryRevert,
	}
	return validate(instructionSet)
}

// EIP 158 a.k.a Spurious Dragon
func newSpuriousDragonInstructionSet() JumpTable {
	instructionSet := newTangerineWhistleInstructionSet()
	instructionSet[EXP].dynamicGas = gasExpEIP158
	return validate(instructionSet)
}

// EIP 150 a.k.a Tangerine Whistle
func newTangerineWhistleInstructionSet() JumpTable {
	instructionSet := newHomesteadInstructionSet()
	instructionSet[BALANCE].constantGas = params.BalanceGasEIP150
	instructionSet[EXTCODESIZE].constantGas = params.ExtcodeSizeGasEIP150
	instructionSet[SLOAD].constantGas = params.SloadGasEIP150
	instructionSet[EXTCODECOPY].constantGas = params.ExtcodeCopyBaseEIP150
	instructionSet[CALL].constantGas = params.CallGasEIP150
	instructionSet[CALLCODE].constantGas = params.CallGasEIP150
	instructionSet[DELEGATECALL].constantGas = params.CallGasEIP150
	return validate(instructionSet)
}

// newHomesteadInstructionSet returns the frontier and homestead
// instructions that can be executed during the homestead phase.
func newHomesteadInstructionSet() JumpTable {
	instructionSet := newFrontierInstructionSet()
	instructionSet[DELEGATECALL] = &operation{
		execute:     opDelegateCall,
		dynamicGas:  gasDelegateCall,
		constantGas: params.CallGasFrontier,
		minStack:    minStack(6, 1),
		maxStack:    maxStack(6, 1),
		memorySize:  memoryDelegateCall,
	}
	return validate(instructionSet)
}

// newFrontierInstructionSet returns the frontier instructions
// that can be executed during the frontier phase.
func newFrontierInstructionSet() JumpTable {
	tbl := JumpTable{
		STOP: {
			execute:     opStop,
			constantGas: 0,
			minStack:    minStack(0, 0),
			maxStack:    maxStack(0, 0),
		},
		ADD: {
			execute:     opAdd,
			constantGas: GasFastestStep,
			minStack:    minStack(2, 1),
			maxStack:    maxStack(2, 1),
		},
		MUL: {
			execute:     opMul,
			constantGas: GasFastStep,
			minStack:    minStack(2, 1),
			maxStack:    maxStack(2, 1),
		},
		SUB: {
			execute:     opSub,
			constantGas: GasFastestStep,
			minStack:    minStack(2, 1),
			maxStack:    maxStack(2, 1),
		},
		DIV: {
			execute:     opDiv,
			constantGas: GasFastStep,
			minStack:    minStack(2, 1),
			maxStack:    maxStack(2, 1),
		},
		SDIV: {
			execute:     opSdiv,
			constantGas: GasFastStep,
			minStack:    minStack(2, 1),
			maxStack:    maxStack(2, 1),
		},
		MOD: {
			execute:     opMod,
			constantGas: GasFastStep,
			minStack:    minStack(2, 1),
			maxStack:    maxStack(2, 1),
		},
		SMOD: {
			execute:     opSmod,
			constantGas: GasFastStep,
			minStack:    minStack(2, 1),
			maxStack:    maxStack(2, 1),
		},
		ADDMOD: {
			execute:     opAddmod,
			constantGas: GasMidStep,
			minStack:    minStack(3, 1),
			maxStack:    maxStack(3, 1),
		},
		MULMOD: {
			execute:     opMulmod,
			constantGas: GasMidStep,
			minStack:    minStack(3, 1),
			maxStack:    maxStack(3, 1),
		},
		EXP: {
			execute:    opExp,
			dynamicGas: gasExpFrontier,
			minStack:   minStack(2, 1),
			maxStack:   maxStack(2, 1),
		},
		SIGNEXTEND: {
			execute:     opSignExtend,
			constantGas: GasFastStep,
			minStack:    minStack(2, 1),
			maxStack:    maxStack(2, 1),
		},
		LT: {
			execute:     opLt,
			constantGas: GasFastestStep,
			minStack:    minStack(2, 1),
			maxStack:    maxStack(2, 1),
		},
		GT: {
			execute:     opGt,
			constantGas: GasFastestStep,
			minStack:    minStack(2, 1),
			maxStack:    maxStack(2, 1),
		},
		SLT: {
			execute:     opSlt,
			constantGas: GasFastestStep,
			minStack:    minStack(2, 1),
			maxStack:    maxStack(2, 1),
		},
		SGT: {
			execute:     opSgt,
			constantGas: GasFastestStep,
			minStack:    minStack(2, 1),
			maxStack:    maxStack(2, 1),
		},
		EQ: {
			execute:     opEq,
			constantGas: GasFastestStep,
			minStack:    minStack(2, 1),
			maxStack:    maxStack(2, 1),
		},
		ISZERO: {
			execute:     opIszero,
			constantGas: GasFastestStep,
			minStack:    minStack(1, 1),
			maxStack:    maxStack(1, 1),
		},
		AND: {
			execute:     opAnd,
			constantGas: GasFastestStep,
			minStack:    minStack(2, 1),
			maxStack:    maxStack(2, 1),
		},
		XOR: {
			execute:     opXor,
			constantGas: GasFastestStep,
			minStack:    minStack(2, 1),
			maxStack:    maxStack(2, 1),
		},
		OR: {
			execute:     opOr,
			constantGas: GasFastestStep,
			minStack:    minStack(2, 1),
			maxStack:    maxStack(2, 1),
		},
		NOT: {
			execute:     opNot,
			constantGas: GasFastestStep,
			minStack:    minStack(1, 1),
			maxStack:    maxStack(1, 1),
		},
		BYTE: {
			execute:     opByte,
			constantGas: GasFastestStep,
			minStack:    minStack(2, 1),
			maxStack:    maxStack(2, 1),
		},
		KECCAK256: {
			execute:     opKeccak256,
			constantGas: params.Keccak256Gas,
			dynamicGas:  gasKeccak256,
			minStack:    minStack(2, 1),
			maxStack:    maxStack(2, 1),
			memorySize:  memoryKeccak256,
		},
		ADDRESS: {
			execute:     opAddress,
			constantGas: GasQuickStep,
			minStack:    minStack(0, 1),
			maxStack:    maxStack(0, 1),
		},
		BALANCE: {
			execute:     opBalance,
			constantGas: params.BalanceGasFrontier,
			minStack:    minStack(1, 1),
			maxStack:    maxStack(1, 1),
		},
		ORIGIN: {
			execute:     opOrigin,
			constantGas: GasQuickStep,
			minStack:    minStack(0, 1),
			maxStack:    maxStack(0, 1),
		},
		CALLER: {
			execute:     opCaller,
			constantGas: GasQuickStep,
			minStack:    minStack(0, 1),
			maxStack:    maxStack(0, 1),
		},
		CALLVALUE: {
			execute:     opCallValue,
			constantGas: GasQuickStep,
			minStack:    minStack(0, 1),
			maxStack:    maxStack(0, 1),
		},
		CALLDATALOAD: {
			execute:     opCallDataLoad,
			constantGas: GasFastestStep,
			minStack:    minStack(1, 1),
			maxStack:    maxStack(1, 1),
		},
		CALLDATASIZE: {
			execute:     opCallDataSize,
			constantGas: GasQuickStep,
			minStack:    minStack(0, 1),
			maxStack:    maxStack(0, 1),
		},
		CALLDATACOPY: {
			execute:     opCallDataCopy,
			constantGas: GasFastestStep,
			dynamicGas:  gasCallDataCopy,
			minStack:    minStack(3, 0),
			maxStack:    maxStack(3, 0),
			memorySize:  memoryCallDataCopy,
		},
		CODESIZE: {
			execute:     opCodeSize,
			constantGas: GasQuickStep,
			minStack:    minStack(0, 1),
			maxStack:    maxStack(0, 1),
		},
		CODECOPY: {
			execute:     opCodeCopy,
			constantGas: GasFastestStep,
			dynamicGas:  gasCodeCopy,
			minStack:    minStack(3, 0),
			maxStack:    maxStack(3, 0),
			memorySize:  memoryCodeCopy,
		},
		GASPRICE: {
			execute:     opGasprice,
			constantGas: GasQuickStep,
			minStack:    minStack(0, 1),
			maxStack:    maxStack(0, 1),
		},
		EXTCODESIZE: {
			execute:     opExtCodeSize,
			constantGas: params.ExtcodeSizeGasFrontier,
			minStack:    minStack(1, 1),
			maxStack:    maxStack(1, 1),
		},
		EXTCODECOPY: {
			execute:     opExtCodeCopy,
			constantGas: params.ExtcodeCopyBaseFrontier,
			dynamicGas:  gasExtCodeCopy,
			minStack:    minStack(4, 0),
			maxStack:    maxStack(4, 0),
			memorySize:  memoryExtCodeCopy,
		},
		BLOCKHASH: {
			execute:     opBlockhash,
			constantGas: GasExtStep,
			minStack:    minStack(1, 1),
			maxStack:    maxStack(1, 1),
		},
		COINBASE: {
			execute:     opCoinbase,
			constantGas: GasQuickStep,
			minStack:    minStack(0, 1),
			maxStack:    maxStack(0, 1),
		},
		TIMESTAMP: {
			execute:     opTimestamp,
			constantGas: GasQuickStep,
			minStack:    minStack(0, 1),
			maxStack:    maxStack(0, 1),
		},
		NUMBER: {
			execute:     opNumber,
			constantGas: GasQuickStep,
			minStack:    minStack(0, 1),
			maxStack:    maxStack(0, 1),
		},
		DIFFICULTY: {
			execute:     opDifficulty,
			constantGas: GasQuickStep,
			minStack:    minStack(0, 1),
			maxStack:    maxStack(0, 1),
		},
		GASLIMIT: {
			execute:     opGasLimit,
			constantGas: GasQuickStep,
			minStack:    minStack(0, 1),
			maxStack:    maxStack(0, 1),
		},
		POP: {
			execute:     opPop,
			constantGas: GasQuickStep,
			minStack:    minStack(1, 0),
			maxStack:    maxStack(1, 0),
		},
		MLOAD: {
			execute:     opMload,
			constantGas: GasFastestStep,
			dynamicGas:  gasMLoad,
			minStack:    minStack(1, 1),
			maxStack:    maxStack(1, 1),
			memorySize:  memoryMLoad,
		},
		MSTORE: {
			execute:     opMstore,
			constantGas: GasFastestStep,
			dynamicGas:  gasMStore,
			minStack:    minStack(2, 0),
			maxStack:    maxStack(2, 0),
			memorySize:  memoryMStore,
		},
		MSTORE8: {
			execute:     opMstore8,
			constantGas: GasFastestStep,
			dynamicGas:  gasMStore8,
			memorySize:  memoryMStore8,
			minStack:    minStack(2, 0),
			maxStack:    maxStack(2, 0),
		},
		SLOAD: {
			execute:     opSload,
			constantGas: params.SloadGasFrontier,
			minStack:    minStack(1, 1),
			maxStack:    maxStack(1, 1),
		},
		SSTORE: {
			execute:    opSstore,
			dynamicGas: gasSStore,
			minStack:   minStack(2, 0),
			maxStack:   maxStack(2, 0),
		},
		JUMP: {
			execute:     opJump,
			constantGas: GasMidStep,
			minStack:    minStack(1, 0),
			maxStack:    maxStack(1, 0),
		},
		JUMPI: {
			execute:     opJumpi,
			constantGas: GasSlowStep,
			minStack:    minStack(2, 0),
			maxStack:    maxStack(2, 0),
		},
		PC: {
			execute:     opPc,
			constantGas: GasQuickStep,
			minStack:    minStack(0, 1),
			maxStack:    maxStack(0, 1),
		},
		MSIZE: {
			execute:     opMsize,
			constantGas: GasQuickStep,
			minStack:    minStack(0, 1),
			maxStack:    maxStack(0, 1),
		},
		GAS: {
			execute:     opGas,
			constantGas: GasQuickStep,
			minStack:    minStack(0, 1),
			maxStack:    maxStack(0, 1),
		},
		JUMPDEST: {
			execute:     opJumpdest,
			constantGas: params.JumpdestGas,
			minStack:    minStack(0, 0),
			maxStack:    maxStack(0, 0),
		},
		PUSH1: {
			execute:     opPush1,
			constantGas: GasFastestStep,
			minStack:    minStack(0, 1),
			maxStack:    maxStack(0, 1),
		},
		PUSH2: {
			execute:     makePush(2, 2),
			constantGas: GasFastestStep,
			minStack:    minStack(0, 1),
			maxStack:    maxStack(0, 1),
		},
		PUSH3: {
			execute:     makePush(3, 3),
			constantGas: GasFastestStep,
			minStack:    minStack(0, 1),
			maxStack:    maxStack(0, 1),
		},
		PUSH4: {
			execute:     makePush(4, 4),
			constantGas: GasFastestStep,
			minStack:    minStack(0, 1),
			maxStack:    maxStack(0, 1),
		},
		PUSH5: {
			execute:     makePush(5, 5),
			constantGas: GasFastestStep,
			minStack:    minStack(0, 1),
			maxStack:    maxStack(0, 1),
		},
		PUSH6: {
			execute:     makePush(6, 6),
			constantGas: GasFastestStep,
			minStack:    minStack(0, 1),
			maxStack:    maxStack(0, 1),
		},
		PUSH7: {
			execute:     makePush(7, 7),
			constantGas: GasFastestStep,
			minStack:    minStack(0, 1),
			maxStack:    maxStack(0, 1),
		},
		PUSH8: {
			execute:     makePush(8, 8),
			constantGas: GasFastestStep,
			minStack:    minStack(0, 1),
			maxStack:    maxStack(0, 1),
		},
		PUSH9: {
			execute:     makePush(9, 9),
			constantGas: GasFastestStep,
			minStack:    minStack(0, 1),
			maxStack:    maxStack(0, 1),
		},
		PUSH10: {
			execute:     makePush(10, 10),
			constantGas: GasFastestStep,
			minStack:    minStack(0, 1),
			maxStack:    maxStack(0, 1),
		},
		PUSH11: {
			execute:     makePush(11, 11),
			constantGas: GasFastestStep,
			minStack:    minStack(0, 1),
			maxStack:    maxStack(0, 1),
		},
		PUSH12: {
			execute:     makePush(12, 12),
			constantGas: GasFastestStep,
			minStack:    minStack(0, 1),
			maxStack:    maxStack(0, 1),
		},
		PUSH13: {
			execute:     makePush(13, 13),
			constantGas: GasFastestStep,
			minStack:    minStack(0, 1),
			maxStack:    maxStack(0, 1),
		},
		PUSH14: {
			execute:     makePush(14, 14),
			constantGas: GasFastestStep,
			minStack:    minStack(0, 1),
			maxStack:    maxStack(0, 1),
		},
		PUSH15: {
			execute:     makePush(15, 15),
			constantGas: GasFastestStep,
			minStack:    minStack(0, 1),
			maxStack:    maxStack(0, 1),
		},
		PUSH16: {
			execute:     makePush(16, 16),
			constantGas: GasFastestStep,
			minStack:    minStack(0, 1),
			maxStack:    maxStack(0, 1),
		},
		PUSH17: {
			execute:     makePush(17, 17),
			constantGas: GasFastestStep,
			minStack:    minStack(0, 1),
			maxStack:    maxStack(0, 1),
		},
		PUSH18: {
			execute:     makePush(18, 18),
			constantGas: GasFastestStep,
			minStack:    minStack(0, 1),
			maxStack:    maxStack(0, 1),
		},
		PUSH19: {
			execute:     makePush(19, 19),
			constantGas: GasFastestStep,
			minStack:    minStack(0, 1),
			maxStack:    maxStack(0, 1),
		},
		PUSH20: {
			execute:     makePush(20, 20),
			constantGas: GasFastestStep,
			minStack:    minStack(0, 1),
			maxStack:    maxStack(0, 1),
		},
		PUSH21: {
			execute:     makePush(21, 21),
			constantGas: GasFastestStep,
			minStack:    minStack(0, 1),
			maxStack:    maxStack(0, 1),
		},
		PUSH22: {
			execute:     makePush(22, 22),
			constantGas: GasFastestStep,
			minStack:    minStack(0, 1),
			maxStack:    maxStack(0, 1),
		},
		PUSH23: {
			execute:     makePush(23, 23),
			constantGas: GasFastestStep,
			minStack:    minStack(0, 1),
			maxStack:    maxStack(0, 1),
		},
		PUSH24: {
			execute:     makePush(24, 24),
			constantGas: GasFastestStep,
			minStack:    minStack(0, 1),
			maxStack:    maxStack(0, 1),
		},
		PUSH25: {
			execute:     makePush(25, 25),
			constantGas: GasFastestStep,
			minStack:    minStack(0, 1),
			maxStack:    maxStack(0, 1),
		},
		PUSH26: {
			execute:     makePush(26, 26),
			constantGas: GasFastestStep,
			minStack:    minStack(0, 1),
			maxStack:    maxStack(0, 1),
		},
		PUSH27: {
			execute:     makePush(27, 27),
			constantGas: GasFastestStep,
			minStack:    minStack(0, 1),
			maxStack:    maxStack(0, 1),
		},
		PUSH28: {
			execute:     makePush(28, 28),
			constantGas: GasFastestStep,
			minStack:    minStack(0, 1),
			maxStack:    maxStack(0, 1),
		},
		PUSH29: {
			execute:     makePush(29, 29),
			constantGas: GasFastestStep,
			minStack:    minStack(0, 1),
			maxStack:    maxStack(0, 1),
		},
		PUSH30: {
			execute:     makePush(30, 30),
			constantGas: GasFastestStep,
			minStack:    minStack(0, 1),
			maxStack:    maxStack(0, 1),
		},
		PUSH31: {
			execute:     makePush(31, 31),
			constantGas: GasFastestStep,
			minStack:    minStack(0, 1),
			maxStack:    maxStack(0, 1),
		},
		PUSH32: {
			execute:     makePush(32, 32),
			constantGas: GasFastestStep,
			minStack:    minStack(0, 1),
			maxStack:    maxStack(0, 1),
		},
		DUP1: {
			execute:     makeDup(1),
			constantGas: GasFastestStep,
			minStack:    minDupStack(1),
			maxStack:    maxDupStack(1),
		},
		DUP2: {
			execute:     makeDup(2),
			constantGas: GasFastestStep,
			minStack:    minDupStack(2),
			maxStack:    maxDupStack(2),
		},
		DUP3: {
			execute:     makeDup(3),
			constantGas: GasFastestStep,
			minStack:    minDupStack(3),
			maxStack:    maxDupStack(3),
		},
		DUP4: {
			execute:     makeDup(4),
			constantGas: GasFastestStep,
			minStack:    minDupStack(4),
			maxStack:    maxDupStack(4),
		},
		DUP5: {
			execute:     makeDup(5),
			constantGas: GasFastestStep,
			minStack:    minDupStack(5),
			maxStack:    maxDupStack(5),
		},
		DUP6: {
			execute:     makeDup(6),
			constantGas: GasFastestStep,
			minStack:    minDupStack(6),
			maxStack:    maxDupStack(6),
		},
		DUP7: {
			execute:     makeDup(7),
			constantGas: GasFastestStep,
			minStack:    minDupStack(7),
			maxStack:    maxDupStack(7),
		},
		DUP8: {
			execute:     makeDup(8),
			constantGas: GasFastestStep,
			minStack:    minDupStack(8),
			maxStack:    maxDupStack(8),
		},
		DUP9: {
			execute:     makeDup(9),
			constantGas: GasFastestStep,
			minStack:    minDupStack(9),
			maxStack:    maxDupStack(9),
		},
		DUP10: {
			execute:     makeDup(10),
			constantGas: GasFastestStep,
			minStack:    minDupStack(10),
			maxStack:    maxDupStack(10),
		},
		DUP11: {
			execute:     makeDup(11),
			constantGas: GasFastestStep,
			minStack:    minDupStack(11),
			maxStack:    maxDupStack(11),
		},
		DUP12: {
			execute:     makeDup(12),
			constantGas: GasFastestStep,
			minStack:    minDupStack(12),
			maxStack:    maxDupStack(12),
		},
		DUP13: {
			execute:     makeDup(13),
			constantGas: GasFastestStep,
			minStack:    minDupStack(13),
			maxStack:    maxDupStack(13),
		},
		DUP14: {
			execute:     makeDup(14),
			constantGas: GasFastestStep,
			minStack:    minDupStack(14),
			maxStack:    maxDupStack(14),
		},
		DUP15: {
			execute:     makeDup(15),
			constantGas: GasFastestStep,
			minStack:    minDupStack(15),
			maxStack:    maxDupStack(15),
		},
		DUP16: {
			execute:     makeDup(16),
			constantGas: GasFastestStep,
			minStack:    minDupStack(16),
			maxStack:    maxDupStack(16),
		},
		SWAP1: {
			execute:     makeSwap(1),
			constantGas: GasFastestStep,
			minStack:    minSwapStack(2),
			maxStack:    maxSwapStack(2),
		},
		SWAP2: {
			execute:     makeSwap(2),
			constantGas: GasFastestStep,
			minStack:    minSwapStack(3),
			maxStack:    maxSwapStack(3),
		},
		SWAP3: {
			execute:     makeSwap(3),
			constantGas: GasFastestStep,
			minStack:    minSwapStack(4),
			maxStack:    maxSwapStack(4),
		},
		SWAP4: {
			execute:     makeSwap(4),
			constantGas: GasFastestStep,
			minStack:    minSwapStack(5),
			maxStack:    maxSwapStack(5),
		},
		SWAP5: {
			execute:     makeSwap(5),
			constantGas: GasFastestStep,
			minStack:    minSwapStack(6),
			maxStack:    maxSwapStack(6),
		},
		SWAP6: {
			execute:     makeSwap(6),
			constantGas: GasFastestStep,
			minStack:    minSwapStack(7),
			maxStack:    maxSwapStack(7),
		},
		SWAP7: {
			execute:     makeSwap(7),
			constantGas: GasFastestStep,
			minStack:    minSwapStack(8),
			maxStack:    maxSwapStack(8),
		},
		SWAP8: {
			execute:     makeSwap(8),
			constantGas: GasFastestStep,
			minStack:    minSwapStack(9),
			maxStack:    maxSwapStack(9),
		},
		SWAP9: {
			execute:     makeSwap(9),
			constantGas: GasFastestStep,
			minStack:    minSwapStack(10),
			maxStack:    maxSwapStack(10),
		},
		SWAP10: {
			execute:     makeSwap(10),
			constantGas: GasFastestStep,
			minStack:    minSwapStack(11),
			maxStack:    maxSwapStack(11),
		},
		SWAP11: {
			execute:     makeSwap(11),
			constantGas: GasFastestStep,
			minStack:    minSwapStack(12),
			maxStack:    maxSwapStack(12),
		},
		SWAP12: {
			execute:     makeSwap(12),
			constantGas: GasFastestStep,
			minStack:    minSwapStack(13),
			maxStack:    maxSwapStack(13),
		},
		SWAP13: {
			execute:     makeSwap(13),
			constantGas: GasFastestStep,
			minStack:    minSwapStack(14),
			maxStack:    maxSwapStack(14),
		},
		SWAP14: {
			execute:     makeSwap(14),
			constantGas: GasFastestStep,
			minStack:    minSwapStack(15),
			maxStack:    maxSwapStack(15),
		},
		SWAP15: {
			execute:     makeSwap(15),
			constantGas: GasFastestStep,
			minStack:    minSwapStack(16),
			maxStack:    maxSwapStack(16),
		},
		SWAP16: {
			execute:     makeSwap(16),
			constantGas: GasFastestStep,
			minStack:    minSwapStack(17),
			maxStack:    maxSwapStack(17),
		},
		LOG0: {
			execute:    makeLog(0),
			dynamicGas: makeGasLog(0),
			minStack:   minStack(2, 0),
			maxStack:   maxStack(2, 0),
			memorySize: memoryLog,
		},
		LOG1: {
			execute:    makeLog(1),
			dynamicGas: makeGasLog(1),
			minStack:   minStack(3, 0),
			maxStack:   maxStack(3, 0),
			memorySize: memoryLog,
		},
		LOG2: {
			execute:    makeLog(2),
			dynamicGas: makeGasLog(2),
			minStack:   minStack(4, 0),
			maxStack:   maxStack(4, 0),
			memorySize: memoryLog,
		},
		LOG3: {
			execute:    makeLog(3),
			dynamicGas: makeGasLog(3),
			minStack:   minStack(5, 0),
			maxStack:   maxStack(5, 0),
			memorySize: memoryLog,
		},
		LOG4: {
			execute:    makeLog(4),
			dynamicGas: makeGasLog(4),
			minStack:   minStack(6, 0),
			maxStack:   maxStack(6, 0),
			memorySize: memoryLog,
		},
		CREATE: {
			execute:     opCreate,
			constantGas: params.CreateGas,
			dynamicGas:  gasCreate,
			minStack:    minStack(3, 1),
			maxStack:    maxStack(3, 1),
			memorySize:  memoryCreate,
		},
		CALL: {
			execute:     opCall,
			constantGas: params.CallGasFrontier,
			dynamicGas:  gasCall,
			minStack:    minStack(7, 1),
			maxStack:    maxStack(7, 1),
			memorySize:  memoryCall,
		},
		CALLCODE: {
			execute:     opCallCode,
			constantGas: params.CallGasFrontier,
			dynamicGas:  gasCallCode,
			minStack:    minStack(7, 1),
			maxStack:    maxStack(7, 1),
			memorySize:  memoryCall,
		},
		RETURN: {
			execute:    opReturn,
			dynamicGas: gasReturn,
			minStack:   minStack(2, 0),
			maxStack:   maxStack(2, 0),
			memorySize: memoryReturn,
		},
		SELFDESTRUCT: {
			execute:    opSelfdestruct,
			dynamicGas: gasSelfdestruct,
			minStack:   minStack(1, 0),
			maxStack:   maxStack(1, 0),
		},
	}

	// Fill all unassigned slots with opUndefined.
	for i, entry := range tbl {
		if entry == nil {
			tbl[i] = &operation{execute: opUndefined, maxStack: maxStack(0, 0)}
		}
	}

	return validate(tbl)
}

func copyJumpTable(source *JumpTable) *JumpTable {
	dest := *source
	for i, op := range source {
		if op != nil {
			opCopy := *op
			dest[i] = &opCopy
		}
	}
	return &dest
}<|MERGE_RESOLUTION|>--- conflicted
+++ resolved
@@ -55,11 +55,8 @@
 	berlinInstructionSet           = newBerlinInstructionSet()
 	londonInstructionSet           = newLondonInstructionSet()
 	mergeInstructionSet            = newMergeInstructionSet()
-<<<<<<< HEAD
+	shanghaiInstructionSet         = newShanghaiInstructionSet()
 	shardingInstructionSet         = newShardingInstructionSet()
-=======
-	shanghaiInstructionSet         = newShanghaiInstructionSet()
->>>>>>> c2794dda
 )
 
 // JumpTable contains the EVM opcodes supported at a given fork.
@@ -83,16 +80,16 @@
 	return jt
 }
 
-<<<<<<< HEAD
 func newShardingInstructionSet() JumpTable {
 	instructionSet := newLondonInstructionSet()
 	enableSharding(&instructionSet)
-=======
+	return validate(instructionSet)
+}
+
 func newShanghaiInstructionSet() JumpTable {
 	instructionSet := newMergeInstructionSet()
 	enable3855(&instructionSet) // PUSH0 instruction
 	enable3860(&instructionSet) // Limit and meter initcode
->>>>>>> c2794dda
 	return validate(instructionSet)
 }
 

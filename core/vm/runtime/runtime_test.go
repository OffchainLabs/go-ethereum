--- conflicted
+++ resolved
@@ -753,11 +753,7 @@
 				byte(vm.CREATE),
 				byte(vm.POP),
 			},
-<<<<<<< HEAD
-			results: []string{`"1,1,4294935775,6,12"`, `"1,1,4294935775,6,0"`},
-=======
 			results: []string{`"1,1,952855,6,12"`, `"1,1,952855,6,0"`},
->>>>>>> d90f67b2
 		},
 		{
 			// CREATE2
@@ -773,11 +769,7 @@
 				byte(vm.CREATE2),
 				byte(vm.POP),
 			},
-<<<<<<< HEAD
-			results: []string{`"1,1,4294935766,6,13"`, `"1,1,4294935766,6,0"`},
-=======
 			results: []string{`"1,1,952846,6,13"`, `"1,1,952846,6,0"`},
->>>>>>> d90f67b2
 		},
 		{
 			// CALL
@@ -790,11 +782,7 @@
 				byte(vm.CALL),
 				byte(vm.POP),
 			},
-<<<<<<< HEAD
-			results: []string{`"1,1,4294964716,6,13"`, `"1,1,4294964716,6,0"`},
-=======
 			results: []string{`"1,1,981796,6,13"`, `"1,1,981796,6,0"`},
->>>>>>> d90f67b2
 		},
 		{
 			// CALLCODE
@@ -807,11 +795,7 @@
 				byte(vm.CALLCODE),
 				byte(vm.POP),
 			},
-<<<<<<< HEAD
-			results: []string{`"1,1,4294964716,6,13"`, `"1,1,4294964716,6,0"`},
-=======
 			results: []string{`"1,1,981796,6,13"`, `"1,1,981796,6,0"`},
->>>>>>> d90f67b2
 		},
 		{
 			// STATICCALL
@@ -823,11 +807,7 @@
 				byte(vm.STATICCALL),
 				byte(vm.POP),
 			},
-<<<<<<< HEAD
-			results: []string{`"1,1,4294964719,6,12"`, `"1,1,4294964719,6,0"`},
-=======
 			results: []string{`"1,1,981799,6,12"`, `"1,1,981799,6,0"`},
->>>>>>> d90f67b2
 		},
 		{
 			// DELEGATECALL
@@ -839,11 +819,7 @@
 				byte(vm.DELEGATECALL),
 				byte(vm.POP),
 			},
-<<<<<<< HEAD
-			results: []string{`"1,1,4294964719,6,12"`, `"1,1,4294964719,6,0"`},
-=======
 			results: []string{`"1,1,981799,6,12"`, `"1,1,981799,6,0"`},
->>>>>>> d90f67b2
 		},
 		{
 			// CALL self-destructing contract
@@ -884,12 +860,8 @@
 				t.Fatal(err)
 			}
 			_, _, err = Call(main, nil, &Config{
-<<<<<<< HEAD
-				State: statedb,
-=======
 				GasLimit: 1000000,
 				State:    statedb,
->>>>>>> d90f67b2
 				EVMConfig: vm.Config{
 					Debug:  true,
 					Tracer: tracer,

// Copyright 2014 The go-ethereum Authors
// This file is part of the go-ethereum library.
//
// The go-ethereum library is free software: you can redistribute it and/or modify
// it under the terms of the GNU Lesser General Public License as published by
// the Free Software Foundation, either version 3 of the License, or
// (at your option) any later version.
//
// The go-ethereum library is distributed in the hope that it will be useful,
// but WITHOUT ANY WARRANTY; without even the implied warranty of
// MERCHANTABILITY or FITNESS FOR A PARTICULAR PURPOSE. See the
// GNU Lesser General Public License for more details.
//
// You should have received a copy of the GNU Lesser General Public License
// along with the go-ethereum library. If not, see <http://www.gnu.org/licenses/>.

// Package core implements the Ethereum consensus protocol.
package core

import (
	"errors"
	"fmt"
	"io"
	"math"
	"math/big"
	"runtime"
	"slices"
	"sort"
	"strings"
	"sync"
	"sync/atomic"
	"time"

	"github.com/ethereum/go-ethereum/common"
	"github.com/ethereum/go-ethereum/common/lru"
	"github.com/ethereum/go-ethereum/common/mclock"
	"github.com/ethereum/go-ethereum/common/prque"
	"github.com/ethereum/go-ethereum/consensus"
	"github.com/ethereum/go-ethereum/consensus/misc/eip4844"
	"github.com/ethereum/go-ethereum/core/history"
	"github.com/ethereum/go-ethereum/core/rawdb"
	"github.com/ethereum/go-ethereum/core/state"
	"github.com/ethereum/go-ethereum/core/state/snapshot"
	"github.com/ethereum/go-ethereum/core/stateless"
	"github.com/ethereum/go-ethereum/core/tracing"
	"github.com/ethereum/go-ethereum/core/types"
	"github.com/ethereum/go-ethereum/core/vm"
	"github.com/ethereum/go-ethereum/ethdb"
	"github.com/ethereum/go-ethereum/event"
	"github.com/ethereum/go-ethereum/internal/syncx"
	"github.com/ethereum/go-ethereum/internal/version"
	"github.com/ethereum/go-ethereum/log"
	"github.com/ethereum/go-ethereum/metrics"
	"github.com/ethereum/go-ethereum/params"
	"github.com/ethereum/go-ethereum/rlp"
	"github.com/ethereum/go-ethereum/triedb"
	"github.com/ethereum/go-ethereum/triedb/hashdb"
	"github.com/ethereum/go-ethereum/triedb/pathdb"
)

var (
	headBlockGauge          = metrics.NewRegisteredGauge("chain/head/block", nil)
	headHeaderGauge         = metrics.NewRegisteredGauge("chain/head/header", nil)
	headFastBlockGauge      = metrics.NewRegisteredGauge("chain/head/receipt", nil)
	headFinalizedBlockGauge = metrics.NewRegisteredGauge("chain/head/finalized", nil)
	headSafeBlockGauge      = metrics.NewRegisteredGauge("chain/head/safe", nil)

	chainInfoGauge   = metrics.NewRegisteredGaugeInfo("chain/info", nil)
	chainMgaspsMeter = metrics.NewRegisteredResettingTimer("chain/mgasps", nil)

	accountReadTimer   = metrics.NewRegisteredResettingTimer("chain/account/reads", nil)
	accountHashTimer   = metrics.NewRegisteredResettingTimer("chain/account/hashes", nil)
	accountUpdateTimer = metrics.NewRegisteredResettingTimer("chain/account/updates", nil)
	accountCommitTimer = metrics.NewRegisteredResettingTimer("chain/account/commits", nil)

	storageReadTimer   = metrics.NewRegisteredResettingTimer("chain/storage/reads", nil)
	storageUpdateTimer = metrics.NewRegisteredResettingTimer("chain/storage/updates", nil)
	storageCommitTimer = metrics.NewRegisteredResettingTimer("chain/storage/commits", nil)

	accountReadSingleTimer = metrics.NewRegisteredResettingTimer("chain/account/single/reads", nil)
	storageReadSingleTimer = metrics.NewRegisteredResettingTimer("chain/storage/single/reads", nil)

	snapshotCommitTimer = metrics.NewRegisteredResettingTimer("chain/snapshot/commits", nil)
	triedbCommitTimer   = metrics.NewRegisteredResettingTimer("chain/triedb/commits", nil)

	triedbSizeGauge         = metrics.NewRegisteredGauge("chain/triedb/size", nil)
	triedbGCProcGauge       = metrics.NewRegisteredGauge("chain/triedb/gcproc", nil)
	triedbPreimageSizeGauge = metrics.NewRegisteredGauge("chain/triedb/preimages", nil)

	blockInsertTimer          = metrics.NewRegisteredResettingTimer("chain/inserts", nil)
	blockValidationTimer      = metrics.NewRegisteredResettingTimer("chain/validation", nil)
	blockCrossValidationTimer = metrics.NewRegisteredResettingTimer("chain/crossvalidation", nil)
	blockExecutionTimer       = metrics.NewRegisteredResettingTimer("chain/execution", nil)
	blockWriteTimer           = metrics.NewRegisteredResettingTimer("chain/write", nil)

	blockReorgMeter     = metrics.NewRegisteredMeter("chain/reorg/executes", nil)
	blockReorgAddMeter  = metrics.NewRegisteredMeter("chain/reorg/add", nil)
	blockReorgDropMeter = metrics.NewRegisteredMeter("chain/reorg/drop", nil)

	blockPrefetchExecuteTimer    = metrics.NewRegisteredResettingTimer("chain/prefetch/executes", nil)
	blockPrefetchInterruptMeter  = metrics.NewRegisteredMeter("chain/prefetch/interrupts", nil)
	blockPrefetchTxsInvalidMeter = metrics.NewRegisteredMeter("chain/prefetch/txs/invalid", nil)
	blockPrefetchTxsValidMeter   = metrics.NewRegisteredMeter("chain/prefetch/txs/valid", nil)

	errInsertionInterrupted = errors.New("insertion is interrupted")
	errChainStopped         = errors.New("blockchain is stopped")
	errInvalidOldChain      = errors.New("invalid old chain")
	errInvalidNewChain      = errors.New("invalid new chain")
)

var (
	forkReadyInterval = 3 * time.Minute
)

const (
	bodyCacheLimit     = 256
	blockCacheLimit    = 256
	receiptsCacheLimit = 32
	txLookupCacheLimit = 1024

	// BlockChainVersion ensures that an incompatible database forces a resync from scratch.
	//
	// Changelog:
	//
	// - Version 4
	//   The following incompatible database changes were added:
	//   * the `BlockNumber`, `TxHash`, `TxIndex`, `BlockHash` and `Index` fields of log are deleted
	//   * the `Bloom` field of receipt is deleted
	//   * the `BlockIndex` and `TxIndex` fields of txlookup are deleted
	//
	// - Version 5
	//  The following incompatible database changes were added:
	//    * the `TxHash`, `GasCost`, and `ContractAddress` fields are no longer stored for a receipt
	//    * the `TxHash`, `GasCost`, and `ContractAddress` fields are computed by looking up the
	//      receipts' corresponding block
	//
	// - Version 6
	//  The following incompatible database changes were added:
	//    * Transaction lookup information stores the corresponding block number instead of block hash
	//
	// - Version 7
	//  The following incompatible database changes were added:
	//    * Use freezer as the ancient database to maintain all ancient data
	//
	// - Version 8
	//  The following incompatible database changes were added:
	//    * New scheme for contract code in order to separate the codes and trie nodes
	//
	// - Version 9
	//  The following incompatible database changes were added:
	//  * Total difficulty has been removed from both the key-value store and the ancient store.
	//  * The metadata structure of freezer is changed by adding 'flushOffset'
	BlockChainVersion uint64 = 9
)

<<<<<<< HEAD
// CacheConfig contains the configuration values for the trie database
// and state snapshot these are resident in a blockchain.
type CacheConfig struct {
	TrieCleanLimit      int           // Memory allowance (MB) to use for caching trie nodes in memory
	TrieCleanNoPrefetch bool          // Whether to disable heuristic state prefetching for followup blocks
	TrieDirtyLimit      int           // Memory limit (MB) at which to start flushing dirty trie nodes to disk
	TrieDirtyDisabled   bool          // Whether to disable trie write caching and GC altogether (archive node)
	TrieTimeLimit       time.Duration // Time limit after which to flush the current in-memory trie to disk
	SnapshotLimit       int           // Memory allowance (MB) to use for caching snapshot entries in memory
	Preimages           bool          // Whether to store preimage of trie key to the disk
	StateHistory        uint64        // Number of blocks from head whose state histories are reserved.
	StateScheme         string        // Scheme used to store ethereum states and merkle tree nodes on top

	// Arbitrum: configure head rewinding limits
	SnapshotRestoreMaxGas uint64 // Rollback up to this much gas to restore snapshot (otherwise snapshot recalculated from nothing)
	HeadRewindBlocksLimit uint64 // Rollback up to this many blocks to restore chain head (0 = preserve default upstream behaviour), only for HashScheme

	// Arbitrum: configure GC window
	TriesInMemory             uint64        // Height difference before which a trie may not be garbage-collected
	TrieRetention             time.Duration // Time limit before which a trie may not be garbage-collected
	TrieTimeLimitRandomOffset time.Duration // Range of random offset of each commit due to TrieTimeLimit period

	MaxNumberOfBlocksToSkipStateSaving uint32
	MaxAmountOfGasToSkipStateSaving    uint64

=======
// BlockChainConfig contains the configuration of the BlockChain object.
type BlockChainConfig struct {
	// Trie database related options
	TrieCleanLimit int           // Memory allowance (MB) to use for caching trie nodes in memory
	TrieDirtyLimit int           // Memory limit (MB) at which to start flushing dirty trie nodes to disk
	TrieTimeLimit  time.Duration // Time limit after which to flush the current in-memory trie to disk

	Preimages    bool   // Whether to store preimage of trie key to the disk
	StateHistory uint64 // Number of blocks from head whose state histories are reserved.
	StateScheme  string // Scheme used to store ethereum states and merkle tree nodes on top
	ArchiveMode  bool   // Whether to enable the archive mode

	// State snapshot related options
	SnapshotLimit   int  // Memory allowance (MB) to use for caching snapshot entries in memory
>>>>>>> ac50181b
	SnapshotNoBuild bool // Whether the background generation is allowed
	SnapshotWait    bool // Wait for snapshot construction on startup. TODO(karalabe): This is a dirty hack for testing, nuke it

	// This defines the cutoff block for history expiry.
	// Blocks before this number may be unavailable in the chain database.
	ChainHistoryMode history.HistoryMode

	// Misc options
	NoPrefetch bool            // Whether to disable heuristic state prefetching when processing blocks
	Overrides  *ChainOverrides // Optional chain config overrides
	VmConfig   vm.Config       // Config options for the EVM Interpreter

	// TxLookupLimit specifies the maximum number of blocks from head for which
	// transaction hashes will be indexed.
	//
	// If the value is zero, all transactions of the entire chain will be indexed.
	// If the value is -1, indexing is disabled.
	TxLookupLimit int64
}

// DefaultConfig returns the default config.
// Note the returned object is safe to modify!
func DefaultConfig() *BlockChainConfig {
	return &BlockChainConfig{
		TrieCleanLimit:   256,
		TrieDirtyLimit:   256,
		TrieTimeLimit:    5 * time.Minute,
		StateScheme:      rawdb.HashScheme,
		SnapshotLimit:    256,
		SnapshotWait:     true,
		ChainHistoryMode: history.KeepAll,
		// Transaction indexing is disabled by default.
		// This is appropriate for most unit tests.
		TxLookupLimit: -1,
	}
}

// WithArchive enabled/disables archive mode on the config.
func (cfg BlockChainConfig) WithArchive(on bool) *BlockChainConfig {
	cfg.ArchiveMode = on
	return &cfg
}

// WithStateScheme sets the state storage scheme on the config.
func (cfg BlockChainConfig) WithStateScheme(scheme string) *BlockChainConfig {
	cfg.StateScheme = scheme
	return &cfg
}

// arbitrum: exposing CacheConfig.triedbConfig to be used by Nitro when initializing arbos in database
func (c *CacheConfig) TriedbConfig() *triedb.Config {
	return c.triedbConfig(false)
}

// triedbConfig derives the configures for trie database.
func (cfg *BlockChainConfig) triedbConfig(isVerkle bool) *triedb.Config {
	config := &triedb.Config{
		Preimages: cfg.Preimages,
		IsVerkle:  isVerkle,
	}
	if cfg.StateScheme == rawdb.HashScheme {
		config.HashDB = &hashdb.Config{
			CleanCacheSize: cfg.TrieCleanLimit * 1024 * 1024,
		}
	}
	if cfg.StateScheme == rawdb.PathScheme {
		config.PathDB = &pathdb.Config{
			StateHistory:   cfg.StateHistory,
			TrieCleanSize:  cfg.TrieCleanLimit * 1024 * 1024,
			StateCleanSize: cfg.SnapshotLimit * 1024 * 1024,

			// TODO(rjl493456442): The write buffer represents the memory limit used
			// for flushing both trie data and state data to disk. The config name
			// should be updated to eliminate the confusion.
			WriteBufferSize: cfg.TrieDirtyLimit * 1024 * 1024,
		}
	}
	return config
}

<<<<<<< HEAD
// defaultCacheConfig are the default caching values if none are specified by the
// user (also used during testing).
var defaultCacheConfig = &CacheConfig{

	// Arbitrum Config Options
	// note: some of the defaults are overwritten by nitro side config defaults

	SnapshotRestoreMaxGas: 0,
	HeadRewindBlocksLimit: 0,

	TriesInMemory:                      state.DefaultTriesInMemory,
	TrieRetention:                      30 * time.Minute,
	TrieTimeLimitRandomOffset:          0,
	MaxNumberOfBlocksToSkipStateSaving: 0,
	MaxAmountOfGasToSkipStateSaving:    0,

	TrieCleanLimit: 256,
	TrieDirtyLimit: 256,
	TrieTimeLimit:  5 * time.Minute,
	SnapshotLimit:  256,
	SnapshotWait:   true,
	StateScheme:    rawdb.HashScheme,
}

// DefaultCacheConfigWithScheme returns a deep copied default cache config with
// a provided trie node scheme.
func DefaultCacheConfigWithScheme(scheme string) *CacheConfig {
	config := *defaultCacheConfig
	config.StateScheme = scheme
	return &config
}

=======
>>>>>>> ac50181b
// txLookup is wrapper over transaction lookup along with the corresponding
// transaction object.
type txLookup struct {
	lookup      *rawdb.LegacyTxLookupEntry
	transaction *types.Transaction
}

// BlockChain represents the canonical chain given a database with a genesis
// block. The Blockchain manages chain imports, reverts, chain reorganisations.
//
// Importing blocks in to the block chain happens according to the set of rules
// defined by the two stage Validator. Processing of blocks is done using the
// Processor which processes the included transaction. The validation of the state
// is done in the second part of the Validator. Failing results in aborting of
// the import.
//
// The BlockChain also helps in returning blocks from **any** chain included
// in the database as well as blocks that represents the canonical chain. It's
// important to note that GetBlock can return any block and does not need to be
// included in the canonical one where as GetBlockByNumber always represents the
// canonical chain.
type BlockChain struct {
	chainConfig *params.ChainConfig // Chain & network configuration
	cfg         *BlockChainConfig   // Blockchain configuration

	db            ethdb.Database                   // Low level persistent database to store final content in
	snaps         *snapshot.Tree                   // Snapshot tree for fast trie leaf access
	triegc        *prque.Prque[int64, trieGcEntry] // Priority queue mapping block numbers to tries to gc
	gcproc        time.Duration                    // Accumulates canonical block processing for trie dumping
	lastWrite     uint64                           // Last block when the state was flushed
	flushInterval atomic.Int64                     // Time interval (processing time) after which to flush a state
	triedb        *triedb.Database                 // The database handler for maintaining trie nodes.
	statedb       *state.CachingDB                 // State database to reuse between imports (contains state cache)
	txIndexer     *txIndexer                       // Transaction indexer, might be nil if not enabled

	hc               *HeaderChain
	rmLogsFeed       event.Feed
	chainFeed        event.Feed
	chainHeadFeed    event.Feed
	logsFeed         event.Feed
	blockProcFeed    event.Feed
	blockProcCounter int32
	scope            event.SubscriptionScope
	genesisBlock     *types.Block

	// This mutex synchronizes chain write operations.
	// Readers don't need to take it, they can just read the database.
	chainmu *syncx.ClosableMutex

	currentBlock      atomic.Pointer[types.Header] // Current head of the chain
	currentSnapBlock  atomic.Pointer[types.Header] // Current head of snap-sync
	currentFinalBlock atomic.Pointer[types.Header] // Latest (consensus) finalized block
	currentSafeBlock  atomic.Pointer[types.Header] // Latest (consensus) safe block
	historyPrunePoint atomic.Pointer[history.PrunePoint]

	bodyCache     *lru.Cache[common.Hash, *types.Body]
	bodyRLPCache  *lru.Cache[common.Hash, rlp.RawValue]
	receiptsCache *lru.Cache[common.Hash, []*types.Receipt]
	blockCache    *lru.Cache[common.Hash, *types.Block]

	txLookupLock  sync.RWMutex
	txLookupCache *lru.Cache[common.Hash, txLookup]

	stopping      atomic.Bool // false if chain is running, true when stopped
	procInterrupt atomic.Bool // interrupt signaler for block processing

	engine     consensus.Engine
	validator  Validator // Block and state validator interface
	prefetcher Prefetcher
	processor  Processor // Block transaction processor interface
	logger     *tracing.Hooks

	lastForkReadyAlert time.Time // Last time there was a fork readiness print out

	// Arbitrum:
	numberOfBlocksToSkipStateSaving      uint32
	amountOfGasInBlocksToSkipStateSaving uint64
	gcprocRandOffset                     time.Duration // random offset for gcproc time
}

type trieGcEntry struct {
	Root      common.Hash
	Timestamp uint64
}

// NewBlockChain returns a fully initialised block chain using information
// available in the database. It initialises the default Ethereum Validator
// and Processor.
<<<<<<< HEAD
func NewBlockChain(db ethdb.Database, cacheConfig *CacheConfig, chainConfig *params.ChainConfig, genesis *Genesis, overrides *ChainOverrides, engine consensus.Engine, vmConfig vm.Config, txLookupLimit *uint64) (*BlockChain, error) {
	var txIndexerConfig *TxIndexerConfig
	if txLookupLimit != nil {
		txIndexerConfig = &TxIndexerConfig{Limit: *txLookupLimit, Threads: 0, MinBatchDelay: 0}
	}
	return NewBlockChainExtended(db, cacheConfig, chainConfig, genesis, overrides, engine, vmConfig, txIndexerConfig)
}

// implements NewBlockChain function but accepts more arguments
func NewBlockChainExtended(db ethdb.Database, cacheConfig *CacheConfig, chainConfig *params.ChainConfig, genesis *Genesis, overrides *ChainOverrides, engine consensus.Engine, vmConfig vm.Config, txIndexerConfig *TxIndexerConfig) (*BlockChain, error) {
	if cacheConfig == nil {
		cacheConfig = defaultCacheConfig
=======
func NewBlockChain(db ethdb.Database, genesis *Genesis, engine consensus.Engine, cfg *BlockChainConfig) (*BlockChain, error) {
	if cfg == nil {
		cfg = DefaultConfig()
>>>>>>> ac50181b
	}

	// Open trie database with provided config
	enableVerkle, err := EnableVerkleAtGenesis(db, genesis)
	if err != nil {
		return nil, err
	}
	triedb := triedb.NewDatabase(db, cfg.triedbConfig(enableVerkle))

<<<<<<< HEAD
	var genesisHash common.Hash
	var compatErr *params.ConfigCompatError

	if chainConfig != nil && chainConfig.IsArbitrum() {
		genesisHash = rawdb.ReadCanonicalHash(db, chainConfig.ArbitrumChainParams.GenesisBlockNum)
		if genesisHash == (common.Hash{}) {
			return nil, ErrNoGenesis
		}
	} else {
		// Write the supplied genesis to the database if it has not been initialized
		// yet. The corresponding chain config will be returned, either from the
		// provided genesis or from the locally stored configuration if the genesis
		// has already been initialized.
		chainConfig, genesisHash, compatErr, err = SetupGenesisBlockWithOverride(db, triedb, genesis, overrides)
		if err != nil {
			return nil, err
		}
=======
	// Write the supplied genesis to the database if it has not been initialized
	// yet. The corresponding chain config will be returned, either from the
	// provided genesis or from the locally stored configuration if the genesis
	// has already been initialized.
	chainConfig, genesisHash, compatErr, err := SetupGenesisBlockWithOverride(db, triedb, genesis, cfg.Overrides)
	if err != nil {
		return nil, err
>>>>>>> ac50181b
	}
	log.Info("")
	log.Info(strings.Repeat("-", 153))
	for _, line := range strings.Split(chainConfig.Description(), "\n") {
		log.Info(line)
	}
	log.Info(strings.Repeat("-", 153))
	log.Info("")

	bc := &BlockChain{
		chainConfig:   chainConfig,
		cfg:           cfg,
		db:            db,
		triedb:        triedb,
		triegc:        prque.New[int64, trieGcEntry](nil),
		chainmu:       syncx.NewClosableMutex(),
		bodyCache:     lru.NewCache[common.Hash, *types.Body](bodyCacheLimit),
		bodyRLPCache:  lru.NewCache[common.Hash, rlp.RawValue](bodyCacheLimit),
		receiptsCache: lru.NewCache[common.Hash, []*types.Receipt](receiptsCacheLimit),
		blockCache:    lru.NewCache[common.Hash, *types.Block](blockCacheLimit),
		txLookupCache: lru.NewCache[common.Hash, txLookup](txLookupCacheLimit),
		engine:        engine,
		logger:        cfg.VmConfig.Tracer,
	}
	bc.hc, err = NewHeaderChain(db, chainConfig, engine, bc.insertStopped)
	if err != nil {
		return nil, err
	}
<<<<<<< HEAD
	if chainConfig.IsArbitrum() {
		bc.genesisBlock = bc.GetBlockByNumber(chainConfig.ArbitrumChainParams.GenesisBlockNum)
	} else {
		bc.genesisBlock = bc.GetBlockByNumber(0)
	}
	bc.flushInterval.Store(int64(cacheConfig.TrieTimeLimit))
=======
	bc.flushInterval.Store(int64(cfg.TrieTimeLimit))
>>>>>>> ac50181b
	bc.statedb = state.NewDatabase(bc.triedb, nil)
	bc.validator = NewBlockValidator(chainConfig, bc)
	bc.prefetcher = newStatePrefetcher(chainConfig, bc.hc)
	bc.processor = NewStateProcessor(chainConfig, bc.hc)

	bc.gcprocRandOffset = bc.generateGcprocRandOffset()

	genesisHeader := bc.GetHeaderByNumber(0)
	if genesisHeader == nil {
		return nil, ErrNoGenesis
	}
	bc.genesisBlock = types.NewBlockWithHeader(genesisHeader)

	bc.currentBlock.Store(nil)
	bc.currentSnapBlock.Store(nil)
	bc.currentFinalBlock.Store(nil)
	bc.currentSafeBlock.Store(nil)

	// Update chain info data metrics
	chainInfoGauge.Update(metrics.GaugeInfoValue{"chain_id": bc.chainConfig.ChainID.String()})

	// If Geth is initialized with an external ancient store, re-initialize the
	// missing chain indexes and chain flags. This procedure can survive crash
	// and can be resumed in next restart since chain flags are updated in last step.
	if bc.empty() {
		rawdb.InitDatabaseFromFreezer(bc.db)
	}
	// Load blockchain states from disk
	if err := bc.loadLastState(); err != nil {
		return nil, err
	}
	// Make sure the state associated with the block is available, or log out
	// if there is no available state, waiting for state sync.
	head := bc.CurrentBlock()
	if !bc.HasState(head.Root) {
		if head.Number.Uint64() <= bc.genesisBlock.NumberU64() {
			// The genesis state is missing, which is only possible in the path-based
			// scheme. This situation occurs when the initial state sync is not finished
			// yet, or the chain head is rewound below the pivot point. In both scenarios,
			// there is no possible recovery approach except for rerunning a snap sync.
			// Do nothing here until the state syncer picks it up.
			log.Info("Genesis state is missing, wait state sync")
		} else {
			// Head state is missing, before the state recovery, find out the disk
			// layer point of snapshot(if it's enabled). Make sure the rewound point
			// is lower than disk layer.
			//
			// Note it's unnecessary in path mode which always keep trie data and
			// state data consistent.
			var diskRoot common.Hash
			if bc.cfg.SnapshotLimit > 0 && bc.cfg.StateScheme == rawdb.HashScheme {
				diskRoot = rawdb.ReadSnapshotRoot(bc.db)
			}
			if diskRoot != (common.Hash{}) {
				log.Warn("Head state missing, repairing", "number", head.Number, "hash", head.Hash(), "snaproot", diskRoot)

				snapDisk, diskRootFound, err := bc.setHeadBeyondRoot(head.Number.Uint64(), 0, diskRoot, true, bc.cacheConfig.SnapshotRestoreMaxGas)
				if err != nil {
					return nil, err
				}
				// Chain rewound, persist old snapshot number to indicate recovery procedure
				if diskRootFound {
					rawdb.WriteSnapshotRecoveryNumber(bc.db, snapDisk)
				} else {
					log.Warn("Snapshot root not found or too far back. Recreating snapshot from scratch.")
					rawdb.DeleteSnapshotRecoveryNumber(bc.db)
				}
			} else {
				log.Warn("Head state missing, repairing", "number", head.Number, "hash", head.Hash())
				if _, _, err := bc.setHeadBeyondRoot(head.Number.Uint64(), 0, common.Hash{}, true, 0); err != nil {
					return nil, err
				}
			}
		}
	}
	// Ensure that a previous crash in SetHead doesn't leave extra ancients
	if frozen, err := bc.db.Ancients(); err == nil && frozen > 0 {
		var (
			needRewind bool
			low        uint64
		)
		// The head full block may be rolled back to a very low height due to
		// blockchain repair. If the head full block is even lower than the ancient
		// chain, truncate the ancient store.
		fullBlock := bc.CurrentBlock()
		if fullBlock != nil && fullBlock.Hash() != bc.genesisBlock.Hash() && fullBlock.Number.Uint64() < frozen-1 {
			needRewind = true
			low = fullBlock.Number.Uint64()
		}
		// In snap sync, it may happen that ancient data has been written to the
		// ancient store, but the LastFastBlock has not been updated, truncate the
		// extra data here.
		snapBlock := bc.CurrentSnapBlock()
		if snapBlock != nil && snapBlock.Number.Uint64() < frozen-1 {
			needRewind = true
			if snapBlock.Number.Uint64() < low || low == 0 {
				low = snapBlock.Number.Uint64()
			}
		}
		if needRewind {
			log.Error("Truncating ancient chain", "from", bc.CurrentHeader().Number.Uint64(), "to", low)
			if err := bc.SetHead(low); err != nil {
				return nil, err
			}
		}
	}
	// The first thing the node will do is reconstruct the verification data for
	// the head block (ethash cache or clique voting snapshot). Might as well do
	// it in advance.
	bc.engine.VerifyHeader(bc, bc.CurrentHeader())

	if bc.logger != nil && bc.logger.OnBlockchainInit != nil {
		bc.logger.OnBlockchainInit(chainConfig)
	}
	if bc.logger != nil && bc.logger.OnGenesisBlock != nil {
		if block := bc.CurrentBlock(); block.Number.Uint64() == 0 {
			alloc, err := getGenesisState(bc.db, block.Hash())
			if err != nil {
				return nil, fmt.Errorf("failed to get genesis state: %w", err)
			}
			if alloc == nil {
				return nil, errors.New("live blockchain tracer requires genesis alloc to be set")
			}
			bc.logger.OnGenesisBlock(bc.genesisBlock, alloc)
		}
	}
	bc.setupSnapshot()

	// Rewind the chain in case of an incompatible config upgrade.
	if compatErr != nil {
		log.Warn("Rewinding chain to upgrade configuration", "err", compatErr)
		if compatErr.RewindToTime > 0 {
			bc.SetHeadWithTimestamp(compatErr.RewindToTime)
		} else {
			bc.SetHead(compatErr.RewindToBlock)
		}
		rawdb.WriteChainConfig(db, genesisHash, chainConfig)
	}

	// Start tx indexer if it's enabled.
<<<<<<< HEAD
	if txIndexerConfig != nil {
		bc.txIndexer = newTxIndexer(txIndexerConfig, bc)
=======
	if bc.cfg.TxLookupLimit >= 0 {
		bc.txIndexer = newTxIndexer(uint64(bc.cfg.TxLookupLimit), bc)
>>>>>>> ac50181b
	}
	return bc, nil
}

func (bc *BlockChain) setupSnapshot() {
	// Short circuit if the chain is established with path scheme, as the
	// state snapshot has been integrated into path database natively.
	if bc.cfg.StateScheme == rawdb.PathScheme {
		return
	}
	// Load any existing snapshot, regenerating it if loading failed
	if bc.cfg.SnapshotLimit > 0 {
		// If the chain was rewound past the snapshot persistent layer (causing
		// a recovery block number to be persisted to disk), check if we're still
		// in recovery mode and in that case, don't invalidate the snapshot on a
		// head mismatch.
		var recover bool
		head := bc.CurrentBlock()
		if layer := rawdb.ReadSnapshotRecoveryNumber(bc.db); layer != nil && *layer >= head.Number.Uint64() {
			log.Warn("Enabling snapshot recovery", "chainhead", head.Number, "diskbase", *layer)
			recover = true
		}
		snapconfig := snapshot.Config{
			CacheSize:  bc.cfg.SnapshotLimit,
			Recovery:   recover,
			NoBuild:    bc.cfg.SnapshotNoBuild,
			AsyncBuild: !bc.cfg.SnapshotWait,
		}
		bc.snaps, _ = snapshot.New(snapconfig, bc.db, bc.triedb, head.Root)

		// Re-initialize the state database with snapshot
		bc.statedb = state.NewDatabase(bc.triedb, bc.snaps)
	}
}

// empty returns an indicator whether the blockchain is empty.
// Note, it's a special case that we connect a non-empty ancient
// database with an empty node, so that we can plugin the ancient
// into node seamlessly.
func (bc *BlockChain) empty() bool {
	genesis := bc.genesisBlock.Hash()
	for _, hash := range []common.Hash{rawdb.ReadHeadBlockHash(bc.db), rawdb.ReadHeadHeaderHash(bc.db), rawdb.ReadHeadFastBlockHash(bc.db)} {
		if hash != genesis {
			return false
		}
	}
	return true
}

// loadLastState loads the last known chain state from the database. This method
// assumes that the chain manager mutex is held.
func (bc *BlockChain) loadLastState() error {
	// Restore the last known head block
	head := rawdb.ReadHeadBlockHash(bc.db)
	if head == (common.Hash{}) {
		// Corrupt or empty database, init from scratch
		log.Warn("Empty database, resetting chain")
		return bc.Reset()
	}
	headHeader := bc.GetHeaderByHash(head)
	if headHeader == nil {
		// Corrupt or empty database, init from scratch
		log.Warn("Head header missing, resetting chain", "hash", head)
		return bc.Reset()
	}

	var headBlock *types.Block
	if cmp := headHeader.Number.Cmp(new(big.Int)); cmp == 1 {
		// Make sure the entire head block is available.
		headBlock = bc.GetBlockByHash(head)
	} else if cmp == 0 {
		// On a pruned node the block body might not be available. But a pruned
		// block should never be the head block. The only exception is when, as
		// a last resort, chain is reset to genesis.
		headBlock = bc.genesisBlock
	}
	if headBlock == nil {
		// Corrupt or empty database, init from scratch
		log.Warn("Head block missing, resetting chain", "hash", head)
		return bc.Reset()
	}
	// Everything seems to be fine, set as the head block
	bc.currentBlock.Store(headHeader)
	headBlockGauge.Update(int64(headBlock.NumberU64()))

	// Restore the last known head header
	if head := rawdb.ReadHeadHeaderHash(bc.db); head != (common.Hash{}) {
		if header := bc.GetHeaderByHash(head); header != nil {
			headHeader = header
		}
	}
	bc.hc.SetCurrentHeader(headHeader)

	// Initialize history pruning.
	latest := max(headBlock.NumberU64(), headHeader.Number.Uint64())
	if err := bc.initializeHistoryPruning(latest); err != nil {
		return err
	}

	// Restore the last known head snap block
	bc.currentSnapBlock.Store(headBlock.Header())
	headFastBlockGauge.Update(int64(headBlock.NumberU64()))

	if head := rawdb.ReadHeadFastBlockHash(bc.db); head != (common.Hash{}) {
		if block := bc.GetBlockByHash(head); block != nil {
			bc.currentSnapBlock.Store(block.Header())
			headFastBlockGauge.Update(int64(block.NumberU64()))
		}
	}

	// Restore the last known finalized block and safe block
	// Note: the safe block is not stored on disk and it is set to the last
	// known finalized block on startup
	if head := rawdb.ReadFinalizedBlockHash(bc.db); head != (common.Hash{}) {
		if block := bc.GetBlockByHash(head); block != nil {
			bc.currentFinalBlock.Store(block.Header())
			headFinalizedBlockGauge.Update(int64(block.NumberU64()))
			bc.currentSafeBlock.Store(block.Header())
			headSafeBlockGauge.Update(int64(block.NumberU64()))
		}
	}

	// Issue a status log for the user
	var (
		currentSnapBlock  = bc.CurrentSnapBlock()
		currentFinalBlock = bc.CurrentFinalBlock()
	)
	if headHeader.Hash() != headBlock.Hash() {
		log.Info("Loaded most recent local header", "number", headHeader.Number, "hash", headHeader.Hash(), "age", common.PrettyAge(time.Unix(int64(headHeader.Time), 0)))
	}
	log.Info("Loaded most recent local block", "number", headBlock.Number(), "hash", headBlock.Hash(), "age", common.PrettyAge(time.Unix(int64(headBlock.Time()), 0)))
	if headBlock.Hash() != currentSnapBlock.Hash() {
		log.Info("Loaded most recent local snap block", "number", currentSnapBlock.Number, "hash", currentSnapBlock.Hash(), "age", common.PrettyAge(time.Unix(int64(currentSnapBlock.Time), 0)))
	}
	if currentFinalBlock != nil {
		log.Info("Loaded most recent local finalized block", "number", currentFinalBlock.Number, "hash", currentFinalBlock.Hash(), "age", common.PrettyAge(time.Unix(int64(currentFinalBlock.Time), 0)))
	}
	if pivot := rawdb.ReadLastPivotNumber(bc.db); pivot != nil {
		log.Info("Loaded last snap-sync pivot marker", "number", *pivot)
	}
	if pruning := bc.historyPrunePoint.Load(); pruning != nil {
		log.Info("Chain history is pruned", "earliest", pruning.BlockNumber, "hash", pruning.BlockHash)
	}
	return nil
}

// initializeHistoryPruning sets bc.historyPrunePoint.
func (bc *BlockChain) initializeHistoryPruning(latest uint64) error {
	freezerTail, _ := bc.db.Tail()

	switch bc.cfg.ChainHistoryMode {
	case history.KeepAll:
		if freezerTail == 0 {
			return nil
		}
		// The database was pruned somehow, so we need to figure out if it's a known
		// configuration or an error.
		predefinedPoint := history.PrunePoints[bc.genesisBlock.Hash()]
		if predefinedPoint == nil || freezerTail != predefinedPoint.BlockNumber {
			log.Error("Chain history database is pruned with unknown configuration", "tail", freezerTail)
			return fmt.Errorf("unexpected database tail")
		}
		bc.historyPrunePoint.Store(predefinedPoint)
		return nil

	case history.KeepPostMerge:
		if freezerTail == 0 && latest != 0 {
			// This is the case where a user is trying to run with --history.chain
			// postmerge directly on an existing DB. We could just trigger the pruning
			// here, but it'd be a bit dangerous since they may not have intended this
			// action to happen. So just tell them how to do it.
			log.Error(fmt.Sprintf("Chain history mode is configured as %q, but database is not pruned.", bc.cfg.ChainHistoryMode.String()))
			log.Error(fmt.Sprintf("Run 'geth prune-history' to prune pre-merge history."))
			return fmt.Errorf("history pruning requested via configuration")
		}
		predefinedPoint := history.PrunePoints[bc.genesisBlock.Hash()]
		if predefinedPoint == nil {
			log.Error("Chain history pruning is not supported for this network", "genesis", bc.genesisBlock.Hash())
			return fmt.Errorf("history pruning requested for unknown network")
		} else if freezerTail > 0 && freezerTail != predefinedPoint.BlockNumber {
			log.Error("Chain history database is pruned to unknown block", "tail", freezerTail)
			return fmt.Errorf("unexpected database tail")
		}
		bc.historyPrunePoint.Store(predefinedPoint)
		return nil

	default:
		return fmt.Errorf("invalid history mode: %d", bc.cfg.ChainHistoryMode)
	}
}

// SetHead rewinds the local chain to a new head. Depending on whether the node
// was snap synced or full synced and in which state, the method will try to
// delete minimal data from disk whilst retaining chain consistency.
func (bc *BlockChain) SetHead(head uint64) error {
	if _, _, err := bc.setHeadBeyondRoot(head, 0, common.Hash{}, false, 0); err != nil {
		return err
	}
	// Send chain head event to update the transaction pool
	header := bc.CurrentBlock()
	if block := bc.GetBlock(header.Hash(), header.Number.Uint64()); block == nil {
		// In a pruned node the genesis block will not exist in the freezer.
		// It should not happen that we set head to any other pruned block.
		if header.Number.Uint64() > 0 {
			// This should never happen. In practice, previously currentBlock
			// contained the entire block whereas now only a "marker", so there
			// is an ever so slight chance for a race we should handle.
			log.Error("Current block not found in database", "block", header.Number, "hash", header.Hash())
			return fmt.Errorf("current block missing: #%d [%x..]", header.Number, header.Hash().Bytes()[:4])
		}
	}
	bc.chainHeadFeed.Send(ChainHeadEvent{Header: header})
	return nil
}

// SetHeadWithTimestamp rewinds the local chain to a new head that has at max
// the given timestamp. Depending on whether the node was snap synced or full
// synced and in which state, the method will try to delete minimal data from
// disk whilst retaining chain consistency.
func (bc *BlockChain) SetHeadWithTimestamp(timestamp uint64) error {
	if _, _, err := bc.setHeadBeyondRoot(0, timestamp, common.Hash{}, false, 0); err != nil {
		return err
	}
	// Send chain head event to update the transaction pool
	header := bc.CurrentBlock()
	if block := bc.GetBlock(header.Hash(), header.Number.Uint64()); block == nil {
		// In a pruned node the genesis block will not exist in the freezer.
		// It should not happen that we set head to any other pruned block.
		if header.Number.Uint64() > 0 {
			// This should never happen. In practice, previously currentBlock
			// contained the entire block whereas now only a "marker", so there
			// is an ever so slight chance for a race we should handle.
			log.Error("Current block not found in database", "block", header.Number, "hash", header.Hash())
			return fmt.Errorf("current block missing: #%d [%x..]", header.Number, header.Hash().Bytes()[:4])
		}
	}
	bc.chainHeadFeed.Send(ChainHeadEvent{Header: header})
	return nil
}

// SetFinalized sets the finalized block.
func (bc *BlockChain) SetFinalized(header *types.Header) {
	bc.currentFinalBlock.Store(header)
	if header != nil {
		rawdb.WriteFinalizedBlockHash(bc.db, header.Hash())
		headFinalizedBlockGauge.Update(int64(header.Number.Uint64()))
	} else {
		rawdb.WriteFinalizedBlockHash(bc.db, common.Hash{})
		headFinalizedBlockGauge.Update(0)
	}
}

// SetSafe sets the safe block.
func (bc *BlockChain) SetSafe(header *types.Header) {
	bc.currentSafeBlock.Store(header)
	if header != nil {
		headSafeBlockGauge.Update(int64(header.Number.Uint64()))
	} else {
		headSafeBlockGauge.Update(0)
	}
}

// rewindHashHead implements the logic of rewindHead in the context of hash scheme.
func (bc *BlockChain) rewindHashHead(head *types.Header, root common.Hash, rewindGasLimit uint64) (*types.Header, uint64, bool) {
	var (
		limit      uint64                             // The oldest block that will be searched for this rewinding
		rootFound  = root == common.Hash{}            // Flag whether we're beyond the requested root (no root, always true)
		pivot      = rawdb.ReadLastPivotNumber(bc.db) // Associated block number of pivot point state
		rootNumber uint64                             // Associated block number of requested root

		start  = time.Now() // Timestamp the rewinding is restarted
		logged = time.Now() // Timestamp last progress log was printed
	)
	// The oldest block to be searched is determined by the pivot block or a constant
	// searching threshold. The rationale behind this is as follows:
	//
	// - Snap sync is selected if the pivot block is available. The earliest available
	//   state is the pivot block itself, so there is no sense in going further back.
	//
	// - Full sync is selected if the pivot block does not exist. The hash database
	//   periodically flushes the state to disk, and the used searching threshold is
	//   considered sufficient to find a persistent state, even for the testnet. It
	//   might be not enough for a chain that is nearly empty. In the worst case,
	//   the entire chain is reset to genesis, and snap sync is re-enabled on top,
	//   which is still acceptable.
	if pivot != nil {
		limit = *pivot
	} else if head.Number.Uint64() > params.FullImmutabilityThreshold {
		limit = head.Number.Uint64() - params.FullImmutabilityThreshold
	}

	// arbitrum: overwrite the oldest block limit if pivot block is not available and HeadRewindBlocksLimit is configured
	if pivot == nil && bc.cacheConfig.HeadRewindBlocksLimit > 0 && head.Number.Uint64() > bc.cacheConfig.HeadRewindBlocksLimit {
		limit = head.Number.Uint64() - bc.cacheConfig.HeadRewindBlocksLimit
	}

	lastFullBlock := uint64(0)
	lastFullBlockHash := common.Hash{}
	gasRolledBack := uint64(0)
	for {
		logger := log.Trace
		if time.Since(logged) > time.Second*8 {
			logged = time.Now()
			logger = log.Info
		}
		logger("Block state missing, rewinding further", "number", head.Number, "hash", head.Hash(), "elapsed", common.PrettyDuration(time.Since(start)))

		if rewindGasLimit > 0 && lastFullBlock != 0 {
			// Arbitrum: track the amount of gas rolled back and stop the rollback early if necessary
			gasUsedInBlock := head.GasUsed
			if bc.chainConfig.IsArbitrum() {
				receipts := bc.GetReceiptsByHash(head.Hash())
				for _, receipt := range receipts {
					gasUsedInBlock -= receipt.GasUsedForL1
				}
			}
			gasRolledBack += gasUsedInBlock
			if gasRolledBack >= rewindGasLimit {
				rootNumber = lastFullBlock
				head = bc.GetHeader(lastFullBlockHash, lastFullBlock)
				log.Debug("Rewound to block with state but not snapshot", "number", head.Number.Uint64(), "hash", head.Hash())
				return head, rootNumber, rootFound
			}
		}
		// If a root threshold was requested but not yet crossed, check
		if !rootFound && head.Root == root {
			rootFound, rootNumber = true, head.Number.Uint64()
		}
		// If search limit is reached, return the genesis block as the
		// new chain head.
		if head.Number.Uint64() < limit {
			log.Info("Rewinding limit reached, resetting to genesis", "number", head.Number, "hash", head.Hash(), "limit", limit)
			return bc.genesisBlock.Header(), rootNumber, rootFound
		}
		// If the associated state is not reachable, continue searching
		// backwards until an available state is found.
		if !bc.HasState(head.Root) {
			// If the chain is gapped in the middle, return the genesis
			// block as the new chain head.
			parent := bc.GetHeader(head.ParentHash, head.Number.Uint64()-1)
			if parent == nil {
				log.Error("Missing block in the middle, resetting to genesis", "number", head.Number.Uint64()-1, "hash", head.ParentHash)
				return bc.genesisBlock.Header(), rootNumber, rootFound
			}
			head = parent

			// If the genesis block is reached, stop searching.
			if head.Number.Uint64() == 0 {
				log.Info("Genesis block reached", "number", head.Number, "hash", head.Hash())
				return head, rootNumber, rootFound
			}
			continue // keep rewinding
		}
		// Once the available state is found, ensure that the requested root
		// has already been crossed. If not, continue rewinding.
		if rootFound || head.Number.Uint64() == 0 {
			log.Info("Rewound to block with state", "number", head.Number, "hash", head.Hash())
			return head, rootNumber, rootFound
		}
		if (bc.HasState(head.Root) || bc.stateRecoverable(head.Root)) && lastFullBlock == 0 {
			lastFullBlock = head.Number.Uint64()
			lastFullBlockHash = head.Hash()
		}
		log.Debug("Skipping block with threshold state", "number", head.Number, "hash", head.Hash(), "root", head.Root)
		head = bc.GetHeader(head.ParentHash, head.Number.Uint64()-1) // Keep rewinding
	}
}

// rewindPathHead implements the logic of rewindHead in the context of path scheme.
func (bc *BlockChain) rewindPathHead(head *types.Header, root common.Hash) (*types.Header, uint64) {
	var (
		pivot      = rawdb.ReadLastPivotNumber(bc.db) // Associated block number of pivot block
		rootNumber uint64                             // Associated block number of requested root

		// BeyondRoot represents whether the requested root is already
		// crossed. The flag value is set to true if the root is empty.
		beyondRoot = root == common.Hash{}

		// noState represents if the target state requested for search
		// is unavailable and impossible to be recovered.
		noState = !bc.HasState(root) && !bc.stateRecoverable(root)

		start  = time.Now() // Timestamp the rewinding is restarted
		logged = time.Now() // Timestamp last progress log was printed
	)
	// Rewind the head block tag until an available state is found.
	for {
		logger := log.Trace
		if time.Since(logged) > time.Second*8 {
			logged = time.Now()
			logger = log.Info
		}
		logger("Block state missing, rewinding further", "number", head.Number, "hash", head.Hash(), "elapsed", common.PrettyDuration(time.Since(start)))

		// If a root threshold was requested but not yet crossed, check
		if !beyondRoot && head.Root == root {
			beyondRoot, rootNumber = true, head.Number.Uint64()
		}
		// If the root threshold hasn't been crossed but the available
		// state is reached, quickly determine if the target state is
		// possible to be reached or not.
		if !beyondRoot && noState && bc.HasState(head.Root) {
			beyondRoot = true
			log.Info("Disable the search for unattainable state", "root", root)
		}
		// Check if the associated state is available or recoverable if
		// the requested root has already been crossed.
		if beyondRoot && (bc.HasState(head.Root) || bc.stateRecoverable(head.Root)) {
			break
		}
		// If pivot block is reached, return the genesis block as the
		// new chain head. Theoretically there must be a persistent
		// state before or at the pivot block, prevent endless rewinding
		// towards the genesis just in case.
		if pivot != nil && *pivot >= head.Number.Uint64() {
			log.Info("Pivot block reached, resetting to genesis", "number", head.Number, "hash", head.Hash())
			return bc.genesisBlock.Header(), rootNumber
		}
		// If the chain is gapped in the middle, return the genesis
		// block as the new chain head
		parent := bc.GetHeader(head.ParentHash, head.Number.Uint64()-1) // Keep rewinding
		if parent == nil {
			log.Error("Missing block in the middle, resetting to genesis", "number", head.Number.Uint64()-1, "hash", head.ParentHash)
			return bc.genesisBlock.Header(), rootNumber
		}
		head = parent

		// If the genesis block is reached, stop searching.
		if head.Number.Uint64() == 0 {
			log.Info("Genesis block reached", "number", head.Number, "hash", head.Hash())
			return head, rootNumber
		}
	}
	// Recover if the target state if it's not available yet.
	if !bc.HasState(head.Root) {
		if err := bc.triedb.Recover(head.Root); err != nil {
			log.Crit("Failed to rollback state", "err", err)
		}
	}
	log.Info("Rewound to block with state", "number", head.Number, "hash", head.Hash())
	return head, rootNumber
}

// rewindHead searches the available states in the database and returns the associated
// block as the new head block.
//
// If the given root is not empty, then the rewind should attempt to pass the specified
// state root and return the associated block number as well. If the root, typically
// representing the state corresponding to snapshot disk layer, is deemed impassable,
// then block number zero is returned, indicating that snapshot recovery is disabled
// and the whole snapshot should be auto-generated in case of head mismatch.
func (bc *BlockChain) rewindHead(head *types.Header, root common.Hash, rewindGasLimit uint64) (*types.Header, uint64, bool) {
	if bc.triedb.Scheme() == rawdb.PathScheme {
		newHead, rootNumber := bc.rewindPathHead(head, root)
		return newHead, rootNumber, head.Number.Uint64() != 0
	}
	return bc.rewindHashHead(head, root, rewindGasLimit)
}

// setHeadBeyondRoot rewinds the local chain to a new head with the extra condition
// that the rewind must pass the specified state root. The extra condition is
// ignored if it causes rolling back more than rewindGasLimit Gas (0 meaning infinte).
// If the limit was hit, rewind to last block with state. This method is meant to be
// used when rewinding with snapshots enabled to ensure that we go back further than
// persistent disk layer. Depending on whether the node was snap synced or full, and
// in which state, the method will try to delete minimal data from disk whilst
// retaining chain consistency.
//
// The method also works in timestamp mode if `head == 0` but `time != 0`. In that
// case blocks are rolled back until the new head becomes older or equal to the
// requested time. If both `head` and `time` is 0, the chain is rewound to genesis.
//
// The method returns the block number where the requested root cap was found.
func (bc *BlockChain) setHeadBeyondRoot(head uint64, time uint64, root common.Hash, repair bool, rewindGasLimit uint64) (uint64, bool, error) {
	if !bc.chainmu.TryLock() {
		return 0, false, errChainStopped
	}
	defer bc.chainmu.Unlock()

	var (
		// Track the block number of the requested root hash
		blockNumber uint64 // (no root == always 0)
		rootFound   bool
		// Retrieve the last pivot block to short circuit rollbacks beyond it
		// and the current freezer limit to start nuking it's underflown.
		pivot = rawdb.ReadLastPivotNumber(bc.db)
	)
	updateFn := func(db ethdb.KeyValueWriter, header *types.Header) (*types.Header, bool) {
		// Rewind the blockchain, ensuring we don't end up with a stateless head
		// block. Note, depth equality is permitted to allow using SetHead as a
		// chain reparation mechanism without deleting any data!
		if currentBlock := bc.CurrentBlock(); currentBlock != nil && header.Number.Uint64() <= currentBlock.Number.Uint64() {
			var newHeadBlock *types.Header
			newHeadBlock, blockNumber, rootFound = bc.rewindHead(header, root, rewindGasLimit)
			rawdb.WriteHeadBlockHash(db, newHeadBlock.Hash())

			// Degrade the chain markers if they are explicitly reverted.
			// In theory we should update all in-memory markers in the
			// last step, however the direction of SetHead is from high
			// to low, so it's safe to update in-memory markers directly.
			bc.currentBlock.Store(newHeadBlock)
			headBlockGauge.Update(int64(newHeadBlock.Number.Uint64()))

			// The head state is missing, which is only possible in the path-based
			// scheme. This situation occurs when the chain head is rewound below
			// the pivot point. In this scenario, there is no possible recovery
			// approach except for rerunning a snap sync. Do nothing here until the
			// state syncer picks it up.
			if !bc.HasState(newHeadBlock.Root) {
				if newHeadBlock.Number.Uint64() != 0 {
					log.Crit("Chain is stateless at a non-genesis block")
				}
				log.Info("Chain is stateless, wait state sync", "number", newHeadBlock.Number, "hash", newHeadBlock.Hash())
			}
		}
		// Rewind the snap block in a simpleton way to the target head
		if currentSnapBlock := bc.CurrentSnapBlock(); currentSnapBlock != nil && header.Number.Uint64() < currentSnapBlock.Number.Uint64() {
			newHeadSnapBlock := bc.GetBlock(header.Hash(), header.Number.Uint64())
			// If either blocks reached nil, reset to the genesis state
			if newHeadSnapBlock == nil {
				newHeadSnapBlock = bc.genesisBlock
			}
			rawdb.WriteHeadFastBlockHash(db, newHeadSnapBlock.Hash())

			// Degrade the chain markers if they are explicitly reverted.
			// In theory we should update all in-memory markers in the
			// last step, however the direction of SetHead is from high
			// to low, so it's safe the update in-memory markers directly.
			bc.currentSnapBlock.Store(newHeadSnapBlock.Header())
			headFastBlockGauge.Update(int64(newHeadSnapBlock.NumberU64()))
		}
		var (
			headHeader = bc.CurrentBlock()
			headNumber = headHeader.Number.Uint64()
		)
		// If setHead underflown the freezer threshold and the block processing
		// intent afterwards is full block importing, delete the chain segment
		// between the stateful-block and the sethead target.
		var wipe bool
		frozen, _ := bc.db.Ancients()
		if headNumber+1 < frozen {
			wipe = pivot == nil || headNumber >= *pivot
		}
		return headHeader, wipe // Only force wipe if full synced
	}
	// Rewind the header chain, deleting all block bodies until then
	delFn := func(db ethdb.KeyValueWriter, hash common.Hash, num uint64) {
		// Ignore the error here since light client won't hit this path
		frozen, _ := bc.db.Ancients()
		if num+1 <= frozen {
			// The chain segment, such as the block header, canonical hash,
			// body, and receipt, will be removed from the ancient store
			// in one go.
			//
			// The hash-to-number mapping in the key-value store will be
			// removed by the hc.SetHead function.
		} else {
			// Remove the associated body and receipts from the key-value store.
			// The header, hash-to-number mapping, and canonical hash will be
			// removed by the hc.SetHead function.
			rawdb.DeleteBody(db, hash, num)
			rawdb.DeleteReceipts(db, hash, num)
		}
		// Todo(rjl493456442) txlookup, log index, etc
	}
	// If SetHead was only called as a chain reparation method, try to skip
	// touching the header chain altogether, unless the freezer is broken
	if repair {
		if target, force := updateFn(bc.db, bc.CurrentBlock()); force {
			bc.hc.SetHead(target.Number.Uint64(), nil, delFn)
		}
	} else {
		// Rewind the chain to the requested head and keep going backwards until a
		// block with a state is found or snap sync pivot is passed
		if time > 0 {
			log.Warn("Rewinding blockchain to timestamp", "target", time)
			bc.hc.SetHeadWithTimestamp(time, updateFn, delFn)
		} else {
			log.Warn("Rewinding blockchain to block", "target", head)
			bc.hc.SetHead(head, updateFn, delFn)
		}
	}
	// Clear out any stale content from the caches
	bc.bodyCache.Purge()
	bc.bodyRLPCache.Purge()
	bc.receiptsCache.Purge()
	bc.blockCache.Purge()
	bc.txLookupCache.Purge()

	// Clear safe block, finalized block if needed
	if safe := bc.CurrentSafeBlock(); safe != nil && head < safe.Number.Uint64() {
		log.Warn("SetHead invalidated safe block")
		bc.SetSafe(nil)
	}
	if finalized := bc.CurrentFinalBlock(); finalized != nil && head < finalized.Number.Uint64() {
		log.Error("SetHead invalidated finalized block")
		bc.SetFinalized(nil)
	}

	return blockNumber, rootFound, bc.loadLastState()
}

// SnapSyncCommitHead sets the current head block to the one defined by the hash
// irrelevant what the chain contents were prior.
func (bc *BlockChain) SnapSyncCommitHead(hash common.Hash) error {
	// Make sure that both the block as well at its state trie exists
	block := bc.GetBlockByHash(hash)
	if block == nil {
		return fmt.Errorf("non existent block [%x..]", hash[:4])
	}
	// Reset the trie database with the fresh snap synced state.
	root := block.Root()
	if bc.triedb.Scheme() == rawdb.PathScheme {
		if err := bc.triedb.Enable(root); err != nil {
			return err
		}
	}
	if !bc.HasState(root) {
		return fmt.Errorf("non existent state [%x..]", root[:4])
	}
	// If all checks out, manually set the head block.
	if !bc.chainmu.TryLock() {
		return errChainStopped
	}
	bc.currentBlock.Store(block.Header())
	headBlockGauge.Update(int64(block.NumberU64()))
	bc.chainmu.Unlock()

	// Destroy any existing state snapshot and regenerate it in the background,
	// also resuming the normal maintenance of any previously paused snapshot.
	if bc.snaps != nil {
		bc.snaps.Rebuild(root)
	}
	log.Info("Committed new head block", "number", block.Number(), "hash", hash)
	return nil
}

// Reset purges the entire blockchain, restoring it to its genesis state.
func (bc *BlockChain) Reset() error {
	return bc.ResetWithGenesisBlock(bc.genesisBlock)
}

// ResetWithGenesisBlock purges the entire blockchain, restoring it to the
// specified genesis state.
func (bc *BlockChain) ResetWithGenesisBlock(genesis *types.Block) error {
	// Dump the entire block chain and purge the caches
	if err := bc.SetHead(0); err != nil {
		return err
	}
	if !bc.chainmu.TryLock() {
		return errChainStopped
	}
	defer bc.chainmu.Unlock()

	// Prepare the genesis block and reinitialise the chain
	batch := bc.db.NewBatch()
	rawdb.WriteBlock(batch, genesis)
	if err := batch.Write(); err != nil {
		log.Crit("Failed to write genesis block", "err", err)
	}
	bc.writeHeadBlock(genesis)

	// Last update all in-memory chain markers
	bc.genesisBlock = genesis
	bc.currentBlock.Store(bc.genesisBlock.Header())
	headBlockGauge.Update(int64(bc.genesisBlock.NumberU64()))
	bc.hc.SetGenesis(bc.genesisBlock.Header())
	bc.hc.SetCurrentHeader(bc.genesisBlock.Header())
	bc.currentSnapBlock.Store(bc.genesisBlock.Header())
	headFastBlockGauge.Update(int64(bc.genesisBlock.NumberU64()))

	// Reset history pruning status.
	return bc.initializeHistoryPruning(0)
}

// Export writes the active chain to the given writer.
func (bc *BlockChain) Export(w io.Writer) error {
	return bc.ExportN(w, uint64(0), bc.CurrentBlock().Number.Uint64())
}

// ExportN writes a subset of the active chain to the given writer.
func (bc *BlockChain) ExportN(w io.Writer, first uint64, last uint64) error {
	if first > last {
		return fmt.Errorf("export failed: first (%d) is greater than last (%d)", first, last)
	}
	log.Info("Exporting batch of blocks", "count", last-first+1)

	var (
		parentHash common.Hash
		start      = time.Now()
		reported   = time.Now()
	)
	for nr := first; nr <= last; nr++ {
		block := bc.GetBlockByNumber(nr)
		if block == nil {
			return fmt.Errorf("export failed on #%d: not found", nr)
		}
		if nr > first && block.ParentHash() != parentHash {
			return errors.New("export failed: chain reorg during export")
		}
		parentHash = block.Hash()
		if err := block.EncodeRLP(w); err != nil {
			return err
		}
		if time.Since(reported) >= statsReportLimit {
			log.Info("Exporting blocks", "exported", block.NumberU64()-first, "elapsed", common.PrettyDuration(time.Since(start)))
			reported = time.Now()
		}
	}
	return nil
}

// writeHeadBlock injects a new head block into the current block chain. This method
// assumes that the block is indeed a true head. It will also reset the head
// header and the head snap sync block to this very same block if they are older
// or if they are on a different side chain.
//
// Note, this function assumes that the `mu` mutex is held!
func (bc *BlockChain) writeHeadBlock(block *types.Block) {
	// Add the block to the canonical chain number scheme and mark as the head
	batch := bc.db.NewBatch()
	rawdb.WriteHeadHeaderHash(batch, block.Hash())
	rawdb.WriteHeadFastBlockHash(batch, block.Hash())
	rawdb.WriteCanonicalHash(batch, block.Hash(), block.NumberU64())
	rawdb.WriteTxLookupEntriesByBlock(batch, block)
	rawdb.WriteHeadBlockHash(batch, block.Hash())

	// Flush the whole batch into the disk, exit the node if failed
	if err := batch.Write(); err != nil {
		log.Crit("Failed to update chain indexes and markers", "err", err)
	}
	// Update all in-memory chain markers in the last step
	bc.hc.SetCurrentHeader(block.Header())

	bc.currentSnapBlock.Store(block.Header())
	headFastBlockGauge.Update(int64(block.NumberU64()))

	bc.currentBlock.Store(block.Header())
	headBlockGauge.Update(int64(block.NumberU64()))
}

// stopWithoutSaving stops the blockchain service. If any imports are currently in progress
// it will abort them using the procInterrupt. This method stops all running
// goroutines, but does not do all the post-stop work of persisting data.
// OBS! It is generally recommended to use the Stop method!
// This method has been exposed to allow tests to stop the blockchain while simulating
// a crash.
func (bc *BlockChain) stopWithoutSaving() {
	if !bc.stopping.CompareAndSwap(false, true) {
		return
	}
	// Signal shutdown tx indexer.
	if bc.txIndexer != nil {
		bc.txIndexer.close()
	}
	// Unsubscribe all subscriptions registered from blockchain.
	bc.scope.Close()

	// Signal shutdown to all goroutines.
	bc.StopInsert()

	// Now wait for all chain modifications to end and persistent goroutines to exit.
	//
	// Note: Close waits for the mutex to become available, i.e. any running chain
	// modification will have exited when Close returns. Since we also called StopInsert,
	// the mutex should become available quickly. It cannot be taken again after Close has
	// returned.
	bc.chainmu.Close()
}

// Stop stops the blockchain service. If any imports are currently in progress
// it will abort them using the procInterrupt.
func (bc *BlockChain) Stop() {
	bc.stopWithoutSaving()

	// Ensure that the entirety of the state snapshot is journaled to disk.
	var snapBase common.Hash
	if bc.snaps != nil {
		var err error
		if snapBase, err = bc.snaps.Journal(bc.CurrentBlock().Root); err != nil {
			log.Error("Failed to journal state snapshot", "err", err)
		}
		bc.snaps.Release()
	}
	if bc.triedb.Scheme() == rawdb.PathScheme {
		// Ensure that the in-memory trie nodes are journaled to disk properly.
		if err := bc.triedb.Journal(bc.CurrentBlock().Root); err != nil {
			log.Info("Failed to journal in-memory trie nodes", "err", err)
		}
	} else {
		// Ensure the state of a recent block is also stored to disk before exiting.
		// We're writing three different states to catch different restart scenarios:
		//  - HEAD:     So we don't need to reprocess any blocks in the general case
		//  - HEAD-1:   So we don't do large reorgs if our HEAD becomes an uncle
		//  - HEAD-127: So we have a hard limit on the number of blocks reexecuted
<<<<<<< HEAD
		// It applies for both full node and sparse archive node
		if !bc.cacheConfig.TrieDirtyDisabled || bc.cacheConfig.MaxNumberOfBlocksToSkipStateSaving > 0 || bc.cacheConfig.MaxAmountOfGasToSkipStateSaving > 0 {
=======
		if !bc.cfg.ArchiveMode {
>>>>>>> ac50181b
			triedb := bc.triedb

			for _, offset := range []uint64{0, 1, bc.cacheConfig.TriesInMemory - 1, math.MaxUint64} {
				if number := bc.CurrentBlock().Number.Uint64(); number > offset || offset == math.MaxUint64 {
					var recent *types.Block
					if offset == math.MaxUint64 && !bc.triegc.Empty() {
						_, latest := bc.triegc.Peek()
						recent = bc.GetBlockByNumber(uint64(-latest))
					} else {
						recent = bc.GetBlockByNumber(number - offset)
					}
					if recent == nil || recent.Root() == (common.Hash{}) {
						continue
					}

					log.Info("Writing cached state to disk", "block", recent.Number(), "hash", recent.Hash(), "root", recent.Root())
					if err := triedb.Commit(recent.Root(), true); err != nil {
						log.Error("Failed to commit recent state trie", "err", err)
					}
				}
			}
			if snapBase != (common.Hash{}) {
				log.Info("Writing snapshot state to disk", "root", snapBase)
				if err := triedb.Commit(snapBase, true); err != nil {
					log.Error("Failed to commit recent state trie", "err", err)
				}
			}
			for !bc.triegc.Empty() {
				triedb.Dereference(bc.triegc.PopItem().Root)
			}
			if _, nodes, _ := triedb.Size(); nodes != 0 { // all memory is contained within the nodes return for hashdb
				log.Error("Dangling trie nodes after full cleanup")
			}
		}
	}
	// Allow tracers to clean-up and release resources.
	if bc.logger != nil && bc.logger.OnClose != nil {
		bc.logger.OnClose()
	}
	// Close the trie database, release all the held resources as the last step.
	if err := bc.triedb.Close(); err != nil {
		log.Error("Failed to close trie database", "err", err)
	}
	log.Info("Blockchain stopped")
}

// StopInsert interrupts all insertion methods, causing them to return
// errInsertionInterrupted as soon as possible. Insertion is permanently disabled after
// calling this method.
func (bc *BlockChain) StopInsert() {
	bc.procInterrupt.Store(true)
}

// insertStopped returns true after StopInsert has been called.
func (bc *BlockChain) insertStopped() bool {
	return bc.procInterrupt.Load()
}

// WriteStatus status of write
type WriteStatus byte

const (
	NonStatTy WriteStatus = iota
	CanonStatTy
	SideStatTy
)

// InsertReceiptChain inserts a batch of blocks along with their receipts into
// the database. Unlike InsertChain, this function does not verify the state root
// in the blocks. It is used exclusively for snap sync. All the inserted blocks
// will be regarded as canonical, chain reorg is not supported.
//
// The optional ancientLimit can also be specified and chain segment before that
// will be directly stored in the ancient, getting rid of the chain migration.
func (bc *BlockChain) InsertReceiptChain(blockChain types.Blocks, receiptChain []rlp.RawValue, ancientLimit uint64) (int, error) {
	// Verify the supplied headers before insertion without lock
	var headers []*types.Header
	for _, block := range blockChain {
		headers = append(headers, block.Header())
		// Here we also validate that blob transactions in the block do not
		// contain a sidecar. While the sidecar does not affect the block hash
		// or tx hash, sending blobs within a block is not allowed.
		for txIndex, tx := range block.Transactions() {
			if tx.Type() == types.BlobTxType && tx.BlobTxSidecar() != nil {
				return 0, fmt.Errorf("block #%d contains unexpected blob sidecar in tx at index %d", block.NumberU64(), txIndex)
			}
		}
	}
	if n, err := bc.hc.ValidateHeaderChain(headers); err != nil {
		return n, err
	}
	// Hold the mutation lock
	if !bc.chainmu.TryLock() {
		return 0, errChainStopped
	}
	defer bc.chainmu.Unlock()

	var (
		stats = struct{ processed, ignored int32 }{}
		start = time.Now()
		size  = int64(0)
	)
	// updateHead updates the head header and head snap block flags.
	updateHead := func(header *types.Header) error {
		batch := bc.db.NewBatch()
		hash := header.Hash()
		rawdb.WriteHeadHeaderHash(batch, hash)
		rawdb.WriteHeadFastBlockHash(batch, hash)
		if err := batch.Write(); err != nil {
			return err
		}
		bc.hc.currentHeader.Store(header)
		bc.currentSnapBlock.Store(header)
		headHeaderGauge.Update(header.Number.Int64())
		headFastBlockGauge.Update(header.Number.Int64())
		return nil
	}
	// writeAncient writes blockchain and corresponding receipt chain into ancient store.
	//
	// this function only accepts canonical chain data. All side chain will be reverted
	// eventually.
	writeAncient := func(blockChain types.Blocks, receiptChain []rlp.RawValue) (int, error) {
		// Ensure genesis is in the ancient store
		if blockChain[0].NumberU64() == 1 {
			if frozen, _ := bc.db.Ancients(); frozen == 0 {
				writeSize, err := rawdb.WriteAncientBlocks(bc.db, []*types.Block{bc.genesisBlock}, []rlp.RawValue{rlp.EmptyList})
				if err != nil {
					log.Error("Error writing genesis to ancients", "err", err)
					return 0, err
				}
				size += writeSize
				log.Info("Wrote genesis to ancients")
			}
		}
		// Write all chain data to ancients.
		writeSize, err := rawdb.WriteAncientBlocks(bc.db, blockChain, receiptChain)
		if err != nil {
			log.Error("Error importing chain data to ancients", "err", err)
			return 0, err
		}
		size += writeSize

		// Sync the ancient store explicitly to ensure all data has been flushed to disk.
		if err := bc.db.SyncAncient(); err != nil {
			return 0, err
		}
		// Write hash to number mappings
		batch := bc.db.NewBatch()
		for _, block := range blockChain {
			rawdb.WriteHeaderNumber(batch, block.Hash(), block.NumberU64())
		}
		if err := batch.Write(); err != nil {
			return 0, err
		}
		// Update the current snap block because all block data is now present in DB.
		if err := updateHead(blockChain[len(blockChain)-1].Header()); err != nil {
			return 0, err
		}
		stats.processed += int32(len(blockChain))
		return 0, nil
	}

	// writeLive writes the blockchain and corresponding receipt chain to the active store.
	//
	// Notably, in different snap sync cycles, the supplied chain may partially reorganize
	// existing local chain segments (reorg around the chain tip). The reorganized part
	// will be included in the provided chain segment, and stale canonical markers will be
	// silently rewritten. Therefore, no explicit reorg logic is needed.
	writeLive := func(blockChain types.Blocks, receiptChain []rlp.RawValue) (int, error) {
		var (
			skipPresenceCheck = false
			batch             = bc.db.NewBatch()
		)
		for i, block := range blockChain {
			// Short circuit insertion if shutting down or processing failed
			if bc.insertStopped() {
				return 0, errInsertionInterrupted
			}
			if !skipPresenceCheck {
				// Ignore if the entire data is already known
				if bc.HasBlock(block.Hash(), block.NumberU64()) {
					stats.ignored++
					continue
				} else {
					// If block N is not present, neither are the later blocks.
					// This should be true, but if we are mistaken, the shortcut
					// here will only cause overwriting of some existing data
					skipPresenceCheck = true
				}
			}
			// Write all the data out into the database
			rawdb.WriteCanonicalHash(batch, block.Hash(), block.NumberU64())
			rawdb.WriteBlock(batch, block)
			rawdb.WriteRawReceipts(batch, block.Hash(), block.NumberU64(), receiptChain[i])

			// Write everything belongs to the blocks into the database. So that
			// we can ensure all components of body is completed(body, receipts)
			// except transaction indexes(will be created once sync is finished).
			if batch.ValueSize() >= ethdb.IdealBatchSize {
				if err := batch.Write(); err != nil {
					return 0, err
				}
				size += int64(batch.ValueSize())
				batch.Reset()
			}
			stats.processed++
		}
		// Write everything belongs to the blocks into the database. So that
		// we can ensure all components of body is completed(body, receipts,
		// tx indexes)
		if batch.ValueSize() > 0 {
			size += int64(batch.ValueSize())
			if err := batch.Write(); err != nil {
				return 0, err
			}
		}
		if err := updateHead(blockChain[len(blockChain)-1].Header()); err != nil {
			return 0, err
		}
		return 0, nil
	}

	// Split the supplied blocks into two groups, according to the
	// given ancient limit.
	index := sort.Search(len(blockChain), func(i int) bool {
		return blockChain[i].NumberU64() >= ancientLimit
	})
	if index > 0 {
		if n, err := writeAncient(blockChain[:index], receiptChain[:index]); err != nil {
			if err == errInsertionInterrupted {
				return 0, nil
			}
			return n, err
		}
	}
	if index != len(blockChain) {
		if n, err := writeLive(blockChain[index:], receiptChain[index:]); err != nil {
			if err == errInsertionInterrupted {
				return 0, nil
			}
			return n, err
		}
	}
	var (
		head    = blockChain[len(blockChain)-1]
		context = []interface{}{
			"count", stats.processed, "elapsed", common.PrettyDuration(time.Since(start)),
			"number", head.Number(), "hash", head.Hash(), "age", common.PrettyAge(time.Unix(int64(head.Time()), 0)),
			"size", common.StorageSize(size),
		}
	)
	if stats.ignored > 0 {
		context = append(context, []interface{}{"ignored", stats.ignored}...)
	}
	log.Debug("Imported new block receipts", context...)
	return 0, nil
}

// writeBlockWithoutState writes only the block and its metadata to the database,
// but does not write any state. This is used to construct competing side forks
// up to the point where they exceed the canonical total difficulty.
func (bc *BlockChain) writeBlockWithoutState(block *types.Block) (err error) {
	if bc.insertStopped() {
		return errInsertionInterrupted
	}
	batch := bc.db.NewBatch()
	rawdb.WriteBlock(batch, block)
	if err := batch.Write(); err != nil {
		log.Crit("Failed to write block into disk", "err", err)
	}
	return nil
}

// writeKnownBlock updates the head block flag with a known block
// and introduces chain reorg if necessary.
func (bc *BlockChain) writeKnownBlock(block *types.Block) error {
	current := bc.CurrentBlock()
	if block.ParentHash() != current.Hash() {
		if err := bc.reorg(current, block.Header()); err != nil {
			return err
		}
	}
	bc.writeHeadBlock(block)
	return nil
}

func (bc *BlockChain) ProcTimeBeforeFlush() (time.Duration, error) {
	if !bc.chainmu.TryLock() {
		return 0, errChainStopped
	}
	defer bc.chainmu.Unlock()

	flushInterval := time.Duration(bc.flushInterval.Load())
	return flushInterval - (bc.gcproc + bc.gcprocRandOffset), nil
}

// writeBlockWithState writes block, metadata and corresponding state data to the
// database.
func (bc *BlockChain) writeBlockWithState(block *types.Block, receipts []*types.Receipt, statedb *state.StateDB) error {
	if !bc.HasHeader(block.ParentHash(), block.NumberU64()-1) {
		return consensus.ErrUnknownAncestor
	}
	// Irrelevant of the canonical status, write the block itself to the database.
	//
	// Note all the components of block(hash->number map, header, body, receipts)
	// should be written atomically. BlockBatch is used for containing all components.
	blockBatch := bc.db.NewBatch()
	rawdb.WriteBlock(blockBatch, block)
	rawdb.WriteReceipts(blockBatch, block.Hash(), block.NumberU64(), receipts)
	rawdb.WritePreimages(blockBatch, statedb.Preimages())
	if err := blockBatch.Write(); err != nil {
		log.Crit("Failed to write block into disk", "err", err)
	}
	// Commit all cached state changes into underlying memory database.
	root, err := statedb.Commit(block.NumberU64(), bc.chainConfig.IsEIP158(block.Number()), bc.chainConfig.IsCancun(block.Number(), block.Time(), types.DeserializeHeaderExtraInformation(block.Header()).ArbOSFormatVersion))
	if err != nil {
		return err
	}
	// If node is running in path mode, skip explicit gc operation
	// which is unnecessary in this mode.
	if bc.triedb.Scheme() == rawdb.PathScheme {
		return nil
	}
<<<<<<< HEAD
	// If we're running an archive node, flush
	// Sparse archive: if MaxNumberOfBlocksToSkipStateSaving or MaxAmountOfGasToSkipStateSaving is not zero, then flushing of some blocks will be skipped:
	// * at most MaxNumberOfBlocksToSkipStateSaving block state commits will be skipped
	// * sum of gas used in skipped blocks will be at most MaxAmountOfGasToSkipStateSaving
	archiveNode := bc.cacheConfig.TrieDirtyDisabled
	if archiveNode {
		var maySkipCommiting, blockLimitReached, gasLimitReached bool
		if bc.cacheConfig.MaxNumberOfBlocksToSkipStateSaving != 0 {
			maySkipCommiting = true
			if bc.numberOfBlocksToSkipStateSaving > 0 {
				bc.numberOfBlocksToSkipStateSaving--
			} else {
				blockLimitReached = true
			}
		}
		if bc.cacheConfig.MaxAmountOfGasToSkipStateSaving != 0 {
			maySkipCommiting = true
			if bc.amountOfGasInBlocksToSkipStateSaving >= block.GasUsed() {
				bc.amountOfGasInBlocksToSkipStateSaving -= block.GasUsed()
			} else {
				gasLimitReached = true
			}
		}
		if !maySkipCommiting || blockLimitReached || gasLimitReached {
			bc.numberOfBlocksToSkipStateSaving = bc.cacheConfig.MaxNumberOfBlocksToSkipStateSaving
			bc.amountOfGasInBlocksToSkipStateSaving = bc.cacheConfig.MaxAmountOfGasToSkipStateSaving
			return bc.triedb.Commit(root, false)
		}
		// we are skipping saving the trie to diskdb, so we need to keep the trie in memory and garbage collect it later
=======
	// If we're running an archive node, always flush
	if bc.cfg.ArchiveMode {
		return bc.triedb.Commit(root, false)
>>>>>>> ac50181b
	}

	// Full node or sparse archive node that's not keeping all states, do proper garbage collection
	bc.triedb.Reference(root, common.Hash{}) // metadata reference to keep trie alive
	bc.triegc.Push(trieGcEntry{root, block.Header().Time}, -int64(block.NumberU64()))

<<<<<<< HEAD
	blockLimit := int64(block.NumberU64()) - int64(bc.cacheConfig.TriesInMemory)   // only cleared if below that
	timeLimit := time.Now().Unix() - int64(bc.cacheConfig.TrieRetention.Seconds()) // only cleared if less than that

	if blockLimit > 0 && timeLimit > 0 {
		// If we exceeded our memory allowance, flush matured singleton nodes to disk
		var (
			_, nodes, imgs = bc.triedb.Size() // all memory is contained within the nodes return for hashdb
			limit          = common.StorageSize(bc.cacheConfig.TrieDirtyLimit) * 1024 * 1024
		)
		if nodes > limit || imgs > 4*1024*1024 {
			bc.triedb.Cap(limit - ethdb.IdealBatchSize)
		}
		var prevEntry *trieGcEntry
		var prevNum uint64
		// Garbage collect anything below our required write retention
		for !bc.triegc.Empty() {
			triegcEntry, number := bc.triegc.Pop()
			if uint64(-number) > uint64(blockLimit) || triegcEntry.Timestamp > uint64(timeLimit) {
				bc.triegc.Push(triegcEntry, number)
				break
			}
			if prevEntry != nil {
				bc.triedb.Dereference(prevEntry.Root)
			}
			prevEntry = &triegcEntry
			prevNum = uint64(-number)
		}
		flushInterval := time.Duration(bc.flushInterval.Load())
		// If we exceeded out time allowance, flush an entire trie to disk
		// The time threshold can be offset by gcprocRandOffset if TrieTimeLimitRandomOffset > 0; the offset is re-generated after each full trie flush
		// In case of archive node that skips some trie commits we don't flush tries here
		if bc.gcproc+bc.gcprocRandOffset > flushInterval && prevEntry != nil && !archiveNode {
			// If the header is missing (canonical chain behind), we're reorging a low
			// diff sidechain. Suspend committing until this operation is completed.
			header := bc.GetHeaderByNumber(prevNum)
			if header == nil {
				log.Warn("Reorg in progress, trie commit postponed")
			} else {
				// If we're exceeding limits but haven't reached a large enough memory gap,
				// warn the user that the system is becoming unstable.
				if blockLimit < int64(bc.lastWrite+bc.cacheConfig.TriesInMemory) && bc.gcproc >= 2*flushInterval {
					log.Info("State in memory for too long, committing", "time", bc.gcproc, "allowance", flushInterval, "optimum", float64(prevNum-bc.lastWrite)/float64(bc.cacheConfig.TriesInMemory))
				}
				// Flush an entire trie and restart the counters
				bc.triedb.Commit(header.Root, true)
				bc.lastWrite = prevNum
				bc.gcproc = 0
				bc.gcprocRandOffset = bc.generateGcprocRandOffset()
=======
	// Flush limits are not considered for the first TriesInMemory blocks.
	current := block.NumberU64()
	if current <= state.TriesInMemory {
		return nil
	}
	// If we exceeded our memory allowance, flush matured singleton nodes to disk
	var (
		_, nodes, imgs = bc.triedb.Size() // all memory is contained within the nodes return for hashdb
		limit          = common.StorageSize(bc.cfg.TrieDirtyLimit) * 1024 * 1024
	)
	if nodes > limit || imgs > 4*1024*1024 {
		bc.triedb.Cap(limit - ethdb.IdealBatchSize)
	}
	// Find the next state trie we need to commit
	chosen := current - state.TriesInMemory
	flushInterval := time.Duration(bc.flushInterval.Load())
	// If we exceeded time allowance, flush an entire trie to disk
	if bc.gcproc > flushInterval {
		// If the header is missing (canonical chain behind), we're reorging a low
		// diff sidechain. Suspend committing until this operation is completed.
		header := bc.GetHeaderByNumber(chosen)
		if header == nil {
			log.Warn("Reorg in progress, trie commit postponed", "number", chosen)
		} else {
			// If we're exceeding limits but haven't reached a large enough memory gap,
			// warn the user that the system is becoming unstable.
			if chosen < bc.lastWrite+state.TriesInMemory && bc.gcproc >= 2*flushInterval {
				log.Info("State in memory for too long, committing", "time", bc.gcproc, "allowance", flushInterval, "optimum", float64(chosen-bc.lastWrite)/state.TriesInMemory)
>>>>>>> ac50181b
			}
		}
		if prevEntry != nil {
			bc.triedb.Dereference(prevEntry.Root)
		}
	}

	_, dirtyNodesBufferedSize, preimageSize := bc.triedb.Size()
	triedbSizeGauge.Update(int64(dirtyNodesBufferedSize))
	triedbPreimageSizeGauge.Update(int64(preimageSize))
	triedbGCProcGauge.Update(int64(bc.gcproc))

	return nil
}

// writeBlockAndSetHead is the internal implementation of WriteBlockAndSetHead.
// This function expects the chain mutex to be held.
func (bc *BlockChain) writeBlockAndSetHead(block *types.Block, receipts []*types.Receipt, logs []*types.Log, state *state.StateDB, emitHeadEvent bool) (status WriteStatus, err error) {
	if err := bc.writeBlockWithState(block, receipts, state); err != nil {
		return NonStatTy, err
	}
	currentBlock := bc.CurrentBlock()

	// Reorganise the chain if the parent is not the head block
	if block.ParentHash() != currentBlock.Hash() {
		if err := bc.reorg(currentBlock, block.Header()); err != nil {
			return NonStatTy, err
		}
	}

	// Set new head.
	bc.writeHeadBlock(block)

	bc.chainFeed.Send(ChainEvent{Header: block.Header()})
	if len(logs) > 0 {
		bc.logsFeed.Send(logs)
	}
	// In theory, we should fire a ChainHeadEvent when we inject
	// a canonical block, but sometimes we can insert a batch of
	// canonical blocks. Avoid firing too many ChainHeadEvents,
	// we will fire an accumulated ChainHeadEvent and disable fire
	// event here.
	if emitHeadEvent {
		bc.chainHeadFeed.Send(ChainHeadEvent{Header: block.Header()})
	}
	return CanonStatTy, nil
}

// InsertChain attempts to insert the given batch of blocks in to the canonical
// chain or, otherwise, create a fork. If an error is returned it will return
// the index number of the failing block as well an error describing what went
// wrong. After insertion is done, all accumulated events will be fired.
func (bc *BlockChain) InsertChain(chain types.Blocks) (int, error) {
	// Sanity check that we have something meaningful to import
	if len(chain) == 0 {
		return 0, nil
	}

	// Do a sanity check that the provided chain is actually ordered and linked.
	for i := 1; i < len(chain); i++ {
		block, prev := chain[i], chain[i-1]
		if block.NumberU64() != prev.NumberU64()+1 || block.ParentHash() != prev.Hash() {
			log.Error("Non contiguous block insert",
				"number", block.Number(),
				"hash", block.Hash(),
				"parent", block.ParentHash(),
				"prevnumber", prev.Number(),
				"prevhash", prev.Hash(),
			)
			return 0, fmt.Errorf("non contiguous insert: item %d is #%d [%x..], item %d is #%d [%x..] (parent [%x..])", i-1, prev.NumberU64(),
				prev.Hash().Bytes()[:4], i, block.NumberU64(), block.Hash().Bytes()[:4], block.ParentHash().Bytes()[:4])
		}
	}
	// Pre-checks passed, start the full block imports
	if !bc.chainmu.TryLock() {
		return 0, errChainStopped
	}
	defer bc.chainmu.Unlock()

	_, n, err := bc.insertChain(chain, true, false) // No witness collection for mass inserts (would get super large)
	return n, err
}

// insertChain is the internal implementation of InsertChain, which assumes that
// 1) chains are contiguous, and 2) The chain mutex is held.
//
// This method is split out so that import batches that require re-injecting
// historical blocks can do so without releasing the lock, which could lead to
// racey behaviour. If a sidechain import is in progress, and the historic state
// is imported, but then new canon-head is added before the actual sidechain
// completes, then the historic state could be pruned again
func (bc *BlockChain) insertChain(chain types.Blocks, setHead bool, makeWitness bool) (*stateless.Witness, int, error) {
	// If the chain is terminating, don't even bother starting up.
	if bc.insertStopped() {
		return nil, 0, nil
	}

	if atomic.AddInt32(&bc.blockProcCounter, 1) == 1 {
		bc.blockProcFeed.Send(true)
	}
	defer func() {
		if atomic.AddInt32(&bc.blockProcCounter, -1) == 0 {
			bc.blockProcFeed.Send(false)
		}
	}()

	// Start a parallel signature recovery (signer will fluke on fork transition, minimal perf loss)
	arbosVersion := types.DeserializeHeaderExtraInformation(chain[0].Header()).ArbOSFormatVersion
	SenderCacher().RecoverFromBlocks(types.MakeSigner(bc.chainConfig, chain[0].Number(), chain[0].Time(), arbosVersion), chain)

	var (
		stats     = insertStats{startTime: mclock.Now()}
		lastCanon *types.Block
	)
	// Fire a single chain head event if we've progressed the chain
	defer func() {
		if lastCanon != nil && bc.CurrentBlock().Hash() == lastCanon.Hash() {
			bc.chainHeadFeed.Send(ChainHeadEvent{Header: lastCanon.Header()})
		}
	}()
	// Start the parallel header verifier
	headers := make([]*types.Header, len(chain))
	for i, block := range chain {
		headers[i] = block.Header()
	}
	abort, results := bc.engine.VerifyHeaders(bc, headers)
	defer close(abort)

	// Peek the error for the first block to decide the directing import logic
	it := newInsertIterator(chain, results, bc.validator)
	block, err := it.next()

	// Left-trim all the known blocks that don't need to build snapshot
	if bc.skipBlock(err, it) {
		// First block (and state) is known
		//   1. We did a roll-back, and should now do a re-import
		//   2. The block is stored as a sidechain, and is lying about it's stateroot, and passes a stateroot
		//      from the canonical chain, which has not been verified.
		// Skip all known blocks that are behind us.
		current := bc.CurrentBlock()
		for block != nil && bc.skipBlock(err, it) {
			if block.NumberU64() > current.Number.Uint64() || bc.GetCanonicalHash(block.NumberU64()) != block.Hash() {
				break
			}
			log.Debug("Ignoring already known block", "number", block.Number(), "hash", block.Hash())
			stats.ignored++

			block, err = it.next()
		}
		// The remaining blocks are still known blocks, the only scenario here is:
		// During the snap sync, the pivot point is already submitted but rollback
		// happens. Then node resets the head full block to a lower height via `rollback`
		// and leaves a few known blocks in the database.
		//
		// When node runs a snap sync again, it can re-import a batch of known blocks via
		// `insertChain` while a part of them have higher total difficulty than current
		// head full block(new pivot point).
		for block != nil && bc.skipBlock(err, it) {
			log.Debug("Writing previously known block", "number", block.Number(), "hash", block.Hash())
			if err := bc.writeKnownBlock(block); err != nil {
				return nil, it.index, err
			}
			lastCanon = block

			block, err = it.next()
		}
		// Falls through to the block import
	}
	switch {
	// First block is pruned
	case errors.Is(err, consensus.ErrPrunedAncestor):
		if setHead {
			// First block is pruned, insert as sidechain and reorg only if TD grows enough
			log.Debug("Pruned ancestor, inserting as sidechain", "number", block.Number(), "hash", block.Hash())
			return bc.insertSideChain(block, it, makeWitness)
		} else {
			// We're post-merge and the parent is pruned, try to recover the parent state
			log.Debug("Pruned ancestor", "number", block.Number(), "hash", block.Hash())
			_, err := bc.recoverAncestors(block, makeWitness)
			return nil, it.index, err
		}
	// Some other error(except ErrKnownBlock) occurred, abort.
	// ErrKnownBlock is allowed here since some known blocks
	// still need re-execution to generate snapshots that are missing
	case err != nil && !errors.Is(err, ErrKnownBlock):
		stats.ignored += len(it.chain)
		bc.reportBlock(block, nil, err)
		return nil, it.index, err
	}
	// Track the singleton witness from this chain insertion (if any)
	var witness *stateless.Witness

	for ; block != nil && err == nil || errors.Is(err, ErrKnownBlock); block, err = it.next() {
		// If the chain is terminating, stop processing blocks
		if bc.insertStopped() {
			log.Debug("Abort during block processing")
			break
		}
		// If the block is known (in the middle of the chain), it's a special case for
		// Clique blocks where they can share state among each other, so importing an
		// older block might complete the state of the subsequent one. In this case,
		// just skip the block (we already validated it once fully (and crashed), since
		// its header and body was already in the database). But if the corresponding
		// snapshot layer is missing, forcibly rerun the execution to build it.
		if bc.skipBlock(err, it) {
			logger := log.Debug
			if bc.chainConfig.Clique == nil {
				logger = log.Warn
			}
			logger("Inserted known block", "number", block.Number(), "hash", block.Hash(),
				"uncles", len(block.Uncles()), "txs", len(block.Transactions()), "gas", block.GasUsed(),
				"root", block.Root())

			// Special case. Commit the empty receipt slice if we meet the known
			// block in the middle. It can only happen in the clique chain. Whenever
			// we insert blocks via `insertSideChain`, we only commit `td`, `header`
			// and `body` if it's non-existent. Since we don't have receipts without
			// reexecution, so nothing to commit. But if the sidechain will be adopted
			// as the canonical chain eventually, it needs to be reexecuted for missing
			// state, but if it's this special case here(skip reexecution) we will lose
			// the empty receipt entry.
			if len(block.Transactions()) == 0 {
				rawdb.WriteReceipts(bc.db, block.Hash(), block.NumberU64(), nil)
			} else {
				log.Error("Please file an issue, skip known block execution without receipt",
					"hash", block.Hash(), "number", block.NumberU64())
			}
			if err := bc.writeKnownBlock(block); err != nil {
				return nil, it.index, err
			}
			stats.processed++
			if bc.logger != nil && bc.logger.OnSkippedBlock != nil {
				bc.logger.OnSkippedBlock(tracing.BlockEvent{
					Block:     block,
					Finalized: bc.CurrentFinalBlock(),
					Safe:      bc.CurrentSafeBlock(),
				})
			}
			// We can assume that logs are empty here, since the only way for consecutive
			// Clique blocks to have the same state is if there are no transactions.
			lastCanon = block
			continue
		}
		// Retrieve the parent block and it's state to execute on top
		parent := it.previous()
		if parent == nil {
			parent = bc.GetHeader(block.ParentHash(), block.NumberU64()-1)
		}
		// The traced section of block import.
		start := time.Now()
		res, err := bc.processBlock(parent.Root, block, setHead, makeWitness && len(chain) == 1)
		if err != nil {
			return nil, it.index, err
		}
		// Report the import stats before returning the various results
		stats.processed++
		stats.usedGas += res.usedGas
		witness = res.witness

		var snapDiffItems, snapBufItems common.StorageSize
		if bc.snaps != nil {
			snapDiffItems, snapBufItems = bc.snaps.Size()
		}
		trieDiffNodes, trieBufNodes, _ := bc.triedb.Size()
		stats.report(chain, it.index, snapDiffItems, snapBufItems, trieDiffNodes, trieBufNodes, setHead)

		// Print confirmation that a future fork is scheduled, but not yet active.
		bc.logForkReadiness(block)

		if !setHead {
			// After merge we expect few side chains. Simply count
			// all blocks the CL gives us for GC processing time
			bc.gcproc += res.procTime
			return witness, it.index, nil // Direct block insertion of a single block
		}
		switch res.status {
		case CanonStatTy:
			log.Debug("Inserted new block", "number", block.Number(), "hash", block.Hash(),
				"uncles", len(block.Uncles()), "txs", len(block.Transactions()), "gas", block.GasUsed(),
				"elapsed", common.PrettyDuration(time.Since(start)),
				"root", block.Root())

			lastCanon = block

			// Only count canonical blocks for GC processing time
			bc.gcproc += res.procTime

		case SideStatTy:
			log.Debug("Inserted forked block", "number", block.Number(), "hash", block.Hash(),
				"diff", block.Difficulty(), "elapsed", common.PrettyDuration(time.Since(start)),
				"txs", len(block.Transactions()), "gas", block.GasUsed(), "uncles", len(block.Uncles()),
				"root", block.Root())

		default:
			// This in theory is impossible, but lets be nice to our future selves and leave
			// a log, instead of trying to track down blocks imports that don't emit logs.
			log.Warn("Inserted block with unknown status", "number", block.Number(), "hash", block.Hash(),
				"diff", block.Difficulty(), "elapsed", common.PrettyDuration(time.Since(start)),
				"txs", len(block.Transactions()), "gas", block.GasUsed(), "uncles", len(block.Uncles()),
				"root", block.Root())
		}
	}

	stats.ignored += it.remaining()
	return witness, it.index, err
}

// blockProcessingResult is a summary of block processing
// used for updating the stats.
type blockProcessingResult struct {
	usedGas  uint64
	procTime time.Duration
	status   WriteStatus
	witness  *stateless.Witness
}

// processBlock executes and validates the given block. If there was no error
// it writes the block and associated state to database.
func (bc *BlockChain) processBlock(parentRoot common.Hash, block *types.Block, setHead bool, makeWitness bool) (_ *blockProcessingResult, blockEndErr error) {
	var (
		err       error
		startTime = time.Now()
		statedb   *state.StateDB
		interrupt atomic.Bool
	)
	defer interrupt.Store(true) // terminate the prefetch at the end

	if bc.cfg.NoPrefetch {
		statedb, err = state.New(parentRoot, bc.statedb)
		if err != nil {
			return nil, err
		}
	} else {
		// If prefetching is enabled, run that against the current state to pre-cache
		// transactions and probabilistically some of the account/storage trie nodes.
		//
		// Note: the main processor and prefetcher share the same reader with a local
		// cache for mitigating the overhead of state access.
		reader, err := bc.statedb.ReaderWithCache(parentRoot)
		if err != nil {
			return nil, err
		}
		throwaway, err := state.NewWithReader(parentRoot, bc.statedb, reader)
		if err != nil {
			return nil, err
		}
		statedb, err = state.NewWithReader(parentRoot, bc.statedb, reader)
		if err != nil {
			return nil, err
		}
		go func(start time.Time, throwaway *state.StateDB, block *types.Block) {
			// Disable tracing for prefetcher executions.
			vmCfg := bc.cfg.VmConfig
			vmCfg.Tracer = nil
			bc.prefetcher.Prefetch(block, throwaway, vmCfg, &interrupt)

			blockPrefetchExecuteTimer.Update(time.Since(start))
			if interrupt.Load() {
				blockPrefetchInterruptMeter.Mark(1)
			}
		}(time.Now(), throwaway, block)
	}

	// If we are past Byzantium, enable prefetching to pull in trie node paths
	// while processing transactions. Before Byzantium the prefetcher is mostly
	// useless due to the intermediate root hashing after each transaction.
	var witness *stateless.Witness
	if bc.chainConfig.IsByzantium(block.Number()) {
		// Generate witnesses either if we're self-testing, or if it's the
		// only block being inserted. A bit crude, but witnesses are huge,
		// so we refuse to make an entire chain of them.
		if bc.cfg.VmConfig.StatelessSelfValidation || makeWitness {
			witness, err = stateless.NewWitness(block.Header(), bc)
			if err != nil {
				return nil, err
			}
		}
		statedb.StartPrefetcher("chain", witness)
		defer statedb.StopPrefetcher()
	}

	if bc.logger != nil && bc.logger.OnBlockStart != nil {
		bc.logger.OnBlockStart(tracing.BlockEvent{
			Block:     block,
			Finalized: bc.CurrentFinalBlock(),
			Safe:      bc.CurrentSafeBlock(),
		})
	}
	if bc.logger != nil && bc.logger.OnBlockEnd != nil {
		defer func() {
			bc.logger.OnBlockEnd(blockEndErr)
		}()
	}

	// Process block using the parent state as reference point
	pstart := time.Now()
	res, err := bc.processor.Process(block, statedb, bc.cfg.VmConfig)
	if err != nil {
		bc.reportBlock(block, res, err)
		return nil, err
	}
	ptime := time.Since(pstart)

	vstart := time.Now()
	if err := bc.validator.ValidateState(block, statedb, res, false); err != nil {
		bc.reportBlock(block, res, err)
		return nil, err
	}
	vtime := time.Since(vstart)

	// If witnesses was generated and stateless self-validation requested, do
	// that now. Self validation should *never* run in production, it's more of
	// a tight integration to enable running *all* consensus tests through the
	// witness builder/runner, which would otherwise be impossible due to the
	// various invalid chain states/behaviors being contained in those tests.
	xvstart := time.Now()
	if witness := statedb.Witness(); witness != nil && bc.cfg.VmConfig.StatelessSelfValidation {
		log.Warn("Running stateless self-validation", "block", block.Number(), "hash", block.Hash())

		// Remove critical computed fields from the block to force true recalculation
		context := block.Header()
		context.Root = common.Hash{}
		context.ReceiptHash = common.Hash{}

		task := types.NewBlockWithHeader(context).WithBody(*block.Body())

		// Run the stateless self-cross-validation
		crossStateRoot, crossReceiptRoot, err := ExecuteStateless(bc.chainConfig, bc.cfg.VmConfig, task, witness)
		if err != nil {
			return nil, fmt.Errorf("stateless self-validation failed: %v", err)
		}
		if crossStateRoot != block.Root() {
			return nil, fmt.Errorf("stateless self-validation root mismatch (cross: %x local: %x)", crossStateRoot, block.Root())
		}
		if crossReceiptRoot != block.ReceiptHash() {
			return nil, fmt.Errorf("stateless self-validation receipt root mismatch (cross: %x local: %x)", crossReceiptRoot, block.ReceiptHash())
		}
	}
	xvtime := time.Since(xvstart)
	proctime := time.Since(startTime) // processing + validation + cross validation

	// Update the metrics touched during block processing and validation
	accountReadTimer.Update(statedb.AccountReads) // Account reads are complete(in processing)
	storageReadTimer.Update(statedb.StorageReads) // Storage reads are complete(in processing)
	if statedb.AccountLoaded != 0 {
		accountReadSingleTimer.Update(statedb.AccountReads / time.Duration(statedb.AccountLoaded))
	}
	if statedb.StorageLoaded != 0 {
		storageReadSingleTimer.Update(statedb.StorageReads / time.Duration(statedb.StorageLoaded))
	}
	accountUpdateTimer.Update(statedb.AccountUpdates)                                 // Account updates are complete(in validation)
	storageUpdateTimer.Update(statedb.StorageUpdates)                                 // Storage updates are complete(in validation)
	accountHashTimer.Update(statedb.AccountHashes)                                    // Account hashes are complete(in validation)
	triehash := statedb.AccountHashes                                                 // The time spent on tries hashing
	trieUpdate := statedb.AccountUpdates + statedb.StorageUpdates                     // The time spent on tries update
	blockExecutionTimer.Update(ptime - (statedb.AccountReads + statedb.StorageReads)) // The time spent on EVM processing
	blockValidationTimer.Update(vtime - (triehash + trieUpdate))                      // The time spent on block validation
	blockCrossValidationTimer.Update(xvtime)                                          // The time spent on stateless cross validation

	// Write the block to the chain and get the status.
	var (
		wstart = time.Now()
		status WriteStatus
	)
	if !setHead {
		// Don't set the head, only insert the block
		err = bc.writeBlockWithState(block, res.Receipts, statedb)
	} else {
		status, err = bc.writeBlockAndSetHead(block, res.Receipts, res.Logs, statedb, false)
	}
	if err != nil {
		return nil, err
	}
	// Update the metrics touched during block commit
	accountCommitTimer.Update(statedb.AccountCommits)   // Account commits are complete, we can mark them
	storageCommitTimer.Update(statedb.StorageCommits)   // Storage commits are complete, we can mark them
	snapshotCommitTimer.Update(statedb.SnapshotCommits) // Snapshot commits are complete, we can mark them
	triedbCommitTimer.Update(statedb.TrieDBCommits)     // Trie database commits are complete, we can mark them

	blockWriteTimer.Update(time.Since(wstart) - max(statedb.AccountCommits, statedb.StorageCommits) /* concurrent */ - statedb.SnapshotCommits - statedb.TrieDBCommits)
	elapsed := time.Since(startTime) + 1 // prevent zero division
	blockInsertTimer.Update(elapsed)
	if bc.logger != nil && bc.logger.OnBlockEndMetrics != nil {
		bc.logger.OnBlockEndMetrics(block.NumberU64(), elapsed)
	}

	// TODO(rjl493456442) generalize the ResettingTimer
	mgasps := float64(res.GasUsed) * 1000 / float64(elapsed)
	chainMgaspsMeter.Update(time.Duration(mgasps))

	return &blockProcessingResult{
		usedGas:  res.GasUsed,
		procTime: proctime,
		status:   status,
		witness:  witness,
	}, nil
}

// insertSideChain is called when an import batch hits upon a pruned ancestor
// error, which happens when a sidechain with a sufficiently old fork-block is
// found.
//
// The method writes all (header-and-body-valid) blocks to disk, then tries to
// switch over to the new chain if the TD exceeded the current chain.
// insertSideChain is only used pre-merge.
func (bc *BlockChain) insertSideChain(block *types.Block, it *insertIterator, makeWitness bool) (*stateless.Witness, int, error) {
	var current = bc.CurrentBlock()

	// The first sidechain block error is already verified to be ErrPrunedAncestor.
	// Since we don't import them here, we expect ErrUnknownAncestor for the remaining
	// ones. Any other errors means that the block is invalid, and should not be written
	// to disk.
	err := consensus.ErrPrunedAncestor
	for ; block != nil && errors.Is(err, consensus.ErrPrunedAncestor); block, err = it.next() {
		// Check the canonical state root for that number
		if number := block.NumberU64(); current.Number.Uint64() >= number {
			canonical := bc.GetBlockByNumber(number)
			if canonical != nil && canonical.Hash() == block.Hash() {
				// Not a sidechain block, this is a re-import of a canon block which has it's state pruned
				continue
			}
			if canonical != nil && canonical.Root() == block.Root() {
				// This is most likely a shadow-state attack. When a fork is imported into the
				// database, and it eventually reaches a block height which is not pruned, we
				// just found that the state already exist! This means that the sidechain block
				// refers to a state which already exists in our canon chain.
				//
				// If left unchecked, we would now proceed importing the blocks, without actually
				// having verified the state of the previous blocks.
				log.Warn("Sidechain ghost-state attack detected", "number", block.NumberU64(), "sideroot", block.Root(), "canonroot", canonical.Root())

				// If someone legitimately side-mines blocks, they would still be imported as usual. However,
				// we cannot risk writing unverified blocks to disk when they obviously target the pruning
				// mechanism.
				return nil, it.index, errors.New("sidechain ghost-state attack")
			}
		}
		if !bc.HasBlock(block.Hash(), block.NumberU64()) {
			start := time.Now()
			if err := bc.writeBlockWithoutState(block); err != nil {
				return nil, it.index, err
			}
			log.Debug("Injected sidechain block", "number", block.Number(), "hash", block.Hash(),
				"diff", block.Difficulty(), "elapsed", common.PrettyDuration(time.Since(start)),
				"txs", len(block.Transactions()), "gas", block.GasUsed(), "uncles", len(block.Uncles()),
				"root", block.Root())
		}
	}
	// Gather all the sidechain hashes (full blocks may be memory heavy)
	var (
		hashes  []common.Hash
		numbers []uint64
	)
	parent := it.previous()
	for parent != nil && !bc.HasState(parent.Root) {
		if bc.stateRecoverable(parent.Root) {
			if err := bc.triedb.Recover(parent.Root); err != nil {
				return nil, 0, err
			}
			break
		}
		hashes = append(hashes, parent.Hash())
		numbers = append(numbers, parent.Number.Uint64())

		parent = bc.GetHeader(parent.ParentHash, parent.Number.Uint64()-1)
	}
	if parent == nil {
		return nil, it.index, errors.New("missing parent")
	}
	// Import all the pruned blocks to make the state available
	var (
		blocks []*types.Block
		memory uint64
	)
	for i := len(hashes) - 1; i >= 0; i-- {
		// Append the next block to our batch
		block := bc.GetBlock(hashes[i], numbers[i])

		blocks = append(blocks, block)
		memory += block.Size()

		// If memory use grew too large, import and continue. Sadly we need to discard
		// all raised events and logs from notifications since we're too heavy on the
		// memory here.
		if len(blocks) >= 2048 || memory > 64*1024*1024 {
			log.Info("Importing heavy sidechain segment", "blocks", len(blocks), "start", blocks[0].NumberU64(), "end", block.NumberU64())
			if _, _, err := bc.insertChain(blocks, true, false); err != nil {
				return nil, 0, err
			}
			blocks, memory = blocks[:0], 0

			// If the chain is terminating, stop processing blocks
			if bc.insertStopped() {
				log.Debug("Abort during blocks processing")
				return nil, 0, nil
			}
		}
	}
	if len(blocks) > 0 {
		log.Info("Importing sidechain segment", "start", blocks[0].NumberU64(), "end", blocks[len(blocks)-1].NumberU64())
		return bc.insertChain(blocks, true, makeWitness)
	}
	return nil, 0, nil
}

// recoverAncestors finds the closest ancestor with available state and re-execute
// all the ancestor blocks since that.
// recoverAncestors is only used post-merge.
// We return the hash of the latest block that we could correctly validate.
func (bc *BlockChain) recoverAncestors(block *types.Block, makeWitness bool) (common.Hash, error) {
	// Gather all the sidechain hashes (full blocks may be memory heavy)
	var (
		hashes  []common.Hash
		numbers []uint64
		parent  = block
	)
	for parent != nil && !bc.HasState(parent.Root()) {
		if bc.stateRecoverable(parent.Root()) {
			if err := bc.triedb.Recover(parent.Root()); err != nil {
				return common.Hash{}, err
			}
			break
		}
		hashes = append(hashes, parent.Hash())
		numbers = append(numbers, parent.NumberU64())
		parent = bc.GetBlock(parent.ParentHash(), parent.NumberU64()-1)

		// If the chain is terminating, stop iteration
		if bc.insertStopped() {
			log.Debug("Abort during blocks iteration")
			return common.Hash{}, errInsertionInterrupted
		}
	}
	if parent == nil {
		return common.Hash{}, errors.New("missing parent")
	}
	// Import all the pruned blocks to make the state available
	for i := len(hashes) - 1; i >= 0; i-- {
		// If the chain is terminating, stop processing blocks
		if bc.insertStopped() {
			log.Debug("Abort during blocks processing")
			return common.Hash{}, errInsertionInterrupted
		}
		var b *types.Block
		if i == 0 {
			b = block
		} else {
			b = bc.GetBlock(hashes[i], numbers[i])
		}
		if _, _, err := bc.insertChain(types.Blocks{b}, false, makeWitness && i == 0); err != nil {
			return b.ParentHash(), err
		}
	}
	return block.Hash(), nil
}

// collectLogs collects the logs that were generated or removed during the
// processing of a block. These logs are later announced as deleted or reborn.
func (bc *BlockChain) collectLogs(b *types.Block, removed bool) []*types.Log {
	var blobGasPrice *big.Int
	if b.ExcessBlobGas() != nil {
		blobGasPrice = eip4844.CalcBlobFee(bc.chainConfig, b.Header())
	}
	receipts := rawdb.ReadRawReceipts(bc.db, b.Hash(), b.NumberU64())
	if err := receipts.DeriveFields(bc.chainConfig, b.Hash(), b.NumberU64(), b.Time(), b.BaseFee(), blobGasPrice, b.Transactions()); err != nil {
		log.Error("Failed to derive block receipts fields", "hash", b.Hash(), "number", b.NumberU64(), "err", err)
	}
	var logs []*types.Log
	for _, receipt := range receipts {
		for _, log := range receipt.Logs {
			if removed {
				log.Removed = true
			}
			logs = append(logs, log)
		}
	}
	return logs
}

// reorg takes two blocks, an old chain and a new chain and will reconstruct the
// blocks and inserts them to be part of the new canonical chain and accumulates
// potential missing transactions and post an event about them.
//
// Note the new head block won't be processed here, callers need to handle it
// externally.
func (bc *BlockChain) reorg(oldHead *types.Header, newHead *types.Header) error {
	var (
		newChain    []*types.Header
		oldChain    []*types.Header
		commonBlock *types.Header
	)
	// Reduce the longer chain to the same number as the shorter one
	if oldHead.Number.Uint64() > newHead.Number.Uint64() {
		// Old chain is longer, gather all transactions and logs as deleted ones
		for ; oldHead != nil && oldHead.Number.Uint64() != newHead.Number.Uint64(); oldHead = bc.GetHeader(oldHead.ParentHash, oldHead.Number.Uint64()-1) {
			oldChain = append(oldChain, oldHead)
		}
	} else {
		// New chain is longer, stash all blocks away for subsequent insertion
		for ; newHead != nil && newHead.Number.Uint64() != oldHead.Number.Uint64(); newHead = bc.GetHeader(newHead.ParentHash, newHead.Number.Uint64()-1) {
			newChain = append(newChain, newHead)
		}
	}
	if oldHead == nil {
		return errInvalidOldChain
	}
	if newHead == nil {
		return errInvalidNewChain
	}
	// Both sides of the reorg are at the same number, reduce both until the common
	// ancestor is found
	for {
		// If the common ancestor was found, bail out
		if oldHead.Hash() == newHead.Hash() {
			commonBlock = oldHead
			break
		}
		// Remove an old block as well as stash away a new block
		oldChain = append(oldChain, oldHead)
		newChain = append(newChain, newHead)

		// Step back with both chains
		oldHead = bc.GetHeader(oldHead.ParentHash, oldHead.Number.Uint64()-1)
		if oldHead == nil {
			return errInvalidOldChain
		}
		newHead = bc.GetHeader(newHead.ParentHash, newHead.Number.Uint64()-1)
		if newHead == nil {
			return errInvalidNewChain
		}
	}
	// Ensure the user sees large reorgs
	if len(oldChain) > 0 {
		logFn := log.Info
		msg := "Chain reorg detected"
		if len(oldChain) > 63 {
			msg = "Large chain reorg detected"
			logFn = log.Warn
		}
		var addFromHash common.Hash
		if len(newChain) > 0 {
			addFromHash = newChain[0].Hash()
		}
		logFn(msg, "number", commonBlock.Number, "hash", commonBlock.Hash(),
			"drop", len(oldChain), "dropfrom", oldChain[0].Hash(), "add", len(newChain), "addfrom", addFromHash)
		blockReorgAddMeter.Mark(int64(len(newChain)))
		blockReorgDropMeter.Mark(int64(len(oldChain)))
		blockReorgMeter.Mark(1)
	} else if len(newChain) > 0 {
		// Special case happens in the post merge stage that current head is
		// the ancestor of new head while these two blocks are not consecutive
		log.Info("Extend chain", "add", len(newChain), "number", newChain[0].Number, "hash", newChain[0].Hash())
		blockReorgAddMeter.Mark(int64(len(newChain)))
	} else {
		// len(newChain) == 0 && len(oldChain) > 0
		// rewind the canonical chain to a lower point.
		log.Error("Impossible reorg, please file an issue", "oldnum", oldHead.Number, "oldhash", oldHead.Hash(), "oldblocks", len(oldChain), "newnum", newHead.Number, "newhash", newHead.Hash(), "newblocks", len(newChain))
	}
	// Acquire the tx-lookup lock before mutation. This step is essential
	// as the txlookups should be changed atomically, and all subsequent
	// reads should be blocked until the mutation is complete.
	bc.txLookupLock.Lock()

	// Reorg can be executed, start reducing the chain's old blocks and appending
	// the new blocks
	var (
		deletedTxs []common.Hash
		rebirthTxs []common.Hash

		deletedLogs []*types.Log
		rebirthLogs []*types.Log
	)
	// Deleted log emission on the API uses forward order, which is borked, but
	// we'll leave it in for legacy reasons.
	//
	// TODO(karalabe): This should be nuked out, no idea how, deprecate some APIs?
	{
		for i := len(oldChain) - 1; i >= 0; i-- {
			block := bc.GetBlock(oldChain[i].Hash(), oldChain[i].Number.Uint64())
			if block == nil {
				return errInvalidOldChain // Corrupt database, mostly here to avoid weird panics
			}
			if logs := bc.collectLogs(block, true); len(logs) > 0 {
				deletedLogs = append(deletedLogs, logs...)
			}
			if len(deletedLogs) > 512 {
				bc.rmLogsFeed.Send(RemovedLogsEvent{deletedLogs})
				deletedLogs = nil
			}
		}
		if len(deletedLogs) > 0 {
			bc.rmLogsFeed.Send(RemovedLogsEvent{deletedLogs})
		}
	}
	// Undo old blocks in reverse order
	for i := 0; i < len(oldChain); i++ {
		// Collect all the deleted transactions
		block := bc.GetBlock(oldChain[i].Hash(), oldChain[i].Number.Uint64())
		if block == nil {
			return errInvalidOldChain // Corrupt database, mostly here to avoid weird panics
		}
		for _, tx := range block.Transactions() {
			deletedTxs = append(deletedTxs, tx.Hash())
		}
		// Collect deleted logs and emit them for new integrations
		if logs := bc.collectLogs(block, true); len(logs) > 0 {
			// Emit revertals latest first, older then
			slices.Reverse(logs)

			// TODO(karalabe): Hook into the reverse emission part
		}
	}
	// Apply new blocks in forward order
	for i := len(newChain) - 1; i >= 1; i-- {
		// Collect all the included transactions
		block := bc.GetBlock(newChain[i].Hash(), newChain[i].Number.Uint64())
		if block == nil {
			return errInvalidNewChain // Corrupt database, mostly here to avoid weird panics
		}
		for _, tx := range block.Transactions() {
			rebirthTxs = append(rebirthTxs, tx.Hash())
		}
		// Collect inserted logs and emit them
		if logs := bc.collectLogs(block, false); len(logs) > 0 {
			rebirthLogs = append(rebirthLogs, logs...)
		}
		if len(rebirthLogs) > 512 {
			bc.logsFeed.Send(rebirthLogs)
			rebirthLogs = nil
		}
		// Update the head block
		bc.writeHeadBlock(block)
	}
	if len(rebirthLogs) > 0 {
		bc.logsFeed.Send(rebirthLogs)
	}
	// Delete useless indexes right now which includes the non-canonical
	// transaction indexes, canonical chain indexes which above the head.
	batch := bc.db.NewBatch()
	for _, tx := range types.HashDifference(deletedTxs, rebirthTxs) {
		rawdb.DeleteTxLookupEntry(batch, tx)
	}
	// Delete all hash markers that are not part of the new canonical chain.
	// Because the reorg function does not handle new chain head, all hash
	// markers greater than or equal to new chain head should be deleted.
	number := commonBlock.Number
	if len(newChain) > 1 {
		number = newChain[1].Number
	}
	for i := number.Uint64() + 1; ; i++ {
		hash := rawdb.ReadCanonicalHash(bc.db, i)
		if hash == (common.Hash{}) {
			break
		}
		rawdb.DeleteCanonicalHash(batch, i)
	}
	if err := batch.Write(); err != nil {
		log.Crit("Failed to delete useless indexes", "err", err)
	}
	// Reset the tx lookup cache to clear stale txlookup cache.
	bc.txLookupCache.Purge()

	// Release the tx-lookup lock after mutation.
	bc.txLookupLock.Unlock()

	return nil
}

// InsertBlockWithoutSetHead executes the block, runs the necessary verification
// upon it and then persist the block and the associate state into the database.
// The key difference between the InsertChain is it won't do the canonical chain
// updating. It relies on the additional SetCanonical call to finalize the entire
// procedure.
func (bc *BlockChain) InsertBlockWithoutSetHead(block *types.Block, makeWitness bool) (*stateless.Witness, error) {
	if !bc.chainmu.TryLock() {
		return nil, errChainStopped
	}
	defer bc.chainmu.Unlock()

	witness, _, err := bc.insertChain(types.Blocks{block}, false, makeWitness)
	return witness, err
}

// SetCanonical rewinds the chain to set the new head block as the specified
// block. It's possible that the state of the new head is missing, and it will
// be recovered in this function as well.
func (bc *BlockChain) SetCanonical(head *types.Block) (common.Hash, error) {
	if !bc.chainmu.TryLock() {
		return common.Hash{}, errChainStopped
	}
	defer bc.chainmu.Unlock()

	// Re-execute the reorged chain in case the head state is missing.
	if !bc.HasState(head.Root()) {
		if latestValidHash, err := bc.recoverAncestors(head, false); err != nil {
			return latestValidHash, err
		}
		log.Info("Recovered head state", "number", head.Number(), "hash", head.Hash())
	}
	// Run the reorg if necessary and set the given block as new head.
	start := time.Now()
	if head.ParentHash() != bc.CurrentBlock().Hash() {
		if err := bc.reorg(bc.CurrentBlock(), head.Header()); err != nil {
			return common.Hash{}, err
		}
	}
	bc.writeHeadBlock(head)

	// Emit events
	logs := bc.collectLogs(head, false)
	bc.chainFeed.Send(ChainEvent{Header: head.Header()})
	if len(logs) > 0 {
		bc.logsFeed.Send(logs)
	}
	bc.chainHeadFeed.Send(ChainHeadEvent{Header: head.Header()})

	context := []interface{}{
		"number", head.Number(),
		"hash", head.Hash(),
		"root", head.Root(),
		"elapsed", time.Since(start),
	}
	if timestamp := time.Unix(int64(head.Time()), 0); time.Since(timestamp) > time.Minute {
		context = append(context, []interface{}{"age", common.PrettyAge(timestamp)}...)
	}
	log.Info("Chain head was updated", context...)
	return head.Hash(), nil
}

// skipBlock returns 'true', if the block being imported can be skipped over, meaning
// that the block does not need to be processed but can be considered already fully 'done'.
func (bc *BlockChain) skipBlock(err error, it *insertIterator) bool {
	// We can only ever bypass processing if the only error returned by the validator
	// is ErrKnownBlock, which means all checks passed, but we already have the block
	// and state.
	if !errors.Is(err, ErrKnownBlock) {
		return false
	}
	// If we're not using snapshots, we can skip this, since we have both block
	// and (trie-) state
	if bc.snaps == nil {
		return true
	}
	var (
		header     = it.current() // header can't be nil
		parentRoot common.Hash
	)
	// If we also have the snapshot-state, we can skip the processing.
	if bc.snaps.Snapshot(header.Root) != nil {
		return true
	}
	// In this case, we have the trie-state but not snapshot-state. If the parent
	// snapshot-state exists, we need to process this in order to not get a gap
	// in the snapshot layers.
	// Resolve parent block
	if parent := it.previous(); parent != nil {
		parentRoot = parent.Root
	} else if parent = bc.GetHeaderByHash(header.ParentHash); parent != nil {
		parentRoot = parent.Root
	}
	if parentRoot == (common.Hash{}) {
		return false // Theoretically impossible case
	}
	// Parent is also missing snapshot: we can skip this. Otherwise process.
	if bc.snaps.Snapshot(parentRoot) == nil {
		return true
	}
	return false
}

// reportBlock logs a bad block error.
func (bc *BlockChain) reportBlock(block *types.Block, res *ProcessResult, err error) {
	var receipts types.Receipts
	if res != nil {
		receipts = res.Receipts
	}
	rawdb.WriteBadBlock(bc.db, block)
	log.Error(summarizeBadBlock(block, receipts, bc.Config(), err))
}

// logForkReadiness will write a log when a future fork is scheduled, but not
// active. This is useful so operators know their client is ready for the fork.
func (bc *BlockChain) logForkReadiness(block *types.Block) {
	config := bc.Config()
	arbosVersion := types.DeserializeHeaderExtraInformation(block.Header()).ArbOSFormatVersion
	current, last := config.LatestFork(block.Time(), arbosVersion), config.LatestFork(math.MaxUint64, arbosVersion)

	// Short circuit if the timestamp of the last fork is undefined,
	// or if the network has already passed the last configured fork.
	t := config.Timestamp(last)
	if t == nil || current >= last {
		return
	}
	at := time.Unix(int64(*t), 0)

	// Only log if:
	// - Current time is before the fork activation time
	// - Enough time has passed since last alert
	now := time.Now()
	if now.Before(at) && now.After(bc.lastForkReadyAlert.Add(forkReadyInterval)) {
		log.Info("Ready for fork activation", "fork", last, "date", at.Format(time.RFC822),
			"remaining", time.Until(at).Round(time.Second), "timestamp", at.Unix())
		bc.lastForkReadyAlert = time.Now()
	}
}

// summarizeBadBlock returns a string summarizing the bad block and other
// relevant information.
func summarizeBadBlock(block *types.Block, receipts []*types.Receipt, config *params.ChainConfig, err error) string {
	var receiptString string
	for i, receipt := range receipts {
		receiptString += fmt.Sprintf("\n  %d: cumulative: %v gas: %v contract: %v status: %v tx: %v logs: %v bloom: %x state: %x",
			i, receipt.CumulativeGasUsed, receipt.GasUsed, receipt.ContractAddress.Hex(),
			receipt.Status, receipt.TxHash.Hex(), receipt.Logs, receipt.Bloom, receipt.PostState)
	}
	version, vcs := version.Info()
	platform := fmt.Sprintf("%s %s %s %s", version, runtime.Version(), runtime.GOARCH, runtime.GOOS)
	if vcs != "" {
		vcs = fmt.Sprintf("\nVCS: %s", vcs)
	}
	return fmt.Sprintf(`
########## BAD BLOCK #########
Block: %v (%#x)
Error: %v
Platform: %v%v
Chain config: %#v
Receipts: %v
##############################
`, block.Number(), block.Hash(), err, platform, vcs, config, receiptString)
}

// InsertHeaderChain attempts to insert the given header chain in to the local
// chain, possibly creating a reorg. If an error is returned, it will return the
// index number of the failing header as well an error describing what went wrong.
func (bc *BlockChain) InsertHeaderChain(chain []*types.Header) (int, error) {
	if len(chain) == 0 {
		return 0, nil
	}
	start := time.Now()
	if i, err := bc.hc.ValidateHeaderChain(chain); err != nil {
		return i, err
	}
	if !bc.chainmu.TryLock() {
		return 0, errChainStopped
	}
	defer bc.chainmu.Unlock()

	_, err := bc.hc.InsertHeaderChain(chain, start)
	return 0, err
}

// InsertHeadersBeforeCutoff inserts the given headers into the ancient store
// as they are claimed older than the configured chain cutoff point. All the
// inserted headers are regarded as canonical and chain reorg is not supported.
func (bc *BlockChain) InsertHeadersBeforeCutoff(headers []*types.Header) (int, error) {
	if len(headers) == 0 {
		return 0, nil
	}
	// TODO(rjl493456442): Headers before the configured cutoff have already
	// been verified by the hash of cutoff header. Theoretically, header validation
	// could be skipped here.
	if n, err := bc.hc.ValidateHeaderChain(headers); err != nil {
		return n, err
	}
	if !bc.chainmu.TryLock() {
		return 0, errChainStopped
	}
	defer bc.chainmu.Unlock()

	// Initialize the ancient store with genesis block if it's empty.
	var (
		frozen, _ = bc.db.Ancients()
		first     = headers[0].Number.Uint64()
	)
	if first == 1 && frozen == 0 {
		_, err := rawdb.WriteAncientBlocks(bc.db, []*types.Block{bc.genesisBlock}, []rlp.RawValue{rlp.EmptyList})
		if err != nil {
			log.Error("Error writing genesis to ancients", "err", err)
			return 0, err
		}
		log.Info("Wrote genesis to ancient store")
	} else if frozen != first {
		return 0, fmt.Errorf("headers are gapped with the ancient store, first: %d, ancient: %d", first, frozen)
	}

	// Write headers to the ancient store, with block bodies and receipts set to nil
	// to ensure consistency across tables in the freezer.
	_, err := rawdb.WriteAncientHeaderChain(bc.db, headers)
	if err != nil {
		return 0, err
	}
	// Sync the ancient store explicitly to ensure all data has been flushed to disk.
	if err := bc.db.SyncAncient(); err != nil {
		return 0, err
	}
	// Write hash to number mappings
	batch := bc.db.NewBatch()
	for _, header := range headers {
		rawdb.WriteHeaderNumber(batch, header.Hash(), header.Number.Uint64())
	}
	// Write head header and head snap block flags
	last := headers[len(headers)-1]
	rawdb.WriteHeadHeaderHash(batch, last.Hash())
	rawdb.WriteHeadFastBlockHash(batch, last.Hash())
	if err := batch.Write(); err != nil {
		return 0, err
	}
	// Truncate the useless chain segment (zero bodies and receipts) in the
	// ancient store.
	if _, err := bc.db.TruncateTail(last.Number.Uint64() + 1); err != nil {
		return 0, err
	}
	// Last step update all in-memory markers
	bc.hc.currentHeader.Store(last)
	bc.currentSnapBlock.Store(last)
	headHeaderGauge.Update(last.Number.Int64())
	headFastBlockGauge.Update(last.Number.Int64())
	return 0, nil
}

// SetBlockValidatorAndProcessorForTesting sets the current validator and processor.
// This method can be used to force an invalid blockchain to be verified for tests.
// This method is unsafe and should only be used before block import starts.
func (bc *BlockChain) SetBlockValidatorAndProcessorForTesting(v Validator, p Processor) {
	bc.validator = v
	bc.processor = p
}

// SetTrieFlushInterval configures how often in-memory tries are persisted to disk.
// The interval is in terms of block processing time, not wall clock.
// It is thread-safe and can be called repeatedly without side effects.
func (bc *BlockChain) SetTrieFlushInterval(interval time.Duration) {
	bc.flushInterval.Store(int64(interval))
}

// GetTrieFlushInterval gets the in-memory tries flushAlloc interval
func (bc *BlockChain) GetTrieFlushInterval() time.Duration {
	return time.Duration(bc.flushInterval.Load())
}<|MERGE_RESOLUTION|>--- conflicted
+++ resolved
@@ -153,33 +153,6 @@
 	BlockChainVersion uint64 = 9
 )
 
-<<<<<<< HEAD
-// CacheConfig contains the configuration values for the trie database
-// and state snapshot these are resident in a blockchain.
-type CacheConfig struct {
-	TrieCleanLimit      int           // Memory allowance (MB) to use for caching trie nodes in memory
-	TrieCleanNoPrefetch bool          // Whether to disable heuristic state prefetching for followup blocks
-	TrieDirtyLimit      int           // Memory limit (MB) at which to start flushing dirty trie nodes to disk
-	TrieDirtyDisabled   bool          // Whether to disable trie write caching and GC altogether (archive node)
-	TrieTimeLimit       time.Duration // Time limit after which to flush the current in-memory trie to disk
-	SnapshotLimit       int           // Memory allowance (MB) to use for caching snapshot entries in memory
-	Preimages           bool          // Whether to store preimage of trie key to the disk
-	StateHistory        uint64        // Number of blocks from head whose state histories are reserved.
-	StateScheme         string        // Scheme used to store ethereum states and merkle tree nodes on top
-
-	// Arbitrum: configure head rewinding limits
-	SnapshotRestoreMaxGas uint64 // Rollback up to this much gas to restore snapshot (otherwise snapshot recalculated from nothing)
-	HeadRewindBlocksLimit uint64 // Rollback up to this many blocks to restore chain head (0 = preserve default upstream behaviour), only for HashScheme
-
-	// Arbitrum: configure GC window
-	TriesInMemory             uint64        // Height difference before which a trie may not be garbage-collected
-	TrieRetention             time.Duration // Time limit before which a trie may not be garbage-collected
-	TrieTimeLimitRandomOffset time.Duration // Range of random offset of each commit due to TrieTimeLimit period
-
-	MaxNumberOfBlocksToSkipStateSaving uint32
-	MaxAmountOfGasToSkipStateSaving    uint64
-
-=======
 // BlockChainConfig contains the configuration of the BlockChain object.
 type BlockChainConfig struct {
 	// Trie database related options
@@ -194,9 +167,20 @@
 
 	// State snapshot related options
 	SnapshotLimit   int  // Memory allowance (MB) to use for caching snapshot entries in memory
->>>>>>> ac50181b
 	SnapshotNoBuild bool // Whether the background generation is allowed
 	SnapshotWait    bool // Wait for snapshot construction on startup. TODO(karalabe): This is a dirty hack for testing, nuke it
+
+	// Arbitrum: configure head rewinding limits
+	SnapshotRestoreMaxGas uint64 // Rollback up to this much gas to restore snapshot (otherwise snapshot recalculated from nothing)
+	HeadRewindBlocksLimit uint64 // Rollback up to this many blocks to restore chain head (0 = preserve default upstream behaviour), only for HashScheme
+
+	// Arbitrum: configure GC window
+	TriesInMemory             uint64        // Height difference before which a trie may not be garbage-collected
+	TrieRetention             time.Duration // Time limit before which a trie may not be garbage-collected
+	TrieTimeLimitRandomOffset time.Duration // Range of random offset of each commit due to TrieTimeLimit period
+
+	MaxNumberOfBlocksToSkipStateSaving uint32
+	MaxAmountOfGasToSkipStateSaving    uint64
 
 	// This defines the cutoff block for history expiry.
 	// Blocks before this number may be unavailable in the chain database.
@@ -207,18 +191,26 @@
 	Overrides  *ChainOverrides // Optional chain config overrides
 	VmConfig   vm.Config       // Config options for the EVM Interpreter
 
-	// TxLookupLimit specifies the maximum number of blocks from head for which
-	// transaction hashes will be indexed.
-	//
-	// If the value is zero, all transactions of the entire chain will be indexed.
-	// If the value is -1, indexing is disabled.
-	TxLookupLimit int64
+	TxIndexer *TxIndexerConfig // If nil, indexing is disabled.
 }
 
 // DefaultConfig returns the default config.
 // Note the returned object is safe to modify!
 func DefaultConfig() *BlockChainConfig {
 	return &BlockChainConfig{
+
+		// Arbitrum Config Options
+		// note: some of the defaults are overwritten by nitro side config defaults
+
+		SnapshotRestoreMaxGas: 0,
+		HeadRewindBlocksLimit: 0,
+
+		TriesInMemory:                      state.DefaultTriesInMemory,
+		TrieRetention:                      30 * time.Minute,
+		TrieTimeLimitRandomOffset:          0,
+		MaxNumberOfBlocksToSkipStateSaving: 0,
+		MaxAmountOfGasToSkipStateSaving:    0,
+
 		TrieCleanLimit:   256,
 		TrieDirtyLimit:   256,
 		TrieTimeLimit:    5 * time.Minute,
@@ -228,7 +220,7 @@
 		ChainHistoryMode: history.KeepAll,
 		// Transaction indexing is disabled by default.
 		// This is appropriate for most unit tests.
-		TxLookupLimit: -1,
+		TxIndexer: nil,
 	}
 }
 
@@ -245,8 +237,8 @@
 }
 
 // arbitrum: exposing CacheConfig.triedbConfig to be used by Nitro when initializing arbos in database
-func (c *CacheConfig) TriedbConfig() *triedb.Config {
-	return c.triedbConfig(false)
+func (cfg *BlockChainConfig) TriedbConfig() *triedb.Config {
+	return cfg.triedbConfig(false)
 }
 
 // triedbConfig derives the configures for trie database.
@@ -275,41 +267,6 @@
 	return config
 }
 
-<<<<<<< HEAD
-// defaultCacheConfig are the default caching values if none are specified by the
-// user (also used during testing).
-var defaultCacheConfig = &CacheConfig{
-
-	// Arbitrum Config Options
-	// note: some of the defaults are overwritten by nitro side config defaults
-
-	SnapshotRestoreMaxGas: 0,
-	HeadRewindBlocksLimit: 0,
-
-	TriesInMemory:                      state.DefaultTriesInMemory,
-	TrieRetention:                      30 * time.Minute,
-	TrieTimeLimitRandomOffset:          0,
-	MaxNumberOfBlocksToSkipStateSaving: 0,
-	MaxAmountOfGasToSkipStateSaving:    0,
-
-	TrieCleanLimit: 256,
-	TrieDirtyLimit: 256,
-	TrieTimeLimit:  5 * time.Minute,
-	SnapshotLimit:  256,
-	SnapshotWait:   true,
-	StateScheme:    rawdb.HashScheme,
-}
-
-// DefaultCacheConfigWithScheme returns a deep copied default cache config with
-// a provided trie node scheme.
-func DefaultCacheConfigWithScheme(scheme string) *CacheConfig {
-	config := *defaultCacheConfig
-	config.StateScheme = scheme
-	return &config
-}
-
-=======
->>>>>>> ac50181b
 // txLookup is wrapper over transaction lookup along with the corresponding
 // transaction object.
 type txLookup struct {
@@ -398,24 +355,9 @@
 // NewBlockChain returns a fully initialised block chain using information
 // available in the database. It initialises the default Ethereum Validator
 // and Processor.
-<<<<<<< HEAD
-func NewBlockChain(db ethdb.Database, cacheConfig *CacheConfig, chainConfig *params.ChainConfig, genesis *Genesis, overrides *ChainOverrides, engine consensus.Engine, vmConfig vm.Config, txLookupLimit *uint64) (*BlockChain, error) {
-	var txIndexerConfig *TxIndexerConfig
-	if txLookupLimit != nil {
-		txIndexerConfig = &TxIndexerConfig{Limit: *txLookupLimit, Threads: 0, MinBatchDelay: 0}
-	}
-	return NewBlockChainExtended(db, cacheConfig, chainConfig, genesis, overrides, engine, vmConfig, txIndexerConfig)
-}
-
-// implements NewBlockChain function but accepts more arguments
-func NewBlockChainExtended(db ethdb.Database, cacheConfig *CacheConfig, chainConfig *params.ChainConfig, genesis *Genesis, overrides *ChainOverrides, engine consensus.Engine, vmConfig vm.Config, txIndexerConfig *TxIndexerConfig) (*BlockChain, error) {
-	if cacheConfig == nil {
-		cacheConfig = defaultCacheConfig
-=======
-func NewBlockChain(db ethdb.Database, genesis *Genesis, engine consensus.Engine, cfg *BlockChainConfig) (*BlockChain, error) {
+func NewBlockChain(db ethdb.Database, chainConfig *params.ChainConfig, genesis *Genesis, engine consensus.Engine, cfg *BlockChainConfig) (*BlockChain, error) {
 	if cfg == nil {
 		cfg = DefaultConfig()
->>>>>>> ac50181b
 	}
 
 	// Open trie database with provided config
@@ -425,7 +367,6 @@
 	}
 	triedb := triedb.NewDatabase(db, cfg.triedbConfig(enableVerkle))
 
-<<<<<<< HEAD
 	var genesisHash common.Hash
 	var compatErr *params.ConfigCompatError
 
@@ -439,19 +380,10 @@
 		// yet. The corresponding chain config will be returned, either from the
 		// provided genesis or from the locally stored configuration if the genesis
 		// has already been initialized.
-		chainConfig, genesisHash, compatErr, err = SetupGenesisBlockWithOverride(db, triedb, genesis, overrides)
+		chainConfig, genesisHash, compatErr, err = SetupGenesisBlockWithOverride(db, triedb, genesis, cfg.Overrides)
 		if err != nil {
 			return nil, err
 		}
-=======
-	// Write the supplied genesis to the database if it has not been initialized
-	// yet. The corresponding chain config will be returned, either from the
-	// provided genesis or from the locally stored configuration if the genesis
-	// has already been initialized.
-	chainConfig, genesisHash, compatErr, err := SetupGenesisBlockWithOverride(db, triedb, genesis, cfg.Overrides)
-	if err != nil {
-		return nil, err
->>>>>>> ac50181b
 	}
 	log.Info("")
 	log.Info(strings.Repeat("-", 153))
@@ -480,16 +412,12 @@
 	if err != nil {
 		return nil, err
 	}
-<<<<<<< HEAD
 	if chainConfig.IsArbitrum() {
 		bc.genesisBlock = bc.GetBlockByNumber(chainConfig.ArbitrumChainParams.GenesisBlockNum)
 	} else {
 		bc.genesisBlock = bc.GetBlockByNumber(0)
 	}
-	bc.flushInterval.Store(int64(cacheConfig.TrieTimeLimit))
-=======
 	bc.flushInterval.Store(int64(cfg.TrieTimeLimit))
->>>>>>> ac50181b
 	bc.statedb = state.NewDatabase(bc.triedb, nil)
 	bc.validator = NewBlockValidator(chainConfig, bc)
 	bc.prefetcher = newStatePrefetcher(chainConfig, bc.hc)
@@ -546,7 +474,7 @@
 			if diskRoot != (common.Hash{}) {
 				log.Warn("Head state missing, repairing", "number", head.Number, "hash", head.Hash(), "snaproot", diskRoot)
 
-				snapDisk, diskRootFound, err := bc.setHeadBeyondRoot(head.Number.Uint64(), 0, diskRoot, true, bc.cacheConfig.SnapshotRestoreMaxGas)
+				snapDisk, diskRootFound, err := bc.setHeadBeyondRoot(head.Number.Uint64(), 0, diskRoot, true, bc.cfg.SnapshotRestoreMaxGas)
 				if err != nil {
 					return nil, err
 				}
@@ -630,13 +558,8 @@
 	}
 
 	// Start tx indexer if it's enabled.
-<<<<<<< HEAD
-	if txIndexerConfig != nil {
-		bc.txIndexer = newTxIndexer(txIndexerConfig, bc)
-=======
-	if bc.cfg.TxLookupLimit >= 0 {
-		bc.txIndexer = newTxIndexer(uint64(bc.cfg.TxLookupLimit), bc)
->>>>>>> ac50181b
+	if bc.cfg.TxIndexer != nil {
+		bc.txIndexer = newTxIndexer(bc.cfg.TxIndexer, bc)
 	}
 	return bc, nil
 }
@@ -929,8 +852,8 @@
 	}
 
 	// arbitrum: overwrite the oldest block limit if pivot block is not available and HeadRewindBlocksLimit is configured
-	if pivot == nil && bc.cacheConfig.HeadRewindBlocksLimit > 0 && head.Number.Uint64() > bc.cacheConfig.HeadRewindBlocksLimit {
-		limit = head.Number.Uint64() - bc.cacheConfig.HeadRewindBlocksLimit
+	if pivot == nil && bc.cfg.HeadRewindBlocksLimit > 0 && head.Number.Uint64() > bc.cfg.HeadRewindBlocksLimit {
+		limit = head.Number.Uint64() - bc.cfg.HeadRewindBlocksLimit
 	}
 
 	lastFullBlock := uint64(0)
@@ -1432,15 +1355,11 @@
 		//  - HEAD:     So we don't need to reprocess any blocks in the general case
 		//  - HEAD-1:   So we don't do large reorgs if our HEAD becomes an uncle
 		//  - HEAD-127: So we have a hard limit on the number of blocks reexecuted
-<<<<<<< HEAD
 		// It applies for both full node and sparse archive node
-		if !bc.cacheConfig.TrieDirtyDisabled || bc.cacheConfig.MaxNumberOfBlocksToSkipStateSaving > 0 || bc.cacheConfig.MaxAmountOfGasToSkipStateSaving > 0 {
-=======
-		if !bc.cfg.ArchiveMode {
->>>>>>> ac50181b
+		if !bc.cfg.ArchiveMode || bc.cfg.MaxNumberOfBlocksToSkipStateSaving > 0 || bc.cfg.MaxAmountOfGasToSkipStateSaving > 0 {
 			triedb := bc.triedb
 
-			for _, offset := range []uint64{0, 1, bc.cacheConfig.TriesInMemory - 1, math.MaxUint64} {
+			for _, offset := range []uint64{0, 1, bc.cfg.TriesInMemory - 1, math.MaxUint64} {
 				if number := bc.CurrentBlock().Number.Uint64(); number > offset || offset == math.MaxUint64 {
 					var recent *types.Block
 					if offset == math.MaxUint64 && !bc.triegc.Empty() {
@@ -1761,15 +1680,13 @@
 	if bc.triedb.Scheme() == rawdb.PathScheme {
 		return nil
 	}
-<<<<<<< HEAD
 	// If we're running an archive node, flush
 	// Sparse archive: if MaxNumberOfBlocksToSkipStateSaving or MaxAmountOfGasToSkipStateSaving is not zero, then flushing of some blocks will be skipped:
 	// * at most MaxNumberOfBlocksToSkipStateSaving block state commits will be skipped
 	// * sum of gas used in skipped blocks will be at most MaxAmountOfGasToSkipStateSaving
-	archiveNode := bc.cacheConfig.TrieDirtyDisabled
-	if archiveNode {
+	if bc.cfg.ArchiveMode {
 		var maySkipCommiting, blockLimitReached, gasLimitReached bool
-		if bc.cacheConfig.MaxNumberOfBlocksToSkipStateSaving != 0 {
+		if bc.cfg.MaxNumberOfBlocksToSkipStateSaving != 0 {
 			maySkipCommiting = true
 			if bc.numberOfBlocksToSkipStateSaving > 0 {
 				bc.numberOfBlocksToSkipStateSaving--
@@ -1777,7 +1694,7 @@
 				blockLimitReached = true
 			}
 		}
-		if bc.cacheConfig.MaxAmountOfGasToSkipStateSaving != 0 {
+		if bc.cfg.MaxAmountOfGasToSkipStateSaving != 0 {
 			maySkipCommiting = true
 			if bc.amountOfGasInBlocksToSkipStateSaving >= block.GasUsed() {
 				bc.amountOfGasInBlocksToSkipStateSaving -= block.GasUsed()
@@ -1786,31 +1703,25 @@
 			}
 		}
 		if !maySkipCommiting || blockLimitReached || gasLimitReached {
-			bc.numberOfBlocksToSkipStateSaving = bc.cacheConfig.MaxNumberOfBlocksToSkipStateSaving
-			bc.amountOfGasInBlocksToSkipStateSaving = bc.cacheConfig.MaxAmountOfGasToSkipStateSaving
+			bc.numberOfBlocksToSkipStateSaving = bc.cfg.MaxNumberOfBlocksToSkipStateSaving
+			bc.amountOfGasInBlocksToSkipStateSaving = bc.cfg.MaxAmountOfGasToSkipStateSaving
 			return bc.triedb.Commit(root, false)
 		}
 		// we are skipping saving the trie to diskdb, so we need to keep the trie in memory and garbage collect it later
-=======
-	// If we're running an archive node, always flush
-	if bc.cfg.ArchiveMode {
-		return bc.triedb.Commit(root, false)
->>>>>>> ac50181b
 	}
 
 	// Full node or sparse archive node that's not keeping all states, do proper garbage collection
 	bc.triedb.Reference(root, common.Hash{}) // metadata reference to keep trie alive
 	bc.triegc.Push(trieGcEntry{root, block.Header().Time}, -int64(block.NumberU64()))
 
-<<<<<<< HEAD
-	blockLimit := int64(block.NumberU64()) - int64(bc.cacheConfig.TriesInMemory)   // only cleared if below that
-	timeLimit := time.Now().Unix() - int64(bc.cacheConfig.TrieRetention.Seconds()) // only cleared if less than that
+	blockLimit := int64(block.NumberU64()) - int64(bc.cfg.TriesInMemory)   // only cleared if below that
+	timeLimit := time.Now().Unix() - int64(bc.cfg.TrieRetention.Seconds()) // only cleared if less than that
 
 	if blockLimit > 0 && timeLimit > 0 {
 		// If we exceeded our memory allowance, flush matured singleton nodes to disk
 		var (
 			_, nodes, imgs = bc.triedb.Size() // all memory is contained within the nodes return for hashdb
-			limit          = common.StorageSize(bc.cacheConfig.TrieDirtyLimit) * 1024 * 1024
+			limit          = common.StorageSize(bc.cfg.TrieDirtyLimit) * 1024 * 1024
 		)
 		if nodes > limit || imgs > 4*1024*1024 {
 			bc.triedb.Cap(limit - ethdb.IdealBatchSize)
@@ -1834,7 +1745,7 @@
 		// If we exceeded out time allowance, flush an entire trie to disk
 		// The time threshold can be offset by gcprocRandOffset if TrieTimeLimitRandomOffset > 0; the offset is re-generated after each full trie flush
 		// In case of archive node that skips some trie commits we don't flush tries here
-		if bc.gcproc+bc.gcprocRandOffset > flushInterval && prevEntry != nil && !archiveNode {
+		if bc.gcproc+bc.gcprocRandOffset > flushInterval && prevEntry != nil && !bc.cfg.ArchiveMode {
 			// If the header is missing (canonical chain behind), we're reorging a low
 			// diff sidechain. Suspend committing until this operation is completed.
 			header := bc.GetHeaderByNumber(prevNum)
@@ -1843,44 +1754,14 @@
 			} else {
 				// If we're exceeding limits but haven't reached a large enough memory gap,
 				// warn the user that the system is becoming unstable.
-				if blockLimit < int64(bc.lastWrite+bc.cacheConfig.TriesInMemory) && bc.gcproc >= 2*flushInterval {
-					log.Info("State in memory for too long, committing", "time", bc.gcproc, "allowance", flushInterval, "optimum", float64(prevNum-bc.lastWrite)/float64(bc.cacheConfig.TriesInMemory))
+				if blockLimit < int64(bc.lastWrite+bc.cfg.TriesInMemory) && bc.gcproc >= 2*flushInterval {
+					log.Info("State in memory for too long, committing", "time", bc.gcproc, "allowance", flushInterval, "optimum", float64(prevNum-bc.lastWrite)/float64(bc.cfg.TriesInMemory))
 				}
 				// Flush an entire trie and restart the counters
 				bc.triedb.Commit(header.Root, true)
 				bc.lastWrite = prevNum
 				bc.gcproc = 0
 				bc.gcprocRandOffset = bc.generateGcprocRandOffset()
-=======
-	// Flush limits are not considered for the first TriesInMemory blocks.
-	current := block.NumberU64()
-	if current <= state.TriesInMemory {
-		return nil
-	}
-	// If we exceeded our memory allowance, flush matured singleton nodes to disk
-	var (
-		_, nodes, imgs = bc.triedb.Size() // all memory is contained within the nodes return for hashdb
-		limit          = common.StorageSize(bc.cfg.TrieDirtyLimit) * 1024 * 1024
-	)
-	if nodes > limit || imgs > 4*1024*1024 {
-		bc.triedb.Cap(limit - ethdb.IdealBatchSize)
-	}
-	// Find the next state trie we need to commit
-	chosen := current - state.TriesInMemory
-	flushInterval := time.Duration(bc.flushInterval.Load())
-	// If we exceeded time allowance, flush an entire trie to disk
-	if bc.gcproc > flushInterval {
-		// If the header is missing (canonical chain behind), we're reorging a low
-		// diff sidechain. Suspend committing until this operation is completed.
-		header := bc.GetHeaderByNumber(chosen)
-		if header == nil {
-			log.Warn("Reorg in progress, trie commit postponed", "number", chosen)
-		} else {
-			// If we're exceeding limits but haven't reached a large enough memory gap,
-			// warn the user that the system is becoming unstable.
-			if chosen < bc.lastWrite+state.TriesInMemory && bc.gcproc >= 2*flushInterval {
-				log.Info("State in memory for too long, committing", "time", bc.gcproc, "allowance", flushInterval, "optimum", float64(chosen-bc.lastWrite)/state.TriesInMemory)
->>>>>>> ac50181b
 			}
 		}
 		if prevEntry != nil {

// Copyright 2014 The go-ethereum Authors
// This file is part of the go-ethereum library.
//
// The go-ethereum library is free software: you can redistribute it and/or modify
// it under the terms of the GNU Lesser General Public License as published by
// the Free Software Foundation, either version 3 of the License, or
// (at your option) any later version.
//
// The go-ethereum library is distributed in the hope that it will be useful,
// but WITHOUT ANY WARRANTY; without even the implied warranty of
// MERCHANTABILITY or FITNESS FOR A PARTICULAR PURPOSE. See the
// GNU Lesser General Public License for more details.
//
// You should have received a copy of the GNU Lesser General Public License
// along with the go-ethereum library. If not, see <http://www.gnu.org/licenses/>.

// Package core implements the Ethereum consensus protocol.
package core

import (
	"errors"
	"fmt"
	"io"
	"math"
	"math/big"
	"runtime"
	"strings"
	"sync"
	"sync/atomic"
	"time"

	"github.com/ethereum/go-ethereum/common"
	"github.com/ethereum/go-ethereum/common/lru"
	"github.com/ethereum/go-ethereum/common/mclock"
	"github.com/ethereum/go-ethereum/common/prque"
	"github.com/ethereum/go-ethereum/consensus"
	"github.com/ethereum/go-ethereum/consensus/misc/eip4844"
	"github.com/ethereum/go-ethereum/core/rawdb"
	"github.com/ethereum/go-ethereum/core/state"
	"github.com/ethereum/go-ethereum/core/state/snapshot"
	"github.com/ethereum/go-ethereum/core/types"
	"github.com/ethereum/go-ethereum/core/vm"
	"github.com/ethereum/go-ethereum/ethdb"
	"github.com/ethereum/go-ethereum/event"
	"github.com/ethereum/go-ethereum/internal/syncx"
	"github.com/ethereum/go-ethereum/internal/version"
	"github.com/ethereum/go-ethereum/log"
	"github.com/ethereum/go-ethereum/metrics"
	"github.com/ethereum/go-ethereum/params"
	"github.com/ethereum/go-ethereum/rlp"
	"github.com/ethereum/go-ethereum/trie"
	"github.com/ethereum/go-ethereum/trie/triedb/hashdb"
	"github.com/ethereum/go-ethereum/trie/triedb/pathdb"
	"golang.org/x/exp/slices"
)

var (
	headBlockGauge          = metrics.NewRegisteredGauge("chain/head/block", nil)
	headHeaderGauge         = metrics.NewRegisteredGauge("chain/head/header", nil)
	headFastBlockGauge      = metrics.NewRegisteredGauge("chain/head/receipt", nil)
	headFinalizedBlockGauge = metrics.NewRegisteredGauge("chain/head/finalized", nil)
	headSafeBlockGauge      = metrics.NewRegisteredGauge("chain/head/safe", nil)

	chainInfoGauge = metrics.NewRegisteredGaugeInfo("chain/info", nil)

	accountReadTimer   = metrics.NewRegisteredTimer("chain/account/reads", nil)
	accountHashTimer   = metrics.NewRegisteredTimer("chain/account/hashes", nil)
	accountUpdateTimer = metrics.NewRegisteredTimer("chain/account/updates", nil)
	accountCommitTimer = metrics.NewRegisteredTimer("chain/account/commits", nil)

	storageReadTimer   = metrics.NewRegisteredTimer("chain/storage/reads", nil)
	storageHashTimer   = metrics.NewRegisteredTimer("chain/storage/hashes", nil)
	storageUpdateTimer = metrics.NewRegisteredTimer("chain/storage/updates", nil)
	storageCommitTimer = metrics.NewRegisteredTimer("chain/storage/commits", nil)

	snapshotAccountReadTimer = metrics.NewRegisteredTimer("chain/snapshot/account/reads", nil)
	snapshotStorageReadTimer = metrics.NewRegisteredTimer("chain/snapshot/storage/reads", nil)
	snapshotCommitTimer      = metrics.NewRegisteredTimer("chain/snapshot/commits", nil)

	triedbCommitTimer = metrics.NewRegisteredTimer("chain/triedb/commits", nil)

	blockInsertTimer     = metrics.NewRegisteredTimer("chain/inserts", nil)
	blockValidationTimer = metrics.NewRegisteredTimer("chain/validation", nil)
	blockExecutionTimer  = metrics.NewRegisteredTimer("chain/execution", nil)
	blockWriteTimer      = metrics.NewRegisteredTimer("chain/write", nil)

	blockReorgMeter     = metrics.NewRegisteredMeter("chain/reorg/executes", nil)
	blockReorgAddMeter  = metrics.NewRegisteredMeter("chain/reorg/add", nil)
	blockReorgDropMeter = metrics.NewRegisteredMeter("chain/reorg/drop", nil)

	blockPrefetchExecuteTimer   = metrics.NewRegisteredTimer("chain/prefetch/executes", nil)
	blockPrefetchInterruptMeter = metrics.NewRegisteredMeter("chain/prefetch/interrupts", nil)

	errInsertionInterrupted = errors.New("insertion is interrupted")
	errChainStopped         = errors.New("blockchain is stopped")
	errInvalidOldChain      = errors.New("invalid old chain")
	errInvalidNewChain      = errors.New("invalid new chain")
)

const (
	bodyCacheLimit       = 256
	blockCacheLimit      = 256
	receiptsCacheLimit   = 32
	txLookupCacheLimit   = 1024
	maxFutureBlocks      = 256
	maxTimeFutureBlocks  = 30
	DefaultTriesInMemory = 128

	// BlockChainVersion ensures that an incompatible database forces a resync from scratch.
	//
	// Changelog:
	//
	// - Version 4
	//   The following incompatible database changes were added:
	//   * the `BlockNumber`, `TxHash`, `TxIndex`, `BlockHash` and `Index` fields of log are deleted
	//   * the `Bloom` field of receipt is deleted
	//   * the `BlockIndex` and `TxIndex` fields of txlookup are deleted
	// - Version 5
	//  The following incompatible database changes were added:
	//    * the `TxHash`, `GasCost`, and `ContractAddress` fields are no longer stored for a receipt
	//    * the `TxHash`, `GasCost`, and `ContractAddress` fields are computed by looking up the
	//      receipts' corresponding block
	// - Version 6
	//  The following incompatible database changes were added:
	//    * Transaction lookup information stores the corresponding block number instead of block hash
	// - Version 7
	//  The following incompatible database changes were added:
	//    * Use freezer as the ancient database to maintain all ancient data
	// - Version 8
	//  The following incompatible database changes were added:
	//    * New scheme for contract code in order to separate the codes and trie nodes
	BlockChainVersion uint64 = 8
)

// CacheConfig contains the configuration values for the trie database
// and state snapshot these are resident in a blockchain.
type CacheConfig struct {
	TrieCleanLimit      int           // Memory allowance (MB) to use for caching trie nodes in memory
	TrieCleanNoPrefetch bool          // Whether to disable heuristic state prefetching for followup blocks
	TrieDirtyLimit      int           // Memory limit (MB) at which to start flushing dirty trie nodes to disk
	TrieDirtyDisabled   bool          // Whether to disable trie write caching and GC altogether (archive node)
	TrieTimeLimit       time.Duration // Time limit after which to flush the current in-memory trie to disk
	SnapshotLimit       int           // Memory allowance (MB) to use for caching snapshot entries in memory
	Preimages           bool          // Whether to store preimage of trie key to the disk
	StateHistory        uint64        // Number of blocks from head whose state histories are reserved.
	StateScheme         string        // Scheme used to store ethereum states and merkle tree nodes on top

	SnapshotRestoreMaxGas uint64 // Rollback up to this much gas to restore snapshot (otherwise snapshot recalculated from nothing)

	// Arbitrum: configure GC window
	TriesInMemory uint64        // Height difference before which a trie may not be garbage-collected
	TrieRetention time.Duration // Time limit before which a trie may not be garbage-collected

	MaxNumberOfBlocksToSkipStateSaving uint32
	MaxAmountOfGasToSkipStateSaving    uint64

	SnapshotNoBuild bool // Whether the background generation is allowed
	SnapshotWait    bool // Wait for snapshot construction on startup. TODO(karalabe): This is a dirty hack for testing, nuke it
}

// triedbConfig derives the configures for trie database.
func (c *CacheConfig) triedbConfig() *trie.Config {
	config := &trie.Config{Preimages: c.Preimages}
	if c.StateScheme == rawdb.HashScheme {
		config.HashDB = &hashdb.Config{
			CleanCacheSize: c.TrieCleanLimit * 1024 * 1024,
		}
	}
	if c.StateScheme == rawdb.PathScheme {
		config.PathDB = &pathdb.Config{
			StateHistory:   c.StateHistory,
			CleanCacheSize: c.TrieCleanLimit * 1024 * 1024,
			DirtyCacheSize: c.TrieDirtyLimit * 1024 * 1024,
		}
	}
	return config
}

// defaultCacheConfig are the default caching values if none are specified by the
// user (also used during testing).
var defaultCacheConfig = &CacheConfig{

	// Arbitrum Config Options
	TriesInMemory:                      DefaultTriesInMemory,
	TrieRetention:                      30 * time.Minute,
	MaxNumberOfBlocksToSkipStateSaving: 0,
	MaxAmountOfGasToSkipStateSaving:    0,

	TrieCleanLimit: 256,
	TrieDirtyLimit: 256,
	TrieTimeLimit:  5 * time.Minute,
	SnapshotLimit:  256,
	SnapshotWait:   true,
	StateScheme:    rawdb.HashScheme,
}

// DefaultCacheConfigWithScheme returns a deep copied default cache config with
// a provided trie node scheme.
func DefaultCacheConfigWithScheme(scheme string) *CacheConfig {
	config := *defaultCacheConfig
	config.StateScheme = scheme
	return &config
}

// txLookup is wrapper over transaction lookup along with the corresponding
// transaction object.
type txLookup struct {
	lookup      *rawdb.LegacyTxLookupEntry
	transaction *types.Transaction
}

// BlockChain represents the canonical chain given a database with a genesis
// block. The Blockchain manages chain imports, reverts, chain reorganisations.
//
// Importing blocks in to the block chain happens according to the set of rules
// defined by the two stage Validator. Processing of blocks is done using the
// Processor which processes the included transaction. The validation of the state
// is done in the second part of the Validator. Failing results in aborting of
// the import.
//
// The BlockChain also helps in returning blocks from **any** chain included
// in the database as well as blocks that represents the canonical chain. It's
// important to note that GetBlock can return any block and does not need to be
// included in the canonical one where as GetBlockByNumber always represents the
// canonical chain.
type BlockChain struct {
	chainConfig *params.ChainConfig // Chain & network configuration
	cacheConfig *CacheConfig        // Cache configuration for pruning

	db            ethdb.Database                   // Low level persistent database to store final content in
	snaps         *snapshot.Tree                   // Snapshot tree for fast trie leaf access
	triegc        *prque.Prque[int64, trieGcEntry] // Priority queue mapping block numbers to tries to gc
	gcproc        time.Duration                    // Accumulates canonical block processing for trie dumping
	lastWrite     uint64                           // Last block when the state was flushed
	flushInterval atomic.Int64                     // Time interval (processing time) after which to flush a state
	triedb        *trie.Database                   // The database handler for maintaining trie nodes.
	stateCache    state.Database                   // State database to reuse between imports (contains state cache)
	txIndexer     *txIndexer                       // Transaction indexer, might be nil if not enabled

	hc            *HeaderChain
	rmLogsFeed    event.Feed
	chainFeed     event.Feed
	chainSideFeed event.Feed
	chainHeadFeed event.Feed
	logsFeed      event.Feed
	blockProcFeed event.Feed
	scope         event.SubscriptionScope
	genesisBlock  *types.Block

	// This mutex synchronizes chain write operations.
	// Readers don't need to take it, they can just read the database.
	chainmu *syncx.ClosableMutex

	currentBlock      atomic.Pointer[types.Header] // Current head of the chain
	currentSnapBlock  atomic.Pointer[types.Header] // Current head of snap-sync
	currentFinalBlock atomic.Pointer[types.Header] // Latest (consensus) finalized block
	currentSafeBlock  atomic.Pointer[types.Header] // Latest (consensus) safe block

	bodyCache     *lru.Cache[common.Hash, *types.Body]
	bodyRLPCache  *lru.Cache[common.Hash, rlp.RawValue]
	receiptsCache *lru.Cache[common.Hash, []*types.Receipt]
	blockCache    *lru.Cache[common.Hash, *types.Block]
	txLookupCache *lru.Cache[common.Hash, txLookup]

	// future blocks are blocks added for later processing
	futureBlocks *lru.Cache[common.Hash, *types.Block]

	wg            sync.WaitGroup
	quit          chan struct{} // shutdown signal, closed in Stop.
	stopping      atomic.Bool   // false if chain is running, true when stopped
	procInterrupt atomic.Bool   // interrupt signaler for block processing

	engine     consensus.Engine
	validator  Validator // Block and state validator interface
	prefetcher Prefetcher
	processor  Processor // Block transaction processor interface
	forker     *ForkChoice
	vmConfig   vm.Config

	numberOfBlocksToSkipStateSaving      uint32
	amountOfGasInBlocksToSkipStateSaving uint64
	forceTriedbCommitHook                ForceTriedbCommitHook
	processingSinceLastForceCommit       time.Duration
	gasSinceLastForceCommit              uint64
}

type ForceTriedbCommitHook func(*types.Block, time.Duration, uint64) bool

type trieGcEntry struct {
	Root      common.Hash
	Timestamp uint64
	GasUsed   uint64
}

func NewArbBlockChain(db ethdb.Database, cacheConfig *CacheConfig, chainConfig *params.ChainConfig, genesis *Genesis, overrides *ChainOverrides, engine consensus.Engine, vmConfig vm.Config, shouldPreserve func(header *types.Header) bool, txLookupLimit *uint64, forceTriedbCommitHook ForceTriedbCommitHook) (*BlockChain, error) {
	bc, err := NewBlockChain(db, cacheConfig, chainConfig, genesis, overrides, engine, vmConfig, shouldPreserve, txLookupLimit)
	if err != nil {
		return nil, err
	}
	bc.forceTriedbCommitHook = forceTriedbCommitHook
	return bc, nil
}

// NewBlockChain returns a fully initialised block chain using information
// available in the database. It initialises the default Ethereum Validator
// and Processor.
func NewBlockChain(db ethdb.Database, cacheConfig *CacheConfig, chainConfig *params.ChainConfig, genesis *Genesis, overrides *ChainOverrides, engine consensus.Engine, vmConfig vm.Config, shouldPreserve func(header *types.Header) bool, txLookupLimit *uint64) (*BlockChain, error) {
	if cacheConfig == nil {
		cacheConfig = defaultCacheConfig
	}
	// Open trie database with provided config
	triedb := trie.NewDatabase(db, cacheConfig.triedbConfig())

	var genesisHash common.Hash
	var genesisErr error

	if chainConfig != nil && chainConfig.IsArbitrum() {
		genesisHash = rawdb.ReadCanonicalHash(db, chainConfig.ArbitrumChainParams.GenesisBlockNum)
		if genesisHash == (common.Hash{}) {
			return nil, ErrNoGenesis
		}
	} else {
		// Setup the genesis block, commit the provided genesis specification
		// to database if the genesis block is not present yet, or load the
		// stored one from database.
		chainConfig, genesisHash, genesisErr = SetupGenesisBlockWithOverride(db, triedb, genesis, overrides)
		if _, ok := genesisErr.(*params.ConfigCompatError); genesisErr != nil && !ok {
			return nil, genesisErr
		}
	}
	log.Info("")
	log.Info(strings.Repeat("-", 153))
	for _, line := range strings.Split(chainConfig.Description(), "\n") {
		log.Info(line)
	}
	log.Info(strings.Repeat("-", 153))
	log.Info("")

	bc := &BlockChain{
		chainConfig:   chainConfig,
		cacheConfig:   cacheConfig,
		db:            db,
		triedb:        triedb,
		triegc:        prque.New[int64, trieGcEntry](nil),
		quit:          make(chan struct{}),
		chainmu:       syncx.NewClosableMutex(),
		bodyCache:     lru.NewCache[common.Hash, *types.Body](bodyCacheLimit),
		bodyRLPCache:  lru.NewCache[common.Hash, rlp.RawValue](bodyCacheLimit),
		receiptsCache: lru.NewCache[common.Hash, []*types.Receipt](receiptsCacheLimit),
		blockCache:    lru.NewCache[common.Hash, *types.Block](blockCacheLimit),
		txLookupCache: lru.NewCache[common.Hash, txLookup](txLookupCacheLimit),
		futureBlocks:  lru.NewCache[common.Hash, *types.Block](maxFutureBlocks),
		engine:        engine,
		vmConfig:      vmConfig,
	}
	bc.flushInterval.Store(int64(cacheConfig.TrieTimeLimit))
	bc.forker = NewForkChoice(bc, shouldPreserve)
	bc.stateCache = state.NewDatabaseWithNodeDB(bc.db, bc.triedb)
	bc.validator = NewBlockValidator(chainConfig, bc, engine)
	bc.prefetcher = newStatePrefetcher(chainConfig, bc, engine)
	bc.processor = NewStateProcessor(chainConfig, bc, engine)

	var err error
	bc.hc, err = NewHeaderChain(db, chainConfig, engine, bc.insertStopped)
	if err != nil {
		return nil, err
	}
	if chainConfig.IsArbitrum() {
		bc.genesisBlock = bc.GetBlockByNumber(chainConfig.ArbitrumChainParams.GenesisBlockNum)
	} else {
		bc.genesisBlock = bc.GetBlockByNumber(0)
	}
	if bc.genesisBlock == nil {
		return nil, ErrNoGenesis
	}

	bc.currentBlock.Store(nil)
	bc.currentSnapBlock.Store(nil)
	bc.currentFinalBlock.Store(nil)
	bc.currentSafeBlock.Store(nil)

	// Update chain info data metrics
	chainInfoGauge.Update(metrics.GaugeInfoValue{"chain_id": bc.chainConfig.ChainID.String()})

	// If Geth is initialized with an external ancient store, re-initialize the
	// missing chain indexes and chain flags. This procedure can survive crash
	// and can be resumed in next restart since chain flags are updated in last step.
	if bc.empty() {
		rawdb.InitDatabaseFromFreezer(bc.db)
	}
	// Load blockchain states from disk
	if err := bc.loadLastState(); err != nil {
		return nil, err
	}
	// Make sure the state associated with the block is available, or log out
	// if there is no available state, waiting for state sync.
	head := bc.CurrentBlock()
	if !bc.HasState(head.Root) {
		if head.Number.Uint64() <= bc.genesisBlock.NumberU64() {
			// The genesis state is missing, which is only possible in the path-based
			// scheme. This situation occurs when the initial state sync is not finished
			// yet, or the chain head is rewound below the pivot point. In both scenarios,
			// there is no possible recovery approach except for rerunning a snap sync.
			// Do nothing here until the state syncer picks it up.
			log.Info("Genesis state is missing, wait state sync")
		} else {
			// Head state is missing, before the state recovery, find out the
			// disk layer point of snapshot(if it's enabled). Make sure the
			// rewound point is lower than disk layer.
			var diskRoot common.Hash
			if bc.cacheConfig.SnapshotLimit > 0 {
				diskRoot = rawdb.ReadSnapshotRoot(bc.db)
			}
			if diskRoot != (common.Hash{}) {
				log.Warn("Head state missing, repairing", "number", head.Number, "hash", head.Hash(), "snaproot", diskRoot)

				snapDisk, diskRootFound, err := bc.setHeadBeyondRoot(head.Number.Uint64(), 0, diskRoot, true, bc.cacheConfig.SnapshotRestoreMaxGas)
				if err != nil {
					return nil, err
				}
				// Chain rewound, persist old snapshot number to indicate recovery procedure
				if diskRootFound {
					rawdb.WriteSnapshotRecoveryNumber(bc.db, snapDisk)
				} else {
					log.Warn("Snapshot root not found or too far back. Recreating snapshot from scratch.")
					rawdb.DeleteSnapshotRecoveryNumber(bc.db)
				}
			} else {
				log.Warn("Head state missing, repairing", "number", head.Number, "hash", head.Hash())
				if _, _, err := bc.setHeadBeyondRoot(head.Number.Uint64(), 0, common.Hash{}, true, 0); err != nil {
					return nil, err
				}
			}
		}
	}
	// Ensure that a previous crash in SetHead doesn't leave extra ancients
	if frozen, err := bc.db.Ancients(); err == nil && frozen > 0 {
		var (
			needRewind bool
			low        uint64
		)
		// The head full block may be rolled back to a very low height due to
		// blockchain repair. If the head full block is even lower than the ancient
		// chain, truncate the ancient store.
		fullBlock := bc.CurrentBlock()
		if fullBlock != nil && fullBlock.Hash() != bc.genesisBlock.Hash() && fullBlock.Number.Uint64() < frozen-1 {
			needRewind = true
			low = fullBlock.Number.Uint64()
		}
		// In snap sync, it may happen that ancient data has been written to the
		// ancient store, but the LastFastBlock has not been updated, truncate the
		// extra data here.
		snapBlock := bc.CurrentSnapBlock()
		if snapBlock != nil && snapBlock.Number.Uint64() < frozen-1 {
			needRewind = true
			if snapBlock.Number.Uint64() < low || low == 0 {
				low = snapBlock.Number.Uint64()
			}
		}
		if needRewind {
			log.Error("Truncating ancient chain", "from", bc.CurrentHeader().Number.Uint64(), "to", low)
			if err := bc.SetHead(low); err != nil {
				return nil, err
			}
		}
	}
	// The first thing the node will do is reconstruct the verification data for
	// the head block (ethash cache or clique voting snapshot). Might as well do
	// it in advance.
	bc.engine.VerifyHeader(bc, bc.CurrentHeader())

	// Check the current state of the block hashes and make sure that we do not have any of the bad blocks in our chain
	for hash := range BadHashes {
		if header := bc.GetHeaderByHash(hash); header != nil {
			// get the canonical block corresponding to the offending header's number
			headerByNumber := bc.GetHeaderByNumber(header.Number.Uint64())
			// make sure the headerByNumber (if present) is in our current canonical chain
			if headerByNumber != nil && headerByNumber.Hash() == header.Hash() {
				log.Error("Found bad hash, rewinding chain", "number", header.Number, "hash", header.ParentHash)
				if err := bc.SetHead(header.Number.Uint64() - 1); err != nil {
					return nil, err
				}
				log.Error("Chain rewind was successful, resuming normal operation")
			}
		}
	}

	// Load any existing snapshot, regenerating it if loading failed
	if bc.cacheConfig.SnapshotLimit > 0 {
		// If the chain was rewound past the snapshot persistent layer (causing
		// a recovery block number to be persisted to disk), check if we're still
		// in recovery mode and in that case, don't invalidate the snapshot on a
		// head mismatch.
		var recover bool

		head := bc.CurrentBlock()
		if layer := rawdb.ReadSnapshotRecoveryNumber(bc.db); layer != nil && *layer >= head.Number.Uint64() {
			log.Warn("Enabling snapshot recovery", "chainhead", head.Number, "diskbase", *layer)
			recover = true
		}
		snapconfig := snapshot.Config{
			CacheSize:  bc.cacheConfig.SnapshotLimit,
			Recovery:   recover,
			NoBuild:    bc.cacheConfig.SnapshotNoBuild,
			AsyncBuild: !bc.cacheConfig.SnapshotWait,
		}
		bc.snaps, _ = snapshot.New(snapconfig, bc.db, bc.triedb, head.Root)
	}

	// Start future block processor.
	bc.wg.Add(1)
	go bc.updateFutureBlocks()

	// Rewind the chain in case of an incompatible config upgrade.
	if compat, ok := genesisErr.(*params.ConfigCompatError); ok {
		log.Warn("Rewinding chain to upgrade configuration", "err", compat)
		if compat.RewindToTime > 0 {
			bc.SetHeadWithTimestamp(compat.RewindToTime)
		} else {
			bc.SetHead(compat.RewindToBlock)
		}
		rawdb.WriteChainConfig(db, genesisHash, chainConfig)
	}
	// Start tx indexer if it's enabled.
	if txLookupLimit != nil {
		bc.txIndexer = newTxIndexer(*txLookupLimit, bc)
	}
	return bc, nil
}

// empty returns an indicator whether the blockchain is empty.
// Note, it's a special case that we connect a non-empty ancient
// database with an empty node, so that we can plugin the ancient
// into node seamlessly.
func (bc *BlockChain) empty() bool {
	genesis := bc.genesisBlock.Hash()
	for _, hash := range []common.Hash{rawdb.ReadHeadBlockHash(bc.db), rawdb.ReadHeadHeaderHash(bc.db), rawdb.ReadHeadFastBlockHash(bc.db)} {
		if hash != genesis {
			return false
		}
	}
	return true
}

// loadLastState loads the last known chain state from the database. This method
// assumes that the chain manager mutex is held.
func (bc *BlockChain) loadLastState() error {
	// Restore the last known head block
	head := rawdb.ReadHeadBlockHash(bc.db)
	if head == (common.Hash{}) {
		// Corrupt or empty database, init from scratch
		log.Warn("Empty database, resetting chain")
		return bc.Reset()
	}
	// Make sure the entire head block is available
	headBlock := bc.GetBlockByHash(head)
	if headBlock == nil {
		// Corrupt or empty database, init from scratch
		log.Warn("Head block missing, resetting chain", "hash", head)
		return bc.Reset()
	}
	// Everything seems to be fine, set as the head block
	bc.currentBlock.Store(headBlock.Header())
	headBlockGauge.Update(int64(headBlock.NumberU64()))

	// Restore the last known head header
	headHeader := headBlock.Header()
	if head := rawdb.ReadHeadHeaderHash(bc.db); head != (common.Hash{}) {
		if header := bc.GetHeaderByHash(head); header != nil {
			headHeader = header
		}
	}
	bc.hc.SetCurrentHeader(headHeader)

	// Restore the last known head snap block
	bc.currentSnapBlock.Store(headBlock.Header())
	headFastBlockGauge.Update(int64(headBlock.NumberU64()))

	if head := rawdb.ReadHeadFastBlockHash(bc.db); head != (common.Hash{}) {
		if block := bc.GetBlockByHash(head); block != nil {
			bc.currentSnapBlock.Store(block.Header())
			headFastBlockGauge.Update(int64(block.NumberU64()))
		}
	}

	// Restore the last known finalized block and safe block
	// Note: the safe block is not stored on disk and it is set to the last
	// known finalized block on startup
	if head := rawdb.ReadFinalizedBlockHash(bc.db); head != (common.Hash{}) {
		if block := bc.GetBlockByHash(head); block != nil {
			bc.currentFinalBlock.Store(block.Header())
			headFinalizedBlockGauge.Update(int64(block.NumberU64()))
			bc.currentSafeBlock.Store(block.Header())
			headSafeBlockGauge.Update(int64(block.NumberU64()))
		}
	}
	// Issue a status log for the user
	var (
		currentSnapBlock  = bc.CurrentSnapBlock()
		currentFinalBlock = bc.CurrentFinalBlock()

		headerTd = bc.GetTd(headHeader.Hash(), headHeader.Number.Uint64())
		blockTd  = bc.GetTd(headBlock.Hash(), headBlock.NumberU64())
	)
	if headHeader.Hash() != headBlock.Hash() {
		log.Info("Loaded most recent local header", "number", headHeader.Number, "hash", headHeader.Hash(), "td", headerTd, "age", common.PrettyAge(time.Unix(int64(headHeader.Time), 0)))
	}
	log.Info("Loaded most recent local block", "number", headBlock.Number(), "hash", headBlock.Hash(), "td", blockTd, "age", common.PrettyAge(time.Unix(int64(headBlock.Time()), 0)))
	if headBlock.Hash() != currentSnapBlock.Hash() {
		snapTd := bc.GetTd(currentSnapBlock.Hash(), currentSnapBlock.Number.Uint64())
		log.Info("Loaded most recent local snap block", "number", currentSnapBlock.Number, "hash", currentSnapBlock.Hash(), "td", snapTd, "age", common.PrettyAge(time.Unix(int64(currentSnapBlock.Time), 0)))
	}
	if currentFinalBlock != nil {
		finalTd := bc.GetTd(currentFinalBlock.Hash(), currentFinalBlock.Number.Uint64())
		log.Info("Loaded most recent local finalized block", "number", currentFinalBlock.Number, "hash", currentFinalBlock.Hash(), "td", finalTd, "age", common.PrettyAge(time.Unix(int64(currentFinalBlock.Time), 0)))
	}
	if pivot := rawdb.ReadLastPivotNumber(bc.db); pivot != nil {
		log.Info("Loaded last snap-sync pivot marker", "number", *pivot)
	}
	return nil
}

// SetHead rewinds the local chain to a new head. Depending on whether the node
// was snap synced or full synced and in which state, the method will try to
// delete minimal data from disk whilst retaining chain consistency.
func (bc *BlockChain) SetHead(head uint64) error {
	if _, _, err := bc.setHeadBeyondRoot(head, 0, common.Hash{}, false, 0); err != nil {
		return err
	}
	// Send chain head event to update the transaction pool
	header := bc.CurrentBlock()
	block := bc.GetBlock(header.Hash(), header.Number.Uint64())
	if block == nil {
		// This should never happen. In practice, previously currentBlock
		// contained the entire block whereas now only a "marker", so there
		// is an ever so slight chance for a race we should handle.
		log.Error("Current block not found in database", "block", header.Number, "hash", header.Hash())
		return fmt.Errorf("current block missing: #%d [%x..]", header.Number, header.Hash().Bytes()[:4])
	}
	bc.chainHeadFeed.Send(ChainHeadEvent{Block: block})
	return nil
}

// SetHeadWithTimestamp rewinds the local chain to a new head that has at max
// the given timestamp. Depending on whether the node was snap synced or full
// synced and in which state, the method will try to delete minimal data from
// disk whilst retaining chain consistency.
func (bc *BlockChain) SetHeadWithTimestamp(timestamp uint64) error {
	if _, _, err := bc.setHeadBeyondRoot(0, timestamp, common.Hash{}, false, 0); err != nil {
		return err
	}
	// Send chain head event to update the transaction pool
	header := bc.CurrentBlock()
	block := bc.GetBlock(header.Hash(), header.Number.Uint64())
	if block == nil {
		// This should never happen. In practice, previously currentBlock
		// contained the entire block whereas now only a "marker", so there
		// is an ever so slight chance for a race we should handle.
		log.Error("Current block not found in database", "block", header.Number, "hash", header.Hash())
		return fmt.Errorf("current block missing: #%d [%x..]", header.Number, header.Hash().Bytes()[:4])
	}
	bc.chainHeadFeed.Send(ChainHeadEvent{Block: block})
	return nil
}

// SetFinalized sets the finalized block.
func (bc *BlockChain) SetFinalized(header *types.Header) {
	bc.currentFinalBlock.Store(header)
	if header != nil {
		rawdb.WriteFinalizedBlockHash(bc.db, header.Hash())
		headFinalizedBlockGauge.Update(int64(header.Number.Uint64()))
	} else {
		rawdb.WriteFinalizedBlockHash(bc.db, common.Hash{})
		headFinalizedBlockGauge.Update(0)
	}
}

// SetSafe sets the safe block.
func (bc *BlockChain) SetSafe(header *types.Header) {
	bc.currentSafeBlock.Store(header)
	if header != nil {
		headSafeBlockGauge.Update(int64(header.Number.Uint64()))
	} else {
		headSafeBlockGauge.Update(0)
	}
}

// setHeadBeyondRoot rewinds the local chain to a new head with the extra condition
// that the rewind must pass the specified state root. The extra condition is
// ignored if it causes rolling back more than rewindLimit Gas (0 meaning infinte).
// If the limit was hit, rewind to last block with state. This method is meant to be
// used when rewinding with snapshots enabled to ensure that we go back further than
// persistent disk layer. Depending on whether the node was snap synced or full, and
// in which state, the method will try to delete minimal data from disk whilst
// retaining chain consistency.
//
// The method also works in timestamp mode if `head == 0` but `time != 0`. In that
// case blocks are rolled back until the new head becomes older or equal to the
// requested time. If both `head` and `time` is 0, the chain is rewound to genesis.
//
// The method returns the block number where the requested root cap was found.
func (bc *BlockChain) setHeadBeyondRoot(head uint64, time uint64, root common.Hash, repair bool, rewindLimit uint64) (uint64, bool, error) {
	if !bc.chainmu.TryLock() {
		return 0, false, errChainStopped
	}
	defer bc.chainmu.Unlock()

	// Track the block number of the requested root hash
	var blockNumber uint64 // (no root == always 0)
	var rootFound bool

	// Retrieve the last pivot block to short circuit rollbacks beyond it and the
	// current freezer limit to start nuking id underflown
	pivot := rawdb.ReadLastPivotNumber(bc.db)
	frozen, _ := bc.db.Ancients()

	updateFn := func(db ethdb.KeyValueWriter, header *types.Header) (*types.Header, bool) {
		// Rewind the blockchain, ensuring we don't end up with a stateless head
		// block. Note, depth equality is permitted to allow using SetHead as a
		// chain reparation mechanism without deleting any data!
		if currentBlock := bc.CurrentBlock(); currentBlock != nil && header.Number.Uint64() <= currentBlock.Number.Uint64() {
			newHeadBlock := bc.GetBlock(header.Hash(), header.Number.Uint64())
			if newHeadBlock == nil {
				log.Error("Gap in the chain, rewinding to genesis", "number", header.Number, "hash", header.Hash())
				newHeadBlock = bc.genesisBlock
			} else {
				// Block exists, keep rewinding until we find one with state,
				// keeping rewinding until we exceed the optional threshold
				// root hash
				rootFound = (root == common.Hash{}) // Flag whether we're beyond the requested root (no root, always true)
				lastFullBlock := uint64(0)
				lastFullBlockHash := common.Hash{}
				gasRolledBack := uint64(0)

				for {
					if rewindLimit > 0 && lastFullBlock != 0 {
						// Arbitrum: track the amount of gas rolled back and stop the rollback early if necessary
						gasUsedInBlock := newHeadBlock.GasUsed()
						if bc.chainConfig.IsArbitrum() {
							receipts := bc.GetReceiptsByHash(newHeadBlock.Hash())
							for _, receipt := range receipts {
								gasUsedInBlock -= receipt.GasUsedForL1
							}
						}
						gasRolledBack += gasUsedInBlock
						if gasRolledBack >= rewindLimit {
							blockNumber = lastFullBlock
							newHeadBlock = bc.GetBlock(lastFullBlockHash, lastFullBlock)
							log.Debug("Rewound to block with state but not snapshot", "number", newHeadBlock.NumberU64(), "hash", newHeadBlock.Hash())
							break
						}
					}

					// If a root threshold was requested but not yet crossed, check
					if root != (common.Hash{}) && !rootFound && newHeadBlock.Root() == root {
						rootFound, blockNumber = true, newHeadBlock.NumberU64()
					}
					if !bc.HasState(newHeadBlock.Root()) && !bc.stateRecoverable(newHeadBlock.Root()) {
						log.Trace("Block state missing, rewinding further", "number", newHeadBlock.NumberU64(), "hash", newHeadBlock.Hash())
						if pivot == nil || newHeadBlock.NumberU64() > *pivot {
							parent := bc.GetBlock(newHeadBlock.ParentHash(), newHeadBlock.NumberU64()-1)
							if parent != nil {
								newHeadBlock = parent
								continue
							}
							log.Error("Missing block in the middle, aiming genesis", "number", newHeadBlock.NumberU64()-1, "hash", newHeadBlock.ParentHash())
							newHeadBlock = bc.genesisBlock
						} else {
							log.Trace("Rewind passed pivot, aiming genesis", "number", newHeadBlock.NumberU64(), "hash", newHeadBlock.Hash(), "pivot", *pivot)
							newHeadBlock = bc.genesisBlock
						}
					} else if lastFullBlock == 0 {
						lastFullBlock = newHeadBlock.NumberU64()
						lastFullBlockHash = newHeadBlock.Hash()
					}
					if rootFound || newHeadBlock.NumberU64() <= bc.genesisBlock.NumberU64() {
						if !bc.HasState(newHeadBlock.Root()) && bc.stateRecoverable(newHeadBlock.Root()) {
							// Rewind to a block with recoverable state. If the state is
							// missing, run the state recovery here.
							if err := bc.triedb.Recover(newHeadBlock.Root()); err != nil {
								log.Crit("Failed to rollback state", "err", err) // Shouldn't happen
							}
							log.Debug("Rewound to block with state", "number", newHeadBlock.NumberU64(), "hash", newHeadBlock.Hash())
						}
						break
					}
					log.Debug("Skipping block with threshold state", "number", newHeadBlock.NumberU64(), "hash", newHeadBlock.Hash(), "root", newHeadBlock.Root())
					newHeadBlock = bc.GetBlock(newHeadBlock.ParentHash(), newHeadBlock.NumberU64()-1) // Keep rewinding
				}
			}
			rawdb.WriteHeadBlockHash(db, newHeadBlock.Hash())

			// Degrade the chain markers if they are explicitly reverted.
			// In theory we should update all in-memory markers in the
			// last step, however the direction of SetHead is from high
			// to low, so it's safe to update in-memory markers directly.
			bc.currentBlock.Store(newHeadBlock.Header())
			headBlockGauge.Update(int64(newHeadBlock.NumberU64()))

			// The head state is missing, which is only possible in the path-based
			// scheme. This situation occurs when the chain head is rewound below
			// the pivot point. In this scenario, there is no possible recovery
			// approach except for rerunning a snap sync. Do nothing here until the
			// state syncer picks it up.
			if !bc.HasState(newHeadBlock.Root()) {
				log.Info("Chain is stateless, wait state sync", "number", newHeadBlock.Number(), "hash", newHeadBlock.Hash())
			}
		}
		// Rewind the snap block in a simpleton way to the target head
		if currentSnapBlock := bc.CurrentSnapBlock(); currentSnapBlock != nil && header.Number.Uint64() < currentSnapBlock.Number.Uint64() {
			newHeadSnapBlock := bc.GetBlock(header.Hash(), header.Number.Uint64())
			// If either blocks reached nil, reset to the genesis state
			if newHeadSnapBlock == nil {
				newHeadSnapBlock = bc.genesisBlock
			}
			rawdb.WriteHeadFastBlockHash(db, newHeadSnapBlock.Hash())

			// Degrade the chain markers if they are explicitly reverted.
			// In theory we should update all in-memory markers in the
			// last step, however the direction of SetHead is from high
			// to low, so it's safe the update in-memory markers directly.
			bc.currentSnapBlock.Store(newHeadSnapBlock.Header())
			headFastBlockGauge.Update(int64(newHeadSnapBlock.NumberU64()))
		}
		var (
			headHeader = bc.CurrentBlock()
			headNumber = headHeader.Number.Uint64()
		)
		// If setHead underflown the freezer threshold and the block processing
		// intent afterwards is full block importing, delete the chain segment
		// between the stateful-block and the sethead target.
		var wipe bool
		if headNumber+1 < frozen {
			wipe = pivot == nil || headNumber >= *pivot
		}
		return headHeader, wipe // Only force wipe if full synced
	}
	// Rewind the header chain, deleting all block bodies until then
	delFn := func(db ethdb.KeyValueWriter, hash common.Hash, num uint64) {
		// Ignore the error here since light client won't hit this path
		frozen, _ := bc.db.Ancients()
		if num+1 <= frozen {
			// Truncate all relative data(header, total difficulty, body, receipt
			// and canonical hash) from ancient store.
			if _, err := bc.db.TruncateHead(num); err != nil {
				log.Crit("Failed to truncate ancient data", "number", num, "err", err)
			}
			// Remove the hash <-> number mapping from the active store.
			rawdb.DeleteHeaderNumber(db, hash)
		} else {
			// Remove relative body and receipts from the active store.
			// The header, total difficulty and canonical hash will be
			// removed in the hc.SetHead function.
			rawdb.DeleteBody(db, hash, num)
			rawdb.DeleteReceipts(db, hash, num)
		}
		// Todo(rjl493456442) txlookup, bloombits, etc
	}
	// If SetHead was only called as a chain reparation method, try to skip
	// touching the header chain altogether, unless the freezer is broken
	if repair {
		if target, force := updateFn(bc.db, bc.CurrentBlock()); force {
			bc.hc.SetHead(target.Number.Uint64(), updateFn, delFn)
		}
	} else {
		// Rewind the chain to the requested head and keep going backwards until a
		// block with a state is found or snap sync pivot is passed
		if time > 0 {
			log.Warn("Rewinding blockchain to timestamp", "target", time)
			bc.hc.SetHeadWithTimestamp(time, updateFn, delFn)
		} else {
			log.Warn("Rewinding blockchain to block", "target", head)
			bc.hc.SetHead(head, updateFn, delFn)
		}
	}
	// Clear out any stale content from the caches
	bc.bodyCache.Purge()
	bc.bodyRLPCache.Purge()
	bc.receiptsCache.Purge()
	bc.blockCache.Purge()
	bc.txLookupCache.Purge()
	bc.futureBlocks.Purge()

	// Clear safe block, finalized block if needed
	if safe := bc.CurrentSafeBlock(); safe != nil && head < safe.Number.Uint64() {
		log.Warn("SetHead invalidated safe block")
		bc.SetSafe(nil)
	}
	if finalized := bc.CurrentFinalBlock(); finalized != nil && head < finalized.Number.Uint64() {
		log.Error("SetHead invalidated finalized block")
		bc.SetFinalized(nil)
	}

	return blockNumber, rootFound, bc.loadLastState()
}

// SnapSyncCommitHead sets the current head block to the one defined by the hash
// irrelevant what the chain contents were prior.
func (bc *BlockChain) SnapSyncCommitHead(hash common.Hash) error {
	// Make sure that both the block as well at its state trie exists
	block := bc.GetBlockByHash(hash)
	if block == nil {
		return fmt.Errorf("non existent block [%x..]", hash[:4])
	}
	// Reset the trie database with the fresh snap synced state.
	root := block.Root()
	if bc.triedb.Scheme() == rawdb.PathScheme {
		if err := bc.triedb.Enable(root); err != nil {
			return err
		}
	}
	if !bc.HasState(root) {
		return fmt.Errorf("non existent state [%x..]", root[:4])
	}
	// If all checks out, manually set the head block.
	if !bc.chainmu.TryLock() {
		return errChainStopped
	}
	bc.currentBlock.Store(block.Header())
	headBlockGauge.Update(int64(block.NumberU64()))
	bc.chainmu.Unlock()

	// Destroy any existing state snapshot and regenerate it in the background,
	// also resuming the normal maintenance of any previously paused snapshot.
	if bc.snaps != nil {
		bc.snaps.Rebuild(root)
	}
	log.Info("Committed new head block", "number", block.Number(), "hash", hash)
	return nil
}

// Reset purges the entire blockchain, restoring it to its genesis state.
func (bc *BlockChain) Reset() error {
	return bc.ResetWithGenesisBlock(bc.genesisBlock)
}

// ResetWithGenesisBlock purges the entire blockchain, restoring it to the
// specified genesis state.
func (bc *BlockChain) ResetWithGenesisBlock(genesis *types.Block) error {
	// Dump the entire block chain and purge the caches
	if err := bc.SetHead(0); err != nil {
		return err
	}
	if !bc.chainmu.TryLock() {
		return errChainStopped
	}
	defer bc.chainmu.Unlock()

	// Prepare the genesis block and reinitialise the chain
	batch := bc.db.NewBatch()
	rawdb.WriteTd(batch, genesis.Hash(), genesis.NumberU64(), genesis.Difficulty())
	rawdb.WriteBlock(batch, genesis)
	if err := batch.Write(); err != nil {
		log.Crit("Failed to write genesis block", "err", err)
	}
	bc.writeHeadBlock(genesis)

	// Last update all in-memory chain markers
	bc.genesisBlock = genesis
	bc.currentBlock.Store(bc.genesisBlock.Header())
	headBlockGauge.Update(int64(bc.genesisBlock.NumberU64()))
	bc.hc.SetGenesis(bc.genesisBlock.Header())
	bc.hc.SetCurrentHeader(bc.genesisBlock.Header())
	bc.currentSnapBlock.Store(bc.genesisBlock.Header())
	headFastBlockGauge.Update(int64(bc.genesisBlock.NumberU64()))
	return nil
}

// Export writes the active chain to the given writer.
func (bc *BlockChain) Export(w io.Writer) error {
	return bc.ExportN(w, uint64(0), bc.CurrentBlock().Number.Uint64())
}

// ExportN writes a subset of the active chain to the given writer.
func (bc *BlockChain) ExportN(w io.Writer, first uint64, last uint64) error {
	if first > last {
		return fmt.Errorf("export failed: first (%d) is greater than last (%d)", first, last)
	}
	log.Info("Exporting batch of blocks", "count", last-first+1)

	var (
		parentHash common.Hash
		start      = time.Now()
		reported   = time.Now()
	)
	for nr := first; nr <= last; nr++ {
		block := bc.GetBlockByNumber(nr)
		if block == nil {
			return fmt.Errorf("export failed on #%d: not found", nr)
		}
		if nr > first && block.ParentHash() != parentHash {
			return errors.New("export failed: chain reorg during export")
		}
		parentHash = block.Hash()
		if err := block.EncodeRLP(w); err != nil {
			return err
		}
		if time.Since(reported) >= statsReportLimit {
			log.Info("Exporting blocks", "exported", block.NumberU64()-first, "elapsed", common.PrettyDuration(time.Since(start)))
			reported = time.Now()
		}
	}
	return nil
}

// writeHeadBlock injects a new head block into the current block chain. This method
// assumes that the block is indeed a true head. It will also reset the head
// header and the head snap sync block to this very same block if they are older
// or if they are on a different side chain.
//
// Note, this function assumes that the `mu` mutex is held!
func (bc *BlockChain) writeHeadBlock(block *types.Block) {
	// Add the block to the canonical chain number scheme and mark as the head
	batch := bc.db.NewBatch()
	rawdb.WriteHeadHeaderHash(batch, block.Hash())
	rawdb.WriteHeadFastBlockHash(batch, block.Hash())
	rawdb.WriteCanonicalHash(batch, block.Hash(), block.NumberU64())
	rawdb.WriteTxLookupEntriesByBlock(batch, block)
	rawdb.WriteHeadBlockHash(batch, block.Hash())

	// Flush the whole batch into the disk, exit the node if failed
	if err := batch.Write(); err != nil {
		log.Crit("Failed to update chain indexes and markers", "err", err)
	}
	// Update all in-memory chain markers in the last step
	bc.hc.SetCurrentHeader(block.Header())

	bc.currentSnapBlock.Store(block.Header())
	headFastBlockGauge.Update(int64(block.NumberU64()))

	bc.currentBlock.Store(block.Header())
	headBlockGauge.Update(int64(block.NumberU64()))
}

// stopWithoutSaving stops the blockchain service. If any imports are currently in progress
// it will abort them using the procInterrupt. This method stops all running
// goroutines, but does not do all the post-stop work of persisting data.
// OBS! It is generally recommended to use the Stop method!
// This method has been exposed to allow tests to stop the blockchain while simulating
// a crash.
func (bc *BlockChain) stopWithoutSaving() {
	if !bc.stopping.CompareAndSwap(false, true) {
		return
	}
	// Signal shutdown tx indexer.
	if bc.txIndexer != nil {
		bc.txIndexer.close()
	}
	// Unsubscribe all subscriptions registered from blockchain.
	bc.scope.Close()

	// Signal shutdown to all goroutines.
	close(bc.quit)
	bc.StopInsert()

	// Now wait for all chain modifications to end and persistent goroutines to exit.
	//
	// Note: Close waits for the mutex to become available, i.e. any running chain
	// modification will have exited when Close returns. Since we also called StopInsert,
	// the mutex should become available quickly. It cannot be taken again after Close has
	// returned.
	bc.chainmu.Close()
	bc.wg.Wait()
}

// Stop stops the blockchain service. If any imports are currently in progress
// it will abort them using the procInterrupt.
func (bc *BlockChain) Stop() {
	bc.stopWithoutSaving()

	// Ensure that the entirety of the state snapshot is journaled to disk.
	var snapBase common.Hash
	if bc.snaps != nil {
		var err error
		if snapBase, err = bc.snaps.Journal(bc.CurrentBlock().Root); err != nil {
			log.Error("Failed to journal state snapshot", "err", err)
		}
		bc.snaps.Release()
	}
	if bc.triedb.Scheme() == rawdb.PathScheme {
		// Ensure that the in-memory trie nodes are journaled to disk properly.
		if err := bc.triedb.Journal(bc.CurrentBlock().Root); err != nil {
			log.Info("Failed to journal in-memory trie nodes", "err", err)
		}
	} else {
		// Ensure the state of a recent block is also stored to disk before exiting.
		// We're writing three different states to catch different restart scenarios:
		//  - HEAD:     So we don't need to reprocess any blocks in the general case
		//  - HEAD-1:   So we don't do large reorgs if our HEAD becomes an uncle
		//  - HEAD-127: So we have a hard limit on the number of blocks reexecuted
		// It applies for both full node and sparse archive node
		if !bc.cacheConfig.TrieDirtyDisabled || bc.cacheConfig.MaxNumberOfBlocksToSkipStateSaving > 0 || bc.cacheConfig.MaxAmountOfGasToSkipStateSaving > 0 {
			triedb := bc.triedb

			for _, offset := range []uint64{0, 1, bc.cacheConfig.TriesInMemory - 1, math.MaxUint64} {
				if number := bc.CurrentBlock().Number.Uint64(); number > offset || offset == math.MaxUint64 {
					var recent *types.Block
					if offset == math.MaxUint64 && !bc.triegc.Empty() {
						_, latest := bc.triegc.Peek()
						recent = bc.GetBlockByNumber(uint64(-latest))
					} else {
						recent = bc.GetBlockByNumber(number - offset)
					}
					if recent == nil || recent.Root() == (common.Hash{}) {
						continue
					}

					log.Info("Writing cached state to disk", "block", recent.Number(), "hash", recent.Hash(), "root", recent.Root())
					if err := triedb.Commit(recent.Root(), true); err != nil {
						log.Error("Failed to commit recent state trie", "err", err)
					}
				}
			}
			if snapBase != (common.Hash{}) {
				log.Info("Writing snapshot state to disk", "root", snapBase)
				if err := triedb.Commit(snapBase, true); err != nil {
					log.Error("Failed to commit recent state trie", "err", err)
				}
			}
			for !bc.triegc.Empty() {
				triedb.Dereference(bc.triegc.PopItem().Root)
			}
			if _, nodes, _ := triedb.Size(); nodes != 0 { // all memory is contained within the nodes return for hashdb
				log.Error("Dangling trie nodes after full cleanup")
			}
		}
	}
	// Close the trie database, release all the held resources as the last step.
	if err := bc.triedb.Close(); err != nil {
		log.Error("Failed to close trie db", "err", err)
	}
	log.Info("Blockchain stopped")
}

// StopInsert interrupts all insertion methods, causing them to return
// errInsertionInterrupted as soon as possible. Insertion is permanently disabled after
// calling this method.
func (bc *BlockChain) StopInsert() {
	bc.procInterrupt.Store(true)
}

// insertStopped returns true after StopInsert has been called.
func (bc *BlockChain) insertStopped() bool {
	return bc.procInterrupt.Load()
}

func (bc *BlockChain) procFutureBlocks() {
	blocks := make([]*types.Block, 0, bc.futureBlocks.Len())
	for _, hash := range bc.futureBlocks.Keys() {
		if block, exist := bc.futureBlocks.Peek(hash); exist {
			blocks = append(blocks, block)
		}
	}
	if len(blocks) > 0 {
		slices.SortFunc(blocks, func(a, b *types.Block) int {
			return a.Number().Cmp(b.Number())
		})
		// Insert one by one as chain insertion needs contiguous ancestry between blocks
		for i := range blocks {
			bc.InsertChain(blocks[i : i+1])
		}
	}
}

// WriteStatus status of write
type WriteStatus byte

const (
	NonStatTy WriteStatus = iota
	CanonStatTy
	SideStatTy
)

// InsertReceiptChain attempts to complete an already existing header chain with
// transaction and receipt data.
func (bc *BlockChain) InsertReceiptChain(blockChain types.Blocks, receiptChain []types.Receipts, ancientLimit uint64) (int, error) {
	// We don't require the chainMu here since we want to maximize the
	// concurrency of header insertion and receipt insertion.
	bc.wg.Add(1)
	defer bc.wg.Done()

	var (
		ancientBlocks, liveBlocks     types.Blocks
		ancientReceipts, liveReceipts []types.Receipts
	)
	// Do a sanity check that the provided chain is actually ordered and linked
	for i, block := range blockChain {
		if i != 0 {
			prev := blockChain[i-1]
			if block.NumberU64() != prev.NumberU64()+1 || block.ParentHash() != prev.Hash() {
				log.Error("Non contiguous receipt insert",
					"number", block.Number(), "hash", block.Hash(), "parent", block.ParentHash(),
					"prevnumber", prev.Number(), "prevhash", prev.Hash())
				return 0, fmt.Errorf("non contiguous insert: item %d is #%d [%x..], item %d is #%d [%x..] (parent [%x..])",
					i-1, prev.NumberU64(), prev.Hash().Bytes()[:4],
					i, block.NumberU64(), block.Hash().Bytes()[:4], block.ParentHash().Bytes()[:4])
			}
		}
		if block.NumberU64() <= ancientLimit {
			ancientBlocks, ancientReceipts = append(ancientBlocks, block), append(ancientReceipts, receiptChain[i])
		} else {
			liveBlocks, liveReceipts = append(liveBlocks, block), append(liveReceipts, receiptChain[i])
		}

		// Here we also validate that blob transactions in the block do not contain a sidecar.
		// While the sidecar does not affect the block hash / tx hash, sending blobs within a block is not allowed.
		for txIndex, tx := range block.Transactions() {
			if tx.Type() == types.BlobTxType && tx.BlobTxSidecar() != nil {
				return 0, fmt.Errorf("block #%d contains unexpected blob sidecar in tx at index %d", block.NumberU64(), txIndex)
			}
		}
	}

	var (
		stats = struct{ processed, ignored int32 }{}
		start = time.Now()
		size  = int64(0)
	)

	// updateHead updates the head snap sync block if the inserted blocks are better
	// and returns an indicator whether the inserted blocks are canonical.
	updateHead := func(head *types.Block) bool {
		if !bc.chainmu.TryLock() {
			return false
		}
		defer bc.chainmu.Unlock()

		// Rewind may have occurred, skip in that case.
		if bc.CurrentHeader().Number.Cmp(head.Number()) >= 0 {
			reorg, err := bc.forker.ReorgNeeded(bc.CurrentSnapBlock(), head.Header())
			if err != nil {
				log.Warn("Reorg failed", "err", err)
				return false
			} else if !reorg {
				return false
			}
			rawdb.WriteHeadFastBlockHash(bc.db, head.Hash())
			bc.currentSnapBlock.Store(head.Header())
			headFastBlockGauge.Update(int64(head.NumberU64()))
			return true
		}
		return false
	}
	// writeAncient writes blockchain and corresponding receipt chain into ancient store.
	//
	// this function only accepts canonical chain data. All side chain will be reverted
	// eventually.
	writeAncient := func(blockChain types.Blocks, receiptChain []types.Receipts) (int, error) {
		first := blockChain[0]
		last := blockChain[len(blockChain)-1]

		// Ensure genesis is in ancients.
		if first.NumberU64() == 1 {
			if frozen, _ := bc.db.Ancients(); frozen == 0 {
				td := bc.genesisBlock.Difficulty()
				writeSize, err := rawdb.WriteAncientBlocks(bc.db, []*types.Block{bc.genesisBlock}, []types.Receipts{nil}, td)
				if err != nil {
					log.Error("Error writing genesis to ancients", "err", err)
					return 0, err
				}
				size += writeSize
				log.Info("Wrote genesis to ancients")
			}
		}
		// Before writing the blocks to the ancients, we need to ensure that
		// they correspond to the what the headerchain 'expects'.
		// We only check the last block/header, since it's a contiguous chain.
		if !bc.HasHeader(last.Hash(), last.NumberU64()) {
			return 0, fmt.Errorf("containing header #%d [%x..] unknown", last.Number(), last.Hash().Bytes()[:4])
		}

		// Write all chain data to ancients.
		td := bc.GetTd(first.Hash(), first.NumberU64())
		writeSize, err := rawdb.WriteAncientBlocks(bc.db, blockChain, receiptChain, td)
		if err != nil {
			log.Error("Error importing chain data to ancients", "err", err)
			return 0, err
		}
		size += writeSize

		// Sync the ancient store explicitly to ensure all data has been flushed to disk.
		if err := bc.db.Sync(); err != nil {
			return 0, err
		}
		// Update the current snap block because all block data is now present in DB.
		previousSnapBlock := bc.CurrentSnapBlock().Number.Uint64()
		if !updateHead(blockChain[len(blockChain)-1]) {
			// We end up here if the header chain has reorg'ed, and the blocks/receipts
			// don't match the canonical chain.
			if _, err := bc.db.TruncateHead(previousSnapBlock + 1); err != nil {
				log.Error("Can't truncate ancient store after failed insert", "err", err)
			}
			return 0, errSideChainReceipts
		}

		// Delete block data from the main database.
		var (
			batch       = bc.db.NewBatch()
			canonHashes = make(map[common.Hash]struct{})
		)
		for _, block := range blockChain {
			canonHashes[block.Hash()] = struct{}{}
			if block.NumberU64() == 0 {
				continue
			}
			rawdb.DeleteCanonicalHash(batch, block.NumberU64())
			rawdb.DeleteBlockWithoutNumber(batch, block.Hash(), block.NumberU64())
		}
		// Delete side chain hash-to-number mappings.
		for _, nh := range rawdb.ReadAllHashesInRange(bc.db, first.NumberU64(), last.NumberU64()) {
			if _, canon := canonHashes[nh.Hash]; !canon {
				rawdb.DeleteHeader(batch, nh.Hash, nh.Number)
			}
		}
		if err := batch.Write(); err != nil {
			return 0, err
		}
		stats.processed += int32(len(blockChain))
		return 0, nil
	}

	// writeLive writes blockchain and corresponding receipt chain into active store.
	writeLive := func(blockChain types.Blocks, receiptChain []types.Receipts) (int, error) {
		var (
			skipPresenceCheck = false
			batch             = bc.db.NewBatch()
		)
		for i, block := range blockChain {
			// Short circuit insertion if shutting down or processing failed
			if bc.insertStopped() {
				return 0, errInsertionInterrupted
			}
			// Short circuit if the owner header is unknown
			if !bc.HasHeader(block.Hash(), block.NumberU64()) {
				return i, fmt.Errorf("containing header #%d [%x..] unknown", block.Number(), block.Hash().Bytes()[:4])
			}
			if !skipPresenceCheck {
				// Ignore if the entire data is already known
				if bc.HasBlock(block.Hash(), block.NumberU64()) {
					stats.ignored++
					continue
				} else {
					// If block N is not present, neither are the later blocks.
					// This should be true, but if we are mistaken, the shortcut
					// here will only cause overwriting of some existing data
					skipPresenceCheck = true
				}
			}
			// Write all the data out into the database
			rawdb.WriteBody(batch, block.Hash(), block.NumberU64(), block.Body())
			rawdb.WriteReceipts(batch, block.Hash(), block.NumberU64(), receiptChain[i])

			// Write everything belongs to the blocks into the database. So that
			// we can ensure all components of body is completed(body, receipts)
			// except transaction indexes(will be created once sync is finished).
			if batch.ValueSize() >= ethdb.IdealBatchSize {
				if err := batch.Write(); err != nil {
					return 0, err
				}
				size += int64(batch.ValueSize())
				batch.Reset()
			}
			stats.processed++
		}
		// Write everything belongs to the blocks into the database. So that
		// we can ensure all components of body is completed(body, receipts,
		// tx indexes)
		if batch.ValueSize() > 0 {
			size += int64(batch.ValueSize())
			if err := batch.Write(); err != nil {
				return 0, err
			}
		}
		updateHead(blockChain[len(blockChain)-1])
		return 0, nil
	}

	// Write downloaded chain data and corresponding receipt chain data
	if len(ancientBlocks) > 0 {
		if n, err := writeAncient(ancientBlocks, ancientReceipts); err != nil {
			if err == errInsertionInterrupted {
				return 0, nil
			}
			return n, err
		}
	}
	if len(liveBlocks) > 0 {
		if n, err := writeLive(liveBlocks, liveReceipts); err != nil {
			if err == errInsertionInterrupted {
				return 0, nil
			}
			return n, err
		}
	}
	var (
		head    = blockChain[len(blockChain)-1]
		context = []interface{}{
			"count", stats.processed, "elapsed", common.PrettyDuration(time.Since(start)),
			"number", head.Number(), "hash", head.Hash(), "age", common.PrettyAge(time.Unix(int64(head.Time()), 0)),
			"size", common.StorageSize(size),
		}
	)
	if stats.ignored > 0 {
		context = append(context, []interface{}{"ignored", stats.ignored}...)
	}
	log.Debug("Imported new block receipts", context...)

	return 0, nil
}

// writeBlockWithoutState writes only the block and its metadata to the database,
// but does not write any state. This is used to construct competing side forks
// up to the point where they exceed the canonical total difficulty.
func (bc *BlockChain) writeBlockWithoutState(block *types.Block, td *big.Int) (err error) {
	if bc.insertStopped() {
		return errInsertionInterrupted
	}
	batch := bc.db.NewBatch()
	rawdb.WriteTd(batch, block.Hash(), block.NumberU64(), td)
	rawdb.WriteBlock(batch, block)
	if err := batch.Write(); err != nil {
		log.Crit("Failed to write block into disk", "err", err)
	}
	return nil
}

// writeKnownBlock updates the head block flag with a known block
// and introduces chain reorg if necessary.
func (bc *BlockChain) writeKnownBlock(block *types.Block) error {
	current := bc.CurrentBlock()
	if block.ParentHash() != current.Hash() {
		if err := bc.reorg(current, block); err != nil {
			return err
		}
	}
	bc.writeHeadBlock(block)
	return nil
}

// writeBlockWithState writes block, metadata and corresponding state data to the
// database.
func (bc *BlockChain) writeBlockWithState(block *types.Block, receipts []*types.Receipt, state *state.StateDB) error {
	// Calculate the total difficulty of the block
	ptd := bc.GetTd(block.ParentHash(), block.NumberU64()-1)
	if ptd == nil {
		return consensus.ErrUnknownAncestor
	}
	// Make sure no inconsistent state is leaked during insertion
	externTd := new(big.Int).Add(block.Difficulty(), ptd)

	// Irrelevant of the canonical status, write the block itself to the database.
	//
	// Note all the components of block(td, hash->number map, header, body, receipts)
	// should be written atomically. BlockBatch is used for containing all components.
	blockBatch := bc.db.NewBatch()
	rawdb.WriteTd(blockBatch, block.Hash(), block.NumberU64(), externTd)
	rawdb.WriteBlock(blockBatch, block)
	rawdb.WriteReceipts(blockBatch, block.Hash(), block.NumberU64(), receipts)
	rawdb.WritePreimages(blockBatch, state.Preimages())
	if err := blockBatch.Write(); err != nil {
		log.Crit("Failed to write block into disk", "err", err)
	}
	// Commit all cached state changes into underlying memory database.
	root, err := state.Commit(block.NumberU64(), bc.chainConfig.IsEIP158(block.Number()))
	if err != nil {
		return err
	}
<<<<<<< HEAD

=======
	// If node is running in path mode, skip explicit gc operation
	// which is unnecessary in this mode.
	if bc.triedb.Scheme() == rawdb.PathScheme {
		return nil
	}
>>>>>>> 9dbf2598
	// If we're running an archive node, flush
	// Sparse archive: if MaxNumberOfBlocksToSkipStateSaving or MaxAmountOfGasToSkipStateSaving is not zero, then flushing of some blocks will be skipped:
	// * at most MaxNumberOfBlocksToSkipStateSaving block state commits will be skipped
	// * sum of gas used in skipped blocks will be at most MaxAmountOfGasToSkipStateSaving
	archiveNode := bc.cacheConfig.TrieDirtyDisabled
	if archiveNode {
		var maySkipCommiting, blockLimitReached, gasLimitReached bool
		if bc.cacheConfig.MaxNumberOfBlocksToSkipStateSaving != 0 {
			maySkipCommiting = true
			if bc.numberOfBlocksToSkipStateSaving > 0 {
				bc.numberOfBlocksToSkipStateSaving--
			} else {
				blockLimitReached = true
			}
		}
		if bc.cacheConfig.MaxAmountOfGasToSkipStateSaving != 0 {
			maySkipCommiting = true
			if bc.amountOfGasInBlocksToSkipStateSaving >= block.GasUsed() {
				bc.amountOfGasInBlocksToSkipStateSaving -= block.GasUsed()
			} else {
				gasLimitReached = true
			}
		}
		if !maySkipCommiting || blockLimitReached || gasLimitReached {
			bc.numberOfBlocksToSkipStateSaving = bc.cacheConfig.MaxNumberOfBlocksToSkipStateSaving
			bc.amountOfGasInBlocksToSkipStateSaving = bc.cacheConfig.MaxAmountOfGasToSkipStateSaving
			return bc.triedb.Commit(root, false)
		}
		// we are skipping saving the trie to diskdb, so we need to keep the trie in memory and garbage collect it later
	}

	// Full node or sparse archive node that's not keeping all states, do proper garbage collection
	bc.triedb.Reference(root, common.Hash{}) // metadata reference to keep trie alive
	bc.triegc.Push(trieGcEntry{root, block.Header().Time, block.GasUsed()}, -int64(block.NumberU64()))

	blockLimit := int64(block.NumberU64()) - int64(bc.cacheConfig.TriesInMemory)   // only cleared if below that
	timeLimit := time.Now().Unix() - int64(bc.cacheConfig.TrieRetention.Seconds()) // only cleared if less than that

	if blockLimit > 0 && timeLimit > 0 {
		// If we exceeded our memory allowance, flush matured singleton nodes to disk
		var (
			_, nodes, imgs = bc.triedb.Size() // all memory is contained within the nodes return for hashdb
			limit          = common.StorageSize(bc.cacheConfig.TrieDirtyLimit) * 1024 * 1024
		)
		if nodes > limit || imgs > 4*1024*1024 {
			bc.triedb.Cap(limit - ethdb.IdealBatchSize)
		}
		var prevEntry *trieGcEntry
		var prevNum uint64
		var forceCommit bool
		// Garbage collect anything below our required write retention
		for !bc.triegc.Empty() {
			triegcEntry, number := bc.triegc.Pop()
			if uint64(-number) > uint64(blockLimit) || triegcEntry.Timestamp > uint64(timeLimit) {
				bc.triegc.Push(triegcEntry, number)
				break
			}
			if prevEntry != nil {
				bc.gasSinceLastForceCommit += block.GasUsed()
				if bc.forceTriedbCommitHook != nil && bc.forceTriedbCommitHook(block, bc.gcproc+bc.processingSinceLastForceCommit, bc.gasSinceLastForceCommit) {
					forceCommit = true
					break
				}
				bc.triedb.Dereference(prevEntry.Root)
			}
			prevEntry = &triegcEntry
			prevNum = uint64(-number)
		}
		if prevEntry != nil && bc.forceTriedbCommitHook != nil && !forceCommit {
			bc.gasSinceLastForceCommit += block.GasUsed()
			forceCommit = bc.forceTriedbCommitHook(block, bc.gcproc+bc.processingSinceLastForceCommit, bc.gasSinceLastForceCommit)
		}
		flushInterval := time.Duration(bc.flushInterval.Load())
		// If we exceeded out time allowance, flush an entire trie to disk
		// In case of archive node that skips some trie commits we don't flush tries here
		if prevEntry != nil && ((bc.gcproc > flushInterval && !archiveNode) || forceCommit) {
			// If the header is missing (canonical chain behind), we're reorging a low
			// diff sidechain. Suspend committing until this operation is completed.
			header := bc.GetHeaderByNumber(prevNum)
			if header == nil {
				log.Warn("Reorg in progress, trie commit postponed")
			} else {
				// If we're exceeding limits but haven't reached a large enough memory gap,
				// warn the user that the system is becoming unstable.
				if blockLimit < int64(bc.lastWrite+bc.cacheConfig.TriesInMemory) && bc.gcproc >= 2*flushInterval {
					log.Info("State in memory for too long, committing", "time", bc.gcproc, "allowance", flushInterval, "optimum", float64(prevNum-bc.lastWrite)/float64(bc.cacheConfig.TriesInMemory))
				}
				// Flush an entire trie and restart the counters
				bc.triedb.Commit(header.Root, true)
				bc.lastWrite = prevNum
				if !forceCommit {
					bc.processingSinceLastForceCommit += bc.gcproc
				} else {
					bc.processingSinceLastForceCommit = 0
					bc.gasSinceLastForceCommit = 0
				}
				bc.gcproc = 0
			}
		}
		if prevEntry != nil {
			bc.triedb.Dereference(prevEntry.Root)
		}
	}
	return nil
}

// WriteBlockAndSetHead writes the given block and all associated state to the database,
// and applies the block as the new chain head.
func (bc *BlockChain) WriteBlockAndSetHead(block *types.Block, receipts []*types.Receipt, logs []*types.Log, state *state.StateDB, emitHeadEvent bool) (status WriteStatus, err error) {
	if !bc.chainmu.TryLock() {
		return NonStatTy, errChainStopped
	}
	defer bc.chainmu.Unlock()

	return bc.writeBlockAndSetHead(block, receipts, logs, state, emitHeadEvent)
}

// writeBlockAndSetHead is the internal implementation of WriteBlockAndSetHead.
// This function expects the chain mutex to be held.
func (bc *BlockChain) writeBlockAndSetHead(block *types.Block, receipts []*types.Receipt, logs []*types.Log, state *state.StateDB, emitHeadEvent bool) (status WriteStatus, err error) {
	if err := bc.writeBlockWithState(block, receipts, state); err != nil {
		return NonStatTy, err
	}
	currentBlock := bc.CurrentBlock()
	reorg, err := bc.forker.ReorgNeeded(currentBlock, block.Header())
	if err != nil {
		return NonStatTy, err
	}
	if reorg {
		// Reorganise the chain if the parent is not the head block
		if block.ParentHash() != currentBlock.Hash() {
			if err := bc.reorg(currentBlock, block); err != nil {
				return NonStatTy, err
			}
		}
		status = CanonStatTy
	} else {
		status = SideStatTy
	}
	// Set new head.
	if status == CanonStatTy {
		bc.writeHeadBlock(block)
	}
	bc.futureBlocks.Remove(block.Hash())

	if status == CanonStatTy {
		bc.chainFeed.Send(ChainEvent{Block: block, Hash: block.Hash(), Logs: logs})
		if len(logs) > 0 {
			bc.logsFeed.Send(logs)
		}
		// In theory, we should fire a ChainHeadEvent when we inject
		// a canonical block, but sometimes we can insert a batch of
		// canonical blocks. Avoid firing too many ChainHeadEvents,
		// we will fire an accumulated ChainHeadEvent and disable fire
		// event here.
		if emitHeadEvent {
			bc.chainHeadFeed.Send(ChainHeadEvent{Block: block})
		}
	} else {
		bc.chainSideFeed.Send(ChainSideEvent{Block: block})
	}
	return status, nil
}

// addFutureBlock checks if the block is within the max allowed window to get
// accepted for future processing, and returns an error if the block is too far
// ahead and was not added.
//
// TODO after the transition, the future block shouldn't be kept. Because
// it's not checked in the Geth side anymore.
func (bc *BlockChain) addFutureBlock(block *types.Block) error {
	max := uint64(time.Now().Unix() + maxTimeFutureBlocks)
	if block.Time() > max {
		return fmt.Errorf("future block timestamp %v > allowed %v", block.Time(), max)
	}
	if block.Difficulty().Cmp(common.Big0) == 0 {
		// Never add PoS blocks into the future queue
		return nil
	}
	bc.futureBlocks.Add(block.Hash(), block)
	return nil
}

// InsertChain attempts to insert the given batch of blocks in to the canonical
// chain or, otherwise, create a fork. If an error is returned it will return
// the index number of the failing block as well an error describing what went
// wrong. After insertion is done, all accumulated events will be fired.
func (bc *BlockChain) InsertChain(chain types.Blocks) (int, error) {
	// Sanity check that we have something meaningful to import
	if len(chain) == 0 {
		return 0, nil
	}
	bc.blockProcFeed.Send(true)
	defer bc.blockProcFeed.Send(false)

	// Do a sanity check that the provided chain is actually ordered and linked.
	for i := 1; i < len(chain); i++ {
		block, prev := chain[i], chain[i-1]
		if block.NumberU64() != prev.NumberU64()+1 || block.ParentHash() != prev.Hash() {
			log.Error("Non contiguous block insert",
				"number", block.Number(),
				"hash", block.Hash(),
				"parent", block.ParentHash(),
				"prevnumber", prev.Number(),
				"prevhash", prev.Hash(),
			)
			return 0, fmt.Errorf("non contiguous insert: item %d is #%d [%x..], item %d is #%d [%x..] (parent [%x..])", i-1, prev.NumberU64(),
				prev.Hash().Bytes()[:4], i, block.NumberU64(), block.Hash().Bytes()[:4], block.ParentHash().Bytes()[:4])
		}
	}
	// Pre-checks passed, start the full block imports
	if !bc.chainmu.TryLock() {
		return 0, errChainStopped
	}
	defer bc.chainmu.Unlock()
	return bc.insertChain(chain, true)
}

// insertChain is the internal implementation of InsertChain, which assumes that
// 1) chains are contiguous, and 2) The chain mutex is held.
//
// This method is split out so that import batches that require re-injecting
// historical blocks can do so without releasing the lock, which could lead to
// racey behaviour. If a sidechain import is in progress, and the historic state
// is imported, but then new canon-head is added before the actual sidechain
// completes, then the historic state could be pruned again
func (bc *BlockChain) insertChain(chain types.Blocks, setHead bool) (int, error) {
	// If the chain is terminating, don't even bother starting up.
	if bc.insertStopped() {
		return 0, nil
	}

	// Start a parallel signature recovery (signer will fluke on fork transition, minimal perf loss)
	SenderCacher.RecoverFromBlocks(types.MakeSigner(bc.chainConfig, chain[0].Number(), chain[0].Time()), chain)

	var (
		stats     = insertStats{startTime: mclock.Now()}
		lastCanon *types.Block
	)
	// Fire a single chain head event if we've progressed the chain
	defer func() {
		if lastCanon != nil && bc.CurrentBlock().Hash() == lastCanon.Hash() {
			bc.chainHeadFeed.Send(ChainHeadEvent{lastCanon})
		}
	}()
	// Start the parallel header verifier
	headers := make([]*types.Header, len(chain))
	for i, block := range chain {
		headers[i] = block.Header()
	}
	abort, results := bc.engine.VerifyHeaders(bc, headers)
	defer close(abort)

	// Peek the error for the first block to decide the directing import logic
	it := newInsertIterator(chain, results, bc.validator)
	block, err := it.next()

	// Left-trim all the known blocks that don't need to build snapshot
	if bc.skipBlock(err, it) {
		// First block (and state) is known
		//   1. We did a roll-back, and should now do a re-import
		//   2. The block is stored as a sidechain, and is lying about it's stateroot, and passes a stateroot
		//      from the canonical chain, which has not been verified.
		// Skip all known blocks that are behind us.
		var (
			reorg   bool
			current = bc.CurrentBlock()
		)
		for block != nil && bc.skipBlock(err, it) {
			reorg, err = bc.forker.ReorgNeeded(current, block.Header())
			if err != nil {
				return it.index, err
			}
			if reorg {
				// Switch to import mode if the forker says the reorg is necessary
				// and also the block is not on the canonical chain.
				// In eth2 the forker always returns true for reorg decision (blindly trusting
				// the external consensus engine), but in order to prevent the unnecessary
				// reorgs when importing known blocks, the special case is handled here.
				if block.NumberU64() > current.Number.Uint64() || bc.GetCanonicalHash(block.NumberU64()) != block.Hash() {
					break
				}
			}
			log.Debug("Ignoring already known block", "number", block.Number(), "hash", block.Hash())
			stats.ignored++

			block, err = it.next()
		}
		// The remaining blocks are still known blocks, the only scenario here is:
		// During the snap sync, the pivot point is already submitted but rollback
		// happens. Then node resets the head full block to a lower height via `rollback`
		// and leaves a few known blocks in the database.
		//
		// When node runs a snap sync again, it can re-import a batch of known blocks via
		// `insertChain` while a part of them have higher total difficulty than current
		// head full block(new pivot point).
		for block != nil && bc.skipBlock(err, it) {
			log.Debug("Writing previously known block", "number", block.Number(), "hash", block.Hash())
			if err := bc.writeKnownBlock(block); err != nil {
				return it.index, err
			}
			lastCanon = block

			block, err = it.next()
		}
		// Falls through to the block import
	}
	switch {
	// First block is pruned
	case errors.Is(err, consensus.ErrPrunedAncestor):
		if setHead {
			// First block is pruned, insert as sidechain and reorg only if TD grows enough
			log.Debug("Pruned ancestor, inserting as sidechain", "number", block.Number(), "hash", block.Hash())
			return bc.insertSideChain(block, it)
		} else {
			// We're post-merge and the parent is pruned, try to recover the parent state
			log.Debug("Pruned ancestor", "number", block.Number(), "hash", block.Hash())
			_, err := bc.recoverAncestors(block)
			return it.index, err
		}
	// First block is future, shove it (and all children) to the future queue (unknown ancestor)
	case errors.Is(err, consensus.ErrFutureBlock) || (errors.Is(err, consensus.ErrUnknownAncestor) && bc.futureBlocks.Contains(it.first().ParentHash())):
		for block != nil && (it.index == 0 || errors.Is(err, consensus.ErrUnknownAncestor)) {
			log.Debug("Future block, postponing import", "number", block.Number(), "hash", block.Hash())
			if err := bc.addFutureBlock(block); err != nil {
				return it.index, err
			}
			block, err = it.next()
		}
		stats.queued += it.processed()
		stats.ignored += it.remaining()

		// If there are any still remaining, mark as ignored
		return it.index, err

	// Some other error(except ErrKnownBlock) occurred, abort.
	// ErrKnownBlock is allowed here since some known blocks
	// still need re-execution to generate snapshots that are missing
	case err != nil && !errors.Is(err, ErrKnownBlock):
		bc.futureBlocks.Remove(block.Hash())
		stats.ignored += len(it.chain)
		bc.reportBlock(block, nil, err)
		return it.index, err
	}
	// No validation errors for the first block (or chain prefix skipped)
	var activeState *state.StateDB
	defer func() {
		// The chain importer is starting and stopping trie prefetchers. If a bad
		// block or other error is hit however, an early return may not properly
		// terminate the background threads. This defer ensures that we clean up
		// and dangling prefetcher, without deferring each and holding on live refs.
		if activeState != nil {
			activeState.StopPrefetcher()
		}
	}()

	for ; block != nil && err == nil || errors.Is(err, ErrKnownBlock); block, err = it.next() {
		// If the chain is terminating, stop processing blocks
		if bc.insertStopped() {
			log.Debug("Abort during block processing")
			break
		}
		// If the header is a banned one, straight out abort
		if BadHashes[block.Hash()] {
			bc.reportBlock(block, nil, ErrBannedHash)
			return it.index, ErrBannedHash
		}
		// If the block is known (in the middle of the chain), it's a special case for
		// Clique blocks where they can share state among each other, so importing an
		// older block might complete the state of the subsequent one. In this case,
		// just skip the block (we already validated it once fully (and crashed), since
		// its header and body was already in the database). But if the corresponding
		// snapshot layer is missing, forcibly rerun the execution to build it.
		if bc.skipBlock(err, it) {
			logger := log.Debug
			if bc.chainConfig.Clique == nil {
				logger = log.Warn
			}
			logger("Inserted known block", "number", block.Number(), "hash", block.Hash(),
				"uncles", len(block.Uncles()), "txs", len(block.Transactions()), "gas", block.GasUsed(),
				"root", block.Root())

			// Special case. Commit the empty receipt slice if we meet the known
			// block in the middle. It can only happen in the clique chain. Whenever
			// we insert blocks via `insertSideChain`, we only commit `td`, `header`
			// and `body` if it's non-existent. Since we don't have receipts without
			// reexecution, so nothing to commit. But if the sidechain will be adopted
			// as the canonical chain eventually, it needs to be reexecuted for missing
			// state, but if it's this special case here(skip reexecution) we will lose
			// the empty receipt entry.
			if len(block.Transactions()) == 0 {
				rawdb.WriteReceipts(bc.db, block.Hash(), block.NumberU64(), nil)
			} else {
				log.Error("Please file an issue, skip known block execution without receipt",
					"hash", block.Hash(), "number", block.NumberU64())
			}
			if err := bc.writeKnownBlock(block); err != nil {
				return it.index, err
			}
			stats.processed++

			// We can assume that logs are empty here, since the only way for consecutive
			// Clique blocks to have the same state is if there are no transactions.
			lastCanon = block
			continue
		}

		// Retrieve the parent block and it's state to execute on top
		start := time.Now()
		parent := it.previous()
		if parent == nil {
			parent = bc.GetHeader(block.ParentHash(), block.NumberU64()-1)
		}
		statedb, err := state.New(parent.Root, bc.stateCache, bc.snaps)
		if err != nil {
			return it.index, err
		}

		// Enable prefetching to pull in trie node paths while processing transactions
		statedb.StartPrefetcher("chain")
		activeState = statedb

		// If we have a followup block, run that against the current state to pre-cache
		// transactions and probabilistically some of the account/storage trie nodes.
		var followupInterrupt atomic.Bool
		if !bc.cacheConfig.TrieCleanNoPrefetch {
			if followup, err := it.peek(); followup != nil && err == nil {
				throwaway, _ := state.New(parent.Root, bc.stateCache, bc.snaps)

				go func(start time.Time, followup *types.Block, throwaway *state.StateDB) {
					bc.prefetcher.Prefetch(followup, throwaway, bc.vmConfig, &followupInterrupt)

					blockPrefetchExecuteTimer.Update(time.Since(start))
					if followupInterrupt.Load() {
						blockPrefetchInterruptMeter.Mark(1)
					}
				}(time.Now(), followup, throwaway)
			}
		}

		// Process block using the parent state as reference point
		pstart := time.Now()
		receipts, logs, usedGas, err := bc.processor.Process(block, statedb, bc.vmConfig)
		if err != nil {
			bc.reportBlock(block, receipts, err)
			followupInterrupt.Store(true)
			return it.index, err
		}
		ptime := time.Since(pstart)

		vstart := time.Now()
		if err := bc.validator.ValidateState(block, statedb, receipts, usedGas); err != nil {
			bc.reportBlock(block, receipts, err)
			followupInterrupt.Store(true)
			return it.index, err
		}
		vtime := time.Since(vstart)
		proctime := time.Since(start) // processing + validation

		// Update the metrics touched during block processing and validation
		accountReadTimer.Update(statedb.AccountReads)                   // Account reads are complete(in processing)
		storageReadTimer.Update(statedb.StorageReads)                   // Storage reads are complete(in processing)
		snapshotAccountReadTimer.Update(statedb.SnapshotAccountReads)   // Account reads are complete(in processing)
		snapshotStorageReadTimer.Update(statedb.SnapshotStorageReads)   // Storage reads are complete(in processing)
		accountUpdateTimer.Update(statedb.AccountUpdates)               // Account updates are complete(in validation)
		storageUpdateTimer.Update(statedb.StorageUpdates)               // Storage updates are complete(in validation)
		accountHashTimer.Update(statedb.AccountHashes)                  // Account hashes are complete(in validation)
		storageHashTimer.Update(statedb.StorageHashes)                  // Storage hashes are complete(in validation)
		triehash := statedb.AccountHashes + statedb.StorageHashes       // The time spent on tries hashing
		trieUpdate := statedb.AccountUpdates + statedb.StorageUpdates   // The time spent on tries update
		trieRead := statedb.SnapshotAccountReads + statedb.AccountReads // The time spent on account read
		trieRead += statedb.SnapshotStorageReads + statedb.StorageReads // The time spent on storage read
		blockExecutionTimer.Update(ptime - trieRead)                    // The time spent on EVM processing
		blockValidationTimer.Update(vtime - (triehash + trieUpdate))    // The time spent on block validation

		// Write the block to the chain and get the status.
		var (
			wstart = time.Now()
			status WriteStatus
		)
		if !setHead {
			// Don't set the head, only insert the block
			err = bc.writeBlockWithState(block, receipts, statedb)
		} else {
			status, err = bc.writeBlockAndSetHead(block, receipts, logs, statedb, false)
		}
		followupInterrupt.Store(true)
		if err != nil {
			return it.index, err
		}
		// Update the metrics touched during block commit
		accountCommitTimer.Update(statedb.AccountCommits)   // Account commits are complete, we can mark them
		storageCommitTimer.Update(statedb.StorageCommits)   // Storage commits are complete, we can mark them
		snapshotCommitTimer.Update(statedb.SnapshotCommits) // Snapshot commits are complete, we can mark them
		triedbCommitTimer.Update(statedb.TrieDBCommits)     // Trie database commits are complete, we can mark them

		blockWriteTimer.Update(time.Since(wstart) - statedb.AccountCommits - statedb.StorageCommits - statedb.SnapshotCommits - statedb.TrieDBCommits)
		blockInsertTimer.UpdateSince(start)

		// Report the import stats before returning the various results
		stats.processed++
		stats.usedGas += usedGas

		var snapDiffItems, snapBufItems common.StorageSize
		if bc.snaps != nil {
			snapDiffItems, snapBufItems = bc.snaps.Size()
		}
		trieDiffNodes, trieBufNodes, _ := bc.triedb.Size()
		stats.report(chain, it.index, snapDiffItems, snapBufItems, trieDiffNodes, trieBufNodes, setHead)

		if !setHead {
			// After merge we expect few side chains. Simply count
			// all blocks the CL gives us for GC processing time
			bc.gcproc += proctime

			return it.index, nil // Direct block insertion of a single block
		}
		switch status {
		case CanonStatTy:
			log.Debug("Inserted new block", "number", block.Number(), "hash", block.Hash(),
				"uncles", len(block.Uncles()), "txs", len(block.Transactions()), "gas", block.GasUsed(),
				"elapsed", common.PrettyDuration(time.Since(start)),
				"root", block.Root())

			lastCanon = block

			// Only count canonical blocks for GC processing time
			bc.gcproc += proctime

		case SideStatTy:
			log.Debug("Inserted forked block", "number", block.Number(), "hash", block.Hash(),
				"diff", block.Difficulty(), "elapsed", common.PrettyDuration(time.Since(start)),
				"txs", len(block.Transactions()), "gas", block.GasUsed(), "uncles", len(block.Uncles()),
				"root", block.Root())

		default:
			// This in theory is impossible, but lets be nice to our future selves and leave
			// a log, instead of trying to track down blocks imports that don't emit logs.
			log.Warn("Inserted block with unknown status", "number", block.Number(), "hash", block.Hash(),
				"diff", block.Difficulty(), "elapsed", common.PrettyDuration(time.Since(start)),
				"txs", len(block.Transactions()), "gas", block.GasUsed(), "uncles", len(block.Uncles()),
				"root", block.Root())
		}
	}

	// Any blocks remaining here? The only ones we care about are the future ones
	if block != nil && errors.Is(err, consensus.ErrFutureBlock) {
		if err := bc.addFutureBlock(block); err != nil {
			return it.index, err
		}
		block, err = it.next()

		for ; block != nil && errors.Is(err, consensus.ErrUnknownAncestor); block, err = it.next() {
			if err := bc.addFutureBlock(block); err != nil {
				return it.index, err
			}
			stats.queued++
		}
	}
	stats.ignored += it.remaining()

	return it.index, err
}

// insertSideChain is called when an import batch hits upon a pruned ancestor
// error, which happens when a sidechain with a sufficiently old fork-block is
// found.
//
// The method writes all (header-and-body-valid) blocks to disk, then tries to
// switch over to the new chain if the TD exceeded the current chain.
// insertSideChain is only used pre-merge.
func (bc *BlockChain) insertSideChain(block *types.Block, it *insertIterator) (int, error) {
	var (
		externTd  *big.Int
		lastBlock = block
		current   = bc.CurrentBlock()
	)
	// The first sidechain block error is already verified to be ErrPrunedAncestor.
	// Since we don't import them here, we expect ErrUnknownAncestor for the remaining
	// ones. Any other errors means that the block is invalid, and should not be written
	// to disk.
	err := consensus.ErrPrunedAncestor
	for ; block != nil && errors.Is(err, consensus.ErrPrunedAncestor); block, err = it.next() {
		// Check the canonical state root for that number
		if number := block.NumberU64(); current.Number.Uint64() >= number {
			canonical := bc.GetBlockByNumber(number)
			if canonical != nil && canonical.Hash() == block.Hash() {
				// Not a sidechain block, this is a re-import of a canon block which has it's state pruned

				// Collect the TD of the block. Since we know it's a canon one,
				// we can get it directly, and not (like further below) use
				// the parent and then add the block on top
				externTd = bc.GetTd(block.Hash(), block.NumberU64())
				continue
			}
			if canonical != nil && canonical.Root() == block.Root() {
				// This is most likely a shadow-state attack. When a fork is imported into the
				// database, and it eventually reaches a block height which is not pruned, we
				// just found that the state already exist! This means that the sidechain block
				// refers to a state which already exists in our canon chain.
				//
				// If left unchecked, we would now proceed importing the blocks, without actually
				// having verified the state of the previous blocks.
				log.Warn("Sidechain ghost-state attack detected", "number", block.NumberU64(), "sideroot", block.Root(), "canonroot", canonical.Root())

				// If someone legitimately side-mines blocks, they would still be imported as usual. However,
				// we cannot risk writing unverified blocks to disk when they obviously target the pruning
				// mechanism.
				return it.index, errors.New("sidechain ghost-state attack")
			}
		}
		if externTd == nil {
			externTd = bc.GetTd(block.ParentHash(), block.NumberU64()-1)
		}
		externTd = new(big.Int).Add(externTd, block.Difficulty())

		if !bc.HasBlock(block.Hash(), block.NumberU64()) {
			start := time.Now()
			if err := bc.writeBlockWithoutState(block, externTd); err != nil {
				return it.index, err
			}
			log.Debug("Injected sidechain block", "number", block.Number(), "hash", block.Hash(),
				"diff", block.Difficulty(), "elapsed", common.PrettyDuration(time.Since(start)),
				"txs", len(block.Transactions()), "gas", block.GasUsed(), "uncles", len(block.Uncles()),
				"root", block.Root())
		}
		lastBlock = block
	}
	// At this point, we've written all sidechain blocks to database. Loop ended
	// either on some other error or all were processed. If there was some other
	// error, we can ignore the rest of those blocks.
	//
	// If the externTd was larger than our local TD, we now need to reimport the previous
	// blocks to regenerate the required state
	reorg, err := bc.forker.ReorgNeeded(current, lastBlock.Header())
	if err != nil {
		return it.index, err
	}
	if !reorg {
		localTd := bc.GetTd(current.Hash(), current.Number.Uint64())
		log.Info("Sidechain written to disk", "start", it.first().NumberU64(), "end", it.previous().Number, "sidetd", externTd, "localtd", localTd)
		return it.index, err
	}
	// Gather all the sidechain hashes (full blocks may be memory heavy)
	var (
		hashes  []common.Hash
		numbers []uint64
	)
	parent := it.previous()
	for parent != nil && !bc.HasState(parent.Root) {
		if bc.stateRecoverable(parent.Root) {
			if err := bc.triedb.Recover(parent.Root); err != nil {
				return 0, err
			}
			break
		}
		hashes = append(hashes, parent.Hash())
		numbers = append(numbers, parent.Number.Uint64())

		parent = bc.GetHeader(parent.ParentHash, parent.Number.Uint64()-1)
	}
	if parent == nil {
		return it.index, errors.New("missing parent")
	}
	// Import all the pruned blocks to make the state available
	var (
		blocks []*types.Block
		memory uint64
	)
	for i := len(hashes) - 1; i >= 0; i-- {
		// Append the next block to our batch
		block := bc.GetBlock(hashes[i], numbers[i])

		blocks = append(blocks, block)
		memory += block.Size()

		// If memory use grew too large, import and continue. Sadly we need to discard
		// all raised events and logs from notifications since we're too heavy on the
		// memory here.
		if len(blocks) >= 2048 || memory > 64*1024*1024 {
			log.Info("Importing heavy sidechain segment", "blocks", len(blocks), "start", blocks[0].NumberU64(), "end", block.NumberU64())
			if _, err := bc.insertChain(blocks, true); err != nil {
				return 0, err
			}
			blocks, memory = blocks[:0], 0

			// If the chain is terminating, stop processing blocks
			if bc.insertStopped() {
				log.Debug("Abort during blocks processing")
				return 0, nil
			}
		}
	}
	if len(blocks) > 0 {
		log.Info("Importing sidechain segment", "start", blocks[0].NumberU64(), "end", blocks[len(blocks)-1].NumberU64())
		return bc.insertChain(blocks, true)
	}
	return 0, nil
}

// recoverAncestors finds the closest ancestor with available state and re-execute
// all the ancestor blocks since that.
// recoverAncestors is only used post-merge.
// We return the hash of the latest block that we could correctly validate.
func (bc *BlockChain) recoverAncestors(block *types.Block) (common.Hash, error) {
	// Gather all the sidechain hashes (full blocks may be memory heavy)
	var (
		hashes  []common.Hash
		numbers []uint64
		parent  = block
	)
	for parent != nil && !bc.HasState(parent.Root()) {
		if bc.stateRecoverable(parent.Root()) {
			if err := bc.triedb.Recover(parent.Root()); err != nil {
				return common.Hash{}, err
			}
			break
		}
		hashes = append(hashes, parent.Hash())
		numbers = append(numbers, parent.NumberU64())
		parent = bc.GetBlock(parent.ParentHash(), parent.NumberU64()-1)

		// If the chain is terminating, stop iteration
		if bc.insertStopped() {
			log.Debug("Abort during blocks iteration")
			return common.Hash{}, errInsertionInterrupted
		}
	}
	if parent == nil {
		return common.Hash{}, errors.New("missing parent")
	}
	// Import all the pruned blocks to make the state available
	for i := len(hashes) - 1; i >= 0; i-- {
		// If the chain is terminating, stop processing blocks
		if bc.insertStopped() {
			log.Debug("Abort during blocks processing")
			return common.Hash{}, errInsertionInterrupted
		}
		var b *types.Block
		if i == 0 {
			b = block
		} else {
			b = bc.GetBlock(hashes[i], numbers[i])
		}
		if _, err := bc.insertChain(types.Blocks{b}, false); err != nil {
			return b.ParentHash(), err
		}
	}
	return block.Hash(), nil
}

// collectLogs collects the logs that were generated or removed during
// the processing of a block. These logs are later announced as deleted or reborn.
func (bc *BlockChain) collectLogs(b *types.Block, removed bool) []*types.Log {
	var blobGasPrice *big.Int
	excessBlobGas := b.ExcessBlobGas()
	if excessBlobGas != nil {
		blobGasPrice = eip4844.CalcBlobFee(*excessBlobGas)
	}
	receipts := rawdb.ReadRawReceipts(bc.db, b.Hash(), b.NumberU64())
	if err := receipts.DeriveFields(bc.chainConfig, b.Hash(), b.NumberU64(), b.Time(), b.BaseFee(), blobGasPrice, b.Transactions()); err != nil {
		log.Error("Failed to derive block receipts fields", "hash", b.Hash(), "number", b.NumberU64(), "err", err)
	}
	var logs []*types.Log
	for _, receipt := range receipts {
		for _, log := range receipt.Logs {
			if removed {
				log.Removed = true
			}
			logs = append(logs, log)
		}
	}
	return logs
}

// reorg takes two blocks, an old chain and a new chain and will reconstruct the
// blocks and inserts them to be part of the new canonical chain and accumulates
// potential missing transactions and post an event about them.
// Note the new head block won't be processed here, callers need to handle it
// externally.
func (bc *BlockChain) reorg(oldHead *types.Header, newHead *types.Block) error {
	var (
		newChain    types.Blocks
		oldChain    types.Blocks
		commonBlock *types.Block

		deletedTxs []common.Hash
		addedTxs   []common.Hash
	)
	oldBlock := bc.GetBlock(oldHead.Hash(), oldHead.Number.Uint64())
	if oldBlock == nil {
		return errors.New("current head block missing")
	}
	newBlock := newHead

	// Reduce the longer chain to the same number as the shorter one
	if oldBlock.NumberU64() > newBlock.NumberU64() {
		// Old chain is longer, gather all transactions and logs as deleted ones
		for ; oldBlock != nil && oldBlock.NumberU64() != newBlock.NumberU64(); oldBlock = bc.GetBlock(oldBlock.ParentHash(), oldBlock.NumberU64()-1) {
			oldChain = append(oldChain, oldBlock)
			for _, tx := range oldBlock.Transactions() {
				deletedTxs = append(deletedTxs, tx.Hash())
			}
		}
	} else {
		// New chain is longer, stash all blocks away for subsequent insertion
		for ; newBlock != nil && newBlock.NumberU64() != oldBlock.NumberU64(); newBlock = bc.GetBlock(newBlock.ParentHash(), newBlock.NumberU64()-1) {
			newChain = append(newChain, newBlock)
		}
	}
	if oldBlock == nil {
		return errInvalidOldChain
	}
	if newBlock == nil {
		return errInvalidNewChain
	}
	// Both sides of the reorg are at the same number, reduce both until the common
	// ancestor is found
	for {
		// If the common ancestor was found, bail out
		if oldBlock.Hash() == newBlock.Hash() {
			commonBlock = oldBlock
			break
		}
		// Remove an old block as well as stash away a new block
		oldChain = append(oldChain, oldBlock)
		for _, tx := range oldBlock.Transactions() {
			deletedTxs = append(deletedTxs, tx.Hash())
		}
		newChain = append(newChain, newBlock)

		// Step back with both chains
		oldBlock = bc.GetBlock(oldBlock.ParentHash(), oldBlock.NumberU64()-1)
		if oldBlock == nil {
			return errInvalidOldChain
		}
		newBlock = bc.GetBlock(newBlock.ParentHash(), newBlock.NumberU64()-1)
		if newBlock == nil {
			return errInvalidNewChain
		}
	}

	// Ensure the user sees large reorgs
	if len(oldChain) > 0 {
		logFn := log.Info
		msg := "Chain reorg detected"
		if len(oldChain) > 63 {
			msg = "Large chain reorg detected"
			logFn = log.Warn
		}
		var addFromHash common.Hash
		if len(newChain) > 0 {
			addFromHash = newChain[0].Hash()
		}
		logFn(msg, "number", commonBlock.Number(), "hash", commonBlock.Hash(),
			"drop", len(oldChain), "dropfrom", oldChain[0].Hash(), "add", len(newChain), "addfrom", addFromHash)
		blockReorgAddMeter.Mark(int64(len(newChain)))
		blockReorgDropMeter.Mark(int64(len(oldChain)))
		blockReorgMeter.Mark(1)
	} else if len(newChain) > 0 {
		// Special case happens in the post merge stage that current head is
		// the ancestor of new head while these two blocks are not consecutive
		log.Info("Extend chain", "add", len(newChain), "number", newChain[0].Number(), "hash", newChain[0].Hash())
		blockReorgAddMeter.Mark(int64(len(newChain)))
	} else {
		// len(newChain) == 0 && len(oldChain) > 0
		// rewind the canonical chain to a lower point.
		log.Error("Impossible reorg, please file an issue", "oldnum", oldBlock.Number(), "oldhash", oldBlock.Hash(), "oldblocks", len(oldChain), "newnum", newBlock.Number(), "newhash", newBlock.Hash(), "newblocks", len(newChain))
	}
	// Reset the tx lookup cache in case to clear stale txlookups.
	// This is done before writing any new chain data to avoid the
	// weird scenario that canonical chain is changed while the
	// stale lookups are still cached.
	bc.txLookupCache.Purge()

	// Insert the new chain(except the head block(reverse order)),
	// taking care of the proper incremental order.
	for i := len(newChain) - 1; i >= 1; i-- {
		// Insert the block in the canonical way, re-writing history
		bc.writeHeadBlock(newChain[i])

		// Collect the new added transactions.
		for _, tx := range newChain[i].Transactions() {
			addedTxs = append(addedTxs, tx.Hash())
		}
	}

	// Delete useless indexes right now which includes the non-canonical
	// transaction indexes, canonical chain indexes which above the head.
	var (
		indexesBatch = bc.db.NewBatch()
		diffs        = types.HashDifference(deletedTxs, addedTxs)
	)
	for _, tx := range diffs {
		rawdb.DeleteTxLookupEntry(indexesBatch, tx)
	}
	// Delete all hash markers that are not part of the new canonical chain.
	// Because the reorg function does not handle new chain head, all hash
	// markers greater than or equal to new chain head should be deleted.
	number := commonBlock.NumberU64()
	if len(newChain) > 1 {
		number = newChain[1].NumberU64()
	}
	for i := number + 1; ; i++ {
		hash := rawdb.ReadCanonicalHash(bc.db, i)
		if hash == (common.Hash{}) {
			break
		}
		rawdb.DeleteCanonicalHash(indexesBatch, i)
	}
	if err := indexesBatch.Write(); err != nil {
		log.Crit("Failed to delete useless indexes", "err", err)
	}

	// Send out events for logs from the old canon chain, and 'reborn'
	// logs from the new canon chain. The number of logs can be very
	// high, so the events are sent in batches of size around 512.

	// Deleted logs + blocks:
	var deletedLogs []*types.Log
	for i := len(oldChain) - 1; i >= 0; i-- {
		// Also send event for blocks removed from the canon chain.
		bc.chainSideFeed.Send(ChainSideEvent{Block: oldChain[i]})

		// Collect deleted logs for notification
		if logs := bc.collectLogs(oldChain[i], true); len(logs) > 0 {
			deletedLogs = append(deletedLogs, logs...)
		}
		if len(deletedLogs) > 512 {
			bc.rmLogsFeed.Send(RemovedLogsEvent{deletedLogs})
			deletedLogs = nil
		}
	}
	if len(deletedLogs) > 0 {
		bc.rmLogsFeed.Send(RemovedLogsEvent{deletedLogs})
	}

	// New logs:
	var rebirthLogs []*types.Log
	for i := len(newChain) - 1; i >= 1; i-- {
		if logs := bc.collectLogs(newChain[i], false); len(logs) > 0 {
			rebirthLogs = append(rebirthLogs, logs...)
		}
		if len(rebirthLogs) > 512 {
			bc.logsFeed.Send(rebirthLogs)
			rebirthLogs = nil
		}
	}
	if len(rebirthLogs) > 0 {
		bc.logsFeed.Send(rebirthLogs)
	}
	return nil
}

// InsertBlockWithoutSetHead executes the block, runs the necessary verification
// upon it and then persist the block and the associate state into the database.
// The key difference between the InsertChain is it won't do the canonical chain
// updating. It relies on the additional SetCanonical call to finalize the entire
// procedure.
func (bc *BlockChain) InsertBlockWithoutSetHead(block *types.Block) error {
	if !bc.chainmu.TryLock() {
		return errChainStopped
	}
	defer bc.chainmu.Unlock()

	_, err := bc.insertChain(types.Blocks{block}, false)
	return err
}

// SetCanonical rewinds the chain to set the new head block as the specified
// block. It's possible that the state of the new head is missing, and it will
// be recovered in this function as well.
func (bc *BlockChain) SetCanonical(head *types.Block) (common.Hash, error) {
	if !bc.chainmu.TryLock() {
		return common.Hash{}, errChainStopped
	}
	defer bc.chainmu.Unlock()

	// Re-execute the reorged chain in case the head state is missing.
	if !bc.HasState(head.Root()) {
		if latestValidHash, err := bc.recoverAncestors(head); err != nil {
			return latestValidHash, err
		}
		log.Info("Recovered head state", "number", head.Number(), "hash", head.Hash())
	}
	// Run the reorg if necessary and set the given block as new head.
	start := time.Now()
	if head.ParentHash() != bc.CurrentBlock().Hash() {
		if err := bc.reorg(bc.CurrentBlock(), head); err != nil {
			return common.Hash{}, err
		}
	}
	bc.writeHeadBlock(head)

	// Emit events
	logs := bc.collectLogs(head, false)
	bc.chainFeed.Send(ChainEvent{Block: head, Hash: head.Hash(), Logs: logs})
	if len(logs) > 0 {
		bc.logsFeed.Send(logs)
	}
	bc.chainHeadFeed.Send(ChainHeadEvent{Block: head})

	context := []interface{}{
		"number", head.Number(),
		"hash", head.Hash(),
		"root", head.Root(),
		"elapsed", time.Since(start),
	}
	if timestamp := time.Unix(int64(head.Time()), 0); time.Since(timestamp) > time.Minute {
		context = append(context, []interface{}{"age", common.PrettyAge(timestamp)}...)
	}
	log.Info("Chain head was updated", context...)
	return head.Hash(), nil
}

func (bc *BlockChain) updateFutureBlocks() {
	futureTimer := time.NewTicker(5 * time.Second)
	defer futureTimer.Stop()
	defer bc.wg.Done()
	for {
		select {
		case <-futureTimer.C:
			bc.procFutureBlocks()
		case <-bc.quit:
			return
		}
	}
}

// skipBlock returns 'true', if the block being imported can be skipped over, meaning
// that the block does not need to be processed but can be considered already fully 'done'.
func (bc *BlockChain) skipBlock(err error, it *insertIterator) bool {
	// We can only ever bypass processing if the only error returned by the validator
	// is ErrKnownBlock, which means all checks passed, but we already have the block
	// and state.
	if !errors.Is(err, ErrKnownBlock) {
		return false
	}
	// If we're not using snapshots, we can skip this, since we have both block
	// and (trie-) state
	if bc.snaps == nil {
		return true
	}
	var (
		header     = it.current() // header can't be nil
		parentRoot common.Hash
	)
	// If we also have the snapshot-state, we can skip the processing.
	if bc.snaps.Snapshot(header.Root) != nil {
		return true
	}
	// In this case, we have the trie-state but not snapshot-state. If the parent
	// snapshot-state exists, we need to process this in order to not get a gap
	// in the snapshot layers.
	// Resolve parent block
	if parent := it.previous(); parent != nil {
		parentRoot = parent.Root
	} else if parent = bc.GetHeaderByHash(header.ParentHash); parent != nil {
		parentRoot = parent.Root
	}
	if parentRoot == (common.Hash{}) {
		return false // Theoretically impossible case
	}
	// Parent is also missing snapshot: we can skip this. Otherwise process.
	if bc.snaps.Snapshot(parentRoot) == nil {
		return true
	}
	return false
}

// reportBlock logs a bad block error.
func (bc *BlockChain) reportBlock(block *types.Block, receipts types.Receipts, err error) {
	rawdb.WriteBadBlock(bc.db, block)
	log.Error(summarizeBadBlock(block, receipts, bc.Config(), err))
}

// summarizeBadBlock returns a string summarizing the bad block and other
// relevant information.
func summarizeBadBlock(block *types.Block, receipts []*types.Receipt, config *params.ChainConfig, err error) string {
	var receiptString string
	for i, receipt := range receipts {
		receiptString += fmt.Sprintf("\n  %d: cumulative: %v gas: %v contract: %v status: %v tx: %v logs: %v bloom: %x state: %x",
			i, receipt.CumulativeGasUsed, receipt.GasUsed, receipt.ContractAddress.Hex(),
			receipt.Status, receipt.TxHash.Hex(), receipt.Logs, receipt.Bloom, receipt.PostState)
	}
	version, vcs := version.Info()
	platform := fmt.Sprintf("%s %s %s %s", version, runtime.Version(), runtime.GOARCH, runtime.GOOS)
	if vcs != "" {
		vcs = fmt.Sprintf("\nVCS: %s", vcs)
	}
	return fmt.Sprintf(`
########## BAD BLOCK #########
Block: %v (%#x)
Error: %v
Platform: %v%v
Chain config: %#v
Receipts: %v
##############################
`, block.Number(), block.Hash(), err, platform, vcs, config, receiptString)
}

// InsertHeaderChain attempts to insert the given header chain in to the local
// chain, possibly creating a reorg. If an error is returned, it will return the
// index number of the failing header as well an error describing what went wrong.
func (bc *BlockChain) InsertHeaderChain(chain []*types.Header) (int, error) {
	if len(chain) == 0 {
		return 0, nil
	}
	start := time.Now()
	if i, err := bc.hc.ValidateHeaderChain(chain); err != nil {
		return i, err
	}

	if !bc.chainmu.TryLock() {
		return 0, errChainStopped
	}
	defer bc.chainmu.Unlock()
	_, err := bc.hc.InsertHeaderChain(chain, start, bc.forker)
	return 0, err
}

// SetBlockValidatorAndProcessorForTesting sets the current validator and processor.
// This method can be used to force an invalid blockchain to be verified for tests.
// This method is unsafe and should only be used before block import starts.
func (bc *BlockChain) SetBlockValidatorAndProcessorForTesting(v Validator, p Processor) {
	bc.validator = v
	bc.processor = p
}

// SetTrieFlushInterval configures how often in-memory tries are persisted to disk.
// The interval is in terms of block processing time, not wall clock.
// It is thread-safe and can be called repeatedly without side effects.
func (bc *BlockChain) SetTrieFlushInterval(interval time.Duration) {
	bc.flushInterval.Store(int64(interval))
}

// GetTrieFlushInterval gets the in-memory tries flush interval
func (bc *BlockChain) GetTrieFlushInterval() time.Duration {
	return time.Duration(bc.flushInterval.Load())
}<|MERGE_RESOLUTION|>--- conflicted
+++ resolved
@@ -1465,15 +1465,11 @@
 	if err != nil {
 		return err
 	}
-<<<<<<< HEAD
-
-=======
 	// If node is running in path mode, skip explicit gc operation
 	// which is unnecessary in this mode.
 	if bc.triedb.Scheme() == rawdb.PathScheme {
 		return nil
 	}
->>>>>>> 9dbf2598
 	// If we're running an archive node, flush
 	// Sparse archive: if MaxNumberOfBlocksToSkipStateSaving or MaxAmountOfGasToSkipStateSaving is not zero, then flushing of some blocks will be skipped:
 	// * at most MaxNumberOfBlocksToSkipStateSaving block state commits will be skipped

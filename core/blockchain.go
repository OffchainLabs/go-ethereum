--- conflicted
+++ resolved
@@ -308,7 +308,8 @@
 	vmConfig   vm.Config
 	logger     *tracing.Hooks
 
-<<<<<<< HEAD
+	lastForkReadyAlert time.Time // Last time there was a fork readiness print out
+
 	// Arbitrum:
 	numberOfBlocksToSkipStateSaving      uint32
 	amountOfGasInBlocksToSkipStateSaving uint64
@@ -318,9 +319,6 @@
 type trieGcEntry struct {
 	Root      common.Hash
 	Timestamp uint64
-=======
-	lastForkReadyAlert time.Time // Last time there was a fork readiness print out
->>>>>>> 13b157a4
 }
 
 // NewBlockChain returns a fully initialised block chain using information

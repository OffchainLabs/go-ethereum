--- conflicted
+++ resolved
@@ -349,11 +349,7 @@
 		if diskRoot != (common.Hash{}) {
 			log.Warn("Head state missing, repairing", "number", head.Number, "hash", head.Hash(), "snaproot", diskRoot)
 
-<<<<<<< HEAD
 			snapDisk, diskRootFound, err := bc.setHeadBeyondRoot(head.Number.Uint64(), 0, diskRoot, true, bc.cacheConfig.SnapshotRestoreMaxGas)
-=======
-			snapDisk, err := bc.setHeadBeyondRoot(head.Number.Uint64(), 0, diskRoot, true)
->>>>>>> a0cb9316
 			if err != nil {
 				return nil, err
 			}
@@ -366,11 +362,7 @@
 			}
 		} else {
 			log.Warn("Head state missing, repairing", "number", head.Number, "hash", head.Hash())
-<<<<<<< HEAD
 			if _, _, err := bc.setHeadBeyondRoot(head.Number.Uint64(), 0, common.Hash{}, true, 0); err != nil {
-=======
-			if _, err := bc.setHeadBeyondRoot(head.Number.Uint64(), 0, common.Hash{}, true); err != nil {
->>>>>>> a0cb9316
 				return nil, err
 			}
 		}
@@ -853,12 +845,8 @@
 		log.Error("SetHead invalidated finalized block")
 		bc.SetFinalized(nil)
 	}
-<<<<<<< HEAD
 
 	return blockNumber, rootFound, bc.loadLastState()
-=======
-	return rootNumber, bc.loadLastState()
->>>>>>> a0cb9316
 }
 
 // SnapSyncCommitHead sets the current head block to the one defined by the hash
@@ -1043,7 +1031,6 @@
 	if !bc.cacheConfig.TrieDirtyDisabled {
 		triedb := bc.triedb
 
-<<<<<<< HEAD
 		for _, offset := range []uint64{0, 1, bc.cacheConfig.TriesInMemory - 1, math.MaxUint64} {
 			if number := bc.CurrentBlock().Number.Uint64(); number > offset {
 				var recent *types.Block
@@ -1056,11 +1043,6 @@
 				if recent.Root() == (common.Hash{}) {
 					continue
 				}
-=======
-		for _, offset := range []uint64{0, 1, TriesInMemory - 1} {
-			if number := bc.CurrentBlock().Number.Uint64(); number > offset {
-				recent := bc.GetBlockByNumber(number - offset)
->>>>>>> a0cb9316
 
 				log.Info("Writing cached state to disk", "block", recent.Number(), "hash", recent.Hash(), "root", recent.Root())
 				if err := triedb.Commit(recent.Root(), true); err != nil {
@@ -2157,11 +2139,7 @@
 // the processing of a block. These logs are later announced as deleted or reborn.
 func (bc *BlockChain) collectLogs(b *types.Block, removed bool) []*types.Log {
 	receipts := rawdb.ReadRawReceipts(bc.db, b.Hash(), b.NumberU64())
-<<<<<<< HEAD
-	receipts.DeriveFields(bc.chainConfig, b.Hash(), b.NumberU64(), b.BaseFee(), b.Transactions())
-=======
-	receipts.DeriveLogFields(b.Hash(), b.NumberU64(), b.Transactions())
->>>>>>> a0cb9316
+	receipts.DeriveFields(bc.chainConfig, b.Hash(), b.NumberU64(), b.Time(), b.BaseFee(), b.ExcessDataGas(), b.Transactions())
 
 	var logs []*types.Log
 	for _, receipt := range receipts {

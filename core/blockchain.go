// Copyright 2014 The go-ethereum Authors
// This file is part of the go-ethereum library.
//
// The go-ethereum library is free software: you can redistribute it and/or modify
// it under the terms of the GNU Lesser General Public License as published by
// the Free Software Foundation, either version 3 of the License, or
// (at your option) any later version.
//
// The go-ethereum library is distributed in the hope that it will be useful,
// but WITHOUT ANY WARRANTY; without even the implied warranty of
// MERCHANTABILITY or FITNESS FOR A PARTICULAR PURPOSE. See the
// GNU Lesser General Public License for more details.
//
// You should have received a copy of the GNU Lesser General Public License
// along with the go-ethereum library. If not, see <http://www.gnu.org/licenses/>.

// Package core implements the Ethereum consensus protocol.
package core

import (
	"errors"
	"fmt"
	"io"
	"math"
	"math/big"
	"runtime"
	"slices"
	"sort"
	"strings"
	"sync"
	"sync/atomic"
	"time"

	"github.com/ethereum/go-ethereum/common"
	"github.com/ethereum/go-ethereum/common/lru"
	"github.com/ethereum/go-ethereum/common/mclock"
	"github.com/ethereum/go-ethereum/common/prque"
	"github.com/ethereum/go-ethereum/consensus"
	"github.com/ethereum/go-ethereum/consensus/misc/eip4844"
	"github.com/ethereum/go-ethereum/core/history"
	"github.com/ethereum/go-ethereum/core/rawdb"
	"github.com/ethereum/go-ethereum/core/state"
	"github.com/ethereum/go-ethereum/core/state/snapshot"
	"github.com/ethereum/go-ethereum/core/stateless"
	"github.com/ethereum/go-ethereum/core/tracing"
	"github.com/ethereum/go-ethereum/core/types"
	"github.com/ethereum/go-ethereum/core/vm"
	"github.com/ethereum/go-ethereum/ethdb"
	"github.com/ethereum/go-ethereum/event"
	"github.com/ethereum/go-ethereum/internal/syncx"
	"github.com/ethereum/go-ethereum/internal/version"
	"github.com/ethereum/go-ethereum/log"
	"github.com/ethereum/go-ethereum/metrics"
	"github.com/ethereum/go-ethereum/params"
	"github.com/ethereum/go-ethereum/rlp"
	"github.com/ethereum/go-ethereum/triedb"
	"github.com/ethereum/go-ethereum/triedb/hashdb"
	"github.com/ethereum/go-ethereum/triedb/pathdb"
)

var (
	headBlockGauge          = metrics.NewRegisteredGauge("chain/head/block", nil)
	headHeaderGauge         = metrics.NewRegisteredGauge("chain/head/header", nil)
	headFastBlockGauge      = metrics.NewRegisteredGauge("chain/head/receipt", nil)
	headFinalizedBlockGauge = metrics.NewRegisteredGauge("chain/head/finalized", nil)
	headSafeBlockGauge      = metrics.NewRegisteredGauge("chain/head/safe", nil)

	chainInfoGauge   = metrics.NewRegisteredGaugeInfo("chain/info", nil)
	chainMgaspsMeter = metrics.NewRegisteredResettingTimer("chain/mgasps", nil)

	accountReadTimer   = metrics.NewRegisteredResettingTimer("chain/account/reads", nil)
	accountHashTimer   = metrics.NewRegisteredResettingTimer("chain/account/hashes", nil)
	accountUpdateTimer = metrics.NewRegisteredResettingTimer("chain/account/updates", nil)
	accountCommitTimer = metrics.NewRegisteredResettingTimer("chain/account/commits", nil)

	storageReadTimer   = metrics.NewRegisteredResettingTimer("chain/storage/reads", nil)
	storageUpdateTimer = metrics.NewRegisteredResettingTimer("chain/storage/updates", nil)
	storageCommitTimer = metrics.NewRegisteredResettingTimer("chain/storage/commits", nil)

	accountReadSingleTimer = metrics.NewRegisteredResettingTimer("chain/account/single/reads", nil)
	storageReadSingleTimer = metrics.NewRegisteredResettingTimer("chain/storage/single/reads", nil)

	snapshotCommitTimer = metrics.NewRegisteredResettingTimer("chain/snapshot/commits", nil)
	triedbCommitTimer   = metrics.NewRegisteredResettingTimer("chain/triedb/commits", nil)

	triedbSizeGauge         = metrics.NewRegisteredGauge("chain/triedb/size", nil)
	triedbGCProcGauge       = metrics.NewRegisteredGauge("chain/triedb/gcproc", nil)
	triedbPreimageSizeGauge = metrics.NewRegisteredGauge("chain/triedb/preimages", nil)

	blockInsertTimer          = metrics.NewRegisteredResettingTimer("chain/inserts", nil)
	blockValidationTimer      = metrics.NewRegisteredResettingTimer("chain/validation", nil)
	blockCrossValidationTimer = metrics.NewRegisteredResettingTimer("chain/crossvalidation", nil)
	blockExecutionTimer       = metrics.NewRegisteredResettingTimer("chain/execution", nil)
	blockWriteTimer           = metrics.NewRegisteredResettingTimer("chain/write", nil)

	blockReorgMeter     = metrics.NewRegisteredMeter("chain/reorg/executes", nil)
	blockReorgAddMeter  = metrics.NewRegisteredMeter("chain/reorg/add", nil)
	blockReorgDropMeter = metrics.NewRegisteredMeter("chain/reorg/drop", nil)

	blockPrefetchExecuteTimer    = metrics.NewRegisteredResettingTimer("chain/prefetch/executes", nil)
	blockPrefetchInterruptMeter  = metrics.NewRegisteredMeter("chain/prefetch/interrupts", nil)
	blockPrefetchTxsInvalidMeter = metrics.NewRegisteredMeter("chain/prefetch/txs/invalid", nil)
	blockPrefetchTxsValidMeter   = metrics.NewRegisteredMeter("chain/prefetch/txs/valid", nil)

	errInsertionInterrupted = errors.New("insertion is interrupted")
	errChainStopped         = errors.New("blockchain is stopped")
	errInvalidOldChain      = errors.New("invalid old chain")
	errInvalidNewChain      = errors.New("invalid new chain")
)

var (
	forkReadyInterval = 3 * time.Minute
)

const (
	bodyCacheLimit     = 256
	blockCacheLimit    = 256
	receiptsCacheLimit = 32
	txLookupCacheLimit = 1024

	// BlockChainVersion ensures that an incompatible database forces a resync from scratch.
	//
	// Changelog:
	//
	// - Version 4
	//   The following incompatible database changes were added:
	//   * the `BlockNumber`, `TxHash`, `TxIndex`, `BlockHash` and `Index` fields of log are deleted
	//   * the `Bloom` field of receipt is deleted
	//   * the `BlockIndex` and `TxIndex` fields of txlookup are deleted
	//
	// - Version 5
	//  The following incompatible database changes were added:
	//    * the `TxHash`, `GasCost`, and `ContractAddress` fields are no longer stored for a receipt
	//    * the `TxHash`, `GasCost`, and `ContractAddress` fields are computed by looking up the
	//      receipts' corresponding block
	//
	// - Version 6
	//  The following incompatible database changes were added:
	//    * Transaction lookup information stores the corresponding block number instead of block hash
	//
	// - Version 7
	//  The following incompatible database changes were added:
	//    * Use freezer as the ancient database to maintain all ancient data
	//
	// - Version 8
	//  The following incompatible database changes were added:
	//    * New scheme for contract code in order to separate the codes and trie nodes
	//
	// - Version 9
	//  The following incompatible database changes were added:
	//  * Total difficulty has been removed from both the key-value store and the ancient store.
	//  * The metadata structure of freezer is changed by adding 'flushOffset'
	BlockChainVersion uint64 = 9
)

// CacheConfig contains the configuration values for the trie database
// and state snapshot these are resident in a blockchain.
type CacheConfig struct {
	TrieCleanLimit      int           // Memory allowance (MB) to use for caching trie nodes in memory
	TrieCleanNoPrefetch bool          // Whether to disable heuristic state prefetching for followup blocks
	TrieDirtyLimit      int           // Memory limit (MB) at which to start flushing dirty trie nodes to disk
	TrieDirtyDisabled   bool          // Whether to disable trie write caching and GC altogether (archive node)
	TrieTimeLimit       time.Duration // Time limit after which to flush the current in-memory trie to disk
	SnapshotLimit       int           // Memory allowance (MB) to use for caching snapshot entries in memory
	Preimages           bool          // Whether to store preimage of trie key to the disk
	StateHistory        uint64        // Number of blocks from head whose state histories are reserved.
	StateScheme         string        // Scheme used to store ethereum states and merkle tree nodes on top

	// Arbitrum: configure head rewinding limits
	SnapshotRestoreMaxGas uint64 // Rollback up to this much gas to restore snapshot (otherwise snapshot recalculated from nothing)
	HeadRewindBlocksLimit uint64 // Rollback up to this many blocks to restore chain head (0 = preserve default upstream behaviour), only for HashScheme

	// Arbitrum: configure GC window
	TriesInMemory             uint64        // Height difference before which a trie may not be garbage-collected
	TrieRetention             time.Duration // Time limit before which a trie may not be garbage-collected
	TrieTimeLimitRandomOffset time.Duration // Range of random offset of each commit due to TrieTimeLimit period

	MaxNumberOfBlocksToSkipStateSaving uint32
	MaxAmountOfGasToSkipStateSaving    uint64

	SnapshotNoBuild bool // Whether the background generation is allowed
	SnapshotWait    bool // Wait for snapshot construction on startup. TODO(karalabe): This is a dirty hack for testing, nuke it

	// This defines the cutoff block for history expiry.
	// Blocks before this number may be unavailable in the chain database.
	ChainHistoryMode history.HistoryMode
}

// arbitrum: exposing CacheConfig.triedbConfig to be used by Nitro when initializing arbos in database
func (c *CacheConfig) TriedbConfig() *triedb.Config {
	return c.triedbConfig(false)
}

// triedbConfig derives the configures for trie database.
func (c *CacheConfig) triedbConfig(isVerkle bool) *triedb.Config {
	config := &triedb.Config{
		Preimages: c.Preimages,
		IsVerkle:  isVerkle,
	}
	if c.StateScheme == rawdb.HashScheme {
		config.HashDB = &hashdb.Config{
			CleanCacheSize: c.TrieCleanLimit * 1024 * 1024,
		}
	}
	if c.StateScheme == rawdb.PathScheme {
		config.PathDB = &pathdb.Config{
			StateHistory:   c.StateHistory,
			TrieCleanSize:  c.TrieCleanLimit * 1024 * 1024,
			StateCleanSize: c.SnapshotLimit * 1024 * 1024,

			// TODO(rjl493456442): The write buffer represents the memory limit used
			// for flushing both trie data and state data to disk. The config name
			// should be updated to eliminate the confusion.
			WriteBufferSize: c.TrieDirtyLimit * 1024 * 1024,
		}
	}
	return config
}

// defaultCacheConfig are the default caching values if none are specified by the
// user (also used during testing).
var defaultCacheConfig = &CacheConfig{

	// Arbitrum Config Options
	// note: some of the defaults are overwritten by nitro side config defaults

	SnapshotRestoreMaxGas: 0,
	HeadRewindBlocksLimit: 0,

	TriesInMemory:                      state.DefaultTriesInMemory,
	TrieRetention:                      30 * time.Minute,
	TrieTimeLimitRandomOffset:          0,
	MaxNumberOfBlocksToSkipStateSaving: 0,
	MaxAmountOfGasToSkipStateSaving:    0,

	TrieCleanLimit: 256,
	TrieDirtyLimit: 256,
	TrieTimeLimit:  5 * time.Minute,
	SnapshotLimit:  256,
	SnapshotWait:   true,
	StateScheme:    rawdb.HashScheme,
}

// DefaultCacheConfigWithScheme returns a deep copied default cache config with
// a provided trie node scheme.
func DefaultCacheConfigWithScheme(scheme string) *CacheConfig {
	config := *defaultCacheConfig
	config.StateScheme = scheme
	return &config
}

// txLookup is wrapper over transaction lookup along with the corresponding
// transaction object.
type txLookup struct {
	lookup      *rawdb.LegacyTxLookupEntry
	transaction *types.Transaction
}

// BlockChain represents the canonical chain given a database with a genesis
// block. The Blockchain manages chain imports, reverts, chain reorganisations.
//
// Importing blocks in to the block chain happens according to the set of rules
// defined by the two stage Validator. Processing of blocks is done using the
// Processor which processes the included transaction. The validation of the state
// is done in the second part of the Validator. Failing results in aborting of
// the import.
//
// The BlockChain also helps in returning blocks from **any** chain included
// in the database as well as blocks that represents the canonical chain. It's
// important to note that GetBlock can return any block and does not need to be
// included in the canonical one where as GetBlockByNumber always represents the
// canonical chain.
type BlockChain struct {
	chainConfig *params.ChainConfig // Chain & network configuration
	cacheConfig *CacheConfig        // Cache configuration for pruning

	db            ethdb.Database                   // Low level persistent database to store final content in
	snaps         *snapshot.Tree                   // Snapshot tree for fast trie leaf access
	triegc        *prque.Prque[int64, trieGcEntry] // Priority queue mapping block numbers to tries to gc
	gcproc        time.Duration                    // Accumulates canonical block processing for trie dumping
	lastWrite     uint64                           // Last block when the state was flushed
	flushInterval atomic.Int64                     // Time interval (processing time) after which to flush a state
	triedb        *triedb.Database                 // The database handler for maintaining trie nodes.
	statedb       *state.CachingDB                 // State database to reuse between imports (contains state cache)
	txIndexer     *txIndexer                       // Transaction indexer, might be nil if not enabled

	hc               *HeaderChain
	rmLogsFeed       event.Feed
	chainFeed        event.Feed
	chainHeadFeed    event.Feed
	logsFeed         event.Feed
	blockProcFeed    event.Feed
	blockProcCounter int32
	scope            event.SubscriptionScope
	genesisBlock     *types.Block

	// This mutex synchronizes chain write operations.
	// Readers don't need to take it, they can just read the database.
	chainmu *syncx.ClosableMutex

	currentBlock      atomic.Pointer[types.Header] // Current head of the chain
	currentSnapBlock  atomic.Pointer[types.Header] // Current head of snap-sync
	currentFinalBlock atomic.Pointer[types.Header] // Latest (consensus) finalized block
	currentSafeBlock  atomic.Pointer[types.Header] // Latest (consensus) safe block
	historyPrunePoint atomic.Pointer[history.PrunePoint]

	bodyCache     *lru.Cache[common.Hash, *types.Body]
	bodyRLPCache  *lru.Cache[common.Hash, rlp.RawValue]
	receiptsCache *lru.Cache[common.Hash, []*types.Receipt]
	blockCache    *lru.Cache[common.Hash, *types.Block]

	txLookupLock  sync.RWMutex
	txLookupCache *lru.Cache[common.Hash, txLookup]

	quit          chan struct{} // shutdown signal, closed in Stop.
	stopping      atomic.Bool   // false if chain is running, true when stopped
	procInterrupt atomic.Bool   // interrupt signaler for block processing

	engine     consensus.Engine
	validator  Validator // Block and state validator interface
	prefetcher Prefetcher
	processor  Processor // Block transaction processor interface
	vmConfig   vm.Config
	logger     *tracing.Hooks

	lastForkReadyAlert time.Time // Last time there was a fork readiness print out

	// Arbitrum:
	numberOfBlocksToSkipStateSaving      uint32
	amountOfGasInBlocksToSkipStateSaving uint64
	gcprocRandOffset                     time.Duration // random offset for gcproc time
}

type trieGcEntry struct {
	Root      common.Hash
	Timestamp uint64
}

// NewBlockChain returns a fully initialised block chain using information
// available in the database. It initialises the default Ethereum Validator
// and Processor.
func NewBlockChain(db ethdb.Database, cacheConfig *CacheConfig, chainConfig *params.ChainConfig, genesis *Genesis, overrides *ChainOverrides, engine consensus.Engine, vmConfig vm.Config, txLookupLimit *uint64) (*BlockChain, error) {
	var txIndexerConfig *TxIndexerConfig
	if txLookupLimit != nil {
		txIndexerConfig = &TxIndexerConfig{Limit: *txLookupLimit, Threads: 0, MinBatchDelay: 0}
	}
	return NewBlockChainExtended(db, cacheConfig, chainConfig, genesis, overrides, engine, vmConfig, txIndexerConfig)
}

// implements NewBlockChain function but accepts more arguments
func NewBlockChainExtended(db ethdb.Database, cacheConfig *CacheConfig, chainConfig *params.ChainConfig, genesis *Genesis, overrides *ChainOverrides, engine consensus.Engine, vmConfig vm.Config, txIndexerConfig *TxIndexerConfig) (*BlockChain, error) {
	if cacheConfig == nil {
		cacheConfig = defaultCacheConfig
	}
	// Open trie database with provided config
	enableVerkle, err := EnableVerkleAtGenesis(db, genesis)
	if err != nil {
		return nil, err
	}
	triedb := triedb.NewDatabase(db, cacheConfig.triedbConfig(enableVerkle))

	var genesisHash common.Hash
	var compatErr *params.ConfigCompatError

	if chainConfig != nil && chainConfig.IsArbitrum() {
		genesisHash = rawdb.ReadCanonicalHash(db, chainConfig.ArbitrumChainParams.GenesisBlockNum)
		if genesisHash == (common.Hash{}) {
			return nil, ErrNoGenesis
		}
	} else {
		// Write the supplied genesis to the database if it has not been initialized
		// yet. The corresponding chain config will be returned, either from the
		// provided genesis or from the locally stored configuration if the genesis
		// has already been initialized.
		chainConfig, genesisHash, compatErr, err = SetupGenesisBlockWithOverride(db, triedb, genesis, overrides)
		if err != nil {
			return nil, err
		}
	}
	log.Info("")
	log.Info(strings.Repeat("-", 153))
	for _, line := range strings.Split(chainConfig.Description(), "\n") {
		log.Info(line)
	}
	log.Info(strings.Repeat("-", 153))
	log.Info("")

	bc := &BlockChain{
		chainConfig:   chainConfig,
		cacheConfig:   cacheConfig,
		db:            db,
		triedb:        triedb,
		triegc:        prque.New[int64, trieGcEntry](nil),
		quit:          make(chan struct{}),
		chainmu:       syncx.NewClosableMutex(),
		bodyCache:     lru.NewCache[common.Hash, *types.Body](bodyCacheLimit),
		bodyRLPCache:  lru.NewCache[common.Hash, rlp.RawValue](bodyCacheLimit),
		receiptsCache: lru.NewCache[common.Hash, []*types.Receipt](receiptsCacheLimit),
		blockCache:    lru.NewCache[common.Hash, *types.Block](blockCacheLimit),
		txLookupCache: lru.NewCache[common.Hash, txLookup](txLookupCacheLimit),
		engine:        engine,
		vmConfig:      vmConfig,
		logger:        vmConfig.Tracer,
	}
	bc.hc, err = NewHeaderChain(db, chainConfig, engine, bc.insertStopped)
	if err != nil {
		return nil, err
	}
	if chainConfig.IsArbitrum() {
		bc.genesisBlock = bc.GetBlockByNumber(chainConfig.ArbitrumChainParams.GenesisBlockNum)
	} else {
		bc.genesisBlock = bc.GetBlockByNumber(0)
	}
	bc.flushInterval.Store(int64(cacheConfig.TrieTimeLimit))
	bc.statedb = state.NewDatabase(bc.triedb, nil)
	bc.validator = NewBlockValidator(chainConfig, bc)
	bc.prefetcher = newStatePrefetcher(chainConfig, bc.hc)
	bc.processor = NewStateProcessor(chainConfig, bc.hc)

	bc.gcprocRandOffset = bc.generateGcprocRandOffset()

	genesisHeader := bc.GetHeaderByNumber(0)
	if genesisHeader == nil {
		return nil, ErrNoGenesis
	}
	bc.genesisBlock = types.NewBlockWithHeader(genesisHeader)

	bc.currentBlock.Store(nil)
	bc.currentSnapBlock.Store(nil)
	bc.currentFinalBlock.Store(nil)
	bc.currentSafeBlock.Store(nil)

	// Update chain info data metrics
	chainInfoGauge.Update(metrics.GaugeInfoValue{"chain_id": bc.chainConfig.ChainID.String()})

	// If Geth is initialized with an external ancient store, re-initialize the
	// missing chain indexes and chain flags. This procedure can survive crash
	// and can be resumed in next restart since chain flags are updated in last step.
	if bc.empty() {
		rawdb.InitDatabaseFromFreezer(bc.db)
	}
	// Load blockchain states from disk
	if err := bc.loadLastState(); err != nil {
		return nil, err
	}
	// Make sure the state associated with the block is available, or log out
	// if there is no available state, waiting for state sync.
	head := bc.CurrentBlock()
	if !bc.HasState(head.Root) {
		if head.Number.Uint64() <= bc.genesisBlock.NumberU64() {
			// The genesis state is missing, which is only possible in the path-based
			// scheme. This situation occurs when the initial state sync is not finished
			// yet, or the chain head is rewound below the pivot point. In both scenarios,
			// there is no possible recovery approach except for rerunning a snap sync.
			// Do nothing here until the state syncer picks it up.
			log.Info("Genesis state is missing, wait state sync")
		} else {
			// Head state is missing, before the state recovery, find out the disk
			// layer point of snapshot(if it's enabled). Make sure the rewound point
			// is lower than disk layer.
			//
			// Note it's unnecessary in path mode which always keep trie data and
			// state data consistent.
			var diskRoot common.Hash
			if bc.cacheConfig.SnapshotLimit > 0 && bc.cacheConfig.StateScheme == rawdb.HashScheme {
				diskRoot = rawdb.ReadSnapshotRoot(bc.db)
			}
			if diskRoot != (common.Hash{}) {
				log.Warn("Head state missing, repairing", "number", head.Number, "hash", head.Hash(), "snaproot", diskRoot)

				snapDisk, diskRootFound, err := bc.setHeadBeyondRoot(head.Number.Uint64(), 0, diskRoot, true, bc.cacheConfig.SnapshotRestoreMaxGas)
				if err != nil {
					return nil, err
				}
				// Chain rewound, persist old snapshot number to indicate recovery procedure
				if diskRootFound {
					rawdb.WriteSnapshotRecoveryNumber(bc.db, snapDisk)
				} else {
					log.Warn("Snapshot root not found or too far back. Recreating snapshot from scratch.")
					rawdb.DeleteSnapshotRecoveryNumber(bc.db)
				}
			} else {
				log.Warn("Head state missing, repairing", "number", head.Number, "hash", head.Hash())
				if _, _, err := bc.setHeadBeyondRoot(head.Number.Uint64(), 0, common.Hash{}, true, 0); err != nil {
					return nil, err
				}
			}
		}
	}
	// Ensure that a previous crash in SetHead doesn't leave extra ancients
	if frozen, err := bc.db.Ancients(); err == nil && frozen > 0 {
		var (
			needRewind bool
			low        uint64
		)
		// The head full block may be rolled back to a very low height due to
		// blockchain repair. If the head full block is even lower than the ancient
		// chain, truncate the ancient store.
		fullBlock := bc.CurrentBlock()
		if fullBlock != nil && fullBlock.Hash() != bc.genesisBlock.Hash() && fullBlock.Number.Uint64() < frozen-1 {
			needRewind = true
			low = fullBlock.Number.Uint64()
		}
		// In snap sync, it may happen that ancient data has been written to the
		// ancient store, but the LastFastBlock has not been updated, truncate the
		// extra data here.
		snapBlock := bc.CurrentSnapBlock()
		if snapBlock != nil && snapBlock.Number.Uint64() < frozen-1 {
			needRewind = true
			if snapBlock.Number.Uint64() < low || low == 0 {
				low = snapBlock.Number.Uint64()
			}
		}
		if needRewind {
			log.Error("Truncating ancient chain", "from", bc.CurrentHeader().Number.Uint64(), "to", low)
			if err := bc.SetHead(low); err != nil {
				return nil, err
			}
		}
	}
	// The first thing the node will do is reconstruct the verification data for
	// the head block (ethash cache or clique voting snapshot). Might as well do
	// it in advance.
	bc.engine.VerifyHeader(bc, bc.CurrentHeader())

	if bc.logger != nil && bc.logger.OnBlockchainInit != nil {
		bc.logger.OnBlockchainInit(chainConfig)
	}
	if bc.logger != nil && bc.logger.OnGenesisBlock != nil {
		if block := bc.CurrentBlock(); block.Number.Uint64() == 0 {
			alloc, err := getGenesisState(bc.db, block.Hash())
			if err != nil {
				return nil, fmt.Errorf("failed to get genesis state: %w", err)
			}
			if alloc == nil {
				return nil, errors.New("live blockchain tracer requires genesis alloc to be set")
			}
			bc.logger.OnGenesisBlock(bc.genesisBlock, alloc)
		}
	}
	bc.setupSnapshot()

	// Rewind the chain in case of an incompatible config upgrade.
	if compatErr != nil {
		log.Warn("Rewinding chain to upgrade configuration", "err", compatErr)
		if compatErr.RewindToTime > 0 {
			bc.SetHeadWithTimestamp(compatErr.RewindToTime)
		} else {
			bc.SetHead(compatErr.RewindToBlock)
		}
		rawdb.WriteChainConfig(db, genesisHash, chainConfig)
	}

	// Start tx indexer if it's enabled.
	if txIndexerConfig != nil {
		bc.txIndexer = newTxIndexer(txIndexerConfig, bc)
	}
	return bc, nil
}

func (bc *BlockChain) setupSnapshot() {
	// Short circuit if the chain is established with path scheme, as the
	// state snapshot has been integrated into path database natively.
	if bc.cacheConfig.StateScheme == rawdb.PathScheme {
		return
	}
	// Load any existing snapshot, regenerating it if loading failed
	if bc.cacheConfig.SnapshotLimit > 0 {
		// If the chain was rewound past the snapshot persistent layer (causing
		// a recovery block number to be persisted to disk), check if we're still
		// in recovery mode and in that case, don't invalidate the snapshot on a
		// head mismatch.
		var recover bool
		head := bc.CurrentBlock()
		if layer := rawdb.ReadSnapshotRecoveryNumber(bc.db); layer != nil && *layer >= head.Number.Uint64() {
			log.Warn("Enabling snapshot recovery", "chainhead", head.Number, "diskbase", *layer)
			recover = true
		}
		snapconfig := snapshot.Config{
			CacheSize:  bc.cacheConfig.SnapshotLimit,
			Recovery:   recover,
			NoBuild:    bc.cacheConfig.SnapshotNoBuild,
			AsyncBuild: !bc.cacheConfig.SnapshotWait,
		}
		bc.snaps, _ = snapshot.New(snapconfig, bc.db, bc.triedb, head.Root)

		// Re-initialize the state database with snapshot
		bc.statedb = state.NewDatabase(bc.triedb, bc.snaps)
	}
}

// empty returns an indicator whether the blockchain is empty.
// Note, it's a special case that we connect a non-empty ancient
// database with an empty node, so that we can plugin the ancient
// into node seamlessly.
func (bc *BlockChain) empty() bool {
	genesis := bc.genesisBlock.Hash()
	for _, hash := range []common.Hash{rawdb.ReadHeadBlockHash(bc.db), rawdb.ReadHeadHeaderHash(bc.db), rawdb.ReadHeadFastBlockHash(bc.db)} {
		if hash != genesis {
			return false
		}
	}
	return true
}

// loadLastState loads the last known chain state from the database. This method
// assumes that the chain manager mutex is held.
func (bc *BlockChain) loadLastState() error {
	// Restore the last known head block
	head := rawdb.ReadHeadBlockHash(bc.db)
	if head == (common.Hash{}) {
		// Corrupt or empty database, init from scratch
		log.Warn("Empty database, resetting chain")
		return bc.Reset()
	}
	headHeader := bc.GetHeaderByHash(head)
	if headHeader == nil {
		// Corrupt or empty database, init from scratch
		log.Warn("Head header missing, resetting chain", "hash", head)
		return bc.Reset()
	}

	var headBlock *types.Block
	if cmp := headHeader.Number.Cmp(new(big.Int)); cmp == 1 {
		// Make sure the entire head block is available.
		headBlock = bc.GetBlockByHash(head)
	} else if cmp == 0 {
		// On a pruned node the block body might not be available. But a pruned
		// block should never be the head block. The only exception is when, as
		// a last resort, chain is reset to genesis.
		headBlock = bc.genesisBlock
	}
	if headBlock == nil {
		// Corrupt or empty database, init from scratch
		log.Warn("Head block missing, resetting chain", "hash", head)
		return bc.Reset()
	}
	// Everything seems to be fine, set as the head block
	bc.currentBlock.Store(headHeader)
	headBlockGauge.Update(int64(headBlock.NumberU64()))

	// Restore the last known head header
	if head := rawdb.ReadHeadHeaderHash(bc.db); head != (common.Hash{}) {
		if header := bc.GetHeaderByHash(head); header != nil {
			headHeader = header
		}
	}
	bc.hc.SetCurrentHeader(headHeader)

	// Initialize history pruning.
	latest := max(headBlock.NumberU64(), headHeader.Number.Uint64())
	if err := bc.initializeHistoryPruning(latest); err != nil {
		return err
	}

	// Restore the last known head snap block
	bc.currentSnapBlock.Store(headBlock.Header())
	headFastBlockGauge.Update(int64(headBlock.NumberU64()))

	if head := rawdb.ReadHeadFastBlockHash(bc.db); head != (common.Hash{}) {
		if block := bc.GetBlockByHash(head); block != nil {
			bc.currentSnapBlock.Store(block.Header())
			headFastBlockGauge.Update(int64(block.NumberU64()))
		}
	}

	// Restore the last known finalized block and safe block
	// Note: the safe block is not stored on disk and it is set to the last
	// known finalized block on startup
	if head := rawdb.ReadFinalizedBlockHash(bc.db); head != (common.Hash{}) {
		if block := bc.GetBlockByHash(head); block != nil {
			bc.currentFinalBlock.Store(block.Header())
			headFinalizedBlockGauge.Update(int64(block.NumberU64()))
			bc.currentSafeBlock.Store(block.Header())
			headSafeBlockGauge.Update(int64(block.NumberU64()))
		}
	}

	// Issue a status log for the user
	var (
		currentSnapBlock  = bc.CurrentSnapBlock()
		currentFinalBlock = bc.CurrentFinalBlock()
	)
	if headHeader.Hash() != headBlock.Hash() {
		log.Info("Loaded most recent local header", "number", headHeader.Number, "hash", headHeader.Hash(), "age", common.PrettyAge(time.Unix(int64(headHeader.Time), 0)))
	}
	log.Info("Loaded most recent local block", "number", headBlock.Number(), "hash", headBlock.Hash(), "age", common.PrettyAge(time.Unix(int64(headBlock.Time()), 0)))
	if headBlock.Hash() != currentSnapBlock.Hash() {
		log.Info("Loaded most recent local snap block", "number", currentSnapBlock.Number, "hash", currentSnapBlock.Hash(), "age", common.PrettyAge(time.Unix(int64(currentSnapBlock.Time), 0)))
	}
	if currentFinalBlock != nil {
		log.Info("Loaded most recent local finalized block", "number", currentFinalBlock.Number, "hash", currentFinalBlock.Hash(), "age", common.PrettyAge(time.Unix(int64(currentFinalBlock.Time), 0)))
	}
	if pivot := rawdb.ReadLastPivotNumber(bc.db); pivot != nil {
		log.Info("Loaded last snap-sync pivot marker", "number", *pivot)
	}
	if pruning := bc.historyPrunePoint.Load(); pruning != nil {
		log.Info("Chain history is pruned", "earliest", pruning.BlockNumber, "hash", pruning.BlockHash)
	}
	return nil
}

// initializeHistoryPruning sets bc.historyPrunePoint.
func (bc *BlockChain) initializeHistoryPruning(latest uint64) error {
	freezerTail, _ := bc.db.Tail()

	switch bc.cacheConfig.ChainHistoryMode {
	case history.KeepAll:
		if freezerTail == 0 {
			return nil
		}
		// The database was pruned somehow, so we need to figure out if it's a known
		// configuration or an error.
		predefinedPoint := history.PrunePoints[bc.genesisBlock.Hash()]
		if predefinedPoint == nil || freezerTail != predefinedPoint.BlockNumber {
			log.Error("Chain history database is pruned with unknown configuration", "tail", freezerTail)
			return fmt.Errorf("unexpected database tail")
		}
		bc.historyPrunePoint.Store(predefinedPoint)
		return nil

	case history.KeepPostMerge:
		if freezerTail == 0 && latest != 0 {
			// This is the case where a user is trying to run with --history.chain
			// postmerge directly on an existing DB. We could just trigger the pruning
			// here, but it'd be a bit dangerous since they may not have intended this
			// action to happen. So just tell them how to do it.
			log.Error(fmt.Sprintf("Chain history mode is configured as %q, but database is not pruned.", bc.cacheConfig.ChainHistoryMode.String()))
			log.Error(fmt.Sprintf("Run 'geth prune-history' to prune pre-merge history."))
			return fmt.Errorf("history pruning requested via configuration")
		}
		predefinedPoint := history.PrunePoints[bc.genesisBlock.Hash()]
		if predefinedPoint == nil {
			log.Error("Chain history pruning is not supported for this network", "genesis", bc.genesisBlock.Hash())
			return fmt.Errorf("history pruning requested for unknown network")
		} else if freezerTail > 0 && freezerTail != predefinedPoint.BlockNumber {
			log.Error("Chain history database is pruned to unknown block", "tail", freezerTail)
			return fmt.Errorf("unexpected database tail")
		}
		bc.historyPrunePoint.Store(predefinedPoint)
		return nil

	default:
		return fmt.Errorf("invalid history mode: %d", bc.cacheConfig.ChainHistoryMode)
	}
}

// SetHead rewinds the local chain to a new head. Depending on whether the node
// was snap synced or full synced and in which state, the method will try to
// delete minimal data from disk whilst retaining chain consistency.
func (bc *BlockChain) SetHead(head uint64) error {
	if _, _, err := bc.setHeadBeyondRoot(head, 0, common.Hash{}, false, 0); err != nil {
		return err
	}
	// Send chain head event to update the transaction pool
	header := bc.CurrentBlock()
	if block := bc.GetBlock(header.Hash(), header.Number.Uint64()); block == nil {
		// In a pruned node the genesis block will not exist in the freezer.
		// It should not happen that we set head to any other pruned block.
		if header.Number.Uint64() > 0 {
			// This should never happen. In practice, previously currentBlock
			// contained the entire block whereas now only a "marker", so there
			// is an ever so slight chance for a race we should handle.
			log.Error("Current block not found in database", "block", header.Number, "hash", header.Hash())
			return fmt.Errorf("current block missing: #%d [%x..]", header.Number, header.Hash().Bytes()[:4])
		}
	}
	bc.chainHeadFeed.Send(ChainHeadEvent{Header: header})
	return nil
}

// SetHeadWithTimestamp rewinds the local chain to a new head that has at max
// the given timestamp. Depending on whether the node was snap synced or full
// synced and in which state, the method will try to delete minimal data from
// disk whilst retaining chain consistency.
func (bc *BlockChain) SetHeadWithTimestamp(timestamp uint64) error {
	if _, _, err := bc.setHeadBeyondRoot(0, timestamp, common.Hash{}, false, 0); err != nil {
		return err
	}
	// Send chain head event to update the transaction pool
	header := bc.CurrentBlock()
	if block := bc.GetBlock(header.Hash(), header.Number.Uint64()); block == nil {
		// In a pruned node the genesis block will not exist in the freezer.
		// It should not happen that we set head to any other pruned block.
		if header.Number.Uint64() > 0 {
			// This should never happen. In practice, previously currentBlock
			// contained the entire block whereas now only a "marker", so there
			// is an ever so slight chance for a race we should handle.
			log.Error("Current block not found in database", "block", header.Number, "hash", header.Hash())
			return fmt.Errorf("current block missing: #%d [%x..]", header.Number, header.Hash().Bytes()[:4])
		}
	}
	bc.chainHeadFeed.Send(ChainHeadEvent{Header: header})
	return nil
}

// SetFinalized sets the finalized block.
func (bc *BlockChain) SetFinalized(header *types.Header) {
	bc.currentFinalBlock.Store(header)
	if header != nil {
		rawdb.WriteFinalizedBlockHash(bc.db, header.Hash())
		headFinalizedBlockGauge.Update(int64(header.Number.Uint64()))
	} else {
		rawdb.WriteFinalizedBlockHash(bc.db, common.Hash{})
		headFinalizedBlockGauge.Update(0)
	}
}

// SetSafe sets the safe block.
func (bc *BlockChain) SetSafe(header *types.Header) {
	bc.currentSafeBlock.Store(header)
	if header != nil {
		headSafeBlockGauge.Update(int64(header.Number.Uint64()))
	} else {
		headSafeBlockGauge.Update(0)
	}
}

// rewindHashHead implements the logic of rewindHead in the context of hash scheme.
func (bc *BlockChain) rewindHashHead(head *types.Header, root common.Hash, rewindGasLimit uint64) (*types.Header, uint64, bool) {
	var (
		limit      uint64                             // The oldest block that will be searched for this rewinding
		rootFound  = root == common.Hash{}            // Flag whether we're beyond the requested root (no root, always true)
		pivot      = rawdb.ReadLastPivotNumber(bc.db) // Associated block number of pivot point state
		rootNumber uint64                             // Associated block number of requested root

		start  = time.Now() // Timestamp the rewinding is restarted
		logged = time.Now() // Timestamp last progress log was printed
	)
	// The oldest block to be searched is determined by the pivot block or a constant
	// searching threshold. The rationale behind this is as follows:
	//
	// - Snap sync is selected if the pivot block is available. The earliest available
	//   state is the pivot block itself, so there is no sense in going further back.
	//
	// - Full sync is selected if the pivot block does not exist. The hash database
	//   periodically flushes the state to disk, and the used searching threshold is
	//   considered sufficient to find a persistent state, even for the testnet. It
	//   might be not enough for a chain that is nearly empty. In the worst case,
	//   the entire chain is reset to genesis, and snap sync is re-enabled on top,
	//   which is still acceptable.
	if pivot != nil {
		limit = *pivot
	} else if head.Number.Uint64() > params.FullImmutabilityThreshold {
		limit = head.Number.Uint64() - params.FullImmutabilityThreshold
	}

	// arbitrum: overwrite the oldest block limit if pivot block is not available and HeadRewindBlocksLimit is configured
	if pivot == nil && bc.cacheConfig.HeadRewindBlocksLimit > 0 && head.Number.Uint64() > bc.cacheConfig.HeadRewindBlocksLimit {
		limit = head.Number.Uint64() - bc.cacheConfig.HeadRewindBlocksLimit
	}

	lastFullBlock := uint64(0)
	lastFullBlockHash := common.Hash{}
	gasRolledBack := uint64(0)
	for {
		logger := log.Trace
		if time.Since(logged) > time.Second*8 {
			logged = time.Now()
			logger = log.Info
		}
		logger("Block state missing, rewinding further", "number", head.Number, "hash", head.Hash(), "elapsed", common.PrettyDuration(time.Since(start)))

		if rewindGasLimit > 0 && lastFullBlock != 0 {
			// Arbitrum: track the amount of gas rolled back and stop the rollback early if necessary
			gasUsedInBlock := head.GasUsed
			if bc.chainConfig.IsArbitrum() {
				receipts := bc.GetReceiptsByHash(head.Hash())
				for _, receipt := range receipts {
					gasUsedInBlock -= receipt.GasUsedForL1
				}
			}
			gasRolledBack += gasUsedInBlock
			if gasRolledBack >= rewindGasLimit {
				rootNumber = lastFullBlock
				head = bc.GetHeader(lastFullBlockHash, lastFullBlock)
				log.Debug("Rewound to block with state but not snapshot", "number", head.Number.Uint64(), "hash", head.Hash())
				return head, rootNumber, rootFound
			}
		}
		// If a root threshold was requested but not yet crossed, check
		if !rootFound && head.Root == root {
			rootFound, rootNumber = true, head.Number.Uint64()
		}
		// If search limit is reached, return the genesis block as the
		// new chain head.
		if head.Number.Uint64() < limit {
			log.Info("Rewinding limit reached, resetting to genesis", "number", head.Number, "hash", head.Hash(), "limit", limit)
			return bc.genesisBlock.Header(), rootNumber, rootFound
		}
		// If the associated state is not reachable, continue searching
		// backwards until an available state is found.
		if !bc.HasState(head.Root) {
			// If the chain is gapped in the middle, return the genesis
			// block as the new chain head.
			parent := bc.GetHeader(head.ParentHash, head.Number.Uint64()-1)
			if parent == nil {
				log.Error("Missing block in the middle, resetting to genesis", "number", head.Number.Uint64()-1, "hash", head.ParentHash)
				return bc.genesisBlock.Header(), rootNumber, rootFound
			}
			head = parent

			// If the genesis block is reached, stop searching.
			if head.Number.Uint64() == 0 {
				log.Info("Genesis block reached", "number", head.Number, "hash", head.Hash())
				return head, rootNumber, rootFound
			}
			continue // keep rewinding
		}
		// Once the available state is found, ensure that the requested root
		// has already been crossed. If not, continue rewinding.
		if rootFound || head.Number.Uint64() == 0 {
			log.Info("Rewound to block with state", "number", head.Number, "hash", head.Hash())
			return head, rootNumber, rootFound
		}
		if (bc.HasState(head.Root) || bc.stateRecoverable(head.Root)) && lastFullBlock == 0 {
			lastFullBlock = head.Number.Uint64()
			lastFullBlockHash = head.Hash()
		}
		log.Debug("Skipping block with threshold state", "number", head.Number, "hash", head.Hash(), "root", head.Root)
		head = bc.GetHeader(head.ParentHash, head.Number.Uint64()-1) // Keep rewinding
	}
}

// rewindPathHead implements the logic of rewindHead in the context of path scheme.
func (bc *BlockChain) rewindPathHead(head *types.Header, root common.Hash) (*types.Header, uint64) {
	var (
		pivot      = rawdb.ReadLastPivotNumber(bc.db) // Associated block number of pivot block
		rootNumber uint64                             // Associated block number of requested root

		// BeyondRoot represents whether the requested root is already
		// crossed. The flag value is set to true if the root is empty.
		beyondRoot = root == common.Hash{}

		// noState represents if the target state requested for search
		// is unavailable and impossible to be recovered.
		noState = !bc.HasState(root) && !bc.stateRecoverable(root)

		start  = time.Now() // Timestamp the rewinding is restarted
		logged = time.Now() // Timestamp last progress log was printed
	)
	// Rewind the head block tag until an available state is found.
	for {
		logger := log.Trace
		if time.Since(logged) > time.Second*8 {
			logged = time.Now()
			logger = log.Info
		}
		logger("Block state missing, rewinding further", "number", head.Number, "hash", head.Hash(), "elapsed", common.PrettyDuration(time.Since(start)))

		// If a root threshold was requested but not yet crossed, check
		if !beyondRoot && head.Root == root {
			beyondRoot, rootNumber = true, head.Number.Uint64()
		}
		// If the root threshold hasn't been crossed but the available
		// state is reached, quickly determine if the target state is
		// possible to be reached or not.
		if !beyondRoot && noState && bc.HasState(head.Root) {
			beyondRoot = true
			log.Info("Disable the search for unattainable state", "root", root)
		}
		// Check if the associated state is available or recoverable if
		// the requested root has already been crossed.
		if beyondRoot && (bc.HasState(head.Root) || bc.stateRecoverable(head.Root)) {
			break
		}
		// If pivot block is reached, return the genesis block as the
		// new chain head. Theoretically there must be a persistent
		// state before or at the pivot block, prevent endless rewinding
		// towards the genesis just in case.
		if pivot != nil && *pivot >= head.Number.Uint64() {
			log.Info("Pivot block reached, resetting to genesis", "number", head.Number, "hash", head.Hash())
			return bc.genesisBlock.Header(), rootNumber
		}
		// If the chain is gapped in the middle, return the genesis
		// block as the new chain head
		parent := bc.GetHeader(head.ParentHash, head.Number.Uint64()-1) // Keep rewinding
		if parent == nil {
			log.Error("Missing block in the middle, resetting to genesis", "number", head.Number.Uint64()-1, "hash", head.ParentHash)
			return bc.genesisBlock.Header(), rootNumber
		}
		head = parent

		// If the genesis block is reached, stop searching.
		if head.Number.Uint64() == 0 {
			log.Info("Genesis block reached", "number", head.Number, "hash", head.Hash())
			return head, rootNumber
		}
	}
	// Recover if the target state if it's not available yet.
	if !bc.HasState(head.Root) {
		if err := bc.triedb.Recover(head.Root); err != nil {
			log.Crit("Failed to rollback state", "err", err)
		}
	}
	log.Info("Rewound to block with state", "number", head.Number, "hash", head.Hash())
	return head, rootNumber
}

// rewindHead searches the available states in the database and returns the associated
// block as the new head block.
//
// If the given root is not empty, then the rewind should attempt to pass the specified
// state root and return the associated block number as well. If the root, typically
// representing the state corresponding to snapshot disk layer, is deemed impassable,
// then block number zero is returned, indicating that snapshot recovery is disabled
// and the whole snapshot should be auto-generated in case of head mismatch.
func (bc *BlockChain) rewindHead(head *types.Header, root common.Hash, rewindGasLimit uint64) (*types.Header, uint64, bool) {
	if bc.triedb.Scheme() == rawdb.PathScheme {
		newHead, rootNumber := bc.rewindPathHead(head, root)
		return newHead, rootNumber, head.Number.Uint64() != 0
	}
	return bc.rewindHashHead(head, root, rewindGasLimit)
}

// setHeadBeyondRoot rewinds the local chain to a new head with the extra condition
// that the rewind must pass the specified state root. The extra condition is
// ignored if it causes rolling back more than rewindGasLimit Gas (0 meaning infinte).
// If the limit was hit, rewind to last block with state. This method is meant to be
// used when rewinding with snapshots enabled to ensure that we go back further than
// persistent disk layer. Depending on whether the node was snap synced or full, and
// in which state, the method will try to delete minimal data from disk whilst
// retaining chain consistency.
//
// The method also works in timestamp mode if `head == 0` but `time != 0`. In that
// case blocks are rolled back until the new head becomes older or equal to the
// requested time. If both `head` and `time` is 0, the chain is rewound to genesis.
//
// The method returns the block number where the requested root cap was found.
func (bc *BlockChain) setHeadBeyondRoot(head uint64, time uint64, root common.Hash, repair bool, rewindGasLimit uint64) (uint64, bool, error) {
	if !bc.chainmu.TryLock() {
		return 0, false, errChainStopped
	}
	defer bc.chainmu.Unlock()

	var (
		// Track the block number of the requested root hash
		blockNumber uint64 // (no root == always 0)
		rootFound   bool
		// Retrieve the last pivot block to short circuit rollbacks beyond it
		// and the current freezer limit to start nuking it's underflown.
		pivot = rawdb.ReadLastPivotNumber(bc.db)
	)
	updateFn := func(db ethdb.KeyValueWriter, header *types.Header) (*types.Header, bool) {
		// Rewind the blockchain, ensuring we don't end up with a stateless head
		// block. Note, depth equality is permitted to allow using SetHead as a
		// chain reparation mechanism without deleting any data!
		if currentBlock := bc.CurrentBlock(); currentBlock != nil && header.Number.Uint64() <= currentBlock.Number.Uint64() {
			var newHeadBlock *types.Header
			newHeadBlock, blockNumber, rootFound = bc.rewindHead(header, root, rewindGasLimit)
			rawdb.WriteHeadBlockHash(db, newHeadBlock.Hash())

			// Degrade the chain markers if they are explicitly reverted.
			// In theory we should update all in-memory markers in the
			// last step, however the direction of SetHead is from high
			// to low, so it's safe to update in-memory markers directly.
			bc.currentBlock.Store(newHeadBlock)
			headBlockGauge.Update(int64(newHeadBlock.Number.Uint64()))

			// The head state is missing, which is only possible in the path-based
			// scheme. This situation occurs when the chain head is rewound below
			// the pivot point. In this scenario, there is no possible recovery
			// approach except for rerunning a snap sync. Do nothing here until the
			// state syncer picks it up.
			if !bc.HasState(newHeadBlock.Root) {
				if newHeadBlock.Number.Uint64() != 0 {
					log.Crit("Chain is stateless at a non-genesis block")
				}
				log.Info("Chain is stateless, wait state sync", "number", newHeadBlock.Number, "hash", newHeadBlock.Hash())
			}
		}
		// Rewind the snap block in a simpleton way to the target head
		if currentSnapBlock := bc.CurrentSnapBlock(); currentSnapBlock != nil && header.Number.Uint64() < currentSnapBlock.Number.Uint64() {
			newHeadSnapBlock := bc.GetBlock(header.Hash(), header.Number.Uint64())
			// If either blocks reached nil, reset to the genesis state
			if newHeadSnapBlock == nil {
				newHeadSnapBlock = bc.genesisBlock
			}
			rawdb.WriteHeadFastBlockHash(db, newHeadSnapBlock.Hash())

			// Degrade the chain markers if they are explicitly reverted.
			// In theory we should update all in-memory markers in the
			// last step, however the direction of SetHead is from high
			// to low, so it's safe the update in-memory markers directly.
			bc.currentSnapBlock.Store(newHeadSnapBlock.Header())
			headFastBlockGauge.Update(int64(newHeadSnapBlock.NumberU64()))
		}
		var (
			headHeader = bc.CurrentBlock()
			headNumber = headHeader.Number.Uint64()
		)
		// If setHead underflown the freezer threshold and the block processing
		// intent afterwards is full block importing, delete the chain segment
		// between the stateful-block and the sethead target.
		var wipe bool
		frozen, _ := bc.db.Ancients()
		if headNumber+1 < frozen {
			wipe = pivot == nil || headNumber >= *pivot
		}
		return headHeader, wipe // Only force wipe if full synced
	}
	// Rewind the header chain, deleting all block bodies until then
	delFn := func(db ethdb.KeyValueWriter, hash common.Hash, num uint64) {
		// Ignore the error here since light client won't hit this path
		frozen, _ := bc.db.Ancients()
		if num+1 <= frozen {
			// The chain segment, such as the block header, canonical hash,
			// body, and receipt, will be removed from the ancient store
			// in one go.
			//
			// The hash-to-number mapping in the key-value store will be
			// removed by the hc.SetHead function.
		} else {
			// Remove the associated body and receipts from the key-value store.
			// The header, hash-to-number mapping, and canonical hash will be
			// removed by the hc.SetHead function.
			rawdb.DeleteBody(db, hash, num)
			rawdb.DeleteReceipts(db, hash, num)
		}
		// Todo(rjl493456442) txlookup, log index, etc
	}
	// If SetHead was only called as a chain reparation method, try to skip
	// touching the header chain altogether, unless the freezer is broken
	if repair {
		if target, force := updateFn(bc.db, bc.CurrentBlock()); force {
			bc.hc.SetHead(target.Number.Uint64(), nil, delFn)
		}
	} else {
		// Rewind the chain to the requested head and keep going backwards until a
		// block with a state is found or snap sync pivot is passed
		if time > 0 {
			log.Warn("Rewinding blockchain to timestamp", "target", time)
			bc.hc.SetHeadWithTimestamp(time, updateFn, delFn)
		} else {
			log.Warn("Rewinding blockchain to block", "target", head)
			bc.hc.SetHead(head, updateFn, delFn)
		}
	}
	// Clear out any stale content from the caches
	bc.bodyCache.Purge()
	bc.bodyRLPCache.Purge()
	bc.receiptsCache.Purge()
	bc.blockCache.Purge()
	bc.txLookupCache.Purge()

	// Clear safe block, finalized block if needed
	if safe := bc.CurrentSafeBlock(); safe != nil && head < safe.Number.Uint64() {
		log.Warn("SetHead invalidated safe block")
		bc.SetSafe(nil)
	}
	if finalized := bc.CurrentFinalBlock(); finalized != nil && head < finalized.Number.Uint64() {
		log.Error("SetHead invalidated finalized block")
		bc.SetFinalized(nil)
	}

	return blockNumber, rootFound, bc.loadLastState()
}

// SnapSyncCommitHead sets the current head block to the one defined by the hash
// irrelevant what the chain contents were prior.
func (bc *BlockChain) SnapSyncCommitHead(hash common.Hash) error {
	// Make sure that both the block as well at its state trie exists
	block := bc.GetBlockByHash(hash)
	if block == nil {
		return fmt.Errorf("non existent block [%x..]", hash[:4])
	}
	// Reset the trie database with the fresh snap synced state.
	root := block.Root()
	if bc.triedb.Scheme() == rawdb.PathScheme {
		if err := bc.triedb.Enable(root); err != nil {
			return err
		}
	}
	if !bc.HasState(root) {
		return fmt.Errorf("non existent state [%x..]", root[:4])
	}
	// If all checks out, manually set the head block.
	if !bc.chainmu.TryLock() {
		return errChainStopped
	}
	bc.currentBlock.Store(block.Header())
	headBlockGauge.Update(int64(block.NumberU64()))
	bc.chainmu.Unlock()

	// Destroy any existing state snapshot and regenerate it in the background,
	// also resuming the normal maintenance of any previously paused snapshot.
	if bc.snaps != nil {
		bc.snaps.Rebuild(root)
	}
	log.Info("Committed new head block", "number", block.Number(), "hash", hash)
	return nil
}

// Reset purges the entire blockchain, restoring it to its genesis state.
func (bc *BlockChain) Reset() error {
	return bc.ResetWithGenesisBlock(bc.genesisBlock)
}

// ResetWithGenesisBlock purges the entire blockchain, restoring it to the
// specified genesis state.
func (bc *BlockChain) ResetWithGenesisBlock(genesis *types.Block) error {
	// Dump the entire block chain and purge the caches
	if err := bc.SetHead(0); err != nil {
		return err
	}
	if !bc.chainmu.TryLock() {
		return errChainStopped
	}
	defer bc.chainmu.Unlock()

	// Prepare the genesis block and reinitialise the chain
	batch := bc.db.NewBatch()
	rawdb.WriteBlock(batch, genesis)
	if err := batch.Write(); err != nil {
		log.Crit("Failed to write genesis block", "err", err)
	}
	bc.writeHeadBlock(genesis)

	// Last update all in-memory chain markers
	bc.genesisBlock = genesis
	bc.currentBlock.Store(bc.genesisBlock.Header())
	headBlockGauge.Update(int64(bc.genesisBlock.NumberU64()))
	bc.hc.SetGenesis(bc.genesisBlock.Header())
	bc.hc.SetCurrentHeader(bc.genesisBlock.Header())
	bc.currentSnapBlock.Store(bc.genesisBlock.Header())
	headFastBlockGauge.Update(int64(bc.genesisBlock.NumberU64()))

	// Reset history pruning status.
	return bc.initializeHistoryPruning(0)
}

// Export writes the active chain to the given writer.
func (bc *BlockChain) Export(w io.Writer) error {
	return bc.ExportN(w, uint64(0), bc.CurrentBlock().Number.Uint64())
}

// ExportN writes a subset of the active chain to the given writer.
func (bc *BlockChain) ExportN(w io.Writer, first uint64, last uint64) error {
	if first > last {
		return fmt.Errorf("export failed: first (%d) is greater than last (%d)", first, last)
	}
	log.Info("Exporting batch of blocks", "count", last-first+1)

	var (
		parentHash common.Hash
		start      = time.Now()
		reported   = time.Now()
	)
	for nr := first; nr <= last; nr++ {
		block := bc.GetBlockByNumber(nr)
		if block == nil {
			return fmt.Errorf("export failed on #%d: not found", nr)
		}
		if nr > first && block.ParentHash() != parentHash {
			return errors.New("export failed: chain reorg during export")
		}
		parentHash = block.Hash()
		if err := block.EncodeRLP(w); err != nil {
			return err
		}
		if time.Since(reported) >= statsReportLimit {
			log.Info("Exporting blocks", "exported", block.NumberU64()-first, "elapsed", common.PrettyDuration(time.Since(start)))
			reported = time.Now()
		}
	}
	return nil
}

// writeHeadBlock injects a new head block into the current block chain. This method
// assumes that the block is indeed a true head. It will also reset the head
// header and the head snap sync block to this very same block if they are older
// or if they are on a different side chain.
//
// Note, this function assumes that the `mu` mutex is held!
func (bc *BlockChain) writeHeadBlock(block *types.Block) {
	// Add the block to the canonical chain number scheme and mark as the head
	batch := bc.db.NewBatch()
	rawdb.WriteHeadHeaderHash(batch, block.Hash())
	rawdb.WriteHeadFastBlockHash(batch, block.Hash())
	rawdb.WriteCanonicalHash(batch, block.Hash(), block.NumberU64())
	rawdb.WriteTxLookupEntriesByBlock(batch, block)
	rawdb.WriteHeadBlockHash(batch, block.Hash())

	// Flush the whole batch into the disk, exit the node if failed
	if err := batch.Write(); err != nil {
		log.Crit("Failed to update chain indexes and markers", "err", err)
	}
	// Update all in-memory chain markers in the last step
	bc.hc.SetCurrentHeader(block.Header())

	bc.currentSnapBlock.Store(block.Header())
	headFastBlockGauge.Update(int64(block.NumberU64()))

	bc.currentBlock.Store(block.Header())
	headBlockGauge.Update(int64(block.NumberU64()))
}

// stopWithoutSaving stops the blockchain service. If any imports are currently in progress
// it will abort them using the procInterrupt. This method stops all running
// goroutines, but does not do all the post-stop work of persisting data.
// OBS! It is generally recommended to use the Stop method!
// This method has been exposed to allow tests to stop the blockchain while simulating
// a crash.
func (bc *BlockChain) stopWithoutSaving() {
	if !bc.stopping.CompareAndSwap(false, true) {
		return
	}
	// Signal shutdown tx indexer.
	if bc.txIndexer != nil {
		bc.txIndexer.close()
	}
	// Unsubscribe all subscriptions registered from blockchain.
	bc.scope.Close()

	// Signal shutdown to all goroutines.
	close(bc.quit)
	bc.StopInsert()

	// Now wait for all chain modifications to end and persistent goroutines to exit.
	//
	// Note: Close waits for the mutex to become available, i.e. any running chain
	// modification will have exited when Close returns. Since we also called StopInsert,
	// the mutex should become available quickly. It cannot be taken again after Close has
	// returned.
	bc.chainmu.Close()
}

// Stop stops the blockchain service. If any imports are currently in progress
// it will abort them using the procInterrupt.
func (bc *BlockChain) Stop() {
	bc.stopWithoutSaving()

	// Ensure that the entirety of the state snapshot is journaled to disk.
	var snapBase common.Hash
	if bc.snaps != nil {
		var err error
		if snapBase, err = bc.snaps.Journal(bc.CurrentBlock().Root); err != nil {
			log.Error("Failed to journal state snapshot", "err", err)
		}
		bc.snaps.Release()
	}
	if bc.triedb.Scheme() == rawdb.PathScheme {
		// Ensure that the in-memory trie nodes are journaled to disk properly.
		if err := bc.triedb.Journal(bc.CurrentBlock().Root); err != nil {
			log.Info("Failed to journal in-memory trie nodes", "err", err)
		}
	} else {
		// Ensure the state of a recent block is also stored to disk before exiting.
		// We're writing three different states to catch different restart scenarios:
		//  - HEAD:     So we don't need to reprocess any blocks in the general case
		//  - HEAD-1:   So we don't do large reorgs if our HEAD becomes an uncle
		//  - HEAD-127: So we have a hard limit on the number of blocks reexecuted
		// It applies for both full node and sparse archive node
		if !bc.cacheConfig.TrieDirtyDisabled || bc.cacheConfig.MaxNumberOfBlocksToSkipStateSaving > 0 || bc.cacheConfig.MaxAmountOfGasToSkipStateSaving > 0 {
			triedb := bc.triedb

			for _, offset := range []uint64{0, 1, bc.cacheConfig.TriesInMemory - 1, math.MaxUint64} {
				if number := bc.CurrentBlock().Number.Uint64(); number > offset || offset == math.MaxUint64 {
					var recent *types.Block
					if offset == math.MaxUint64 && !bc.triegc.Empty() {
						_, latest := bc.triegc.Peek()
						recent = bc.GetBlockByNumber(uint64(-latest))
					} else {
						recent = bc.GetBlockByNumber(number - offset)
					}
					if recent == nil || recent.Root() == (common.Hash{}) {
						continue
					}

					log.Info("Writing cached state to disk", "block", recent.Number(), "hash", recent.Hash(), "root", recent.Root())
					if err := triedb.Commit(recent.Root(), true); err != nil {
						log.Error("Failed to commit recent state trie", "err", err)
					}
				}
			}
			if snapBase != (common.Hash{}) {
				log.Info("Writing snapshot state to disk", "root", snapBase)
				if err := triedb.Commit(snapBase, true); err != nil {
					log.Error("Failed to commit recent state trie", "err", err)
				}
			}
			for !bc.triegc.Empty() {
				triedb.Dereference(bc.triegc.PopItem().Root)
			}
			if _, nodes, _ := triedb.Size(); nodes != 0 { // all memory is contained within the nodes return for hashdb
				log.Error("Dangling trie nodes after full cleanup")
			}
		}
	}
	// Allow tracers to clean-up and release resources.
	if bc.logger != nil && bc.logger.OnClose != nil {
		bc.logger.OnClose()
	}
	// Close the trie database, release all the held resources as the last step.
	if err := bc.triedb.Close(); err != nil {
		log.Error("Failed to close trie database", "err", err)
	}
	log.Info("Blockchain stopped")
}

// StopInsert interrupts all insertion methods, causing them to return
// errInsertionInterrupted as soon as possible. Insertion is permanently disabled after
// calling this method.
func (bc *BlockChain) StopInsert() {
	bc.procInterrupt.Store(true)
}

// insertStopped returns true after StopInsert has been called.
func (bc *BlockChain) insertStopped() bool {
	return bc.procInterrupt.Load()
}

// WriteStatus status of write
type WriteStatus byte

const (
	NonStatTy WriteStatus = iota
	CanonStatTy
	SideStatTy
)

// InsertReceiptChain inserts a batch of blocks along with their receipts into
// the database. Unlike InsertChain, this function does not verify the state root
// in the blocks. It is used exclusively for snap sync. All the inserted blocks
// will be regarded as canonical, chain reorg is not supported.
//
// The optional ancientLimit can also be specified and chain segment before that
// will be directly stored in the ancient, getting rid of the chain migration.
func (bc *BlockChain) InsertReceiptChain(blockChain types.Blocks, receiptChain []rlp.RawValue, ancientLimit uint64) (int, error) {
	// Verify the supplied headers before insertion without lock
	var headers []*types.Header
	for _, block := range blockChain {
		headers = append(headers, block.Header())
		// Here we also validate that blob transactions in the block do not
		// contain a sidecar. While the sidecar does not affect the block hash
		// or tx hash, sending blobs within a block is not allowed.
		for txIndex, tx := range block.Transactions() {
			if tx.Type() == types.BlobTxType && tx.BlobTxSidecar() != nil {
				return 0, fmt.Errorf("block #%d contains unexpected blob sidecar in tx at index %d", block.NumberU64(), txIndex)
			}
		}
	}
	if n, err := bc.hc.ValidateHeaderChain(headers); err != nil {
		return n, err
	}
	// Hold the mutation lock
	if !bc.chainmu.TryLock() {
		return 0, errChainStopped
	}
	defer bc.chainmu.Unlock()

	var (
		stats = struct{ processed, ignored int32 }{}
		start = time.Now()
		size  = int64(0)
	)
	// updateHead updates the head header and head snap block flags.
	updateHead := func(header *types.Header) error {
		batch := bc.db.NewBatch()
		hash := header.Hash()
		rawdb.WriteHeadHeaderHash(batch, hash)
		rawdb.WriteHeadFastBlockHash(batch, hash)
		if err := batch.Write(); err != nil {
			return err
		}
		bc.hc.currentHeader.Store(header)
		bc.currentSnapBlock.Store(header)
		headHeaderGauge.Update(header.Number.Int64())
		headFastBlockGauge.Update(header.Number.Int64())
		return nil
	}
	// writeAncient writes blockchain and corresponding receipt chain into ancient store.
	//
	// this function only accepts canonical chain data. All side chain will be reverted
	// eventually.
	writeAncient := func(blockChain types.Blocks, receiptChain []rlp.RawValue) (int, error) {
		// Ensure genesis is in the ancient store
		if blockChain[0].NumberU64() == 1 {
			if frozen, _ := bc.db.Ancients(); frozen == 0 {
				writeSize, err := rawdb.WriteAncientBlocks(bc.db, []*types.Block{bc.genesisBlock}, []rlp.RawValue{rlp.EmptyList})
				if err != nil {
					log.Error("Error writing genesis to ancients", "err", err)
					return 0, err
				}
				size += writeSize
				log.Info("Wrote genesis to ancients")
			}
		}
		// Write all chain data to ancients.
		writeSize, err := rawdb.WriteAncientBlocks(bc.db, blockChain, receiptChain)
		if err != nil {
			log.Error("Error importing chain data to ancients", "err", err)
			return 0, err
		}
		size += writeSize

		// Sync the ancient store explicitly to ensure all data has been flushed to disk.
		if err := bc.db.SyncAncient(); err != nil {
			return 0, err
		}
		// Write hash to number mappings
		batch := bc.db.NewBatch()
		for _, block := range blockChain {
			rawdb.WriteHeaderNumber(batch, block.Hash(), block.NumberU64())
		}
		if err := batch.Write(); err != nil {
			return 0, err
		}
		// Update the current snap block because all block data is now present in DB.
		if err := updateHead(blockChain[len(blockChain)-1].Header()); err != nil {
			return 0, err
		}
		stats.processed += int32(len(blockChain))
		return 0, nil
	}

	// writeLive writes the blockchain and corresponding receipt chain to the active store.
	//
	// Notably, in different snap sync cycles, the supplied chain may partially reorganize
	// existing local chain segments (reorg around the chain tip). The reorganized part
	// will be included in the provided chain segment, and stale canonical markers will be
	// silently rewritten. Therefore, no explicit reorg logic is needed.
	writeLive := func(blockChain types.Blocks, receiptChain []rlp.RawValue) (int, error) {
		var (
			skipPresenceCheck = false
			batch             = bc.db.NewBatch()
		)
		for i, block := range blockChain {
			// Short circuit insertion if shutting down or processing failed
			if bc.insertStopped() {
				return 0, errInsertionInterrupted
			}
			if !skipPresenceCheck {
				// Ignore if the entire data is already known
				if bc.HasBlock(block.Hash(), block.NumberU64()) {
					stats.ignored++
					continue
				} else {
					// If block N is not present, neither are the later blocks.
					// This should be true, but if we are mistaken, the shortcut
					// here will only cause overwriting of some existing data
					skipPresenceCheck = true
				}
			}
			// Write all the data out into the database
			rawdb.WriteCanonicalHash(batch, block.Hash(), block.NumberU64())
			rawdb.WriteBlock(batch, block)
			rawdb.WriteRawReceipts(batch, block.Hash(), block.NumberU64(), receiptChain[i])

			// Write everything belongs to the blocks into the database. So that
			// we can ensure all components of body is completed(body, receipts)
			// except transaction indexes(will be created once sync is finished).
			if batch.ValueSize() >= ethdb.IdealBatchSize {
				if err := batch.Write(); err != nil {
					return 0, err
				}
				size += int64(batch.ValueSize())
				batch.Reset()
			}
			stats.processed++
		}
		// Write everything belongs to the blocks into the database. So that
		// we can ensure all components of body is completed(body, receipts,
		// tx indexes)
		if batch.ValueSize() > 0 {
			size += int64(batch.ValueSize())
			if err := batch.Write(); err != nil {
				return 0, err
			}
		}
		if err := updateHead(blockChain[len(blockChain)-1].Header()); err != nil {
			return 0, err
		}
		return 0, nil
	}

	// Split the supplied blocks into two groups, according to the
	// given ancient limit.
	index := sort.Search(len(blockChain), func(i int) bool {
		return blockChain[i].NumberU64() >= ancientLimit
	})
	if index > 0 {
		if n, err := writeAncient(blockChain[:index], receiptChain[:index]); err != nil {
			if err == errInsertionInterrupted {
				return 0, nil
			}
			return n, err
		}
	}
	if index != len(blockChain) {
		if n, err := writeLive(blockChain[index:], receiptChain[index:]); err != nil {
			if err == errInsertionInterrupted {
				return 0, nil
			}
			return n, err
		}
	}
	var (
		head    = blockChain[len(blockChain)-1]
		context = []interface{}{
			"count", stats.processed, "elapsed", common.PrettyDuration(time.Since(start)),
			"number", head.Number(), "hash", head.Hash(), "age", common.PrettyAge(time.Unix(int64(head.Time()), 0)),
			"size", common.StorageSize(size),
		}
	)
	if stats.ignored > 0 {
		context = append(context, []interface{}{"ignored", stats.ignored}...)
	}
	log.Debug("Imported new block receipts", context...)
	return 0, nil
}

// writeBlockWithoutState writes only the block and its metadata to the database,
// but does not write any state. This is used to construct competing side forks
// up to the point where they exceed the canonical total difficulty.
func (bc *BlockChain) writeBlockWithoutState(block *types.Block) (err error) {
	if bc.insertStopped() {
		return errInsertionInterrupted
	}
	batch := bc.db.NewBatch()
	rawdb.WriteBlock(batch, block)
	if err := batch.Write(); err != nil {
		log.Crit("Failed to write block into disk", "err", err)
	}
	return nil
}

// writeKnownBlock updates the head block flag with a known block
// and introduces chain reorg if necessary.
func (bc *BlockChain) writeKnownBlock(block *types.Block) error {
	current := bc.CurrentBlock()
	if block.ParentHash() != current.Hash() {
		if err := bc.reorg(current, block.Header()); err != nil {
			return err
		}
	}
	bc.writeHeadBlock(block)
	return nil
}

func (bc *BlockChain) ProcTimeBeforeFlush() (time.Duration, error) {
	if !bc.chainmu.TryLock() {
		return 0, errChainStopped
	}
	defer bc.chainmu.Unlock()

	flushInterval := time.Duration(bc.flushInterval.Load())
	return flushInterval - (bc.gcproc + bc.gcprocRandOffset), nil
}

// writeBlockWithState writes block, metadata and corresponding state data to the
// database.
func (bc *BlockChain) writeBlockWithState(block *types.Block, receipts []*types.Receipt, statedb *state.StateDB) error {
	if !bc.HasHeader(block.ParentHash(), block.NumberU64()-1) {
		return consensus.ErrUnknownAncestor
	}
	// Irrelevant of the canonical status, write the block itself to the database.
	//
	// Note all the components of block(hash->number map, header, body, receipts)
	// should be written atomically. BlockBatch is used for containing all components.
	blockBatch := bc.db.NewBatch()
	rawdb.WriteBlock(blockBatch, block)
	rawdb.WriteReceipts(blockBatch, block.Hash(), block.NumberU64(), receipts)
	rawdb.WritePreimages(blockBatch, statedb.Preimages())
	if err := blockBatch.Write(); err != nil {
		log.Crit("Failed to write block into disk", "err", err)
	}
	// Commit all cached state changes into underlying memory database.
	root, err := statedb.Commit(block.NumberU64(), bc.chainConfig.IsEIP158(block.Number()), bc.chainConfig.IsCancun(block.Number(), block.Time(), types.DeserializeHeaderExtraInformation(block.Header()).ArbOSFormatVersion))
	if err != nil {
		return err
	}
	// If node is running in path mode, skip explicit gc operation
	// which is unnecessary in this mode.
	if bc.triedb.Scheme() == rawdb.PathScheme {
		return nil
	}
	// If we're running an archive node, flush
	// Sparse archive: if MaxNumberOfBlocksToSkipStateSaving or MaxAmountOfGasToSkipStateSaving is not zero, then flushing of some blocks will be skipped:
	// * at most MaxNumberOfBlocksToSkipStateSaving block state commits will be skipped
	// * sum of gas used in skipped blocks will be at most MaxAmountOfGasToSkipStateSaving
	archiveNode := bc.cacheConfig.TrieDirtyDisabled
	if archiveNode {
		var maySkipCommiting, blockLimitReached, gasLimitReached bool
		if bc.cacheConfig.MaxNumberOfBlocksToSkipStateSaving != 0 {
			maySkipCommiting = true
			if bc.numberOfBlocksToSkipStateSaving > 0 {
				bc.numberOfBlocksToSkipStateSaving--
			} else {
				blockLimitReached = true
			}
		}
		if bc.cacheConfig.MaxAmountOfGasToSkipStateSaving != 0 {
			maySkipCommiting = true
			if bc.amountOfGasInBlocksToSkipStateSaving >= block.GasUsed() {
				bc.amountOfGasInBlocksToSkipStateSaving -= block.GasUsed()
			} else {
				gasLimitReached = true
			}
		}
		if !maySkipCommiting || blockLimitReached || gasLimitReached {
			bc.numberOfBlocksToSkipStateSaving = bc.cacheConfig.MaxNumberOfBlocksToSkipStateSaving
			bc.amountOfGasInBlocksToSkipStateSaving = bc.cacheConfig.MaxAmountOfGasToSkipStateSaving
			return bc.triedb.Commit(root, false)
		}
		// we are skipping saving the trie to diskdb, so we need to keep the trie in memory and garbage collect it later
	}

	// Full node or sparse archive node that's not keeping all states, do proper garbage collection
	bc.triedb.Reference(root, common.Hash{}) // metadata reference to keep trie alive
	bc.triegc.Push(trieGcEntry{root, block.Header().Time}, -int64(block.NumberU64()))

	blockLimit := int64(block.NumberU64()) - int64(bc.cacheConfig.TriesInMemory)   // only cleared if below that
	timeLimit := time.Now().Unix() - int64(bc.cacheConfig.TrieRetention.Seconds()) // only cleared if less than that

	if blockLimit > 0 && timeLimit > 0 {
		// If we exceeded our memory allowance, flush matured singleton nodes to disk
		var (
			_, nodes, imgs = bc.triedb.Size() // all memory is contained within the nodes return for hashdb
			limit          = common.StorageSize(bc.cacheConfig.TrieDirtyLimit) * 1024 * 1024
		)
		if nodes > limit || imgs > 4*1024*1024 {
			bc.triedb.Cap(limit - ethdb.IdealBatchSize)
		}
		var prevEntry *trieGcEntry
		var prevNum uint64
		// Garbage collect anything below our required write retention
		for !bc.triegc.Empty() {
			triegcEntry, number := bc.triegc.Pop()
			if uint64(-number) > uint64(blockLimit) || triegcEntry.Timestamp > uint64(timeLimit) {
				bc.triegc.Push(triegcEntry, number)
				break
			}
			if prevEntry != nil {
				bc.triedb.Dereference(prevEntry.Root)
			}
			prevEntry = &triegcEntry
			prevNum = uint64(-number)
		}
		flushInterval := time.Duration(bc.flushInterval.Load())
		// If we exceeded out time allowance, flush an entire trie to disk
		// The time threshold can be offset by gcprocRandOffset if TrieTimeLimitRandomOffset > 0; the offset is re-generated after each full trie flush
		// In case of archive node that skips some trie commits we don't flush tries here
		if bc.gcproc+bc.gcprocRandOffset > flushInterval && prevEntry != nil && !archiveNode {
			// If the header is missing (canonical chain behind), we're reorging a low
			// diff sidechain. Suspend committing until this operation is completed.
			header := bc.GetHeaderByNumber(prevNum)
			if header == nil {
				log.Warn("Reorg in progress, trie commit postponed")
			} else {
				// If we're exceeding limits but haven't reached a large enough memory gap,
				// warn the user that the system is becoming unstable.
				if blockLimit < int64(bc.lastWrite+bc.cacheConfig.TriesInMemory) && bc.gcproc >= 2*flushInterval {
					log.Info("State in memory for too long, committing", "time", bc.gcproc, "allowance", flushInterval, "optimum", float64(prevNum-bc.lastWrite)/float64(bc.cacheConfig.TriesInMemory))
				}
				// Flush an entire trie and restart the counters
				bc.triedb.Commit(header.Root, true)
				bc.lastWrite = prevNum
				bc.gcproc = 0
				bc.gcprocRandOffset = bc.generateGcprocRandOffset()
			}
		}
		if prevEntry != nil {
			bc.triedb.Dereference(prevEntry.Root)
		}
	}

	_, dirtyNodesBufferedSize, preimageSize := bc.triedb.Size()
	triedbSizeGauge.Update(int64(dirtyNodesBufferedSize))
	triedbPreimageSizeGauge.Update(int64(preimageSize))
	triedbGCProcGauge.Update(int64(bc.gcproc))

	return nil
}

// writeBlockAndSetHead is the internal implementation of WriteBlockAndSetHead.
// This function expects the chain mutex to be held.
func (bc *BlockChain) writeBlockAndSetHead(block *types.Block, receipts []*types.Receipt, logs []*types.Log, state *state.StateDB, emitHeadEvent bool) (status WriteStatus, err error) {
	if err := bc.writeBlockWithState(block, receipts, state); err != nil {
		return NonStatTy, err
	}
	currentBlock := bc.CurrentBlock()

	// Reorganise the chain if the parent is not the head block
	if block.ParentHash() != currentBlock.Hash() {
		if err := bc.reorg(currentBlock, block.Header()); err != nil {
			return NonStatTy, err
		}
	}

	// Set new head.
	bc.writeHeadBlock(block)

	bc.chainFeed.Send(ChainEvent{Header: block.Header()})
	if len(logs) > 0 {
		bc.logsFeed.Send(logs)
	}
	// In theory, we should fire a ChainHeadEvent when we inject
	// a canonical block, but sometimes we can insert a batch of
	// canonical blocks. Avoid firing too many ChainHeadEvents,
	// we will fire an accumulated ChainHeadEvent and disable fire
	// event here.
	if emitHeadEvent {
		bc.chainHeadFeed.Send(ChainHeadEvent{Header: block.Header()})
	}
	return CanonStatTy, nil
}

// InsertChain attempts to insert the given batch of blocks in to the canonical
// chain or, otherwise, create a fork. If an error is returned it will return
// the index number of the failing block as well an error describing what went
// wrong. After insertion is done, all accumulated events will be fired.
func (bc *BlockChain) InsertChain(chain types.Blocks) (int, error) {
	// Sanity check that we have something meaningful to import
	if len(chain) == 0 {
		return 0, nil
	}

	// Do a sanity check that the provided chain is actually ordered and linked.
	for i := 1; i < len(chain); i++ {
		block, prev := chain[i], chain[i-1]
		if block.NumberU64() != prev.NumberU64()+1 || block.ParentHash() != prev.Hash() {
			log.Error("Non contiguous block insert",
				"number", block.Number(),
				"hash", block.Hash(),
				"parent", block.ParentHash(),
				"prevnumber", prev.Number(),
				"prevhash", prev.Hash(),
			)
			return 0, fmt.Errorf("non contiguous insert: item %d is #%d [%x..], item %d is #%d [%x..] (parent [%x..])", i-1, prev.NumberU64(),
				prev.Hash().Bytes()[:4], i, block.NumberU64(), block.Hash().Bytes()[:4], block.ParentHash().Bytes()[:4])
		}
	}
	// Pre-checks passed, start the full block imports
	if !bc.chainmu.TryLock() {
		return 0, errChainStopped
	}
	defer bc.chainmu.Unlock()

	_, n, err := bc.insertChain(chain, true, false) // No witness collection for mass inserts (would get super large)
	return n, err
}

// insertChain is the internal implementation of InsertChain, which assumes that
// 1) chains are contiguous, and 2) The chain mutex is held.
//
// This method is split out so that import batches that require re-injecting
// historical blocks can do so without releasing the lock, which could lead to
// racey behaviour. If a sidechain import is in progress, and the historic state
// is imported, but then new canon-head is added before the actual sidechain
// completes, then the historic state could be pruned again
func (bc *BlockChain) insertChain(chain types.Blocks, setHead bool, makeWitness bool) (*stateless.Witness, int, error) {
	// If the chain is terminating, don't even bother starting up.
	if bc.insertStopped() {
		return nil, 0, nil
	}

	if atomic.AddInt32(&bc.blockProcCounter, 1) == 1 {
		bc.blockProcFeed.Send(true)
	}
	defer func() {
		if atomic.AddInt32(&bc.blockProcCounter, -1) == 0 {
			bc.blockProcFeed.Send(false)
		}
	}()

	// Start a parallel signature recovery (signer will fluke on fork transition, minimal perf loss)
	arbosVersion := types.DeserializeHeaderExtraInformation(chain[0].Header()).ArbOSFormatVersion
	SenderCacher().RecoverFromBlocks(types.MakeSigner(bc.chainConfig, chain[0].Number(), chain[0].Time(), arbosVersion), chain)

	var (
		stats     = insertStats{startTime: mclock.Now()}
		lastCanon *types.Block
	)
	// Fire a single chain head event if we've progressed the chain
	defer func() {
		if lastCanon != nil && bc.CurrentBlock().Hash() == lastCanon.Hash() {
			bc.chainHeadFeed.Send(ChainHeadEvent{Header: lastCanon.Header()})
		}
	}()
	// Start the parallel header verifier
	headers := make([]*types.Header, len(chain))
	for i, block := range chain {
		headers[i] = block.Header()
	}
	abort, results := bc.engine.VerifyHeaders(bc, headers)
	defer close(abort)

	// Peek the error for the first block to decide the directing import logic
	it := newInsertIterator(chain, results, bc.validator)
	block, err := it.next()

	// Left-trim all the known blocks that don't need to build snapshot
	if bc.skipBlock(err, it) {
		// First block (and state) is known
		//   1. We did a roll-back, and should now do a re-import
		//   2. The block is stored as a sidechain, and is lying about it's stateroot, and passes a stateroot
		//      from the canonical chain, which has not been verified.
		// Skip all known blocks that are behind us.
		current := bc.CurrentBlock()
		for block != nil && bc.skipBlock(err, it) {
			if block.NumberU64() > current.Number.Uint64() || bc.GetCanonicalHash(block.NumberU64()) != block.Hash() {
				break
			}
			log.Debug("Ignoring already known block", "number", block.Number(), "hash", block.Hash())
			stats.ignored++

			block, err = it.next()
		}
		// The remaining blocks are still known blocks, the only scenario here is:
		// During the snap sync, the pivot point is already submitted but rollback
		// happens. Then node resets the head full block to a lower height via `rollback`
		// and leaves a few known blocks in the database.
		//
		// When node runs a snap sync again, it can re-import a batch of known blocks via
		// `insertChain` while a part of them have higher total difficulty than current
		// head full block(new pivot point).
		for block != nil && bc.skipBlock(err, it) {
			log.Debug("Writing previously known block", "number", block.Number(), "hash", block.Hash())
			if err := bc.writeKnownBlock(block); err != nil {
				return nil, it.index, err
			}
			lastCanon = block

			block, err = it.next()
		}
		// Falls through to the block import
	}
	switch {
	// First block is pruned
	case errors.Is(err, consensus.ErrPrunedAncestor):
		if setHead {
			// First block is pruned, insert as sidechain and reorg only if TD grows enough
			log.Debug("Pruned ancestor, inserting as sidechain", "number", block.Number(), "hash", block.Hash())
			return bc.insertSideChain(block, it, makeWitness)
		} else {
			// We're post-merge and the parent is pruned, try to recover the parent state
			log.Debug("Pruned ancestor", "number", block.Number(), "hash", block.Hash())
			_, err := bc.recoverAncestors(block, makeWitness)
			return nil, it.index, err
		}
	// Some other error(except ErrKnownBlock) occurred, abort.
	// ErrKnownBlock is allowed here since some known blocks
	// still need re-execution to generate snapshots that are missing
	case err != nil && !errors.Is(err, ErrKnownBlock):
		stats.ignored += len(it.chain)
		bc.reportBlock(block, nil, err)
		return nil, it.index, err
	}
	// Track the singleton witness from this chain insertion (if any)
	var witness *stateless.Witness

	for ; block != nil && err == nil || errors.Is(err, ErrKnownBlock); block, err = it.next() {
		// If the chain is terminating, stop processing blocks
		if bc.insertStopped() {
			log.Debug("Abort during block processing")
			break
		}
		// If the block is known (in the middle of the chain), it's a special case for
		// Clique blocks where they can share state among each other, so importing an
		// older block might complete the state of the subsequent one. In this case,
		// just skip the block (we already validated it once fully (and crashed), since
		// its header and body was already in the database). But if the corresponding
		// snapshot layer is missing, forcibly rerun the execution to build it.
		if bc.skipBlock(err, it) {
			logger := log.Debug
			if bc.chainConfig.Clique == nil {
				logger = log.Warn
			}
			logger("Inserted known block", "number", block.Number(), "hash", block.Hash(),
				"uncles", len(block.Uncles()), "txs", len(block.Transactions()), "gas", block.GasUsed(),
				"root", block.Root())

			// Special case. Commit the empty receipt slice if we meet the known
			// block in the middle. It can only happen in the clique chain. Whenever
			// we insert blocks via `insertSideChain`, we only commit `td`, `header`
			// and `body` if it's non-existent. Since we don't have receipts without
			// reexecution, so nothing to commit. But if the sidechain will be adopted
			// as the canonical chain eventually, it needs to be reexecuted for missing
			// state, but if it's this special case here(skip reexecution) we will lose
			// the empty receipt entry.
			if len(block.Transactions()) == 0 {
				rawdb.WriteReceipts(bc.db, block.Hash(), block.NumberU64(), nil)
			} else {
				log.Error("Please file an issue, skip known block execution without receipt",
					"hash", block.Hash(), "number", block.NumberU64())
			}
			if err := bc.writeKnownBlock(block); err != nil {
				return nil, it.index, err
			}
			stats.processed++
			if bc.logger != nil && bc.logger.OnSkippedBlock != nil {
				bc.logger.OnSkippedBlock(tracing.BlockEvent{
					Block:     block,
					Finalized: bc.CurrentFinalBlock(),
					Safe:      bc.CurrentSafeBlock(),
				})
			}
			// We can assume that logs are empty here, since the only way for consecutive
			// Clique blocks to have the same state is if there are no transactions.
			lastCanon = block
			continue
		}
		// Retrieve the parent block and it's state to execute on top
		parent := it.previous()
		if parent == nil {
			parent = bc.GetHeader(block.ParentHash(), block.NumberU64()-1)
		}
		// The traced section of block import.
		start := time.Now()
		res, err := bc.processBlock(parent.Root, block, setHead, makeWitness && len(chain) == 1)
		if err != nil {
			return nil, it.index, err
		}
		// Report the import stats before returning the various results
		stats.processed++
		stats.usedGas += res.usedGas
		witness = res.witness

		var snapDiffItems, snapBufItems common.StorageSize
		if bc.snaps != nil {
			snapDiffItems, snapBufItems = bc.snaps.Size()
		}
		trieDiffNodes, trieBufNodes, _ := bc.triedb.Size()
		stats.report(chain, it.index, snapDiffItems, snapBufItems, trieDiffNodes, trieBufNodes, setHead)

		// Print confirmation that a future fork is scheduled, but not yet active.
		bc.logForkReadiness(block)

		if !setHead {
			// After merge we expect few side chains. Simply count
			// all blocks the CL gives us for GC processing time
			bc.gcproc += res.procTime
			return witness, it.index, nil // Direct block insertion of a single block
		}
		switch res.status {
		case CanonStatTy:
			log.Debug("Inserted new block", "number", block.Number(), "hash", block.Hash(),
				"uncles", len(block.Uncles()), "txs", len(block.Transactions()), "gas", block.GasUsed(),
				"elapsed", common.PrettyDuration(time.Since(start)),
				"root", block.Root())

			lastCanon = block

			// Only count canonical blocks for GC processing time
			bc.gcproc += res.procTime

		case SideStatTy:
			log.Debug("Inserted forked block", "number", block.Number(), "hash", block.Hash(),
				"diff", block.Difficulty(), "elapsed", common.PrettyDuration(time.Since(start)),
				"txs", len(block.Transactions()), "gas", block.GasUsed(), "uncles", len(block.Uncles()),
				"root", block.Root())

		default:
			// This in theory is impossible, but lets be nice to our future selves and leave
			// a log, instead of trying to track down blocks imports that don't emit logs.
			log.Warn("Inserted block with unknown status", "number", block.Number(), "hash", block.Hash(),
				"diff", block.Difficulty(), "elapsed", common.PrettyDuration(time.Since(start)),
				"txs", len(block.Transactions()), "gas", block.GasUsed(), "uncles", len(block.Uncles()),
				"root", block.Root())
		}
	}

	stats.ignored += it.remaining()
	return witness, it.index, err
}

// blockProcessingResult is a summary of block processing
// used for updating the stats.
type blockProcessingResult struct {
	usedGas  uint64
	procTime time.Duration
	status   WriteStatus
	witness  *stateless.Witness
}

// processBlock executes and validates the given block. If there was no error
// it writes the block and associated state to database.
func (bc *BlockChain) processBlock(parentRoot common.Hash, block *types.Block, setHead bool, makeWitness bool) (_ *blockProcessingResult, blockEndErr error) {
	var (
		err       error
		startTime = time.Now()
		statedb   *state.StateDB
		interrupt atomic.Bool
	)
	defer interrupt.Store(true) // terminate the prefetch at the end

	if bc.cacheConfig.TrieCleanNoPrefetch {
		statedb, err = state.New(parentRoot, bc.statedb)
		if err != nil {
			return nil, err
		}
	} else {
		// If prefetching is enabled, run that against the current state to pre-cache
		// transactions and probabilistically some of the account/storage trie nodes.
		//
		// Note: the main processor and prefetcher share the same reader with a local
		// cache for mitigating the overhead of state access.
		reader, err := bc.statedb.ReaderWithCache(parentRoot)
		if err != nil {
			return nil, err
		}
		throwaway, err := state.NewWithReader(parentRoot, bc.statedb, reader)
		if err != nil {
			return nil, err
		}
		statedb, err = state.NewWithReader(parentRoot, bc.statedb, reader)
		if err != nil {
			return nil, err
		}
		go func(start time.Time, throwaway *state.StateDB, block *types.Block) {
			// Disable tracing for prefetcher executions.
			vmCfg := bc.vmConfig
			vmCfg.Tracer = nil
			bc.prefetcher.Prefetch(block, throwaway, vmCfg, &interrupt)

			blockPrefetchExecuteTimer.Update(time.Since(start))
			if interrupt.Load() {
				blockPrefetchInterruptMeter.Mark(1)
			}
		}(time.Now(), throwaway, block)
	}

	// If we are past Byzantium, enable prefetching to pull in trie node paths
	// while processing transactions. Before Byzantium the prefetcher is mostly
	// useless due to the intermediate root hashing after each transaction.
	var witness *stateless.Witness
	if bc.chainConfig.IsByzantium(block.Number()) {
		// Generate witnesses either if we're self-testing, or if it's the
		// only block being inserted. A bit crude, but witnesses are huge,
		// so we refuse to make an entire chain of them.
		if bc.vmConfig.StatelessSelfValidation || makeWitness {
			witness, err = stateless.NewWitness(block.Header(), bc)
			if err != nil {
				return nil, err
			}
		}
		statedb.StartPrefetcher("chain", witness)
		defer statedb.StopPrefetcher()
	}

	if bc.logger != nil && bc.logger.OnBlockStart != nil {
		bc.logger.OnBlockStart(tracing.BlockEvent{
			Block:     block,
			Finalized: bc.CurrentFinalBlock(),
			Safe:      bc.CurrentSafeBlock(),
		})
	}
	if bc.logger != nil && bc.logger.OnBlockEnd != nil {
		defer func() {
			bc.logger.OnBlockEnd(blockEndErr)
		}()
	}

	// Process block using the parent state as reference point
	pstart := time.Now()
	res, err := bc.processor.Process(block, statedb, bc.vmConfig)
	if err != nil {
		bc.reportBlock(block, res, err)
		return nil, err
	}
	ptime := time.Since(pstart)

	vstart := time.Now()
	if err := bc.validator.ValidateState(block, statedb, res, false); err != nil {
		bc.reportBlock(block, res, err)
		return nil, err
	}
	vtime := time.Since(vstart)

	// If witnesses was generated and stateless self-validation requested, do
	// that now. Self validation should *never* run in production, it's more of
	// a tight integration to enable running *all* consensus tests through the
	// witness builder/runner, which would otherwise be impossible due to the
	// various invalid chain states/behaviors being contained in those tests.
	xvstart := time.Now()
	if witness := statedb.Witness(); witness != nil && bc.vmConfig.StatelessSelfValidation {
		log.Warn("Running stateless self-validation", "block", block.Number(), "hash", block.Hash())

		// Remove critical computed fields from the block to force true recalculation
		context := block.Header()
		context.Root = common.Hash{}
		context.ReceiptHash = common.Hash{}

		task := types.NewBlockWithHeader(context).WithBody(*block.Body())

		// Run the stateless self-cross-validation
		crossStateRoot, crossReceiptRoot, err := ExecuteStateless(bc.chainConfig, bc.vmConfig, task, witness)
		if err != nil {
			return nil, fmt.Errorf("stateless self-validation failed: %v", err)
		}
		if crossStateRoot != block.Root() {
			return nil, fmt.Errorf("stateless self-validation root mismatch (cross: %x local: %x)", crossStateRoot, block.Root())
		}
		if crossReceiptRoot != block.ReceiptHash() {
			return nil, fmt.Errorf("stateless self-validation receipt root mismatch (cross: %x local: %x)", crossReceiptRoot, block.ReceiptHash())
		}
	}
	xvtime := time.Since(xvstart)
	proctime := time.Since(startTime) // processing + validation + cross validation

	// Update the metrics touched during block processing and validation
	accountReadTimer.Update(statedb.AccountReads) // Account reads are complete(in processing)
	storageReadTimer.Update(statedb.StorageReads) // Storage reads are complete(in processing)
	if statedb.AccountLoaded != 0 {
		accountReadSingleTimer.Update(statedb.AccountReads / time.Duration(statedb.AccountLoaded))
	}
	if statedb.StorageLoaded != 0 {
		storageReadSingleTimer.Update(statedb.StorageReads / time.Duration(statedb.StorageLoaded))
	}
	accountUpdateTimer.Update(statedb.AccountUpdates)                                 // Account updates are complete(in validation)
	storageUpdateTimer.Update(statedb.StorageUpdates)                                 // Storage updates are complete(in validation)
	accountHashTimer.Update(statedb.AccountHashes)                                    // Account hashes are complete(in validation)
	triehash := statedb.AccountHashes                                                 // The time spent on tries hashing
	trieUpdate := statedb.AccountUpdates + statedb.StorageUpdates                     // The time spent on tries update
	blockExecutionTimer.Update(ptime - (statedb.AccountReads + statedb.StorageReads)) // The time spent on EVM processing
	blockValidationTimer.Update(vtime - (triehash + trieUpdate))                      // The time spent on block validation
	blockCrossValidationTimer.Update(xvtime)                                          // The time spent on stateless cross validation

	// Write the block to the chain and get the status.
	var (
		wstart = time.Now()
		status WriteStatus
	)
	if !setHead {
		// Don't set the head, only insert the block
		err = bc.writeBlockWithState(block, res.Receipts, statedb)
	} else {
		status, err = bc.writeBlockAndSetHead(block, res.Receipts, res.Logs, statedb, false)
	}
	if err != nil {
		return nil, err
	}
	// Update the metrics touched during block commit
	accountCommitTimer.Update(statedb.AccountCommits)   // Account commits are complete, we can mark them
	storageCommitTimer.Update(statedb.StorageCommits)   // Storage commits are complete, we can mark them
	snapshotCommitTimer.Update(statedb.SnapshotCommits) // Snapshot commits are complete, we can mark them
	triedbCommitTimer.Update(statedb.TrieDBCommits)     // Trie database commits are complete, we can mark them

	blockWriteTimer.Update(time.Since(wstart) - max(statedb.AccountCommits, statedb.StorageCommits) /* concurrent */ - statedb.SnapshotCommits - statedb.TrieDBCommits)
<<<<<<< HEAD
	insertDuration := time.Since(startTime)
	blockInsertTimer.Update(insertDuration)
	if bc.logger != nil && bc.logger.OnBlockEndMetrics != nil {
		bc.logger.OnBlockEndMetrics(block.NumberU64(), insertDuration)
	}
=======
	elapsed := time.Since(startTime) + 1 // prevent zero division
	blockInsertTimer.Update(elapsed)

	// TODO(rjl493456442) generalize the ResettingTimer
	mgasps := float64(res.GasUsed) * 1000 / float64(elapsed)
	chainMgaspsMeter.Update(time.Duration(mgasps))
>>>>>>> 82c2c819

	return &blockProcessingResult{
		usedGas:  res.GasUsed,
		procTime: proctime,
		status:   status,
		witness:  witness,
	}, nil
}

// insertSideChain is called when an import batch hits upon a pruned ancestor
// error, which happens when a sidechain with a sufficiently old fork-block is
// found.
//
// The method writes all (header-and-body-valid) blocks to disk, then tries to
// switch over to the new chain if the TD exceeded the current chain.
// insertSideChain is only used pre-merge.
func (bc *BlockChain) insertSideChain(block *types.Block, it *insertIterator, makeWitness bool) (*stateless.Witness, int, error) {
	var current = bc.CurrentBlock()

	// The first sidechain block error is already verified to be ErrPrunedAncestor.
	// Since we don't import them here, we expect ErrUnknownAncestor for the remaining
	// ones. Any other errors means that the block is invalid, and should not be written
	// to disk.
	err := consensus.ErrPrunedAncestor
	for ; block != nil && errors.Is(err, consensus.ErrPrunedAncestor); block, err = it.next() {
		// Check the canonical state root for that number
		if number := block.NumberU64(); current.Number.Uint64() >= number {
			canonical := bc.GetBlockByNumber(number)
			if canonical != nil && canonical.Hash() == block.Hash() {
				// Not a sidechain block, this is a re-import of a canon block which has it's state pruned
				continue
			}
			if canonical != nil && canonical.Root() == block.Root() {
				// This is most likely a shadow-state attack. When a fork is imported into the
				// database, and it eventually reaches a block height which is not pruned, we
				// just found that the state already exist! This means that the sidechain block
				// refers to a state which already exists in our canon chain.
				//
				// If left unchecked, we would now proceed importing the blocks, without actually
				// having verified the state of the previous blocks.
				log.Warn("Sidechain ghost-state attack detected", "number", block.NumberU64(), "sideroot", block.Root(), "canonroot", canonical.Root())

				// If someone legitimately side-mines blocks, they would still be imported as usual. However,
				// we cannot risk writing unverified blocks to disk when they obviously target the pruning
				// mechanism.
				return nil, it.index, errors.New("sidechain ghost-state attack")
			}
		}
		if !bc.HasBlock(block.Hash(), block.NumberU64()) {
			start := time.Now()
			if err := bc.writeBlockWithoutState(block); err != nil {
				return nil, it.index, err
			}
			log.Debug("Injected sidechain block", "number", block.Number(), "hash", block.Hash(),
				"diff", block.Difficulty(), "elapsed", common.PrettyDuration(time.Since(start)),
				"txs", len(block.Transactions()), "gas", block.GasUsed(), "uncles", len(block.Uncles()),
				"root", block.Root())
		}
	}
	// Gather all the sidechain hashes (full blocks may be memory heavy)
	var (
		hashes  []common.Hash
		numbers []uint64
	)
	parent := it.previous()
	for parent != nil && !bc.HasState(parent.Root) {
		if bc.stateRecoverable(parent.Root) {
			if err := bc.triedb.Recover(parent.Root); err != nil {
				return nil, 0, err
			}
			break
		}
		hashes = append(hashes, parent.Hash())
		numbers = append(numbers, parent.Number.Uint64())

		parent = bc.GetHeader(parent.ParentHash, parent.Number.Uint64()-1)
	}
	if parent == nil {
		return nil, it.index, errors.New("missing parent")
	}
	// Import all the pruned blocks to make the state available
	var (
		blocks []*types.Block
		memory uint64
	)
	for i := len(hashes) - 1; i >= 0; i-- {
		// Append the next block to our batch
		block := bc.GetBlock(hashes[i], numbers[i])

		blocks = append(blocks, block)
		memory += block.Size()

		// If memory use grew too large, import and continue. Sadly we need to discard
		// all raised events and logs from notifications since we're too heavy on the
		// memory here.
		if len(blocks) >= 2048 || memory > 64*1024*1024 {
			log.Info("Importing heavy sidechain segment", "blocks", len(blocks), "start", blocks[0].NumberU64(), "end", block.NumberU64())
			if _, _, err := bc.insertChain(blocks, true, false); err != nil {
				return nil, 0, err
			}
			blocks, memory = blocks[:0], 0

			// If the chain is terminating, stop processing blocks
			if bc.insertStopped() {
				log.Debug("Abort during blocks processing")
				return nil, 0, nil
			}
		}
	}
	if len(blocks) > 0 {
		log.Info("Importing sidechain segment", "start", blocks[0].NumberU64(), "end", blocks[len(blocks)-1].NumberU64())
		return bc.insertChain(blocks, true, makeWitness)
	}
	return nil, 0, nil
}

// recoverAncestors finds the closest ancestor with available state and re-execute
// all the ancestor blocks since that.
// recoverAncestors is only used post-merge.
// We return the hash of the latest block that we could correctly validate.
func (bc *BlockChain) recoverAncestors(block *types.Block, makeWitness bool) (common.Hash, error) {
	// Gather all the sidechain hashes (full blocks may be memory heavy)
	var (
		hashes  []common.Hash
		numbers []uint64
		parent  = block
	)
	for parent != nil && !bc.HasState(parent.Root()) {
		if bc.stateRecoverable(parent.Root()) {
			if err := bc.triedb.Recover(parent.Root()); err != nil {
				return common.Hash{}, err
			}
			break
		}
		hashes = append(hashes, parent.Hash())
		numbers = append(numbers, parent.NumberU64())
		parent = bc.GetBlock(parent.ParentHash(), parent.NumberU64()-1)

		// If the chain is terminating, stop iteration
		if bc.insertStopped() {
			log.Debug("Abort during blocks iteration")
			return common.Hash{}, errInsertionInterrupted
		}
	}
	if parent == nil {
		return common.Hash{}, errors.New("missing parent")
	}
	// Import all the pruned blocks to make the state available
	for i := len(hashes) - 1; i >= 0; i-- {
		// If the chain is terminating, stop processing blocks
		if bc.insertStopped() {
			log.Debug("Abort during blocks processing")
			return common.Hash{}, errInsertionInterrupted
		}
		var b *types.Block
		if i == 0 {
			b = block
		} else {
			b = bc.GetBlock(hashes[i], numbers[i])
		}
		if _, _, err := bc.insertChain(types.Blocks{b}, false, makeWitness && i == 0); err != nil {
			return b.ParentHash(), err
		}
	}
	return block.Hash(), nil
}

// collectLogs collects the logs that were generated or removed during the
// processing of a block. These logs are later announced as deleted or reborn.
func (bc *BlockChain) collectLogs(b *types.Block, removed bool) []*types.Log {
	var blobGasPrice *big.Int
	if b.ExcessBlobGas() != nil {
		blobGasPrice = eip4844.CalcBlobFee(bc.chainConfig, b.Header())
	}
	receipts := rawdb.ReadRawReceipts(bc.db, b.Hash(), b.NumberU64())
	if err := receipts.DeriveFields(bc.chainConfig, b.Hash(), b.NumberU64(), b.Time(), b.BaseFee(), blobGasPrice, b.Transactions()); err != nil {
		log.Error("Failed to derive block receipts fields", "hash", b.Hash(), "number", b.NumberU64(), "err", err)
	}
	var logs []*types.Log
	for _, receipt := range receipts {
		for _, log := range receipt.Logs {
			if removed {
				log.Removed = true
			}
			logs = append(logs, log)
		}
	}
	return logs
}

// reorg takes two blocks, an old chain and a new chain and will reconstruct the
// blocks and inserts them to be part of the new canonical chain and accumulates
// potential missing transactions and post an event about them.
//
// Note the new head block won't be processed here, callers need to handle it
// externally.
func (bc *BlockChain) reorg(oldHead *types.Header, newHead *types.Header) error {
	var (
		newChain    []*types.Header
		oldChain    []*types.Header
		commonBlock *types.Header
	)
	// Reduce the longer chain to the same number as the shorter one
	if oldHead.Number.Uint64() > newHead.Number.Uint64() {
		// Old chain is longer, gather all transactions and logs as deleted ones
		for ; oldHead != nil && oldHead.Number.Uint64() != newHead.Number.Uint64(); oldHead = bc.GetHeader(oldHead.ParentHash, oldHead.Number.Uint64()-1) {
			oldChain = append(oldChain, oldHead)
		}
	} else {
		// New chain is longer, stash all blocks away for subsequent insertion
		for ; newHead != nil && newHead.Number.Uint64() != oldHead.Number.Uint64(); newHead = bc.GetHeader(newHead.ParentHash, newHead.Number.Uint64()-1) {
			newChain = append(newChain, newHead)
		}
	}
	if oldHead == nil {
		return errInvalidOldChain
	}
	if newHead == nil {
		return errInvalidNewChain
	}
	// Both sides of the reorg are at the same number, reduce both until the common
	// ancestor is found
	for {
		// If the common ancestor was found, bail out
		if oldHead.Hash() == newHead.Hash() {
			commonBlock = oldHead
			break
		}
		// Remove an old block as well as stash away a new block
		oldChain = append(oldChain, oldHead)
		newChain = append(newChain, newHead)

		// Step back with both chains
		oldHead = bc.GetHeader(oldHead.ParentHash, oldHead.Number.Uint64()-1)
		if oldHead == nil {
			return errInvalidOldChain
		}
		newHead = bc.GetHeader(newHead.ParentHash, newHead.Number.Uint64()-1)
		if newHead == nil {
			return errInvalidNewChain
		}
	}
	// Ensure the user sees large reorgs
	if len(oldChain) > 0 {
		logFn := log.Info
		msg := "Chain reorg detected"
		if len(oldChain) > 63 {
			msg = "Large chain reorg detected"
			logFn = log.Warn
		}
		var addFromHash common.Hash
		if len(newChain) > 0 {
			addFromHash = newChain[0].Hash()
		}
		logFn(msg, "number", commonBlock.Number, "hash", commonBlock.Hash(),
			"drop", len(oldChain), "dropfrom", oldChain[0].Hash(), "add", len(newChain), "addfrom", addFromHash)
		blockReorgAddMeter.Mark(int64(len(newChain)))
		blockReorgDropMeter.Mark(int64(len(oldChain)))
		blockReorgMeter.Mark(1)
	} else if len(newChain) > 0 {
		// Special case happens in the post merge stage that current head is
		// the ancestor of new head while these two blocks are not consecutive
		log.Info("Extend chain", "add", len(newChain), "number", newChain[0].Number, "hash", newChain[0].Hash())
		blockReorgAddMeter.Mark(int64(len(newChain)))
	} else {
		// len(newChain) == 0 && len(oldChain) > 0
		// rewind the canonical chain to a lower point.
		log.Error("Impossible reorg, please file an issue", "oldnum", oldHead.Number, "oldhash", oldHead.Hash(), "oldblocks", len(oldChain), "newnum", newHead.Number, "newhash", newHead.Hash(), "newblocks", len(newChain))
	}
	// Acquire the tx-lookup lock before mutation. This step is essential
	// as the txlookups should be changed atomically, and all subsequent
	// reads should be blocked until the mutation is complete.
	bc.txLookupLock.Lock()

	// Reorg can be executed, start reducing the chain's old blocks and appending
	// the new blocks
	var (
		deletedTxs []common.Hash
		rebirthTxs []common.Hash

		deletedLogs []*types.Log
		rebirthLogs []*types.Log
	)
	// Deleted log emission on the API uses forward order, which is borked, but
	// we'll leave it in for legacy reasons.
	//
	// TODO(karalabe): This should be nuked out, no idea how, deprecate some APIs?
	{
		for i := len(oldChain) - 1; i >= 0; i-- {
			block := bc.GetBlock(oldChain[i].Hash(), oldChain[i].Number.Uint64())
			if block == nil {
				return errInvalidOldChain // Corrupt database, mostly here to avoid weird panics
			}
			if logs := bc.collectLogs(block, true); len(logs) > 0 {
				deletedLogs = append(deletedLogs, logs...)
			}
			if len(deletedLogs) > 512 {
				bc.rmLogsFeed.Send(RemovedLogsEvent{deletedLogs})
				deletedLogs = nil
			}
		}
		if len(deletedLogs) > 0 {
			bc.rmLogsFeed.Send(RemovedLogsEvent{deletedLogs})
		}
	}
	// Undo old blocks in reverse order
	for i := 0; i < len(oldChain); i++ {
		// Collect all the deleted transactions
		block := bc.GetBlock(oldChain[i].Hash(), oldChain[i].Number.Uint64())
		if block == nil {
			return errInvalidOldChain // Corrupt database, mostly here to avoid weird panics
		}
		for _, tx := range block.Transactions() {
			deletedTxs = append(deletedTxs, tx.Hash())
		}
		// Collect deleted logs and emit them for new integrations
		if logs := bc.collectLogs(block, true); len(logs) > 0 {
			// Emit revertals latest first, older then
			slices.Reverse(logs)

			// TODO(karalabe): Hook into the reverse emission part
		}
	}
	// Apply new blocks in forward order
	for i := len(newChain) - 1; i >= 1; i-- {
		// Collect all the included transactions
		block := bc.GetBlock(newChain[i].Hash(), newChain[i].Number.Uint64())
		if block == nil {
			return errInvalidNewChain // Corrupt database, mostly here to avoid weird panics
		}
		for _, tx := range block.Transactions() {
			rebirthTxs = append(rebirthTxs, tx.Hash())
		}
		// Collect inserted logs and emit them
		if logs := bc.collectLogs(block, false); len(logs) > 0 {
			rebirthLogs = append(rebirthLogs, logs...)
		}
		if len(rebirthLogs) > 512 {
			bc.logsFeed.Send(rebirthLogs)
			rebirthLogs = nil
		}
		// Update the head block
		bc.writeHeadBlock(block)
	}
	if len(rebirthLogs) > 0 {
		bc.logsFeed.Send(rebirthLogs)
	}
	// Delete useless indexes right now which includes the non-canonical
	// transaction indexes, canonical chain indexes which above the head.
	batch := bc.db.NewBatch()
	for _, tx := range types.HashDifference(deletedTxs, rebirthTxs) {
		rawdb.DeleteTxLookupEntry(batch, tx)
	}
	// Delete all hash markers that are not part of the new canonical chain.
	// Because the reorg function does not handle new chain head, all hash
	// markers greater than or equal to new chain head should be deleted.
	number := commonBlock.Number
	if len(newChain) > 1 {
		number = newChain[1].Number
	}
	for i := number.Uint64() + 1; ; i++ {
		hash := rawdb.ReadCanonicalHash(bc.db, i)
		if hash == (common.Hash{}) {
			break
		}
		rawdb.DeleteCanonicalHash(batch, i)
	}
	if err := batch.Write(); err != nil {
		log.Crit("Failed to delete useless indexes", "err", err)
	}
	// Reset the tx lookup cache to clear stale txlookup cache.
	bc.txLookupCache.Purge()

	// Release the tx-lookup lock after mutation.
	bc.txLookupLock.Unlock()

	return nil
}

// InsertBlockWithoutSetHead executes the block, runs the necessary verification
// upon it and then persist the block and the associate state into the database.
// The key difference between the InsertChain is it won't do the canonical chain
// updating. It relies on the additional SetCanonical call to finalize the entire
// procedure.
func (bc *BlockChain) InsertBlockWithoutSetHead(block *types.Block, makeWitness bool) (*stateless.Witness, error) {
	if !bc.chainmu.TryLock() {
		return nil, errChainStopped
	}
	defer bc.chainmu.Unlock()

	witness, _, err := bc.insertChain(types.Blocks{block}, false, makeWitness)
	return witness, err
}

// SetCanonical rewinds the chain to set the new head block as the specified
// block. It's possible that the state of the new head is missing, and it will
// be recovered in this function as well.
func (bc *BlockChain) SetCanonical(head *types.Block) (common.Hash, error) {
	if !bc.chainmu.TryLock() {
		return common.Hash{}, errChainStopped
	}
	defer bc.chainmu.Unlock()

	// Re-execute the reorged chain in case the head state is missing.
	if !bc.HasState(head.Root()) {
		if latestValidHash, err := bc.recoverAncestors(head, false); err != nil {
			return latestValidHash, err
		}
		log.Info("Recovered head state", "number", head.Number(), "hash", head.Hash())
	}
	// Run the reorg if necessary and set the given block as new head.
	start := time.Now()
	if head.ParentHash() != bc.CurrentBlock().Hash() {
		if err := bc.reorg(bc.CurrentBlock(), head.Header()); err != nil {
			return common.Hash{}, err
		}
	}
	bc.writeHeadBlock(head)

	// Emit events
	logs := bc.collectLogs(head, false)
	bc.chainFeed.Send(ChainEvent{Header: head.Header()})
	if len(logs) > 0 {
		bc.logsFeed.Send(logs)
	}
	bc.chainHeadFeed.Send(ChainHeadEvent{Header: head.Header()})

	context := []interface{}{
		"number", head.Number(),
		"hash", head.Hash(),
		"root", head.Root(),
		"elapsed", time.Since(start),
	}
	if timestamp := time.Unix(int64(head.Time()), 0); time.Since(timestamp) > time.Minute {
		context = append(context, []interface{}{"age", common.PrettyAge(timestamp)}...)
	}
	log.Info("Chain head was updated", context...)
	return head.Hash(), nil
}

// skipBlock returns 'true', if the block being imported can be skipped over, meaning
// that the block does not need to be processed but can be considered already fully 'done'.
func (bc *BlockChain) skipBlock(err error, it *insertIterator) bool {
	// We can only ever bypass processing if the only error returned by the validator
	// is ErrKnownBlock, which means all checks passed, but we already have the block
	// and state.
	if !errors.Is(err, ErrKnownBlock) {
		return false
	}
	// If we're not using snapshots, we can skip this, since we have both block
	// and (trie-) state
	if bc.snaps == nil {
		return true
	}
	var (
		header     = it.current() // header can't be nil
		parentRoot common.Hash
	)
	// If we also have the snapshot-state, we can skip the processing.
	if bc.snaps.Snapshot(header.Root) != nil {
		return true
	}
	// In this case, we have the trie-state but not snapshot-state. If the parent
	// snapshot-state exists, we need to process this in order to not get a gap
	// in the snapshot layers.
	// Resolve parent block
	if parent := it.previous(); parent != nil {
		parentRoot = parent.Root
	} else if parent = bc.GetHeaderByHash(header.ParentHash); parent != nil {
		parentRoot = parent.Root
	}
	if parentRoot == (common.Hash{}) {
		return false // Theoretically impossible case
	}
	// Parent is also missing snapshot: we can skip this. Otherwise process.
	if bc.snaps.Snapshot(parentRoot) == nil {
		return true
	}
	return false
}

// reportBlock logs a bad block error.
func (bc *BlockChain) reportBlock(block *types.Block, res *ProcessResult, err error) {
	var receipts types.Receipts
	if res != nil {
		receipts = res.Receipts
	}
	rawdb.WriteBadBlock(bc.db, block)
	log.Error(summarizeBadBlock(block, receipts, bc.Config(), err))
}

// logForkReadiness will write a log when a future fork is scheduled, but not
// active. This is useful so operators know their client is ready for the fork.
func (bc *BlockChain) logForkReadiness(block *types.Block) {
	config := bc.Config()
	arbosVersion := types.DeserializeHeaderExtraInformation(block.Header()).ArbOSFormatVersion
	current, last := config.LatestFork(block.Time(), arbosVersion), config.LatestFork(math.MaxUint64, arbosVersion)

	// Short circuit if the timestamp of the last fork is undefined,
	// or if the network has already passed the last configured fork.
	t := config.Timestamp(last)
	if t == nil || current >= last {
		return
	}
	at := time.Unix(int64(*t), 0)

	// Only log if:
	// - Current time is before the fork activation time
	// - Enough time has passed since last alert
	now := time.Now()
	if now.Before(at) && now.After(bc.lastForkReadyAlert.Add(forkReadyInterval)) {
		log.Info("Ready for fork activation", "fork", last, "date", at.Format(time.RFC822),
			"remaining", time.Until(at).Round(time.Second), "timestamp", at.Unix())
		bc.lastForkReadyAlert = time.Now()
	}
}

// summarizeBadBlock returns a string summarizing the bad block and other
// relevant information.
func summarizeBadBlock(block *types.Block, receipts []*types.Receipt, config *params.ChainConfig, err error) string {
	var receiptString string
	for i, receipt := range receipts {
		receiptString += fmt.Sprintf("\n  %d: cumulative: %v gas: %v contract: %v status: %v tx: %v logs: %v bloom: %x state: %x",
			i, receipt.CumulativeGasUsed, receipt.GasUsed, receipt.ContractAddress.Hex(),
			receipt.Status, receipt.TxHash.Hex(), receipt.Logs, receipt.Bloom, receipt.PostState)
	}
	version, vcs := version.Info()
	platform := fmt.Sprintf("%s %s %s %s", version, runtime.Version(), runtime.GOARCH, runtime.GOOS)
	if vcs != "" {
		vcs = fmt.Sprintf("\nVCS: %s", vcs)
	}
	return fmt.Sprintf(`
########## BAD BLOCK #########
Block: %v (%#x)
Error: %v
Platform: %v%v
Chain config: %#v
Receipts: %v
##############################
`, block.Number(), block.Hash(), err, platform, vcs, config, receiptString)
}

// InsertHeaderChain attempts to insert the given header chain in to the local
// chain, possibly creating a reorg. If an error is returned, it will return the
// index number of the failing header as well an error describing what went wrong.
func (bc *BlockChain) InsertHeaderChain(chain []*types.Header) (int, error) {
	if len(chain) == 0 {
		return 0, nil
	}
	start := time.Now()
	if i, err := bc.hc.ValidateHeaderChain(chain); err != nil {
		return i, err
	}
	if !bc.chainmu.TryLock() {
		return 0, errChainStopped
	}
	defer bc.chainmu.Unlock()

	_, err := bc.hc.InsertHeaderChain(chain, start)
	return 0, err
}

// InsertHeadersBeforeCutoff inserts the given headers into the ancient store
// as they are claimed older than the configured chain cutoff point. All the
// inserted headers are regarded as canonical and chain reorg is not supported.
func (bc *BlockChain) InsertHeadersBeforeCutoff(headers []*types.Header) (int, error) {
	if len(headers) == 0 {
		return 0, nil
	}
	// TODO(rjl493456442): Headers before the configured cutoff have already
	// been verified by the hash of cutoff header. Theoretically, header validation
	// could be skipped here.
	if n, err := bc.hc.ValidateHeaderChain(headers); err != nil {
		return n, err
	}
	if !bc.chainmu.TryLock() {
		return 0, errChainStopped
	}
	defer bc.chainmu.Unlock()

	// Initialize the ancient store with genesis block if it's empty.
	var (
		frozen, _ = bc.db.Ancients()
		first     = headers[0].Number.Uint64()
	)
	if first == 1 && frozen == 0 {
		_, err := rawdb.WriteAncientBlocks(bc.db, []*types.Block{bc.genesisBlock}, []rlp.RawValue{rlp.EmptyList})
		if err != nil {
			log.Error("Error writing genesis to ancients", "err", err)
			return 0, err
		}
		log.Info("Wrote genesis to ancient store")
	} else if frozen != first {
		return 0, fmt.Errorf("headers are gapped with the ancient store, first: %d, ancient: %d", first, frozen)
	}

	// Write headers to the ancient store, with block bodies and receipts set to nil
	// to ensure consistency across tables in the freezer.
	_, err := rawdb.WriteAncientHeaderChain(bc.db, headers)
	if err != nil {
		return 0, err
	}
	// Sync the ancient store explicitly to ensure all data has been flushed to disk.
	if err := bc.db.SyncAncient(); err != nil {
		return 0, err
	}
	// Write hash to number mappings
	batch := bc.db.NewBatch()
	for _, header := range headers {
		rawdb.WriteHeaderNumber(batch, header.Hash(), header.Number.Uint64())
	}
	// Write head header and head snap block flags
	last := headers[len(headers)-1]
	rawdb.WriteHeadHeaderHash(batch, last.Hash())
	rawdb.WriteHeadFastBlockHash(batch, last.Hash())
	if err := batch.Write(); err != nil {
		return 0, err
	}
	// Truncate the useless chain segment (zero bodies and receipts) in the
	// ancient store.
	if _, err := bc.db.TruncateTail(last.Number.Uint64() + 1); err != nil {
		return 0, err
	}
	// Last step update all in-memory markers
	bc.hc.currentHeader.Store(last)
	bc.currentSnapBlock.Store(last)
	headHeaderGauge.Update(last.Number.Int64())
	headFastBlockGauge.Update(last.Number.Int64())
	return 0, nil
}

// SetBlockValidatorAndProcessorForTesting sets the current validator and processor.
// This method can be used to force an invalid blockchain to be verified for tests.
// This method is unsafe and should only be used before block import starts.
func (bc *BlockChain) SetBlockValidatorAndProcessorForTesting(v Validator, p Processor) {
	bc.validator = v
	bc.processor = p
}

// SetTrieFlushInterval configures how often in-memory tries are persisted to disk.
// The interval is in terms of block processing time, not wall clock.
// It is thread-safe and can be called repeatedly without side effects.
func (bc *BlockChain) SetTrieFlushInterval(interval time.Duration) {
	bc.flushInterval.Store(int64(interval))
}

// GetTrieFlushInterval gets the in-memory tries flushAlloc interval
func (bc *BlockChain) GetTrieFlushInterval() time.Duration {
	return time.Duration(bc.flushInterval.Load())
}<|MERGE_RESOLUTION|>--- conflicted
+++ resolved
@@ -2238,20 +2238,15 @@
 	triedbCommitTimer.Update(statedb.TrieDBCommits)     // Trie database commits are complete, we can mark them
 
 	blockWriteTimer.Update(time.Since(wstart) - max(statedb.AccountCommits, statedb.StorageCommits) /* concurrent */ - statedb.SnapshotCommits - statedb.TrieDBCommits)
-<<<<<<< HEAD
-	insertDuration := time.Since(startTime)
-	blockInsertTimer.Update(insertDuration)
-	if bc.logger != nil && bc.logger.OnBlockEndMetrics != nil {
-		bc.logger.OnBlockEndMetrics(block.NumberU64(), insertDuration)
-	}
-=======
 	elapsed := time.Since(startTime) + 1 // prevent zero division
 	blockInsertTimer.Update(elapsed)
+	if bc.logger != nil && bc.logger.OnBlockEndMetrics != nil {
+		bc.logger.OnBlockEndMetrics(block.NumberU64(), elapsed)
+	}
 
 	// TODO(rjl493456442) generalize the ResettingTimer
 	mgasps := float64(res.GasUsed) * 1000 / float64(elapsed)
 	chainMgaspsMeter.Update(time.Duration(mgasps))
->>>>>>> 82c2c819
 
 	return &blockProcessingResult{
 		usedGas:  res.GasUsed,

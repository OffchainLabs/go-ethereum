--- conflicted
+++ resolved
@@ -287,12 +287,7 @@
 		cacheConfig:   cacheConfig,
 		db:            db,
 		triedb:        triedb,
-<<<<<<< HEAD
-		flushInterval: int64(cacheConfig.TrieTimeLimit),
 		triegc:        prque.New[int64, trieGcEntry](nil),
-=======
-		triegc:        prque.New[int64, common.Hash](nil),
->>>>>>> ea9e62ca
 		quit:          make(chan struct{}),
 		chainmu:       syncx.NewClosableMutex(),
 		bodyCache:     lru.NewCache[common.Hash, *types.Body](bodyCacheLimit),
@@ -1453,7 +1448,6 @@
 	bc.triedb.Reference(root, common.Hash{}) // metadata reference to keep trie alive
 	bc.triegc.Push(trieGcEntry{root, block.Header().Time}, -int64(block.NumberU64()))
 
-<<<<<<< HEAD
 	blockLimit := int64(block.NumberU64()) - int64(bc.cacheConfig.TriesInMemory)   // only cleared if below that
 	timeLimit := time.Now().Unix() - int64(bc.cacheConfig.TrieRetention.Seconds()) // only cleared if less than that
 
@@ -1481,7 +1475,7 @@
 			prevEntry = &triegcEntry
 			prevNum = uint64(-number)
 		}
-		flushInterval := time.Duration(atomic.LoadInt64(&bc.flushInterval))
+		flushInterval := time.Duration(bc.flushInterval.Load())
 		// If we exceeded out time allowance, flush an entire trie to disk
 		if bc.gcproc > flushInterval && prevEntry != nil {
 			// If the header is missing (canonical chain behind), we're reorging a low
@@ -1499,36 +1493,6 @@
 				bc.triedb.Commit(header.Root, true)
 				bc.lastWrite = prevNum
 				bc.gcproc = 0
-=======
-	current := block.NumberU64()
-	// Flush limits are not considered for the first TriesInMemory blocks.
-	if current <= TriesInMemory {
-		return nil
-	}
-	// If we exceeded our memory allowance, flush matured singleton nodes to disk
-	var (
-		nodes, imgs = bc.triedb.Size()
-		limit       = common.StorageSize(bc.cacheConfig.TrieDirtyLimit) * 1024 * 1024
-	)
-	if nodes > limit || imgs > 4*1024*1024 {
-		bc.triedb.Cap(limit - ethdb.IdealBatchSize)
-	}
-	// Find the next state trie we need to commit
-	chosen := current - TriesInMemory
-	flushInterval := time.Duration(bc.flushInterval.Load())
-	// If we exceeded time allowance, flush an entire trie to disk
-	if bc.gcproc > flushInterval {
-		// If the header is missing (canonical chain behind), we're reorging a low
-		// diff sidechain. Suspend committing until this operation is completed.
-		header := bc.GetHeaderByNumber(chosen)
-		if header == nil {
-			log.Warn("Reorg in progress, trie commit postponed", "number", chosen)
-		} else {
-			// If we're exceeding limits but haven't reached a large enough memory gap,
-			// warn the user that the system is becoming unstable.
-			if chosen < bc.lastWrite+TriesInMemory && bc.gcproc >= 2*flushInterval {
-				log.Info("State in memory for too long, committing", "time", bc.gcproc, "allowance", flushInterval, "optimum", float64(chosen-bc.lastWrite)/TriesInMemory)
->>>>>>> ea9e62ca
 			}
 		}
 		if prevEntry != nil {

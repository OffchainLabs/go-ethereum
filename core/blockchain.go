--- conflicted
+++ resolved
@@ -348,13 +348,11 @@
 	if err != nil {
 		return nil, err
 	}
-<<<<<<< HEAD
 	if chainConfig.IsArbitrum() {
 		bc.genesisBlock = bc.GetBlockByNumber(chainConfig.ArbitrumChainParams.GenesisBlockNum)
 	} else {
 		bc.genesisBlock = bc.GetBlockByNumber(0)
 	}
-=======
 	bc.flushInterval.Store(int64(cacheConfig.TrieTimeLimit))
 	bc.forker = NewForkChoice(bc, shouldPreserve)
 	bc.stateCache = state.NewDatabaseWithNodeDB(bc.db, bc.triedb)
@@ -363,7 +361,6 @@
 	bc.processor = NewStateProcessor(chainConfig, bc.hc)
 
 	bc.genesisBlock = bc.GetBlockByNumber(0)
->>>>>>> ed8fd0ac
 	if bc.genesisBlock == nil {
 		return nil, ErrNoGenesis
 	}

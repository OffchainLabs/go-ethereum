// Copyright 2022 The go-ethereum Authors
// This file is part of the go-ethereum library.
//
// The go-ethereum library is free software: you can redistribute it and/or modify
// it under the terms of the GNU Lesser General Public License as published by
// the Free Software Foundation, either version 3 of the License, or
// (at your option) any later version.
//
// The go-ethereum library is distributed in the hope that it will be useful,
// but WITHOUT ANY WARRANTY; without even the implied warranty of
// MERCHANTABILITY or FITNESS FOR A PARTICULAR PURPOSE. See the
// GNU Lesser General Public License for more details.
//
// You should have received a copy of the GNU Lesser General Public License
// along with the go-ethereum library. If not, see <http://www.gnu.org/licenses/>.

package rawdb

import (
	"errors"
	"fmt"
	"sync"
	"time"

	"github.com/ethereum/go-ethereum/common"
	"github.com/ethereum/go-ethereum/ethdb"
	"github.com/ethereum/go-ethereum/log"
	"github.com/ethereum/go-ethereum/params"
)

const (
	// freezerRecheckInterval is the frequency to check the key-value database for
	// chain progression that might permit new blocks to be frozen into immutable
	// storage.
	freezerRecheckInterval = time.Minute

	// freezerBatchLimit is the maximum number of blocks to freeze in one batch
	// before doing an fsync and deleting it from the key-value store.
	freezerBatchLimit = 30000
)

// chainFreezer is a wrapper of chain ancient store with additional chain freezing
// feature. The background thread will keep moving ancient chain segments from
// key-value database to flat files for saving space on live database.
type chainFreezer struct {
<<<<<<< HEAD
	*Freezer
=======
	ethdb.AncientStore // Ancient store for storing cold chain segment

>>>>>>> 35b2d07f
	quit    chan struct{}
	wg      sync.WaitGroup
	trigger chan chan struct{} // Manual blocking freeze trigger, test determinism
}

// newChainFreezer initializes the freezer for ancient chain segment.
//
//   - if the empty directory is given, initializes the pure in-memory
//     state freezer (e.g. dev mode).
//   - if non-empty directory is given, initializes the regular file-based
//     state freezer.
func newChainFreezer(datadir string, namespace string, readonly bool) (*chainFreezer, error) {
	var (
		err     error
		freezer ethdb.AncientStore
	)
	if datadir == "" {
		freezer = NewMemoryFreezer(readonly, chainFreezerNoSnappy)
	} else {
		freezer, err = NewFreezer(datadir, namespace, readonly, freezerTableSize, chainFreezerNoSnappy)
	}
	if err != nil {
		return nil, err
	}
	return &chainFreezer{
<<<<<<< HEAD
		Freezer: freezer,
		quit:    make(chan struct{}),
		trigger: make(chan chan struct{}),
=======
		AncientStore: freezer,
		quit:         make(chan struct{}),
		trigger:      make(chan chan struct{}),
>>>>>>> 35b2d07f
	}, nil
}

// Close closes the chain freezer instance and terminates the background thread.
func (f *chainFreezer) Close() error {
	select {
	case <-f.quit:
	default:
		close(f.quit)
	}
	f.wg.Wait()
	return f.AncientStore.Close()
}

// readHeadNumber returns the number of chain head block. 0 is returned if the
// block is unknown or not available yet.
func (f *chainFreezer) readHeadNumber(db ethdb.KeyValueReader) uint64 {
	hash := ReadHeadBlockHash(db)
	if hash == (common.Hash{}) {
		log.Error("Head block is not reachable")
		return 0
	}
	number := ReadHeaderNumber(db, hash)
	if number == nil {
		log.Error("Number of head block is missing")
		return 0
	}
	return *number
}

// readFinalizedNumber returns the number of finalized block. 0 is returned
// if the block is unknown or not available yet.
func (f *chainFreezer) readFinalizedNumber(db ethdb.KeyValueReader) uint64 {
	hash := ReadFinalizedBlockHash(db)
	if hash == (common.Hash{}) {
		return 0
	}
	number := ReadHeaderNumber(db, hash)
	if number == nil {
		log.Error("Number of finalized block is missing")
		return 0
	}
	return *number
}

// freezeThreshold returns the threshold for chain freezing. It's determined
// by formula: max(finality, HEAD-params.FullImmutabilityThreshold).
func (f *chainFreezer) freezeThreshold(db ethdb.KeyValueReader) (uint64, error) {
	var (
		head      = f.readHeadNumber(db)
		final     = f.readFinalizedNumber(db)
		headLimit uint64
	)
	if head > params.FullImmutabilityThreshold {
		headLimit = head - params.FullImmutabilityThreshold
	}
	if final == 0 && headLimit == 0 {
		return 0, errors.New("freezing threshold is not available")
	}
	if final > headLimit {
		return final, nil
	}
	return headLimit, nil
}

// readHeadNumber returns the number of chain head block. 0 is returned if the
// block is unknown or not available yet.
func (f *chainFreezer) readHeadNumber(db ethdb.KeyValueReader) uint64 {
	hash := ReadHeadBlockHash(db)
	if hash == (common.Hash{}) {
		log.Error("Head block is not reachable")
		return 0
	}
	number := ReadHeaderNumber(db, hash)
	if number == nil {
		log.Error("Number of head block is missing")
		return 0
	}
	return *number
}

// readFinalizedNumber returns the number of finalized block. 0 is returned
// if the block is unknown or not available yet.
func (f *chainFreezer) readFinalizedNumber(db ethdb.KeyValueReader) uint64 {
	hash := ReadFinalizedBlockHash(db)
	if hash == (common.Hash{}) {
		return 0
	}
	number := ReadHeaderNumber(db, hash)
	if number == nil {
		log.Error("Number of finalized block is missing")
		return 0
	}
	return *number
}

// freezeThreshold returns the threshold for chain freezing. It's determined
// by formula: max(finality, HEAD-params.FullImmutabilityThreshold).
func (f *chainFreezer) freezeThreshold(db ethdb.KeyValueReader) (uint64, error) {
	var (
		head      = f.readHeadNumber(db)
		final     = f.readFinalizedNumber(db)
		headLimit uint64
	)
	if head > params.FullImmutabilityThreshold {
		headLimit = head - params.FullImmutabilityThreshold
	}
	if final == 0 && headLimit == 0 {
		return 0, errors.New("freezing threshold is not available")
	}
	if final > headLimit {
		return final, nil
	}
	return headLimit, nil
}

// freeze is a background thread that periodically checks the blockchain for any
// import progress and moves ancient data from the fast database into the freezer.
//
// This functionality is deliberately broken off from block importing to avoid
// incurring additional data shuffling delays on block propagation.
func (f *chainFreezer) freeze(db ethdb.KeyValueStore) {
	var (
		backoff   bool
		triggered chan struct{} // Used in tests
		nfdb      = &nofreezedb{KeyValueStore: db}
	)
	timer := time.NewTimer(freezerRecheckInterval)
	defer timer.Stop()

	for {
		select {
		case <-f.quit:
			log.Info("Freezer shutting down")
			return
		default:
		}
		if backoff {
			// If we were doing a manual trigger, notify it
			if triggered != nil {
				triggered <- struct{}{}
				triggered = nil
			}
			select {
			case <-timer.C:
				backoff = false
				timer.Reset(freezerRecheckInterval)
			case triggered = <-f.trigger:
				backoff = false
			case <-f.quit:
				return
			}
		}
		threshold, err := f.freezeThreshold(nfdb)
		if err != nil {
			backoff = true
			log.Debug("Current full block not old enough to freeze", "err", err)
			continue
		}
<<<<<<< HEAD
		frozen := f.frozen.Load()
=======
		frozen, _ := f.Ancients() // no error will occur, safe to ignore
>>>>>>> 35b2d07f

		// Short circuit if the blocks below threshold are already frozen.
		if frozen != 0 && frozen-1 >= threshold {
			backoff = true
			log.Debug("Ancient blocks frozen already", "threshold", threshold, "frozen", frozen)
			continue
		}
		// Seems we have data ready to be frozen, process in usable batches
		var (
			start = time.Now()
			first = frozen    // the first block to freeze
			last  = threshold // the last block to freeze
		)
		if last-first+1 > freezerBatchLimit {
			last = freezerBatchLimit + first - 1
		}
		ancients, err := f.freezeRange(nfdb, first, last)
		if err != nil {
			log.Error("Error in block freeze operation", "err", err)
			backoff = true
			continue
		}
<<<<<<< HEAD
		// Batch of blocks have been frozen, flush them before wiping from leveldb
=======
		// Batch of blocks have been frozen, flush them before wiping from key-value store
>>>>>>> 35b2d07f
		if err := f.Sync(); err != nil {
			log.Crit("Failed to flush frozen tables", "err", err)
		}
		// Wipe out all data from the active database
		batch := db.NewBatch()
		for i := 0; i < len(ancients); i++ {
			// Always keep the genesis block in active database
			if first+uint64(i) != 0 {
				DeleteBlockWithoutNumber(batch, ancients[i], first+uint64(i))
				DeleteCanonicalHash(batch, first+uint64(i))
			}
		}
		if err := batch.Write(); err != nil {
			log.Crit("Failed to delete frozen canonical blocks", "err", err)
		}
		batch.Reset()

		// Wipe out side chains also and track dangling side chains
		var dangling []common.Hash
		frozen, _ = f.Ancients() // Needs reload after during freezeRange
		for number := first; number < frozen; number++ {
			// Always keep the genesis block in active database
			if number != 0 {
				dangling = ReadAllHashes(db, number)
				for _, hash := range dangling {
					log.Trace("Deleting side chain", "number", number, "hash", hash)
					DeleteBlock(batch, hash, number)
				}
			}
		}
		if err := batch.Write(); err != nil {
			log.Crit("Failed to delete frozen side blocks", "err", err)
		}
		batch.Reset()

		// Step into the future and delete any dangling side chains
		if frozen > 0 {
			tip := frozen
			for len(dangling) > 0 {
				drop := make(map[common.Hash]struct{})
				for _, hash := range dangling {
					log.Debug("Dangling parent from Freezer", "number", tip-1, "hash", hash)
					drop[hash] = struct{}{}
				}
				children := ReadAllHashes(db, tip)
				for i := 0; i < len(children); i++ {
					// Dig up the child and ensure it's dangling
					child := ReadHeader(nfdb, children[i], tip)
					if child == nil {
						log.Error("Missing dangling header", "number", tip, "hash", children[i])
						continue
					}
					if _, ok := drop[child.ParentHash]; !ok {
						children = append(children[:i], children[i+1:]...)
						i--
						continue
					}
					// Delete all block data associated with the child
					log.Debug("Deleting dangling block", "number", tip, "hash", children[i], "parent", child.ParentHash)
					DeleteBlock(batch, children[i], tip)
				}
				dangling = children
				tip++
			}
			if err := batch.Write(); err != nil {
				log.Crit("Failed to delete dangling side blocks", "err", err)
			}
		}

		// Log something friendly for the user
		context := []interface{}{
			"blocks", frozen - first, "elapsed", common.PrettyDuration(time.Since(start)), "number", frozen - 1,
		}
		if n := len(ancients); n > 0 {
			context = append(context, []interface{}{"hash", ancients[n-1]}...)
		}
		log.Debug("Deep froze chain segment", context...)

		// Avoid database thrashing with tiny writes
		if frozen-first < freezerBatchLimit {
			backoff = true
		}
	}
}

// freezeRange moves a batch of chain segments from the fast database to the freezer.
// The parameters (number, limit) specify the relevant block range, both of which
// are included.
func (f *chainFreezer) freezeRange(nfdb *nofreezedb, number, limit uint64) (hashes []common.Hash, err error) {
	hashes = make([]common.Hash, 0, limit-number+1)

	_, err = f.ModifyAncients(func(op ethdb.AncientWriteOp) error {
		for ; number <= limit; number++ {
			// Retrieve all the components of the canonical block.
			hash := ReadCanonicalHash(nfdb, number)
			if hash == (common.Hash{}) {
				return fmt.Errorf("canonical hash missing, can't freeze block %d", number)
			}
			header := ReadHeaderRLP(nfdb, hash, number)
			if len(header) == 0 {
				return fmt.Errorf("block header missing, can't freeze block %d", number)
			}
			body := ReadBodyRLP(nfdb, hash, number)
			if len(body) == 0 {
				return fmt.Errorf("block body missing, can't freeze block %d", number)
			}
			receipts := ReadReceiptsRLP(nfdb, hash, number)
			if len(receipts) == 0 {
				return fmt.Errorf("block receipts missing, can't freeze block %d", number)
			}
			td := ReadTdRLP(nfdb, hash, number)
			if len(td) == 0 {
				return fmt.Errorf("total difficulty missing, can't freeze block %d", number)
			}

			// Write to the batch.
			if err := op.AppendRaw(ChainFreezerHashTable, number, hash[:]); err != nil {
				return fmt.Errorf("can't write hash to Freezer: %v", err)
			}
			if err := op.AppendRaw(ChainFreezerHeaderTable, number, header); err != nil {
				return fmt.Errorf("can't write header to Freezer: %v", err)
			}
			if err := op.AppendRaw(ChainFreezerBodiesTable, number, body); err != nil {
				return fmt.Errorf("can't write body to Freezer: %v", err)
			}
			if err := op.AppendRaw(ChainFreezerReceiptTable, number, receipts); err != nil {
				return fmt.Errorf("can't write receipts to Freezer: %v", err)
			}
			if err := op.AppendRaw(ChainFreezerDifficultyTable, number, td); err != nil {
				return fmt.Errorf("can't write td to Freezer: %v", err)
			}
			hashes = append(hashes, hash)
		}
		return nil
	})
	return hashes, err
}<|MERGE_RESOLUTION|>--- conflicted
+++ resolved
@@ -43,12 +43,8 @@
 // feature. The background thread will keep moving ancient chain segments from
 // key-value database to flat files for saving space on live database.
 type chainFreezer struct {
-<<<<<<< HEAD
-	*Freezer
-=======
 	ethdb.AncientStore // Ancient store for storing cold chain segment
 
->>>>>>> 35b2d07f
 	quit    chan struct{}
 	wg      sync.WaitGroup
 	trigger chan chan struct{} // Manual blocking freeze trigger, test determinism
@@ -74,15 +70,9 @@
 		return nil, err
 	}
 	return &chainFreezer{
-<<<<<<< HEAD
-		Freezer: freezer,
-		quit:    make(chan struct{}),
-		trigger: make(chan chan struct{}),
-=======
 		AncientStore: freezer,
 		quit:         make(chan struct{}),
 		trigger:      make(chan chan struct{}),
->>>>>>> 35b2d07f
 	}, nil
 }
 
@@ -148,57 +138,6 @@
 	return headLimit, nil
 }
 
-// readHeadNumber returns the number of chain head block. 0 is returned if the
-// block is unknown or not available yet.
-func (f *chainFreezer) readHeadNumber(db ethdb.KeyValueReader) uint64 {
-	hash := ReadHeadBlockHash(db)
-	if hash == (common.Hash{}) {
-		log.Error("Head block is not reachable")
-		return 0
-	}
-	number := ReadHeaderNumber(db, hash)
-	if number == nil {
-		log.Error("Number of head block is missing")
-		return 0
-	}
-	return *number
-}
-
-// readFinalizedNumber returns the number of finalized block. 0 is returned
-// if the block is unknown or not available yet.
-func (f *chainFreezer) readFinalizedNumber(db ethdb.KeyValueReader) uint64 {
-	hash := ReadFinalizedBlockHash(db)
-	if hash == (common.Hash{}) {
-		return 0
-	}
-	number := ReadHeaderNumber(db, hash)
-	if number == nil {
-		log.Error("Number of finalized block is missing")
-		return 0
-	}
-	return *number
-}
-
-// freezeThreshold returns the threshold for chain freezing. It's determined
-// by formula: max(finality, HEAD-params.FullImmutabilityThreshold).
-func (f *chainFreezer) freezeThreshold(db ethdb.KeyValueReader) (uint64, error) {
-	var (
-		head      = f.readHeadNumber(db)
-		final     = f.readFinalizedNumber(db)
-		headLimit uint64
-	)
-	if head > params.FullImmutabilityThreshold {
-		headLimit = head - params.FullImmutabilityThreshold
-	}
-	if final == 0 && headLimit == 0 {
-		return 0, errors.New("freezing threshold is not available")
-	}
-	if final > headLimit {
-		return final, nil
-	}
-	return headLimit, nil
-}
-
 // freeze is a background thread that periodically checks the blockchain for any
 // import progress and moves ancient data from the fast database into the freezer.
 //
@@ -242,11 +181,7 @@
 			log.Debug("Current full block not old enough to freeze", "err", err)
 			continue
 		}
-<<<<<<< HEAD
-		frozen := f.frozen.Load()
-=======
 		frozen, _ := f.Ancients() // no error will occur, safe to ignore
->>>>>>> 35b2d07f
 
 		// Short circuit if the blocks below threshold are already frozen.
 		if frozen != 0 && frozen-1 >= threshold {
@@ -269,11 +204,7 @@
 			backoff = true
 			continue
 		}
-<<<<<<< HEAD
-		// Batch of blocks have been frozen, flush them before wiping from leveldb
-=======
 		// Batch of blocks have been frozen, flush them before wiping from key-value store
->>>>>>> 35b2d07f
 		if err := f.Sync(); err != nil {
 			log.Crit("Failed to flush frozen tables", "err", err)
 		}

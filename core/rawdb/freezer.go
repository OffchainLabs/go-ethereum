--- conflicted
+++ resolved
@@ -19,7 +19,6 @@
 import (
 	"errors"
 	"fmt"
-	"io/ioutil"
 	"math"
 	"os"
 	"path/filepath"
@@ -52,30 +51,11 @@
 	errSymlinkDatadir = errors.New("symbolic link datadir is not supported")
 )
 
-<<<<<<< HEAD
-const (
-	// freezerRecheckInterval is the frequency to check the key-value database for
-	// chain progression that might permit new blocks to be frozen into immutable
-	// storage.
-	freezerRecheckInterval = time.Minute
-
-	// freezerBatchLimit is the maximum number of blocks to freeze in one batch
-	// before doing an fsync and deleting it from the key-value store.
-	freezerBatchLimit = 30000
-
-	// freezerTableSize defines the maximum size of freezer data files.
-	freezerTableSize = 2 * 1000 * 1000 * 1000
-)
-
-// freezer is a memory mapped append-only database to store immutable chain data
-// into flat files:
-=======
 // freezerTableSize defines the maximum size of freezer data files.
 const freezerTableSize = 2 * 1000 * 1000 * 1000
 
 // Freezer is a memory mapped append-only database to store immutable ordered
 // data into flat files:
->>>>>>> d90f67b2
 //
 // - The append-only nature ensures that disk writes are minimized.
 // - The memory mapping ensures we can max out system memory for caching without
@@ -85,44 +65,16 @@
 	// WARNING: The `frozen` and `tail` fields are accessed atomically. On 32 bit platforms, only
 	// 64-bit aligned fields can be atomic. The struct is guaranteed to be so aligned,
 	// so take advantage of that (https://golang.org/pkg/sync/atomic/#pkg-note-BUG).
-<<<<<<< HEAD
-	frozen    uint64 // Number of blocks already frozen
-	tail      uint64 // Number of the first stored item in the freezer
-	threshold uint64 // Number of recent blocks not to freeze (params.FullImmutabilityThreshold apart from tests)
+	frozen uint64 // Number of blocks already frozen
+	tail   uint64 // Number of the first stored item in the freezer
+
+	datadir string // Path of root directory of ancient store
 
 	// This lock synchronizes writers and the truncate operation, as well as
 	// the "atomic" (batched) read operations.
 	writeLock  sync.RWMutex
 	writeBatch *freezerBatch
 
-	readonly     bool
-	tables       map[string]*freezerTable // Data tables for storing everything
-	instanceLock fileutil.Releaser        // File-system lock to prevent double opens
-=======
-	frozen uint64 // Number of blocks already frozen
-	tail   uint64 // Number of the first stored item in the freezer
-
-	datadir string // Path of root directory of ancient store
->>>>>>> d90f67b2
-
-	// This lock synchronizes writers and the truncate operation, as well as
-	// the "atomic" (batched) read operations.
-	writeLock  sync.RWMutex
-	writeBatch *freezerBatch
-
-<<<<<<< HEAD
-	quit      chan struct{}
-	wg        sync.WaitGroup
-	closeOnce sync.Once
-}
-
-// newFreezer creates a chain freezer that moves ancient chain data into
-// append-only flat file containers.
-//
-// The 'tables' argument defines the data tables. If the value of a map
-// entry is true, snappy compression is disabled for the table.
-func newFreezer(datadir string, namespace string, readonly bool, maxTableSize uint32, tables map[string]bool) (*freezer, error) {
-=======
 	readonly     bool
 	tables       map[string]*freezerTable // Data tables for storing everything
 	instanceLock fileutil.Releaser        // File-system lock to prevent double opens
@@ -135,7 +87,6 @@
 // The 'tables' argument defines the data tables. If the value of a map
 // entry is true, snappy compression is disabled for the table.
 func NewFreezer(datadir string, namespace string, readonly bool, maxTableSize uint32, tables map[string]bool) (*Freezer, error) {
->>>>>>> d90f67b2
 	// Create the initial freezer object
 	var (
 		readMeter  = metrics.NewRegisteredMeter(namespace+"ancient/read", nil)
@@ -156,14 +107,8 @@
 		return nil, err
 	}
 	// Open all the supported data tables
-<<<<<<< HEAD
-	freezer := &freezer{
-		readonly:     readonly,
-		threshold:    params.FullImmutabilityThreshold,
-=======
 	freezer := &Freezer{
 		readonly:     readonly,
->>>>>>> d90f67b2
 		tables:       make(map[string]*freezerTable),
 		instanceLock: lock,
 		datadir:      datadir,
@@ -206,22 +151,12 @@
 }
 
 // Close terminates the chain freezer, unmapping all the data files.
-<<<<<<< HEAD
-func (f *freezer) Close() error {
-=======
 func (f *Freezer) Close() error {
->>>>>>> d90f67b2
 	f.writeLock.Lock()
 	defer f.writeLock.Unlock()
 
 	var errs []error
 	f.closeOnce.Do(func() {
-<<<<<<< HEAD
-		close(f.quit)
-		// Wait for any background freezing to stop
-		f.wg.Wait()
-=======
->>>>>>> d90f67b2
 		for _, table := range f.tables {
 			if err := table.Close(); err != nil {
 				errs = append(errs, err)
@@ -259,11 +194,7 @@
 //  - at most 'max' items,
 //  - at least 1 item (even if exceeding the maxByteSize), but will otherwise
 //   return as many items as fit into maxByteSize.
-<<<<<<< HEAD
-func (f *freezer) AncientRange(kind string, start, count, maxBytes uint64) ([][]byte, error) {
-=======
 func (f *Freezer) AncientRange(kind string, start, count, maxBytes uint64) ([][]byte, error) {
->>>>>>> d90f67b2
 	if table := f.tables[kind]; table != nil {
 		return table.RetrieveItems(start, count, maxBytes)
 	}
@@ -276,20 +207,12 @@
 }
 
 // Tail returns the number of first stored item in the freezer.
-<<<<<<< HEAD
-func (f *freezer) Tail() (uint64, error) {
-=======
 func (f *Freezer) Tail() (uint64, error) {
->>>>>>> d90f67b2
 	return atomic.LoadUint64(&f.tail), nil
 }
 
 // AncientSize returns the ancient size of the specified category.
-<<<<<<< HEAD
-func (f *freezer) AncientSize(kind string) (uint64, error) {
-=======
 func (f *Freezer) AncientSize(kind string) (uint64, error) {
->>>>>>> d90f67b2
 	// This needs the write lock to avoid data races on table fields.
 	// Speed doesn't matter here, AncientSize is for debugging.
 	f.writeLock.RLock()
@@ -303,25 +226,15 @@
 
 // ReadAncients runs the given read operation while ensuring that no writes take place
 // on the underlying freezer.
-<<<<<<< HEAD
-func (f *freezer) ReadAncients(fn func(ethdb.AncientReader) error) (err error) {
-	f.writeLock.RLock()
-	defer f.writeLock.RUnlock()
-=======
 func (f *Freezer) ReadAncients(fn func(ethdb.AncientReaderOp) error) (err error) {
 	f.writeLock.RLock()
 	defer f.writeLock.RUnlock()
 
->>>>>>> d90f67b2
 	return fn(f)
 }
 
 // ModifyAncients runs the given write operation.
-<<<<<<< HEAD
-func (f *freezer) ModifyAncients(fn func(ethdb.AncientWriteOp) error) (writeSize int64, err error) {
-=======
 func (f *Freezer) ModifyAncients(fn func(ethdb.AncientWriteOp) error) (writeSize int64, err error) {
->>>>>>> d90f67b2
 	if f.readonly {
 		return 0, errReadOnly
 	}
@@ -329,11 +242,7 @@
 	defer f.writeLock.Unlock()
 
 	// Roll back all tables to the starting position in case of error.
-<<<<<<< HEAD
-	prevItem := f.frozen
-=======
 	prevItem := atomic.LoadUint64(&f.frozen)
->>>>>>> d90f67b2
 	defer func() {
 		if err != nil {
 			// The write operation has failed. Go back to the previous item position.
@@ -359,11 +268,7 @@
 }
 
 // TruncateHead discards any recent data above the provided threshold number.
-<<<<<<< HEAD
-func (f *freezer) TruncateHead(items uint64) error {
-=======
 func (f *Freezer) TruncateHead(items uint64) error {
->>>>>>> d90f67b2
 	if f.readonly {
 		return errReadOnly
 	}
@@ -383,11 +288,7 @@
 }
 
 // TruncateTail discards any recent data below the provided threshold number.
-<<<<<<< HEAD
-func (f *freezer) TruncateTail(tail uint64) error {
-=======
 func (f *Freezer) TruncateTail(tail uint64) error {
->>>>>>> d90f67b2
 	if f.readonly {
 		return errReadOnly
 	}
@@ -422,75 +323,10 @@
 
 // validate checks that every table has the same length.
 // Used instead of `repair` in readonly mode.
-<<<<<<< HEAD
-func (f *freezer) validate() error {
-	if len(f.tables) == 0 {
-		return nil
-	}
-	var (
-		length uint64
-		name   string
-	)
-	// Hack to get length of any table
-	for kind, table := range f.tables {
-		length = atomic.LoadUint64(&table.items)
-		name = kind
-		break
-	}
-	// Now check every table against that length
-	for kind, table := range f.tables {
-		items := atomic.LoadUint64(&table.items)
-		if length != items {
-			return fmt.Errorf("freezer tables %s and %s have differing lengths: %d != %d", kind, name, items, length)
-		}
-	}
-	atomic.StoreUint64(&f.frozen, length)
-	return nil
-}
-
-// repair truncates all data tables to the same length.
-func (f *freezer) repair() error {
-	var (
-		head = uint64(math.MaxUint64)
-		tail = uint64(0)
-	)
-	for _, table := range f.tables {
-		items := atomic.LoadUint64(&table.items)
-		if head > items {
-			head = items
-		}
-		hidden := atomic.LoadUint64(&table.itemHidden)
-		if hidden > tail {
-			tail = hidden
-		}
-	}
-	for _, table := range f.tables {
-		if err := table.truncateHead(head); err != nil {
-			return err
-		}
-		if err := table.truncateTail(tail); err != nil {
-			return err
-		}
-	}
-	atomic.StoreUint64(&f.frozen, head)
-	atomic.StoreUint64(&f.tail, tail)
-	return nil
-}
-
-// freeze is a background thread that periodically checks the blockchain for any
-// import progress and moves ancient data from the fast database into the freezer.
-//
-// This functionality is deliberately broken off from block importing to avoid
-// incurring additional data shuffling delays on block propagation.
-func (f *freezer) freeze(db ethdb.KeyValueStore) {
-	nfdb := &nofreezedb{KeyValueStore: db}
-
-=======
 func (f *Freezer) validate() error {
 	if len(f.tables) == 0 {
 		return nil
 	}
->>>>>>> d90f67b2
 	var (
 		length uint64
 		name   string
@@ -532,86 +368,6 @@
 		if err := table.truncateHead(head); err != nil {
 			return err
 		}
-<<<<<<< HEAD
-
-		// Seems we have data ready to be frozen, process in usable batches
-		var (
-			start    = time.Now()
-			first, _ = f.Ancients()
-			limit    = *number - threshold
-		)
-		if limit-first > freezerBatchLimit {
-			limit = first + freezerBatchLimit
-		}
-		ancients, err := f.freezeRange(nfdb, first, limit)
-		if err != nil {
-			log.Error("Error in block freeze operation", "err", err)
-			backoff = true
-			continue
-		}
-
-		// Batch of blocks have been frozen, flush them before wiping from leveldb
-		if err := f.Sync(); err != nil {
-			log.Crit("Failed to flush frozen tables", "err", err)
-		}
-
-		// Wipe out all data from the active database
-		batch := db.NewBatch()
-		for i := 0; i < len(ancients); i++ {
-			// Always keep the genesis block in active database
-			if first+uint64(i) != 0 {
-				DeleteBlockWithoutNumber(batch, ancients[i], first+uint64(i))
-				DeleteCanonicalHash(batch, first+uint64(i))
-			}
-		}
-		if err := batch.Write(); err != nil {
-			log.Crit("Failed to delete frozen canonical blocks", "err", err)
-		}
-		batch.Reset()
-
-		// Wipe out side chains also and track dangling side chains
-		var dangling []common.Hash
-		for number := first; number < f.frozen; number++ {
-			// Always keep the genesis block in active database
-			if number != 0 {
-				dangling = ReadAllHashes(db, number)
-				for _, hash := range dangling {
-					log.Trace("Deleting side chain", "number", number, "hash", hash)
-					DeleteBlock(batch, hash, number)
-				}
-			}
-		}
-		if err := batch.Write(); err != nil {
-			log.Crit("Failed to delete frozen side blocks", "err", err)
-		}
-		batch.Reset()
-
-		// Step into the future and delete and dangling side chains
-		if f.frozen > 0 {
-			tip := f.frozen
-			for len(dangling) > 0 {
-				drop := make(map[common.Hash]struct{})
-				for _, hash := range dangling {
-					log.Debug("Dangling parent from freezer", "number", tip-1, "hash", hash)
-					drop[hash] = struct{}{}
-				}
-				children := ReadAllHashes(db, tip)
-				for i := 0; i < len(children); i++ {
-					// Dig up the child and ensure it's dangling
-					child := ReadHeader(nfdb, children[i], tip)
-					if child == nil {
-						log.Error("Missing dangling header", "number", tip, "hash", children[i])
-						continue
-					}
-					if _, ok := drop[child.ParentHash]; !ok {
-						children = append(children[:i], children[i+1:]...)
-						i--
-						continue
-					}
-					// Delete all block data associated with the child
-					log.Debug("Deleting dangling block", "number", tip, "hash", children[i], "parent", child.ParentHash)
-					DeleteBlock(batch, children[i], tip)
-=======
 		if err := table.truncateTail(tail); err != nil {
 			return err
 		}
@@ -658,17 +414,10 @@
 			for j, item := range data {
 				if err := fn(i+uint64(j), item); err != nil {
 					return err
->>>>>>> d90f67b2
 				}
 			}
 			i += uint64(len(data))
 		}
-<<<<<<< HEAD
-
-		// Log something friendly for the user
-		context := []interface{}{
-			"blocks", f.frozen - first, "elapsed", common.PrettyDuration(time.Since(start)), "number", f.frozen - 1,
-=======
 		return nil
 	}
 	// TODO(s1na): This is a sanity-check since as of now no process does tail-deletion. But the migration
@@ -699,7 +448,6 @@
 		if i%10000 == 0 && time.Since(logged) > 16*time.Second {
 			log.Info("Processing legacy elements", "count", i, "elapsed", common.PrettyDuration(time.Since(start)))
 			logged = time.Now()
->>>>>>> d90f67b2
 		}
 		out, err = convert(blob)
 		if err != nil {
@@ -720,160 +468,10 @@
 	// delete the index file.
 	table.releaseFilesAfter(0, true)
 
-<<<<<<< HEAD
-func (f *freezer) freezeRange(nfdb *nofreezedb, number, limit uint64) (hashes []common.Hash, err error) {
-	hashes = make([]common.Hash, 0, limit-number)
-
-	_, err = f.ModifyAncients(func(op ethdb.AncientWriteOp) error {
-		for ; number <= limit; number++ {
-			// Retrieve all the components of the canonical block.
-			hash := ReadCanonicalHash(nfdb, number)
-			if hash == (common.Hash{}) {
-				return fmt.Errorf("canonical hash missing, can't freeze block %d", number)
-			}
-			header := ReadHeaderRLP(nfdb, hash, number)
-			if len(header) == 0 {
-				return fmt.Errorf("block header missing, can't freeze block %d", number)
-			}
-			body := ReadBodyRLP(nfdb, hash, number)
-			if len(body) == 0 {
-				return fmt.Errorf("block body missing, can't freeze block %d", number)
-			}
-			receipts := ReadReceiptsRLP(nfdb, hash, number)
-			if len(receipts) == 0 {
-				return fmt.Errorf("block receipts missing, can't freeze block %d", number)
-			}
-			td := ReadTdRLP(nfdb, hash, number)
-			if len(td) == 0 {
-				return fmt.Errorf("total difficulty missing, can't freeze block %d", number)
-			}
-
-			// Write to the batch.
-			if err := op.AppendRaw(freezerHashTable, number, hash[:]); err != nil {
-				return fmt.Errorf("can't write hash to freezer: %v", err)
-			}
-			if err := op.AppendRaw(freezerHeaderTable, number, header); err != nil {
-				return fmt.Errorf("can't write header to freezer: %v", err)
-			}
-			if err := op.AppendRaw(freezerBodiesTable, number, body); err != nil {
-				return fmt.Errorf("can't write body to freezer: %v", err)
-			}
-			if err := op.AppendRaw(freezerReceiptTable, number, receipts); err != nil {
-				return fmt.Errorf("can't write receipts to freezer: %v", err)
-			}
-			if err := op.AppendRaw(freezerDifficultyTable, number, td); err != nil {
-				return fmt.Errorf("can't write td to freezer: %v", err)
-			}
-
-			hashes = append(hashes, hash)
-		}
-		return nil
-	})
-
-	return hashes, err
-}
-
-// convertLegacyFn takes a raw freezer entry in an older format and
-// returns it in the new format.
-type convertLegacyFn = func([]byte) ([]byte, error)
-
-// MigrateTable processes the entries in a given table in sequence
-// converting them to a new format if they're of an old format.
-func (f *freezer) MigrateTable(kind string, convert convertLegacyFn) error {
-	if f.readonly {
-		return errReadOnly
-	}
-	f.writeLock.Lock()
-	defer f.writeLock.Unlock()
-
-	table, ok := f.tables[kind]
-	if !ok {
-		return errUnknownTable
-	}
-	// forEach iterates every entry in the table serially and in order, calling `fn`
-	// with the item as argument. If `fn` returns an error the iteration stops
-	// and that error will be returned.
-	forEach := func(t *freezerTable, offset uint64, fn func(uint64, []byte) error) error {
-		var (
-			items     = atomic.LoadUint64(&t.items)
-			batchSize = uint64(1024)
-			maxBytes  = uint64(1024 * 1024)
-		)
-		for i := offset; i < items; {
-			if i+batchSize > items {
-				batchSize = items - i
-			}
-			data, err := t.RetrieveItems(i, batchSize, maxBytes)
-			if err != nil {
-				return err
-			}
-			for j, item := range data {
-				if err := fn(i+uint64(j), item); err != nil {
-					return err
-				}
-			}
-			i += uint64(len(data))
-		}
-		return nil
-	}
-	// TODO(s1na): This is a sanity-check since as of now no process does tail-deletion. But the migration
-	// process assumes no deletion at tail and needs to be modified to account for that.
-	if table.itemOffset > 0 || table.itemHidden > 0 {
-		return fmt.Errorf("migration not supported for tail-deleted freezers")
-	}
-	ancientsPath := filepath.Dir(table.index.Name())
-	// Set up new dir for the migrated table, the content of which
-	// we'll at the end move over to the ancients dir.
-	migrationPath := filepath.Join(ancientsPath, "migration")
-	newTable, err := NewFreezerTable(migrationPath, kind, FreezerNoSnappy[kind], false)
-	if err != nil {
-		return err
-	}
-	var (
-		batch  = newTable.newBatch()
-		out    []byte
-		start  = time.Now()
-		logged = time.Now()
-		offset = newTable.items
-	)
-	if offset > 0 {
-		log.Info("found previous migration attempt", "migrated", offset)
-	}
-	// Iterate through entries and transform them
-	if err := forEach(table, offset, func(i uint64, blob []byte) error {
-		if i%10000 == 0 && time.Since(logged) > 16*time.Second {
-			log.Info("Processing legacy elements", "count", i, "elapsed", common.PrettyDuration(time.Since(start)))
-			logged = time.Now()
-		}
-		out, err = convert(blob)
-		if err != nil {
-			return err
-		}
-		if err := batch.AppendRaw(i, out); err != nil {
-			return err
-		}
-		return nil
-	}); err != nil {
-		return err
-	}
-	if err := batch.commit(); err != nil {
-		return err
-	}
-	log.Info("Replacing old table files with migrated ones", "elapsed", common.PrettyDuration(time.Since(start)))
-	// Release and delete old table files. Note this won't
-	// delete the index file.
-	table.releaseFilesAfter(0, true)
-
 	if err := newTable.Close(); err != nil {
 		return err
 	}
-	files, err := ioutil.ReadDir(migrationPath)
-=======
-	if err := newTable.Close(); err != nil {
-		return err
-	}
 	files, err := os.ReadDir(migrationPath)
->>>>>>> d90f67b2
 	if err != nil {
 		return err
 	}

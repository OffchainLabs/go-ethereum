// Copyright 2018 The go-ethereum Authors
// This file is part of the go-ethereum library.
//
// The go-ethereum library is free software: you can redistribute it and/or modify
// it under the terms of the GNU Lesser General Public License as published by
// the Free Software Foundation, either version 3 of the License, or
// (at your option) any later version.
//
// The go-ethereum library is distributed in the hope that it will be useful,
// but WITHOUT ANY WARRANTY; without even the implied warranty of
// MERCHANTABILITY or FITNESS FOR A PARTICULAR PURPOSE. See the
// GNU Lesser General Public License for more details.
//
// You should have received a copy of the GNU Lesser General Public License
// along with the go-ethereum library. If not, see <http://www.gnu.org/licenses/>.

package rawdb

import (
	"bytes"
	"encoding/hex"
	"fmt"
	"math/big"
	"math/rand"
	"os"
	"reflect"
	"testing"

	"github.com/ethereum/go-ethereum/common"
	"github.com/ethereum/go-ethereum/core/types"
	"github.com/ethereum/go-ethereum/crypto"
	"github.com/ethereum/go-ethereum/params"
	"github.com/ethereum/go-ethereum/rlp"
	"golang.org/x/crypto/sha3"
)

// Tests block header storage and retrieval operations.
func TestHeaderStorage(t *testing.T) {
	db := NewMemoryDatabase()

	// Create a test header to move around the database and make sure it's really new
	header := &types.Header{Number: big.NewInt(42), Extra: []byte("test header")}
	if entry := ReadHeader(db, header.Hash(), header.Number.Uint64()); entry != nil {
		t.Fatalf("Non existent header returned: %v", entry)
	}
	// Write and verify the header in the database
	WriteHeader(db, header)
	if entry := ReadHeader(db, header.Hash(), header.Number.Uint64()); entry == nil {
		t.Fatalf("Stored header not found")
	} else if entry.Hash() != header.Hash() {
		t.Fatalf("Retrieved header mismatch: have %v, want %v", entry, header)
	}
	if entry := ReadHeaderRLP(db, header.Hash(), header.Number.Uint64()); entry == nil {
		t.Fatalf("Stored header RLP not found")
	} else {
		hasher := sha3.NewLegacyKeccak256()
		hasher.Write(entry)

		if hash := common.BytesToHash(hasher.Sum(nil)); hash != header.Hash() {
			t.Fatalf("Retrieved RLP header mismatch: have %v, want %v", entry, header)
		}
	}
	// Delete the header and verify the execution
	DeleteHeader(db, header.Hash(), header.Number.Uint64())
	if entry := ReadHeader(db, header.Hash(), header.Number.Uint64()); entry != nil {
		t.Fatalf("Deleted header returned: %v", entry)
	}
}

// Tests block body storage and retrieval operations.
func TestBodyStorage(t *testing.T) {
	db := NewMemoryDatabase()

	// Create a test body to move around the database and make sure it's really new
	body := &types.Body{Uncles: []*types.Header{{Extra: []byte("test header")}}}

	hasher := sha3.NewLegacyKeccak256()
	rlp.Encode(hasher, body)
	hash := common.BytesToHash(hasher.Sum(nil))

	if entry := ReadBody(db, hash, 0); entry != nil {
		t.Fatalf("Non existent body returned: %v", entry)
	}
	// Write and verify the body in the database
	WriteBody(db, hash, 0, body)
	if entry := ReadBody(db, hash, 0); entry == nil {
		t.Fatalf("Stored body not found")
	} else if types.DeriveSha(types.Transactions(entry.Transactions), newHasher()) != types.DeriveSha(types.Transactions(body.Transactions), newHasher()) || types.CalcUncleHash(entry.Uncles) != types.CalcUncleHash(body.Uncles) {
		t.Fatalf("Retrieved body mismatch: have %v, want %v", entry, body)
	}
	if entry := ReadBodyRLP(db, hash, 0); entry == nil {
		t.Fatalf("Stored body RLP not found")
	} else {
		hasher := sha3.NewLegacyKeccak256()
		hasher.Write(entry)

		if calc := common.BytesToHash(hasher.Sum(nil)); calc != hash {
			t.Fatalf("Retrieved RLP body mismatch: have %v, want %v", entry, body)
		}
	}
	// Delete the body and verify the execution
	DeleteBody(db, hash, 0)
	if entry := ReadBody(db, hash, 0); entry != nil {
		t.Fatalf("Deleted body returned: %v", entry)
	}
}

// Tests block storage and retrieval operations.
func TestBlockStorage(t *testing.T) {
	db := NewMemoryDatabase()

	// Create a test block to move around the database and make sure it's really new
	block := types.NewBlockWithHeader(&types.Header{
		Extra:       []byte("test block"),
		UncleHash:   types.EmptyUncleHash,
		TxHash:      types.EmptyRootHash,
		ReceiptHash: types.EmptyRootHash,
	})
	if entry := ReadBlock(db, block.Hash(), block.NumberU64()); entry != nil {
		t.Fatalf("Non existent block returned: %v", entry)
	}
	if entry := ReadHeader(db, block.Hash(), block.NumberU64()); entry != nil {
		t.Fatalf("Non existent header returned: %v", entry)
	}
	if entry := ReadBody(db, block.Hash(), block.NumberU64()); entry != nil {
		t.Fatalf("Non existent body returned: %v", entry)
	}
	// Write and verify the block in the database
	WriteBlock(db, block)
	if entry := ReadBlock(db, block.Hash(), block.NumberU64()); entry == nil {
		t.Fatalf("Stored block not found")
	} else if entry.Hash() != block.Hash() {
		t.Fatalf("Retrieved block mismatch: have %v, want %v", entry, block)
	}
	if entry := ReadHeader(db, block.Hash(), block.NumberU64()); entry == nil {
		t.Fatalf("Stored header not found")
	} else if entry.Hash() != block.Header().Hash() {
		t.Fatalf("Retrieved header mismatch: have %v, want %v", entry, block.Header())
	}
	if entry := ReadBody(db, block.Hash(), block.NumberU64()); entry == nil {
		t.Fatalf("Stored body not found")
	} else if types.DeriveSha(types.Transactions(entry.Transactions), newHasher()) != types.DeriveSha(block.Transactions(), newHasher()) || types.CalcUncleHash(entry.Uncles) != types.CalcUncleHash(block.Uncles()) {
		t.Fatalf("Retrieved body mismatch: have %v, want %v", entry, block.Body())
	}
	// Delete the block and verify the execution
	DeleteBlock(db, block.Hash(), block.NumberU64())
	if entry := ReadBlock(db, block.Hash(), block.NumberU64()); entry != nil {
		t.Fatalf("Deleted block returned: %v", entry)
	}
	if entry := ReadHeader(db, block.Hash(), block.NumberU64()); entry != nil {
		t.Fatalf("Deleted header returned: %v", entry)
	}
	if entry := ReadBody(db, block.Hash(), block.NumberU64()); entry != nil {
		t.Fatalf("Deleted body returned: %v", entry)
	}
}

// Tests that partial block contents don't get reassembled into full blocks.
func TestPartialBlockStorage(t *testing.T) {
	db := NewMemoryDatabase()
	block := types.NewBlockWithHeader(&types.Header{
		Extra:       []byte("test block"),
		UncleHash:   types.EmptyUncleHash,
		TxHash:      types.EmptyRootHash,
		ReceiptHash: types.EmptyRootHash,
	})
	// Store a header and check that it's not recognized as a block
	WriteHeader(db, block.Header())
	if entry := ReadBlock(db, block.Hash(), block.NumberU64()); entry != nil {
		t.Fatalf("Non existent block returned: %v", entry)
	}
	DeleteHeader(db, block.Hash(), block.NumberU64())

	// Store a body and check that it's not recognized as a block
	WriteBody(db, block.Hash(), block.NumberU64(), block.Body())
	if entry := ReadBlock(db, block.Hash(), block.NumberU64()); entry != nil {
		t.Fatalf("Non existent block returned: %v", entry)
	}
	DeleteBody(db, block.Hash(), block.NumberU64())

	// Store a header and a body separately and check reassembly
	WriteHeader(db, block.Header())
	WriteBody(db, block.Hash(), block.NumberU64(), block.Body())

	if entry := ReadBlock(db, block.Hash(), block.NumberU64()); entry == nil {
		t.Fatalf("Stored block not found")
	} else if entry.Hash() != block.Hash() {
		t.Fatalf("Retrieved block mismatch: have %v, want %v", entry, block)
	}
}

// Tests block storage and retrieval operations.
func TestBadBlockStorage(t *testing.T) {
	db := NewMemoryDatabase()

	// Create a test block to move around the database and make sure it's really new
	block := types.NewBlockWithHeader(&types.Header{
		Number:      big.NewInt(1),
		Extra:       []byte("bad block"),
		UncleHash:   types.EmptyUncleHash,
		TxHash:      types.EmptyRootHash,
		ReceiptHash: types.EmptyRootHash,
	})
	if entry := ReadBadBlock(db, block.Hash()); entry != nil {
		t.Fatalf("Non existent block returned: %v", entry)
	}
	// Write and verify the block in the database
	WriteBadBlock(db, block)
	if entry := ReadBadBlock(db, block.Hash()); entry == nil {
		t.Fatalf("Stored block not found")
	} else if entry.Hash() != block.Hash() {
		t.Fatalf("Retrieved block mismatch: have %v, want %v", entry, block)
	}
	// Write one more bad block
	blockTwo := types.NewBlockWithHeader(&types.Header{
		Number:      big.NewInt(2),
		Extra:       []byte("bad block two"),
		UncleHash:   types.EmptyUncleHash,
		TxHash:      types.EmptyRootHash,
		ReceiptHash: types.EmptyRootHash,
	})
	WriteBadBlock(db, blockTwo)

	// Write the block one again, should be filtered out.
	WriteBadBlock(db, block)
	badBlocks := ReadAllBadBlocks(db)
	if len(badBlocks) != 2 {
		t.Fatalf("Failed to load all bad blocks")
	}

	// Write a bunch of bad blocks, all the blocks are should sorted
	// in reverse order. The extra blocks should be truncated.
	for _, n := range rand.Perm(100) {
		block := types.NewBlockWithHeader(&types.Header{
			Number:      big.NewInt(int64(n)),
			Extra:       []byte("bad block"),
			UncleHash:   types.EmptyUncleHash,
			TxHash:      types.EmptyRootHash,
			ReceiptHash: types.EmptyRootHash,
		})
		WriteBadBlock(db, block)
	}
	badBlocks = ReadAllBadBlocks(db)
	if len(badBlocks) != badBlockToKeep {
		t.Fatalf("The number of persised bad blocks in incorrect %d", len(badBlocks))
	}
	for i := 0; i < len(badBlocks)-1; i++ {
		if badBlocks[i].NumberU64() < badBlocks[i+1].NumberU64() {
			t.Fatalf("The bad blocks are not sorted #[%d](%d) < #[%d](%d)", i, i+1, badBlocks[i].NumberU64(), badBlocks[i+1].NumberU64())
		}
	}

	// Delete all bad blocks
	DeleteBadBlocks(db)
	badBlocks = ReadAllBadBlocks(db)
	if len(badBlocks) != 0 {
		t.Fatalf("Failed to delete bad blocks")
	}
}

// Tests block total difficulty storage and retrieval operations.
func TestTdStorage(t *testing.T) {
	db := NewMemoryDatabase()

	// Create a test TD to move around the database and make sure it's really new
	hash, td := common.Hash{}, big.NewInt(314)
	if entry := ReadTd(db, hash, 0); entry != nil {
		t.Fatalf("Non existent TD returned: %v", entry)
	}
	// Write and verify the TD in the database
	WriteTd(db, hash, 0, td)
	if entry := ReadTd(db, hash, 0); entry == nil {
		t.Fatalf("Stored TD not found")
	} else if entry.Cmp(td) != 0 {
		t.Fatalf("Retrieved TD mismatch: have %v, want %v", entry, td)
	}
	// Delete the TD and verify the execution
	DeleteTd(db, hash, 0)
	if entry := ReadTd(db, hash, 0); entry != nil {
		t.Fatalf("Deleted TD returned: %v", entry)
	}
}

// Tests that canonical numbers can be mapped to hashes and retrieved.
func TestCanonicalMappingStorage(t *testing.T) {
	db := NewMemoryDatabase()

	// Create a test canonical number and assinged hash to move around
	hash, number := common.Hash{0: 0xff}, uint64(314)
	if entry := ReadCanonicalHash(db, number); entry != (common.Hash{}) {
		t.Fatalf("Non existent canonical mapping returned: %v", entry)
	}
	// Write and verify the TD in the database
	WriteCanonicalHash(db, hash, number)
	if entry := ReadCanonicalHash(db, number); entry == (common.Hash{}) {
		t.Fatalf("Stored canonical mapping not found")
	} else if entry != hash {
		t.Fatalf("Retrieved canonical mapping mismatch: have %v, want %v", entry, hash)
	}
	// Delete the TD and verify the execution
	DeleteCanonicalHash(db, number)
	if entry := ReadCanonicalHash(db, number); entry != (common.Hash{}) {
		t.Fatalf("Deleted canonical mapping returned: %v", entry)
	}
}

// Tests that head headers and head blocks can be assigned, individually.
func TestHeadStorage(t *testing.T) {
	db := NewMemoryDatabase()

	blockHead := types.NewBlockWithHeader(&types.Header{Extra: []byte("test block header")})
	blockFull := types.NewBlockWithHeader(&types.Header{Extra: []byte("test block full")})
	blockFast := types.NewBlockWithHeader(&types.Header{Extra: []byte("test block fast")})

	// Check that no head entries are in a pristine database
	if entry := ReadHeadHeaderHash(db); entry != (common.Hash{}) {
		t.Fatalf("Non head header entry returned: %v", entry)
	}
	if entry := ReadHeadBlockHash(db); entry != (common.Hash{}) {
		t.Fatalf("Non head block entry returned: %v", entry)
	}
	if entry := ReadHeadFastBlockHash(db); entry != (common.Hash{}) {
		t.Fatalf("Non fast head block entry returned: %v", entry)
	}
	// Assign separate entries for the head header and block
	WriteHeadHeaderHash(db, blockHead.Hash())
	WriteHeadBlockHash(db, blockFull.Hash())
	WriteHeadFastBlockHash(db, blockFast.Hash())

	// Check that both heads are present, and different (i.e. two heads maintained)
	if entry := ReadHeadHeaderHash(db); entry != blockHead.Hash() {
		t.Fatalf("Head header hash mismatch: have %v, want %v", entry, blockHead.Hash())
	}
	if entry := ReadHeadBlockHash(db); entry != blockFull.Hash() {
		t.Fatalf("Head block hash mismatch: have %v, want %v", entry, blockFull.Hash())
	}
	if entry := ReadHeadFastBlockHash(db); entry != blockFast.Hash() {
		t.Fatalf("Fast head block hash mismatch: have %v, want %v", entry, blockFast.Hash())
	}
}

// Tests that receipts associated with a single block can be stored and retrieved.
func TestBlockReceiptStorage(t *testing.T) {
	db := NewMemoryDatabase()

	// Create a live block since we need metadata to reconstruct the receipt
	tx1 := types.NewTransaction(1, common.HexToAddress("0x1"), big.NewInt(1), 1, big.NewInt(1), nil)
	tx2 := types.NewTransaction(2, common.HexToAddress("0x2"), big.NewInt(2), 2, big.NewInt(2), nil)

	body := &types.Body{Transactions: types.Transactions{tx1, tx2}}

	// Create the two receipts to manage afterwards
	receipt1 := &types.Receipt{
		Status:            types.ReceiptStatusFailed,
		CumulativeGasUsed: 1,
		Logs: []*types.Log{
			{Address: common.BytesToAddress([]byte{0x11})},
			{Address: common.BytesToAddress([]byte{0x01, 0x11})},
		},
		TxHash:          tx1.Hash(),
		ContractAddress: common.BytesToAddress([]byte{0x01, 0x11, 0x11}),
		GasUsed:         111111,
	}
	receipt1.Bloom = types.CreateBloom(types.Receipts{receipt1})

	receipt2 := &types.Receipt{
		PostState:         common.Hash{2}.Bytes(),
		CumulativeGasUsed: 2,
		Logs: []*types.Log{
			{Address: common.BytesToAddress([]byte{0x22})},
			{Address: common.BytesToAddress([]byte{0x02, 0x22})},
		},
		TxHash:          tx2.Hash(),
		ContractAddress: common.BytesToAddress([]byte{0x02, 0x22, 0x22}),
		GasUsed:         222222,
	}
	receipt2.Bloom = types.CreateBloom(types.Receipts{receipt2})
	receipts := []*types.Receipt{receipt1, receipt2}

	// Check that no receipt entries are in a pristine database
	hash := common.BytesToHash([]byte{0x03, 0x14})
	if rs := ReadReceipts(db, hash, 0, params.TestChainConfig); len(rs) != 0 {
		t.Fatalf("non existent receipts returned: %v", rs)
	}
	// Insert the body that corresponds to the receipts
	WriteBody(db, hash, 0, body)

	// Insert the receipt slice into the database and check presence
	WriteReceipts(db, hash, 0, receipts)
	if rs := ReadReceipts(db, hash, 0, params.TestChainConfig); len(rs) == 0 {
		t.Fatalf("no receipts returned")
	} else {
		if err := checkReceiptsRLP(rs, receipts); err != nil {
			t.Fatalf(err.Error())
		}
	}
	// Delete the body and ensure that the receipts are no longer returned (metadata can't be recomputed)
	DeleteBody(db, hash, 0)
	if rs := ReadReceipts(db, hash, 0, params.TestChainConfig); rs != nil {
		t.Fatalf("receipts returned when body was deleted: %v", rs)
	}
	// Ensure that receipts without metadata can be returned without the block body too
	if err := checkReceiptsRLP(ReadRawReceipts(db, hash, 0), receipts); err != nil {
		t.Fatalf(err.Error())
	}
	// Sanity check that body alone without the receipt is a full purge
	WriteBody(db, hash, 0, body)

	DeleteReceipts(db, hash, 0)
	if rs := ReadReceipts(db, hash, 0, params.TestChainConfig); len(rs) != 0 {
		t.Fatalf("deleted receipts returned: %v", rs)
	}
}

func checkReceiptsRLP(have, want types.Receipts) error {
	if len(have) != len(want) {
		return fmt.Errorf("receipts sizes mismatch: have %d, want %d", len(have), len(want))
	}
	for i := 0; i < len(want); i++ {
		rlpHave, err := rlp.EncodeToBytes(have[i])
		if err != nil {
			return err
		}
		rlpWant, err := rlp.EncodeToBytes(want[i])
		if err != nil {
			return err
		}
		if !bytes.Equal(rlpHave, rlpWant) {
			return fmt.Errorf("receipt #%d: receipt mismatch: have %s, want %s", i, hex.EncodeToString(rlpHave), hex.EncodeToString(rlpWant))
		}
	}
	return nil
}

func TestAncientStorage(t *testing.T) {
	// Freezer style fast import the chain.
<<<<<<< HEAD
	frdir, err := ioutil.TempDir("", "")
	if err != nil {
		t.Fatalf("failed to create temp freezer dir: %v", err)
	}
	defer os.RemoveAll(frdir)
=======
	frdir := t.TempDir()
>>>>>>> d90f67b2

	db, err := NewDatabaseWithFreezer(NewMemoryDatabase(), frdir, "", false)
	if err != nil {
		t.Fatalf("failed to create database with ancient backend")
	}
	defer db.Close()
	// Create a test block
	block := types.NewBlockWithHeader(&types.Header{
		Number:      big.NewInt(0),
		Extra:       []byte("test block"),
		UncleHash:   types.EmptyUncleHash,
		TxHash:      types.EmptyRootHash,
		ReceiptHash: types.EmptyRootHash,
	})
	// Ensure nothing non-existent will be read
	hash, number := block.Hash(), block.NumberU64()
	if blob := ReadHeaderRLP(db, hash, number); len(blob) > 0 {
		t.Fatalf("non existent header returned")
	}
	if blob := ReadBodyRLP(db, hash, number); len(blob) > 0 {
		t.Fatalf("non existent body returned")
	}
	if blob := ReadReceiptsRLP(db, hash, number); len(blob) > 0 {
		t.Fatalf("non existent receipts returned")
	}
	if blob := ReadTdRLP(db, hash, number); len(blob) > 0 {
		t.Fatalf("non existent td returned")
	}

	// Write and verify the header in the database
	WriteAncientBlocks(db, []*types.Block{block}, []types.Receipts{nil}, big.NewInt(100))

	if blob := ReadHeaderRLP(db, hash, number); len(blob) == 0 {
		t.Fatalf("no header returned")
	}
	if blob := ReadBodyRLP(db, hash, number); len(blob) == 0 {
		t.Fatalf("no body returned")
	}
	if blob := ReadReceiptsRLP(db, hash, number); len(blob) == 0 {
		t.Fatalf("no receipts returned")
	}
	if blob := ReadTdRLP(db, hash, number); len(blob) == 0 {
		t.Fatalf("no td returned")
	}

	// Use a fake hash for data retrieval, nothing should be returned.
	fakeHash := common.BytesToHash([]byte{0x01, 0x02, 0x03})
	if blob := ReadHeaderRLP(db, fakeHash, number); len(blob) != 0 {
		t.Fatalf("invalid header returned")
	}
	if blob := ReadBodyRLP(db, fakeHash, number); len(blob) != 0 {
		t.Fatalf("invalid body returned")
	}
	if blob := ReadReceiptsRLP(db, fakeHash, number); len(blob) != 0 {
		t.Fatalf("invalid receipts returned")
	}
	if blob := ReadTdRLP(db, fakeHash, number); len(blob) != 0 {
		t.Fatalf("invalid td returned")
	}
}

func TestCanonicalHashIteration(t *testing.T) {
	var cases = []struct {
		from, to uint64
		limit    int
		expect   []uint64
	}{
		{1, 8, 0, nil},
		{1, 8, 1, []uint64{1}},
		{1, 8, 10, []uint64{1, 2, 3, 4, 5, 6, 7}},
		{1, 9, 10, []uint64{1, 2, 3, 4, 5, 6, 7, 8}},
		{2, 9, 10, []uint64{2, 3, 4, 5, 6, 7, 8}},
		{9, 10, 10, nil},
	}
	// Test empty db iteration
	db := NewMemoryDatabase()
	numbers, _ := ReadAllCanonicalHashes(db, 0, 10, 10)
	if len(numbers) != 0 {
		t.Fatalf("No entry should be returned to iterate an empty db")
	}
	// Fill database with testing data.
	for i := uint64(1); i <= 8; i++ {
		WriteCanonicalHash(db, common.Hash{}, i)
		WriteTd(db, common.Hash{}, i, big.NewInt(10)) // Write some interferential data
	}
	for i, c := range cases {
		numbers, _ := ReadAllCanonicalHashes(db, c.from, c.to, c.limit)
		if !reflect.DeepEqual(numbers, c.expect) {
			t.Fatalf("Case %d failed, want %v, got %v", i, c.expect, numbers)
		}
	}
}

func TestHashesInRange(t *testing.T) {
	mkHeader := func(number, seq int) *types.Header {
		h := types.Header{
			Difficulty: new(big.Int),
			Number:     big.NewInt(int64(number)),
			GasLimit:   uint64(seq),
		}
		return &h
	}
	db := NewMemoryDatabase()
	// For each number, write N versions of that particular number
	total := 0
	for i := 0; i < 15; i++ {
		for ii := 0; ii < i; ii++ {
			WriteHeader(db, mkHeader(i, ii))
			total++
		}
	}
	if have, want := len(ReadAllHashesInRange(db, 10, 10)), 10; have != want {
		t.Fatalf("Wrong number of hashes read, want %d, got %d", want, have)
	}
	if have, want := len(ReadAllHashesInRange(db, 10, 9)), 0; have != want {
		t.Fatalf("Wrong number of hashes read, want %d, got %d", want, have)
	}
	if have, want := len(ReadAllHashesInRange(db, 0, 100)), total; have != want {
		t.Fatalf("Wrong number of hashes read, want %d, got %d", want, have)
	}
	if have, want := len(ReadAllHashesInRange(db, 9, 10)), 9+10; have != want {
		t.Fatalf("Wrong number of hashes read, want %d, got %d", want, have)
	}
	if have, want := len(ReadAllHashes(db, 10)), 10; have != want {
		t.Fatalf("Wrong number of hashes read, want %d, got %d", want, have)
	}
	if have, want := len(ReadAllHashes(db, 16)), 0; have != want {
		t.Fatalf("Wrong number of hashes read, want %d, got %d", want, have)
	}
	if have, want := len(ReadAllHashes(db, 1)), 1; have != want {
		t.Fatalf("Wrong number of hashes read, want %d, got %d", want, have)
	}
}

// This measures the write speed of the WriteAncientBlocks operation.
func BenchmarkWriteAncientBlocks(b *testing.B) {
	// Open freezer database.
<<<<<<< HEAD
	frdir, err := ioutil.TempDir("", "")
	if err != nil {
		b.Fatalf("failed to create temp freezer dir: %v", err)
	}
	defer os.RemoveAll(frdir)
=======
	frdir := b.TempDir()
>>>>>>> d90f67b2
	db, err := NewDatabaseWithFreezer(NewMemoryDatabase(), frdir, "", false)
	if err != nil {
		b.Fatalf("failed to create database with ancient backend")
	}
<<<<<<< HEAD
=======
	defer db.Close()
>>>>>>> d90f67b2

	// Create the data to insert. The blocks must have consecutive numbers, so we create
	// all of them ahead of time. However, there is no need to create receipts
	// individually for each block, just make one batch here and reuse it for all writes.
	const batchSize = 128
	const blockTxs = 20
	allBlocks := makeTestBlocks(b.N, blockTxs)
	batchReceipts := makeTestReceipts(batchSize, blockTxs)
	b.ResetTimer()

	// The benchmark loop writes batches of blocks, but note that the total block count is
	// b.N. This means the resulting ns/op measurement is the time it takes to write a
	// single block and its associated data.
	var td = big.NewInt(55)
	var totalSize int64
	for i := 0; i < b.N; i += batchSize {
		length := batchSize
		if i+batchSize > b.N {
			length = b.N - i
		}

		blocks := allBlocks[i : i+length]
		receipts := batchReceipts[:length]
		writeSize, err := WriteAncientBlocks(db, blocks, receipts, td)
		if err != nil {
			b.Fatal(err)
		}
		totalSize += writeSize
	}

	// Enable MB/s reporting.
	b.SetBytes(totalSize / int64(b.N))
}

// makeTestBlocks creates fake blocks for the ancient write benchmark.
func makeTestBlocks(nblock int, txsPerBlock int) []*types.Block {
	key, _ := crypto.HexToECDSA("b71c71a67e1177ad4e901695e1b4b9ee17ae16c6668d313eac2f96dbcda3f291")
	signer := types.LatestSignerForChainID(big.NewInt(8))

	// Create transactions.
	txs := make([]*types.Transaction, txsPerBlock)
	for i := 0; i < len(txs); i++ {
		var err error
		to := common.Address{1, 1, 1, 1, 1, 1, 1, 1, 1, 1, 1, 1, 1, 1, 1, 1}
		txs[i], err = types.SignNewTx(key, signer, &types.LegacyTx{
			Nonce:    2,
			GasPrice: big.NewInt(30000),
			Gas:      0x45454545,
			To:       &to,
		})
		if err != nil {
			panic(err)
		}
	}

	// Create the blocks.
	blocks := make([]*types.Block, nblock)
	for i := 0; i < nblock; i++ {
		header := &types.Header{
			Number: big.NewInt(int64(i)),
			Extra:  []byte("test block"),
		}
		blocks[i] = types.NewBlockWithHeader(header).WithBody(txs, nil)
		blocks[i].Hash() // pre-cache the block hash
	}
	return blocks
}

// makeTestReceipts creates fake receipts for the ancient write benchmark.
func makeTestReceipts(n int, nPerBlock int) []types.Receipts {
	receipts := make([]*types.Receipt, nPerBlock)
	for i := 0; i < len(receipts); i++ {
		receipts[i] = &types.Receipt{
			Status:            types.ReceiptStatusSuccessful,
			CumulativeGasUsed: 0x888888888,
			Logs:              make([]*types.Log, 5),
		}
	}
	allReceipts := make([]types.Receipts, n)
	for i := 0; i < n; i++ {
		allReceipts[i] = receipts
	}
	return allReceipts
}

type fullLogRLP struct {
	Address     common.Address
	Topics      []common.Hash
	Data        []byte
	BlockNumber uint64
	TxHash      common.Hash
	TxIndex     uint
	BlockHash   common.Hash
	Index       uint
}

func newFullLogRLP(l *types.Log) *fullLogRLP {
	return &fullLogRLP{
		Address:     l.Address,
		Topics:      l.Topics,
		Data:        l.Data,
		BlockNumber: l.BlockNumber,
		TxHash:      l.TxHash,
		TxIndex:     l.TxIndex,
		BlockHash:   l.BlockHash,
		Index:       l.Index,
	}
}

// Tests that logs associated with a single block can be retrieved.
func TestReadLogs(t *testing.T) {
	db := NewMemoryDatabase()

	// Create a live block since we need metadata to reconstruct the receipt
	tx1 := types.NewTransaction(1, common.HexToAddress("0x1"), big.NewInt(1), 1, big.NewInt(1), nil)
	tx2 := types.NewTransaction(2, common.HexToAddress("0x2"), big.NewInt(2), 2, big.NewInt(2), nil)

	body := &types.Body{Transactions: types.Transactions{tx1, tx2}}

	// Create the two receipts to manage afterwards
	receipt1 := &types.Receipt{
		Status:            types.ReceiptStatusFailed,
		CumulativeGasUsed: 1,
		Logs: []*types.Log{
			{Address: common.BytesToAddress([]byte{0x11})},
			{Address: common.BytesToAddress([]byte{0x01, 0x11})},
		},
		TxHash:          tx1.Hash(),
		ContractAddress: common.BytesToAddress([]byte{0x01, 0x11, 0x11}),
		GasUsed:         111111,
	}
	receipt1.Bloom = types.CreateBloom(types.Receipts{receipt1})

	receipt2 := &types.Receipt{
		PostState:         common.Hash{2}.Bytes(),
		CumulativeGasUsed: 2,
		Logs: []*types.Log{
			{Address: common.BytesToAddress([]byte{0x22})},
			{Address: common.BytesToAddress([]byte{0x02, 0x22})},
		},
		TxHash:          tx2.Hash(),
		ContractAddress: common.BytesToAddress([]byte{0x02, 0x22, 0x22}),
		GasUsed:         222222,
	}
	receipt2.Bloom = types.CreateBloom(types.Receipts{receipt2})
	receipts := []*types.Receipt{receipt1, receipt2}

	hash := common.BytesToHash([]byte{0x03, 0x14})
	// Check that no receipt entries are in a pristine database
	if rs := ReadReceipts(db, hash, 0, params.TestChainConfig); len(rs) != 0 {
		t.Fatalf("non existent receipts returned: %v", rs)
	}
	// Insert the body that corresponds to the receipts
	WriteBody(db, hash, 0, body)

	// Insert the receipt slice into the database and check presence
	WriteReceipts(db, hash, 0, receipts)

	logs := ReadLogs(db, hash, 0, params.TestChainConfig)
	if len(logs) == 0 {
		t.Fatalf("no logs returned")
	}
	if have, want := len(logs), 2; have != want {
		t.Fatalf("unexpected number of logs returned, have %d want %d", have, want)
	}
	if have, want := len(logs[0]), 2; have != want {
		t.Fatalf("unexpected number of logs[0] returned, have %d want %d", have, want)
	}
	if have, want := len(logs[1]), 2; have != want {
		t.Fatalf("unexpected number of logs[1] returned, have %d want %d", have, want)
	}

	// Fill in log fields so we can compare their rlp encoding
	if err := types.Receipts(receipts).DeriveFields(params.TestChainConfig, hash, 0, body.Transactions); err != nil {
		t.Fatal(err)
	}
	for i, pr := range receipts {
		for j, pl := range pr.Logs {
			rlpHave, err := rlp.EncodeToBytes(newFullLogRLP(logs[i][j]))
			if err != nil {
				t.Fatal(err)
			}
			rlpWant, err := rlp.EncodeToBytes(newFullLogRLP(pl))
			if err != nil {
				t.Fatal(err)
			}
			if !bytes.Equal(rlpHave, rlpWant) {
				t.Fatalf("receipt #%d: receipt mismatch: have %s, want %s", i, hex.EncodeToString(rlpHave), hex.EncodeToString(rlpWant))
			}
		}
	}
}

func TestDeriveLogFields(t *testing.T) {
	// Create a few transactions to have receipts for
	to2 := common.HexToAddress("0x2")
	to3 := common.HexToAddress("0x3")
	txs := types.Transactions{
		types.NewTx(&types.LegacyTx{
			Nonce:    1,
			Value:    big.NewInt(1),
			Gas:      1,
			GasPrice: big.NewInt(1),
		}),
		types.NewTx(&types.LegacyTx{
			To:       &to2,
			Nonce:    2,
			Value:    big.NewInt(2),
			Gas:      2,
			GasPrice: big.NewInt(2),
		}),
		types.NewTx(&types.AccessListTx{
			To:       &to3,
			Nonce:    3,
			Value:    big.NewInt(3),
			Gas:      3,
			GasPrice: big.NewInt(3),
		}),
	}
	// Create the corresponding receipts
	receipts := []*receiptLogs{
		{
			Logs: []*types.Log{
				{Address: common.BytesToAddress([]byte{0x11})},
				{Address: common.BytesToAddress([]byte{0x01, 0x11})},
			},
		},
		{
			Logs: []*types.Log{
				{Address: common.BytesToAddress([]byte{0x22})},
				{Address: common.BytesToAddress([]byte{0x02, 0x22})},
			},
		},
		{
			Logs: []*types.Log{
				{Address: common.BytesToAddress([]byte{0x33})},
				{Address: common.BytesToAddress([]byte{0x03, 0x33})},
			},
		},
	}

	// Derive log metadata fields
	number := big.NewInt(1)
	hash := common.BytesToHash([]byte{0x03, 0x14})
	if err := deriveLogFields(receipts, hash, number.Uint64(), txs); err != nil {
		t.Fatal(err)
	}

	// Iterate over all the computed fields and check that they're correct
	logIndex := uint(0)
	for i := range receipts {
		for j := range receipts[i].Logs {
			if receipts[i].Logs[j].BlockNumber != number.Uint64() {
				t.Errorf("receipts[%d].Logs[%d].BlockNumber = %d, want %d", i, j, receipts[i].Logs[j].BlockNumber, number.Uint64())
			}
			if receipts[i].Logs[j].BlockHash != hash {
				t.Errorf("receipts[%d].Logs[%d].BlockHash = %s, want %s", i, j, receipts[i].Logs[j].BlockHash.String(), hash.String())
			}
			if receipts[i].Logs[j].TxHash != txs[i].Hash() {
				t.Errorf("receipts[%d].Logs[%d].TxHash = %s, want %s", i, j, receipts[i].Logs[j].TxHash.String(), txs[i].Hash().String())
			}
			if receipts[i].Logs[j].TxIndex != uint(i) {
				t.Errorf("receipts[%d].Logs[%d].TransactionIndex = %d, want %d", i, j, receipts[i].Logs[j].TxIndex, i)
			}
			if receipts[i].Logs[j].Index != logIndex {
				t.Errorf("receipts[%d].Logs[%d].Index = %d, want %d", i, j, receipts[i].Logs[j].Index, logIndex)
			}
			logIndex++
		}
	}
}

func BenchmarkDecodeRLPLogs(b *testing.B) {
	// Encoded receipts from block 0x14ee094309fbe8f70b65f45ebcc08fb33f126942d97464aad5eb91cfd1e2d269
<<<<<<< HEAD
	buf, err := ioutil.ReadFile("testdata/stored_receipts.bin")
=======
	buf, err := os.ReadFile("testdata/stored_receipts.bin")
>>>>>>> d90f67b2
	if err != nil {
		b.Fatal(err)
	}
	b.Run("ReceiptForStorage", func(b *testing.B) {
		b.ReportAllocs()
		var r []*types.ReceiptForStorage
		for i := 0; i < b.N; i++ {
			if err := rlp.DecodeBytes(buf, &r); err != nil {
				b.Fatal(err)
			}
		}
	})
	b.Run("rlpLogs", func(b *testing.B) {
		b.ReportAllocs()
		var r []*receiptLogs
		for i := 0; i < b.N; i++ {
			if err := rlp.DecodeBytes(buf, &r); err != nil {
				b.Fatal(err)
			}
		}
	})
}

func TestHeadersRLPStorage(t *testing.T) {
	// Have N headers in the freezer
<<<<<<< HEAD
	frdir, err := ioutil.TempDir("", "")
	if err != nil {
		t.Fatalf("failed to create temp freezer dir: %v", err)
	}
	defer os.Remove(frdir)
=======
	frdir := t.TempDir()
>>>>>>> d90f67b2

	db, err := NewDatabaseWithFreezer(NewMemoryDatabase(), frdir, "", false)
	if err != nil {
		t.Fatalf("failed to create database with ancient backend")
	}
	defer db.Close()
	// Create blocks
	var chain []*types.Block
	var pHash common.Hash
	for i := 0; i < 100; i++ {
		block := types.NewBlockWithHeader(&types.Header{
			Number:      big.NewInt(int64(i)),
			Extra:       []byte("test block"),
			UncleHash:   types.EmptyUncleHash,
			TxHash:      types.EmptyRootHash,
			ReceiptHash: types.EmptyRootHash,
			ParentHash:  pHash,
		})
		chain = append(chain, block)
		pHash = block.Hash()
	}
	var receipts []types.Receipts = make([]types.Receipts, 100)
	// Write first half to ancients
	WriteAncientBlocks(db, chain[:50], receipts[:50], big.NewInt(100))
	// Write second half to db
	for i := 50; i < 100; i++ {
		WriteCanonicalHash(db, chain[i].Hash(), chain[i].NumberU64())
		WriteBlock(db, chain[i])
	}
	checkSequence := func(from, amount int) {
		headersRlp := ReadHeaderRange(db, uint64(from), uint64(amount))
		if have, want := len(headersRlp), amount; have != want {
			t.Fatalf("have %d headers, want %d", have, want)
		}
		for i, headerRlp := range headersRlp {
			var header types.Header
			if err := rlp.DecodeBytes(headerRlp, &header); err != nil {
				t.Fatal(err)
			}
			if have, want := header.Number.Uint64(), uint64(from-i); have != want {
				t.Fatalf("wrong number, have %d want %d", have, want)
			}
		}
	}
	checkSequence(99, 20)  // Latest block and 19 parents
	checkSequence(99, 50)  // Latest block -> all db blocks
	checkSequence(99, 51)  // Latest block -> one from ancients
	checkSequence(99, 52)  // Latest blocks -> two from ancients
	checkSequence(50, 2)   // One from db, one from ancients
	checkSequence(49, 1)   // One from ancients
	checkSequence(49, 50)  // All ancient ones
	checkSequence(99, 100) // All blocks
	checkSequence(0, 1)    // Only genesis
	checkSequence(1, 1)    // Only block 1
	checkSequence(1, 2)    // Genesis + block 1
}<|MERGE_RESOLUTION|>--- conflicted
+++ resolved
@@ -434,15 +434,7 @@
 
 func TestAncientStorage(t *testing.T) {
 	// Freezer style fast import the chain.
-<<<<<<< HEAD
-	frdir, err := ioutil.TempDir("", "")
-	if err != nil {
-		t.Fatalf("failed to create temp freezer dir: %v", err)
-	}
-	defer os.RemoveAll(frdir)
-=======
 	frdir := t.TempDir()
->>>>>>> d90f67b2
 
 	db, err := NewDatabaseWithFreezer(NewMemoryDatabase(), frdir, "", false)
 	if err != nil {
@@ -580,23 +572,12 @@
 // This measures the write speed of the WriteAncientBlocks operation.
 func BenchmarkWriteAncientBlocks(b *testing.B) {
 	// Open freezer database.
-<<<<<<< HEAD
-	frdir, err := ioutil.TempDir("", "")
-	if err != nil {
-		b.Fatalf("failed to create temp freezer dir: %v", err)
-	}
-	defer os.RemoveAll(frdir)
-=======
 	frdir := b.TempDir()
->>>>>>> d90f67b2
 	db, err := NewDatabaseWithFreezer(NewMemoryDatabase(), frdir, "", false)
 	if err != nil {
 		b.Fatalf("failed to create database with ancient backend")
 	}
-<<<<<<< HEAD
-=======
 	defer db.Close()
->>>>>>> d90f67b2
 
 	// Create the data to insert. The blocks must have consecutive numbers, so we create
 	// all of them ahead of time. However, there is no need to create receipts
@@ -871,11 +852,7 @@
 
 func BenchmarkDecodeRLPLogs(b *testing.B) {
 	// Encoded receipts from block 0x14ee094309fbe8f70b65f45ebcc08fb33f126942d97464aad5eb91cfd1e2d269
-<<<<<<< HEAD
-	buf, err := ioutil.ReadFile("testdata/stored_receipts.bin")
-=======
 	buf, err := os.ReadFile("testdata/stored_receipts.bin")
->>>>>>> d90f67b2
 	if err != nil {
 		b.Fatal(err)
 	}
@@ -901,15 +878,7 @@
 
 func TestHeadersRLPStorage(t *testing.T) {
 	// Have N headers in the freezer
-<<<<<<< HEAD
-	frdir, err := ioutil.TempDir("", "")
-	if err != nil {
-		t.Fatalf("failed to create temp freezer dir: %v", err)
-	}
-	defer os.Remove(frdir)
-=======
 	frdir := t.TempDir()
->>>>>>> d90f67b2
 
 	db, err := NewDatabaseWithFreezer(NewMemoryDatabase(), frdir, "", false)
 	if err != nil {

// Copyright 2014 The go-ethereum Authors
// This file is part of the go-ethereum library.
//
// The go-ethereum library is free software: you can redistribute it and/or modify
// it under the terms of the GNU Lesser General Public License as published by
// the Free Software Foundation, either version 3 of the License, or
// (at your option) any later version.
//
// The go-ethereum library is distributed in the hope that it will be useful,
// but WITHOUT ANY WARRANTY; without even the implied warranty of
// MERCHANTABILITY or FITNESS FOR A PARTICULAR PURPOSE. See the
// GNU Lesser General Public License for more details.
//
// You should have received a copy of the GNU Lesser General Public License
// along with the go-ethereum library. If not, see <http://www.gnu.org/licenses/>.

package core

import (
	"bytes"
	"encoding/hex"
	"encoding/json"
	"errors"
	"fmt"
	"math/big"
	"strings"

	"github.com/ethereum/go-ethereum/common"
	"github.com/ethereum/go-ethereum/common/hexutil"
	"github.com/ethereum/go-ethereum/common/math"
	"github.com/ethereum/go-ethereum/core/rawdb"
	"github.com/ethereum/go-ethereum/core/state"
	"github.com/ethereum/go-ethereum/core/types"
	"github.com/ethereum/go-ethereum/crypto"
	"github.com/ethereum/go-ethereum/deepmind"
	"github.com/ethereum/go-ethereum/ethdb"
	"github.com/ethereum/go-ethereum/log"
	"github.com/ethereum/go-ethereum/params"
	"github.com/ethereum/go-ethereum/rlp"
	"github.com/ethereum/go-ethereum/trie"
)

//go:generate gencodec -type Genesis -field-override genesisSpecMarshaling -out gen_genesis.go
//go:generate gencodec -type GenesisAccount -field-override genesisAccountMarshaling -out gen_genesis_account.go

var errGenesisNoConfig = errors.New("genesis has no chain configuration")

// Genesis specifies the header fields, state of a genesis block. It also defines hard
// fork switch-over blocks through the chain configuration.
type Genesis struct {
	Config     *params.ChainConfig `json:"config"`
	Nonce      uint64              `json:"nonce"`
	Timestamp  uint64              `json:"timestamp"`
	ExtraData  []byte              `json:"extraData"`
	GasLimit   uint64              `json:"gasLimit"   gencodec:"required"`
	Difficulty *big.Int            `json:"difficulty" gencodec:"required"`
	Mixhash    common.Hash         `json:"mixHash"`
	Coinbase   common.Address      `json:"coinbase"`
	Alloc      GenesisAlloc        `json:"alloc"      gencodec:"required"`

	// These fields are used for consensus tests. Please don't use them
	// in actual genesis blocks.
	Number     uint64      `json:"number"`
	GasUsed    uint64      `json:"gasUsed"`
	ParentHash common.Hash `json:"parentHash"`
	BaseFee    *big.Int    `json:"baseFeePerGas"`
}

// GenesisAlloc specifies the initial state that is part of the genesis block.
type GenesisAlloc map[common.Address]GenesisAccount

func (ga *GenesisAlloc) UnmarshalJSON(data []byte) error {
	m := make(map[common.UnprefixedAddress]GenesisAccount)
	if err := json.Unmarshal(data, &m); err != nil {
		return err
	}
	*ga = make(GenesisAlloc)
	for addr, a := range m {
		(*ga)[common.Address(addr)] = a
	}
	return nil
}

// flush adds allocated genesis accounts into a fresh new statedb and
// commit the state changes into the given database handler.
func (ga *GenesisAlloc) flush(db ethdb.Database) (common.Hash, error) {
	dmContext := deepmind.MaybeSyncContext()
	statedb, err := state.New(common.Hash{}, state.NewDatabase(db), nil)
	if err != nil {
		return common.Hash{}, err
	}
	for addr, account := range *ga {
		statedb.AddBalance(addr, account.Balance, false, dmContext, deepmind.BalanceChangeReason("genesis_balance"))
		statedb.SetCode(addr, account.Code, dmContext)
		statedb.SetNonce(addr, account.Nonce, dmContext)
		for key, value := range account.Storage {
			statedb.SetState(addr, key, value, dmContext)
		}
	}

	root, err := statedb.Commit(false)
	if err != nil {
		return common.Hash{}, err
	}
	err = statedb.Database().TrieDB().Commit(root, true, nil)
	if err != nil {
		return common.Hash{}, err
	}
	return root, nil
}

// write writes the json marshaled genesis state into database
// with the given block hash as the unique identifier.
func (ga *GenesisAlloc) write(db ethdb.KeyValueWriter, hash common.Hash) error {
	blob, err := json.Marshal(ga)
	if err != nil {
		return err
	}
	rawdb.WriteGenesisState(db, hash, blob)
	return nil
}

// CommitGenesisState loads the stored genesis state with the given block
// hash and commits them into the given database handler.
func CommitGenesisState(db ethdb.Database, hash common.Hash) error {
	var alloc GenesisAlloc
	blob := rawdb.ReadGenesisState(db, hash)
	if len(blob) != 0 {
		if err := alloc.UnmarshalJSON(blob); err != nil {
			return err
		}
	} else {
		// Genesis allocation is missing and there are several possibilities:
		// the node is legacy which doesn't persist the genesis allocation or
		// the persisted allocation is just lost.
		// - supported networks(mainnet, testnets), recover with defined allocations
		// - private network, can't recover
		var genesis *Genesis
		switch hash {
		case params.MainnetGenesisHash:
			genesis = DefaultGenesisBlock()
		case params.RopstenGenesisHash:
			genesis = DefaultRopstenGenesisBlock()
		case params.RinkebyGenesisHash:
			genesis = DefaultRinkebyGenesisBlock()
		case params.GoerliGenesisHash:
			genesis = DefaultGoerliGenesisBlock()
		case params.SepoliaGenesisHash:
			genesis = DefaultSepoliaGenesisBlock()
		}
		if genesis != nil {
			alloc = genesis.Alloc
		} else {
			return errors.New("not found")
		}
	}
	_, err := alloc.flush(db)
	return err
}

// GenesisAccount is an account in the state of the genesis block.
type GenesisAccount struct {
	Code       []byte                      `json:"code,omitempty"`
	Storage    map[common.Hash]common.Hash `json:"storage,omitempty"`
	Balance    *big.Int                    `json:"balance" gencodec:"required"`
	Nonce      uint64                      `json:"nonce,omitempty"`
	PrivateKey []byte                      `json:"secretKey,omitempty"` // for tests
}

// field type overrides for gencodec
type genesisSpecMarshaling struct {
	Nonce      math.HexOrDecimal64
	Timestamp  math.HexOrDecimal64
	ExtraData  hexutil.Bytes
	GasLimit   math.HexOrDecimal64
	GasUsed    math.HexOrDecimal64
	Number     math.HexOrDecimal64
	Difficulty *math.HexOrDecimal256
	BaseFee    *math.HexOrDecimal256
	Alloc      map[common.UnprefixedAddress]GenesisAccount
}

type genesisAccountMarshaling struct {
	Code       hexutil.Bytes
	Balance    *math.HexOrDecimal256
	Nonce      math.HexOrDecimal64
	Storage    map[storageJSON]storageJSON
	PrivateKey hexutil.Bytes
}

// storageJSON represents a 256 bit byte array, but allows less than 256 bits when
// unmarshaling from hex.
type storageJSON common.Hash

func (h *storageJSON) UnmarshalText(text []byte) error {
	text = bytes.TrimPrefix(text, []byte("0x"))
	if len(text) > 64 {
		return fmt.Errorf("too many hex characters in storage key/value %q", text)
	}
	offset := len(h) - len(text)/2 // pad on the left
	if _, err := hex.Decode(h[offset:], text); err != nil {
		fmt.Println(err)
		return fmt.Errorf("invalid hex storage key/value %q", text)
	}
	return nil
}

func (h storageJSON) MarshalText() ([]byte, error) {
	return hexutil.Bytes(h[:]).MarshalText()
}

// GenesisMismatchError is raised when trying to overwrite an existing
// genesis block with an incompatible one.
type GenesisMismatchError struct {
	Stored, New common.Hash
}

func (e *GenesisMismatchError) Error() string {
	return fmt.Sprintf("database contains incompatible genesis (have %x, new %x)", e.Stored, e.New)
}

// SetupGenesisBlock writes or updates the genesis block in db.
// The block that will be used is:
//
//                          genesis == nil       genesis != nil
//                       +------------------------------------------
//     db has no genesis |  main-net default  |  genesis
//     db has genesis    |  from DB           |  genesis (if compatible)
//
// The stored chain configuration will be updated if it is compatible (i.e. does not
// specify a fork block below the local head block). In case of a conflict, the
// error is a *params.ConfigCompatError and the new, unwritten config is returned.
//
// The returned chain configuration is never nil.
func SetupGenesisBlock(db ethdb.Database, genesis *Genesis) (*params.ChainConfig, common.Hash, error) {
	return SetupGenesisBlockWithOverride(db, genesis, nil, nil)
}

func SetupGenesisBlockWithOverride(db ethdb.Database, genesis *Genesis, overrideArrowGlacier, overrideTerminalTotalDifficulty *big.Int) (*params.ChainConfig, common.Hash, error) {
	if genesis != nil && genesis.Config == nil {
		return params.AllEthashProtocolChanges, common.Hash{}, errGenesisNoConfig
	}
	// Just commit the new block if there is no stored genesis block.
	stored := rawdb.ReadCanonicalHash(db, 0)
	if (stored == common.Hash{}) {
		if genesis == nil {
			log.Info("Writing default main-net genesis block")
			genesis = DefaultGenesisBlock()
		} else {
			log.Info("Writing custom genesis block")
		}
		block, err := genesis.Commit(db)
		if err != nil {
			return genesis.Config, common.Hash{}, err
		}
		return genesis.Config, block.Hash(), nil
	}
	// We have the genesis block in database(perhaps in ancient database)
	// but the corresponding state is missing.
	header := rawdb.ReadHeader(db, stored, 0)
	if _, err := state.New(header.Root, state.NewDatabaseWithConfig(db, nil), nil); err != nil {
		if genesis == nil {
			genesis = DefaultGenesisBlock()
		}
		// Ensure the stored genesis matches with the given one.
		hash := genesis.ToBlock(nil).Hash()
		if hash != stored {
			return genesis.Config, hash, &GenesisMismatchError{stored, hash}
		}
		block, err := genesis.Commit(db)
		if err != nil {
			return genesis.Config, hash, err
		}
		return genesis.Config, block.Hash(), nil
	}
	// Check whether the genesis block is already written.
	if genesis != nil {
		hash := genesis.ToBlock(nil).Hash()
		if hash != stored {
			return genesis.Config, hash, &GenesisMismatchError{stored, hash}
		}
	}
	// Get the existing chain configuration.
	newcfg := genesis.configOrDefault(stored)
	if overrideArrowGlacier != nil {
		newcfg.ArrowGlacierBlock = overrideArrowGlacier
	}
	if overrideTerminalTotalDifficulty != nil {
		newcfg.TerminalTotalDifficulty = overrideTerminalTotalDifficulty
	}
	if err := newcfg.CheckConfigForkOrder(); err != nil {
		return newcfg, common.Hash{}, err
	}
	storedcfg := rawdb.ReadChainConfig(db, stored)
	if storedcfg == nil {
		log.Warn("Found genesis block without chain config")
		rawdb.WriteChainConfig(db, stored, newcfg)
		return newcfg, stored, nil
	}
	// Special case: if a private network is being used (no genesis and also no
	// mainnet hash in the database), we must not apply the `configOrDefault`
	// chain config as that would be AllProtocolChanges (applying any new fork
	// on top of an existing private network genesis block). In that case, only
	// apply the overrides.
	if genesis == nil && stored != params.MainnetGenesisHash {
		newcfg = storedcfg
		if overrideArrowGlacier != nil {
			newcfg.ArrowGlacierBlock = overrideArrowGlacier
		}
		if overrideTerminalTotalDifficulty != nil {
			newcfg.TerminalTotalDifficulty = overrideTerminalTotalDifficulty
		}
	}
	// Check config compatibility and write the config. Compatibility errors
	// are returned to the caller unless we're already at block zero.
	height := rawdb.ReadHeaderNumber(db, rawdb.ReadHeadHeaderHash(db))
	if height == nil {
		return newcfg, stored, fmt.Errorf("missing block number for head header hash")
	}
	compatErr := storedcfg.CheckCompatible(newcfg, *height)
	if compatErr != nil && *height != 0 && compatErr.RewindTo != 0 {
		return newcfg, stored, compatErr
	}
	rawdb.WriteChainConfig(db, stored, newcfg)
	return newcfg, stored, nil
}

func (g *Genesis) configOrDefault(ghash common.Hash) *params.ChainConfig {
	switch {
	case g != nil:
		return g.Config
	case ghash == params.MainnetGenesisHash:
		return params.MainnetChainConfig
	case ghash == params.RopstenGenesisHash:
		return params.RopstenChainConfig
	case ghash == params.SepoliaGenesisHash:
		return params.SepoliaChainConfig
	case ghash == params.RinkebyGenesisHash:
		return params.RinkebyChainConfig
	case ghash == params.GoerliGenesisHash:
		return params.GoerliChainConfig
	case ghash == params.KilnGenesisHash:
		return DefaultKilnGenesisBlock().Config
	default:
		return params.AllEthashProtocolChanges
	}
}

// ToBlock creates the genesis block and writes state of a genesis specification
// to the given database (or discards it if nil).
func (g *Genesis) ToBlock(db ethdb.Database) *types.Block {
<<<<<<< HEAD

	if db == nil {
		db = rawdb.NewMemoryDatabase()
	}
	root, err := g.Alloc.flush(db)
	if err != nil {
		panic(err)
=======
	if db == nil {
		db = rawdb.NewMemoryDatabase()
	}
	statedb, _ := state.New(common.Hash{}, state.NewDatabase(db), nil)
	for addr, account := range g.Alloc {
		statedb.AddBalance(addr, account.Balance, false, deepmind.NoOpContext, deepmind.BalanceChangeReason("genesis_balance"))
		statedb.SetCode(addr, account.Code, deepmind.NoOpContext)
		statedb.SetNonce(addr, account.Nonce, deepmind.NoOpContext)
		for key, value := range account.Storage {
			statedb.SetState(addr, key, value, deepmind.NoOpContext)
		}
>>>>>>> 6682e6e0
	}

	head := &types.Header{
		Number:     new(big.Int).SetUint64(g.Number),
		Nonce:      types.EncodeNonce(g.Nonce),
		Time:       g.Timestamp,
		ParentHash: g.ParentHash,
		Extra:      g.ExtraData,
		GasLimit:   g.GasLimit,
		GasUsed:    g.GasUsed,
		BaseFee:    g.BaseFee,
		Difficulty: g.Difficulty,
		MixDigest:  g.Mixhash,
		Coinbase:   g.Coinbase,
		Root:       root,
	}
	if g.GasLimit == 0 {
		head.GasLimit = params.GenesisGasLimit
	}
	if g.Difficulty == nil && g.Mixhash == (common.Hash{}) {
		head.Difficulty = params.GenesisDifficulty
	}
	if g.Config != nil && g.Config.IsLondon(common.Big0) {
		if g.BaseFee != nil {
			head.BaseFee = g.BaseFee
		} else {
			head.BaseFee = new(big.Int).SetUint64(params.InitialBaseFee)
		}
	}
	return types.NewBlock(head, nil, nil, nil, trie.NewStackTrie(nil))
}

// Commit writes the block and state of a genesis specification to the database.
// The block is committed as the canonical head block.
func (g *Genesis) Commit(db ethdb.Database) (*types.Block, error) {
	block := g.ToBlock(db)
	if block.Number().Sign() != 0 {
		return nil, errors.New("can't commit genesis block with number > 0")
	}
	config := g.Config
	if config == nil {
		config = params.AllEthashProtocolChanges
	}
	if err := config.CheckConfigForkOrder(); err != nil {
		return nil, err
	}
	if config.Clique != nil && len(block.Extra()) == 0 {
		return nil, errors.New("can't start clique chain without signers")
	}
	if err := g.Alloc.write(db, block.Hash()); err != nil {
		return nil, err
	}
	rawdb.WriteTd(db, block.Hash(), block.NumberU64(), block.Difficulty())
	rawdb.WriteBlock(db, block)
	rawdb.WriteReceipts(db, block.Hash(), block.NumberU64(), nil)
	rawdb.WriteCanonicalHash(db, block.Hash(), block.NumberU64())
	rawdb.WriteHeadBlockHash(db, block.Hash())
	rawdb.WriteHeadFastBlockHash(db, block.Hash())
	rawdb.WriteHeadHeaderHash(db, block.Hash())
	rawdb.WriteChainConfig(db, block.Hash(), config)
	return block, nil
}

// MustCommit writes the genesis block and state to db, panicking on error.
// The block is committed as the canonical head block.
func (g *Genesis) MustCommit(db ethdb.Database) *types.Block {
	block, err := g.Commit(db)
	if err != nil {
		panic(err)
	}
	return block
}

// GenesisBlockForTesting creates and writes a block in which addr has the given wei balance.
func GenesisBlockForTesting(db ethdb.Database, addr common.Address, balance *big.Int) *types.Block {
	g := Genesis{
		Alloc:   GenesisAlloc{addr: {Balance: balance}},
		BaseFee: big.NewInt(params.InitialBaseFee),
	}
	return g.MustCommit(db)
}

// DefaultGenesisBlock returns the Ethereum main net genesis block.
func DefaultGenesisBlock() *Genesis {
	return &Genesis{
		Config:     params.MainnetChainConfig,
		Nonce:      66,
		ExtraData:  hexutil.MustDecode("0x11bbe8db4e347b4e8c937c1c8370e4b5ed33adb3db69cbdb7a38e1e50b1b82fa"),
		GasLimit:   5000,
		Difficulty: big.NewInt(17179869184),
		Alloc:      decodePrealloc(mainnetAllocData),
	}
}

// DefaultRopstenGenesisBlock returns the Ropsten network genesis block.
func DefaultRopstenGenesisBlock() *Genesis {
	return &Genesis{
		Config:     params.RopstenChainConfig,
		Nonce:      66,
		ExtraData:  hexutil.MustDecode("0x3535353535353535353535353535353535353535353535353535353535353535"),
		GasLimit:   16777216,
		Difficulty: big.NewInt(1048576),
		Alloc:      decodePrealloc(ropstenAllocData),
	}
}

// DefaultRinkebyGenesisBlock returns the Rinkeby network genesis block.
func DefaultRinkebyGenesisBlock() *Genesis {
	return &Genesis{
		Config:     params.RinkebyChainConfig,
		Timestamp:  1492009146,
		ExtraData:  hexutil.MustDecode("0x52657370656374206d7920617574686f7269746168207e452e436172746d616e42eb768f2244c8811c63729a21a3569731535f067ffc57839b00206d1ad20c69a1981b489f772031b279182d99e65703f0076e4812653aab85fca0f00000000000000000000000000000000000000000000000000000000000000000000000000000000000000000000000000000000000000000000000000000000000"),
		GasLimit:   4700000,
		Difficulty: big.NewInt(1),
		Alloc:      decodePrealloc(rinkebyAllocData),
	}
}

// DefaultGoerliGenesisBlock returns the Görli network genesis block.
func DefaultGoerliGenesisBlock() *Genesis {
	return &Genesis{
		Config:     params.GoerliChainConfig,
		Timestamp:  1548854791,
		ExtraData:  hexutil.MustDecode("0x22466c6578692069732061207468696e6722202d204166726900000000000000e0a2bd4258d2768837baa26a28fe71dc079f84c70000000000000000000000000000000000000000000000000000000000000000000000000000000000000000000000000000000000000000000000000000000000"),
		GasLimit:   10485760,
		Difficulty: big.NewInt(1),
		Alloc:      decodePrealloc(goerliAllocData),
	}
}

// DefaultSepoliaGenesisBlock returns the Sepolia network genesis block.
func DefaultSepoliaGenesisBlock() *Genesis {
	return &Genesis{
		Config:     params.SepoliaChainConfig,
		Nonce:      0,
		ExtraData:  []byte("Sepolia, Athens, Attica, Greece!"),
		GasLimit:   0x1c9c380,
		Difficulty: big.NewInt(0x20000),
		Timestamp:  1633267481,
		Alloc:      decodePrealloc(sepoliaAllocData),
	}
}

func DefaultKilnGenesisBlock() *Genesis {
	g := new(Genesis)
	reader := strings.NewReader(KilnAllocData)
	if err := json.NewDecoder(reader).Decode(g); err != nil {
		panic(err)
	}
	return g
}

// DeveloperGenesisBlock returns the 'geth --dev' genesis block.
func DeveloperGenesisBlock(period uint64, gasLimit uint64, faucet common.Address) *Genesis {
	// Override the default period to the user requested one
	config := *params.AllCliqueProtocolChanges
	config.Clique = &params.CliqueConfig{
		Period: period,
		Epoch:  config.Clique.Epoch,
	}

	// Assemble and return the genesis with the precompiles and faucet pre-funded
	return &Genesis{
		Config:     &config,
		ExtraData:  append(append(make([]byte, 32), faucet[:]...), make([]byte, crypto.SignatureLength)...),
		GasLimit:   gasLimit,
		BaseFee:    big.NewInt(params.InitialBaseFee),
		Difficulty: big.NewInt(1),
		Alloc: map[common.Address]GenesisAccount{
			common.BytesToAddress([]byte{1}): {Balance: big.NewInt(1)}, // ECRecover
			common.BytesToAddress([]byte{2}): {Balance: big.NewInt(1)}, // SHA256
			common.BytesToAddress([]byte{3}): {Balance: big.NewInt(1)}, // RIPEMD
			common.BytesToAddress([]byte{4}): {Balance: big.NewInt(1)}, // Identity
			common.BytesToAddress([]byte{5}): {Balance: big.NewInt(1)}, // ModExp
			common.BytesToAddress([]byte{6}): {Balance: big.NewInt(1)}, // ECAdd
			common.BytesToAddress([]byte{7}): {Balance: big.NewInt(1)}, // ECScalarMul
			common.BytesToAddress([]byte{8}): {Balance: big.NewInt(1)}, // ECPairing
			common.BytesToAddress([]byte{9}): {Balance: big.NewInt(1)}, // BLAKE2b
			faucet:                           {Balance: new(big.Int).Sub(new(big.Int).Lsh(big.NewInt(1), 256), big.NewInt(9))},
		},
	}
}

func decodePrealloc(data string) GenesisAlloc {
	var p []struct{ Addr, Balance *big.Int }
	if err := rlp.NewStream(strings.NewReader(data), 0).Decode(&p); err != nil {
		panic(err)
	}
	ga := make(GenesisAlloc, len(p))
	for _, account := range p {
		ga[common.BigToAddress(account.Addr)] = GenesisAccount{Balance: account.Balance}
	}

	return ga
}<|MERGE_RESOLUTION|>--- conflicted
+++ resolved
@@ -84,17 +84,16 @@
 // flush adds allocated genesis accounts into a fresh new statedb and
 // commit the state changes into the given database handler.
 func (ga *GenesisAlloc) flush(db ethdb.Database) (common.Hash, error) {
-	dmContext := deepmind.MaybeSyncContext()
 	statedb, err := state.New(common.Hash{}, state.NewDatabase(db), nil)
 	if err != nil {
 		return common.Hash{}, err
 	}
 	for addr, account := range *ga {
-		statedb.AddBalance(addr, account.Balance, false, dmContext, deepmind.BalanceChangeReason("genesis_balance"))
-		statedb.SetCode(addr, account.Code, dmContext)
-		statedb.SetNonce(addr, account.Nonce, dmContext)
+		statedb.AddBalance(addr, account.Balance, false, deepmind.NoOpContext, deepmind.BalanceChangeReason("genesis_balance"))
+		statedb.SetCode(addr, account.Code, deepmind.NoOpContext)
+		statedb.SetNonce(addr, account.Nonce, deepmind.NoOpContext)
 		for key, value := range account.Storage {
-			statedb.SetState(addr, key, value, dmContext)
+			statedb.SetState(addr, key, value, deepmind.NoOpContext)
 		}
 	}
 
@@ -349,7 +348,6 @@
 // ToBlock creates the genesis block and writes state of a genesis specification
 // to the given database (or discards it if nil).
 func (g *Genesis) ToBlock(db ethdb.Database) *types.Block {
-<<<<<<< HEAD
 
 	if db == nil {
 		db = rawdb.NewMemoryDatabase()
@@ -357,19 +355,6 @@
 	root, err := g.Alloc.flush(db)
 	if err != nil {
 		panic(err)
-=======
-	if db == nil {
-		db = rawdb.NewMemoryDatabase()
-	}
-	statedb, _ := state.New(common.Hash{}, state.NewDatabase(db), nil)
-	for addr, account := range g.Alloc {
-		statedb.AddBalance(addr, account.Balance, false, deepmind.NoOpContext, deepmind.BalanceChangeReason("genesis_balance"))
-		statedb.SetCode(addr, account.Code, deepmind.NoOpContext)
-		statedb.SetNonce(addr, account.Nonce, deepmind.NoOpContext)
-		for key, value := range account.Storage {
-			statedb.SetState(addr, key, value, deepmind.NoOpContext)
-		}
->>>>>>> 6682e6e0
 	}
 
 	head := &types.Header{

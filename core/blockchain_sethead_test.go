// Copyright 2020 The go-ethereum Authors
// This file is part of the go-ethereum library.
//
// The go-ethereum library is free software: you can redistribute it and/or modify
// it under the terms of the GNU Lesser General Public License as published by
// the Free Software Foundation, either version 3 of the License, or
// (at your option) any later version.
//
// The go-ethereum library is distributed in the hope that it will be useful,
// but WITHOUT ANY WARRANTY; without even the implied warranty of
// MERCHANTABILITY or FITNESS FOR A PARTICULAR PURPOSE. See the
// GNU Lesser General Public License for more details.
//
// You should have received a copy of the GNU Lesser General Public License
// along with the go-ethereum library. If not, see <http://www.gnu.org/licenses/>.

// Tests that setting the chain head backwards doesn't leave the database in some
// strange state with gaps in the chain, nor with block data dangling in the future.

package core

import (
	"fmt"
	"math/big"
	"path/filepath"
	"strings"
	"testing"
	"time"

	"github.com/ethereum/go-ethereum/common"
	"github.com/ethereum/go-ethereum/consensus/ethash"
	"github.com/ethereum/go-ethereum/core/rawdb"
	"github.com/ethereum/go-ethereum/core/state"
	"github.com/ethereum/go-ethereum/core/types"
	"github.com/ethereum/go-ethereum/ethdb/pebble"
	"github.com/ethereum/go-ethereum/params"
	"github.com/ethereum/go-ethereum/triedb"
	"github.com/ethereum/go-ethereum/triedb/hashdb"
	"github.com/ethereum/go-ethereum/triedb/pathdb"
)

// rewindTest is a test case for chain rollback upon user request.
type rewindTest struct {
	canonicalBlocks int     // Number of blocks to generate for the canonical chain (heavier)
	sidechainBlocks int     // Number of blocks to generate for the side chain (lighter)
	freezeThreshold uint64  // Block number until which to move things into the freezer
	commitBlock     uint64  // Block number for which to commit the state to disk
	pivotBlock      *uint64 // Pivot block number in case of fast sync

	setheadBlock       uint64 // Block number to set head back to
	expCanonicalBlocks int    // Number of canonical blocks expected to remain in the database (excl. genesis)
	expSidechainBlocks int    // Number of sidechain blocks expected to remain in the database (excl. genesis)
	expFrozen          int    // Number of canonical blocks expected to be in the freezer (incl. genesis)
	expHeadHeader      uint64 // Block number of the expected head header
	expHeadFastBlock   uint64 // Block number of the expected head fast sync block
	expHeadBlock       uint64 // Block number of the expected head full block
}

//nolint:unused
func (tt *rewindTest) dump(crash bool) string {
	buffer := new(strings.Builder)

	fmt.Fprint(buffer, "Chain:\n  G")
	for i := 0; i < tt.canonicalBlocks; i++ {
		fmt.Fprintf(buffer, "->C%d", i+1)
	}
	fmt.Fprint(buffer, " (HEAD)\n")
	if tt.sidechainBlocks > 0 {
		fmt.Fprintf(buffer, "  └")
		for i := 0; i < tt.sidechainBlocks; i++ {
			fmt.Fprintf(buffer, "->S%d", i+1)
		}
		fmt.Fprintf(buffer, "\n")
	}
	fmt.Fprintf(buffer, "\n")

	if tt.canonicalBlocks > int(tt.freezeThreshold) {
		fmt.Fprint(buffer, "Frozen:\n  G")
		for i := 0; i < tt.canonicalBlocks-int(tt.freezeThreshold); i++ {
			fmt.Fprintf(buffer, "->C%d", i+1)
		}
		fmt.Fprintf(buffer, "\n\n")
	} else {
		fmt.Fprintf(buffer, "Frozen: none\n")
	}
	fmt.Fprintf(buffer, "Commit: G")
	if tt.commitBlock > 0 {
		fmt.Fprintf(buffer, ", C%d", tt.commitBlock)
	}
	fmt.Fprint(buffer, "\n")

	if tt.pivotBlock == nil {
		fmt.Fprintf(buffer, "Pivot : none\n")
	} else {
		fmt.Fprintf(buffer, "Pivot : C%d\n", *tt.pivotBlock)
	}
	if crash {
		fmt.Fprintf(buffer, "\nCRASH\n\n")
	} else {
		fmt.Fprintf(buffer, "\nSetHead(%d)\n\n", tt.setheadBlock)
	}
	fmt.Fprintf(buffer, "------------------------------\n\n")

	if tt.expFrozen > 0 {
		fmt.Fprint(buffer, "Expected in freezer:\n  G")
		for i := 0; i < tt.expFrozen-1; i++ {
			fmt.Fprintf(buffer, "->C%d", i+1)
		}
		fmt.Fprintf(buffer, "\n\n")
	}
	if tt.expFrozen > 0 {
		if tt.expFrozen >= tt.expCanonicalBlocks {
			fmt.Fprintf(buffer, "Expected in leveldb: none\n")
		} else {
			fmt.Fprintf(buffer, "Expected in leveldb:\n  C%d)", tt.expFrozen-1)
			for i := tt.expFrozen - 1; i < tt.expCanonicalBlocks; i++ {
				fmt.Fprintf(buffer, "->C%d", i+1)
			}
			fmt.Fprint(buffer, "\n")
			if tt.expSidechainBlocks > tt.expFrozen {
				fmt.Fprintf(buffer, "  └")
				for i := tt.expFrozen - 1; i < tt.expSidechainBlocks; i++ {
					fmt.Fprintf(buffer, "->S%d", i+1)
				}
				fmt.Fprintf(buffer, "\n")
			}
		}
	} else {
		fmt.Fprint(buffer, "Expected in leveldb:\n  G")
		for i := tt.expFrozen; i < tt.expCanonicalBlocks; i++ {
			fmt.Fprintf(buffer, "->C%d", i+1)
		}
		fmt.Fprint(buffer, "\n")
		if tt.expSidechainBlocks > tt.expFrozen {
			fmt.Fprintf(buffer, "  └")
			for i := tt.expFrozen; i < tt.expSidechainBlocks; i++ {
				fmt.Fprintf(buffer, "->S%d", i+1)
			}
			fmt.Fprintf(buffer, "\n")
		}
	}
	fmt.Fprintf(buffer, "\n")
	fmt.Fprintf(buffer, "Expected head header    : C%d\n", tt.expHeadHeader)
	fmt.Fprintf(buffer, "Expected head fast block: C%d\n", tt.expHeadFastBlock)
	if tt.expHeadBlock == 0 {
		fmt.Fprintf(buffer, "Expected head block     : G\n")
	} else {
		fmt.Fprintf(buffer, "Expected head block     : C%d\n", tt.expHeadBlock)
	}
	return buffer.String()
}

// Tests a sethead for a short canonical chain where a recent block was already
// committed to disk and then the sethead called. In this case we expect the full
// chain to be rolled back to the committed block. Everything above the sethead
// point should be deleted. In between the committed block and the requested head
// the data can remain as "fast sync" data to avoid redownloading it.
func TestShortSetHead(t *testing.T)              { testShortSetHead(t, false) }
func TestShortSetHeadWithSnapshots(t *testing.T) { testShortSetHead(t, true) }

func testShortSetHead(t *testing.T, snapshots bool) {
	// Chain:
	//   G->C1->C2->C3->C4->C5->C6->C7->C8 (HEAD)
	//
	// Frozen: none
	// Commit: G, C4
	// Pivot : none
	//
	// SetHead(7)
	//
	// ------------------------------
	//
	// Expected in leveldb:
	//   G->C1->C2->C3->C4->C5->C6->C7
	//
	// Expected head header    : C7
	// Expected head fast block: C7
	// Expected head block     : C4
	testSetHead(t, &rewindTest{
		canonicalBlocks:    8,
		sidechainBlocks:    0,
		freezeThreshold:    16,
		commitBlock:        4,
		pivotBlock:         nil,
		setheadBlock:       7,
		expCanonicalBlocks: 7,
		expSidechainBlocks: 0,
		expFrozen:          0,
		expHeadHeader:      7,
		expHeadFastBlock:   7,
		expHeadBlock:       4,
	}, snapshots)
}

// Tests a sethead for a short canonical chain where the fast sync pivot point was
// already committed, after which sethead was called. In this case we expect the
// chain to behave like in full sync mode, rolling back to the committed block
// Everything above the sethead point should be deleted. In between the committed
// block and the requested head the data can remain as "fast sync" data to avoid
// redownloading it.
func TestShortSnapSyncedSetHead(t *testing.T)              { testShortSnapSyncedSetHead(t, false) }
func TestShortSnapSyncedSetHeadWithSnapshots(t *testing.T) { testShortSnapSyncedSetHead(t, true) }

func testShortSnapSyncedSetHead(t *testing.T, snapshots bool) {
	// Chain:
	//   G->C1->C2->C3->C4->C5->C6->C7->C8 (HEAD)
	//
	// Frozen: none
	// Commit: G, C4
	// Pivot : C4
	//
	// SetHead(7)
	//
	// ------------------------------
	//
	// Expected in leveldb:
	//   G->C1->C2->C3->C4->C5->C6->C7
	//
	// Expected head header    : C7
	// Expected head fast block: C7
	// Expected head block     : C4
	testSetHead(t, &rewindTest{
		canonicalBlocks:    8,
		sidechainBlocks:    0,
		freezeThreshold:    16,
		commitBlock:        4,
		pivotBlock:         uint64ptr(4),
		setheadBlock:       7,
		expCanonicalBlocks: 7,
		expSidechainBlocks: 0,
		expFrozen:          0,
		expHeadHeader:      7,
		expHeadFastBlock:   7,
		expHeadBlock:       4,
	}, snapshots)
}

// Tests a sethead for a short canonical chain where the fast sync pivot point was
// not yet committed, but sethead was called. In this case we expect the chain to
// detect that it was fast syncing and delete everything from the new head, since
// we can just pick up fast syncing from there. The head full block should be set
// to the genesis.
func TestShortSnapSyncingSetHead(t *testing.T)              { testShortSnapSyncingSetHead(t, false) }
func TestShortSnapSyncingSetHeadWithSnapshots(t *testing.T) { testShortSnapSyncingSetHead(t, true) }

func testShortSnapSyncingSetHead(t *testing.T, snapshots bool) {
	// Chain:
	//   G->C1->C2->C3->C4->C5->C6->C7->C8 (HEAD)
	//
	// Frozen: none
	// Commit: G
	// Pivot : C4
	//
	// SetHead(7)
	//
	// ------------------------------
	//
	// Expected in leveldb:
	//   G->C1->C2->C3->C4->C5->C6->C7
	//
	// Expected head header    : C7
	// Expected head fast block: C7
	// Expected head block     : G
	testSetHead(t, &rewindTest{
		canonicalBlocks:    8,
		sidechainBlocks:    0,
		freezeThreshold:    16,
		commitBlock:        0,
		pivotBlock:         uint64ptr(4),
		setheadBlock:       7,
		expCanonicalBlocks: 7,
		expSidechainBlocks: 0,
		expFrozen:          0,
		expHeadHeader:      7,
		expHeadFastBlock:   7,
		expHeadBlock:       0,
	}, snapshots)
}

// Tests a sethead for a short canonical chain and a shorter side chain, where a
// recent block was already committed to disk and then sethead was called. In this
// test scenario the side chain is below the committed block. In this case we expect
// the canonical full chain to be rolled back to the committed block. Everything
// above the sethead point should be deleted. In between the committed block and
// the requested head the data can remain as "fast sync" data to avoid redownloading
// it. The side chain should be left alone as it was shorter.
func TestShortOldForkedSetHead(t *testing.T)              { testShortOldForkedSetHead(t, false) }
func TestShortOldForkedSetHeadWithSnapshots(t *testing.T) { testShortOldForkedSetHead(t, true) }

func testShortOldForkedSetHead(t *testing.T, snapshots bool) {
	// Chain:
	//   G->C1->C2->C3->C4->C5->C6->C7->C8 (HEAD)
	//   └->S1->S2->S3
	//
	// Frozen: none
	// Commit: G, C4
	// Pivot : none
	//
	// SetHead(7)
	//
	// ------------------------------
	//
	// Expected in leveldb:
	//   G->C1->C2->C3->C4->C5->C6->C7
	//   └->S1->S2->S3
	//
	// Expected head header    : C7
	// Expected head fast block: C7
	// Expected head block     : C4
	testSetHead(t, &rewindTest{
		canonicalBlocks:    8,
		sidechainBlocks:    3,
		freezeThreshold:    16,
		commitBlock:        4,
		pivotBlock:         nil,
		setheadBlock:       7,
		expCanonicalBlocks: 7,
		expSidechainBlocks: 3,
		expFrozen:          0,
		expHeadHeader:      7,
		expHeadFastBlock:   7,
		expHeadBlock:       4,
	}, snapshots)
}

// Tests a sethead for a short canonical chain and a shorter side chain, where
// the fast sync pivot point was already committed to disk and then sethead was
// called. In this test scenario the side chain is below the committed block. In
// this case we expect the canonical full chain to be rolled back to the committed
// block. Everything above the sethead point should be deleted. In between the
// committed block and the requested head the data can remain as "fast sync" data
// to avoid redownloading it. The side chain should be left alone as it was shorter.
func TestShortOldForkedSnapSyncedSetHead(t *testing.T) {
	testShortOldForkedSnapSyncedSetHead(t, false)
}
func TestShortOldForkedSnapSyncedSetHeadWithSnapshots(t *testing.T) {
	testShortOldForkedSnapSyncedSetHead(t, true)
}

func testShortOldForkedSnapSyncedSetHead(t *testing.T, snapshots bool) {
	// Chain:
	//   G->C1->C2->C3->C4->C5->C6->C7->C8 (HEAD)
	//   └->S1->S2->S3
	//
	// Frozen: none
	// Commit: G, C4
	// Pivot : C4
	//
	// SetHead(7)
	//
	// ------------------------------
	//
	// Expected in leveldb:
	//   G->C1->C2->C3->C4->C5->C6->C7
	//   └->S1->S2->S3
	//
	// Expected head header    : C7
	// Expected head fast block: C7
	// Expected head block     : C4
	testSetHead(t, &rewindTest{
		canonicalBlocks:    8,
		sidechainBlocks:    3,
		freezeThreshold:    16,
		commitBlock:        4,
		pivotBlock:         uint64ptr(4),
		setheadBlock:       7,
		expCanonicalBlocks: 7,
		expSidechainBlocks: 3,
		expFrozen:          0,
		expHeadHeader:      7,
		expHeadFastBlock:   7,
		expHeadBlock:       4,
	}, snapshots)
}

// Tests a sethead for a short canonical chain and a shorter side chain, where
// the fast sync pivot point was not yet committed, but sethead was called. In this
// test scenario the side chain is below the committed block. In this case we expect
// the chain to detect that it was fast syncing and delete everything from the new
// head, since we can just pick up fast syncing from there. The head full block
// should be set to the genesis.
func TestShortOldForkedSnapSyncingSetHead(t *testing.T) {
	testShortOldForkedSnapSyncingSetHead(t, false)
}
func TestShortOldForkedSnapSyncingSetHeadWithSnapshots(t *testing.T) {
	testShortOldForkedSnapSyncingSetHead(t, true)
}

func testShortOldForkedSnapSyncingSetHead(t *testing.T, snapshots bool) {
	// Chain:
	//   G->C1->C2->C3->C4->C5->C6->C7->C8 (HEAD)
	//   └->S1->S2->S3
	//
	// Frozen: none
	// Commit: G
	// Pivot : C4
	//
	// SetHead(7)
	//
	// ------------------------------
	//
	// Expected in leveldb:
	//   G->C1->C2->C3->C4->C5->C6->C7
	//   └->S1->S2->S3
	//
	// Expected head header    : C7
	// Expected head fast block: C7
	// Expected head block     : G
	testSetHead(t, &rewindTest{
		canonicalBlocks:    8,
		sidechainBlocks:    3,
		freezeThreshold:    16,
		commitBlock:        0,
		pivotBlock:         uint64ptr(4),
		setheadBlock:       7,
		expCanonicalBlocks: 7,
		expSidechainBlocks: 3,
		expFrozen:          0,
		expHeadHeader:      7,
		expHeadFastBlock:   7,
		expHeadBlock:       0,
	}, snapshots)
}

// Tests a sethead for a short canonical chain and a shorter side chain, where a
// recent block was already committed to disk and then sethead was called. In this
// test scenario the side chain reaches above the committed block. In this case we
// expect the canonical full chain to be rolled back to the committed block. All
// data above the sethead point should be deleted. In between the committed block
// and the requested head the data can remain as "fast sync" data to avoid having
// to redownload it. The side chain should be truncated to the head set.
//
// The side chain could be left to be if the fork point was before the new head
// we are deleting to, but it would be exceedingly hard to detect that case and
// properly handle it, so we'll trade extra work in exchange for simpler code.
func TestShortNewlyForkedSetHead(t *testing.T)              { testShortNewlyForkedSetHead(t, false) }
func TestShortNewlyForkedSetHeadWithSnapshots(t *testing.T) { testShortNewlyForkedSetHead(t, true) }

func testShortNewlyForkedSetHead(t *testing.T, snapshots bool) {
	// Chain:
	//   G->C1->C2->C3->C4->C5->C6->C7->C8->C9->C10 (HEAD)
	//   └->S1->S2->S3->S4->S5->S6->S7->S8
	//
	// Frozen: none
	// Commit: G, C4
	// Pivot : none
	//
	// SetHead(7)
	//
	// ------------------------------
	//
	// Expected in leveldb:
	//   G->C1->C2->C3->C4->C5->C6->C7
	//   └->S1->S2->S3->S4->S5->S6->S7
	//
	// Expected head header    : C7
	// Expected head fast block: C7
	// Expected head block     : C4
	testSetHead(t, &rewindTest{
		canonicalBlocks:    10,
		sidechainBlocks:    8,
		freezeThreshold:    16,
		commitBlock:        4,
		pivotBlock:         nil,
		setheadBlock:       7,
		expCanonicalBlocks: 7,
		expSidechainBlocks: 7,
		expFrozen:          0,
		expHeadHeader:      7,
		expHeadFastBlock:   7,
		expHeadBlock:       4,
	}, snapshots)
}

// Tests a sethead for a short canonical chain and a shorter side chain, where
// the fast sync pivot point was already committed to disk and then sethead was
// called. In this case we expect the canonical full chain to be rolled back to
// between the committed block and the requested head the data can remain as
// "fast sync" data to avoid having to redownload it. The side chain should be
// truncated to the head set.
//
// The side chain could be left to be if the fork point was before the new head
// we are deleting to, but it would be exceedingly hard to detect that case and
// properly handle it, so we'll trade extra work in exchange for simpler code.
func TestShortNewlyForkedSnapSyncedSetHead(t *testing.T) {
	testShortNewlyForkedSnapSyncedSetHead(t, false)
}
func TestShortNewlyForkedSnapSyncedSetHeadWithSnapshots(t *testing.T) {
	testShortNewlyForkedSnapSyncedSetHead(t, true)
}

func testShortNewlyForkedSnapSyncedSetHead(t *testing.T, snapshots bool) {
	// Chain:
	//   G->C1->C2->C3->C4->C5->C6->C7->C8->C9->C10 (HEAD)
	//   └->S1->S2->S3->S4->S5->S6->S7->S8
	//
	// Frozen: none
	// Commit: G, C4
	// Pivot : C4
	//
	// SetHead(7)
	//
	// ------------------------------
	//
	// Expected in leveldb:
	//   G->C1->C2->C3->C4->C5->C6->C7
	//   └->S1->S2->S3->S4->S5->S6->S7
	//
	// Expected head header    : C7
	// Expected head fast block: C7
	// Expected head block     : C4
	testSetHead(t, &rewindTest{
		canonicalBlocks:    10,
		sidechainBlocks:    8,
		freezeThreshold:    16,
		commitBlock:        4,
		pivotBlock:         uint64ptr(4),
		setheadBlock:       7,
		expCanonicalBlocks: 7,
		expSidechainBlocks: 7,
		expFrozen:          0,
		expHeadHeader:      7,
		expHeadFastBlock:   7,
		expHeadBlock:       4,
	}, snapshots)
}

// Tests a sethead for a short canonical chain and a shorter side chain, where
// the fast sync pivot point was not yet committed, but sethead was called. In
// this test scenario the side chain reaches above the committed block. In this
// case we expect the chain to detect that it was fast syncing and delete
// everything from the new head, since we can just pick up fast syncing from
// there.
//
// The side chain could be left to be if the fork point was before the new head
// we are deleting to, but it would be exceedingly hard to detect that case and
// properly handle it, so we'll trade extra work in exchange for simpler code.
func TestShortNewlyForkedSnapSyncingSetHead(t *testing.T) {
	testShortNewlyForkedSnapSyncingSetHead(t, false)
}
func TestShortNewlyForkedSnapSyncingSetHeadWithSnapshots(t *testing.T) {
	testShortNewlyForkedSnapSyncingSetHead(t, true)
}

func testShortNewlyForkedSnapSyncingSetHead(t *testing.T, snapshots bool) {
	// Chain:
	//   G->C1->C2->C3->C4->C5->C6->C7->C8->C9->C10 (HEAD)
	//   └->S1->S2->S3->S4->S5->S6->S7->S8
	//
	// Frozen: none
	// Commit: G
	// Pivot : C4
	//
	// SetHead(7)
	//
	// ------------------------------
	//
	// Expected in leveldb:
	//   G->C1->C2->C3->C4->C5->C6->C7
	//   └->S1->S2->S3->S4->S5->S6->S7
	//
	// Expected head header    : C7
	// Expected head fast block: C7
	// Expected head block     : G
	testSetHead(t, &rewindTest{
		canonicalBlocks:    10,
		sidechainBlocks:    8,
		freezeThreshold:    16,
		commitBlock:        0,
		pivotBlock:         uint64ptr(4),
		setheadBlock:       7,
		expCanonicalBlocks: 7,
		expSidechainBlocks: 7,
		expFrozen:          0,
		expHeadHeader:      7,
		expHeadFastBlock:   7,
		expHeadBlock:       0,
	}, snapshots)
}

// Tests a sethead for a short canonical chain and a longer side chain, where a
// recent block was already committed to disk and then sethead was called. In this
// case we expect the canonical full chain to be rolled back to the committed block.
// All data above the sethead point should be deleted. In between the committed
// block and the requested head the data can remain as "fast sync" data to avoid
// having to redownload it. The side chain should be truncated to the head set.
//
// The side chain could be left to be if the fork point was before the new head
// we are deleting to, but it would be exceedingly hard to detect that case and
// properly handle it, so we'll trade extra work in exchange for simpler code.
func TestShortReorgedSetHead(t *testing.T)              { testShortReorgedSetHead(t, false) }
func TestShortReorgedSetHeadWithSnapshots(t *testing.T) { testShortReorgedSetHead(t, true) }

func testShortReorgedSetHead(t *testing.T, snapshots bool) {
	// Chain:
	//   G->C1->C2->C3->C4->C5->C6->C7->C8 (HEAD)
	//   └->S1->S2->S3->S4->S5->S6->S7->S8->S9->S10
	//
	// Frozen: none
	// Commit: G, C4
	// Pivot : none
	//
	// SetHead(7)
	//
	// ------------------------------
	//
	// Expected in leveldb:
	//   G->C1->C2->C3->C4->C5->C6->C7
	//   └->S1->S2->S3->S4->S5->S6->S7
	//
	// Expected head header    : C7
	// Expected head fast block: C7
	// Expected head block     : C4
	testSetHead(t, &rewindTest{
		canonicalBlocks:    8,
		sidechainBlocks:    10,
		freezeThreshold:    16,
		commitBlock:        4,
		pivotBlock:         nil,
		setheadBlock:       7,
		expCanonicalBlocks: 7,
		expSidechainBlocks: 7,
		expFrozen:          0,
		expHeadHeader:      7,
		expHeadFastBlock:   7,
		expHeadBlock:       4,
	}, snapshots)
}

// Tests a sethead for a short canonical chain and a longer side chain, where
// the fast sync pivot point was already committed to disk and then sethead was
// called. In this case we expect the canonical full chain to be rolled back to
// the committed block. All data above the sethead point should be deleted. In
// between the committed block and the requested head the data can remain as
// "fast sync" data to avoid having to redownload it. The side chain should be
// truncated to the head set.
//
// The side chain could be left to be if the fork point was before the new head
// we are deleting to, but it would be exceedingly hard to detect that case and
// properly handle it, so we'll trade extra work in exchange for simpler code.
func TestShortReorgedSnapSyncedSetHead(t *testing.T) {
	testShortReorgedSnapSyncedSetHead(t, false)
}
func TestShortReorgedSnapSyncedSetHeadWithSnapshots(t *testing.T) {
	testShortReorgedSnapSyncedSetHead(t, true)
}

func testShortReorgedSnapSyncedSetHead(t *testing.T, snapshots bool) {
	// Chain:
	//   G->C1->C2->C3->C4->C5->C6->C7->C8 (HEAD)
	//   └->S1->S2->S3->S4->S5->S6->S7->S8->S9->S10
	//
	// Frozen: none
	// Commit: G, C4
	// Pivot : C4
	//
	// SetHead(7)
	//
	// ------------------------------
	//
	// Expected in leveldb:
	//   G->C1->C2->C3->C4->C5->C6->C7
	//   └->S1->S2->S3->S4->S5->S6->S7
	//
	// Expected head header    : C7
	// Expected head fast block: C7
	// Expected head block     : C4
	testSetHead(t, &rewindTest{
		canonicalBlocks:    8,
		sidechainBlocks:    10,
		freezeThreshold:    16,
		commitBlock:        4,
		pivotBlock:         uint64ptr(4),
		setheadBlock:       7,
		expCanonicalBlocks: 7,
		expSidechainBlocks: 7,
		expFrozen:          0,
		expHeadHeader:      7,
		expHeadFastBlock:   7,
		expHeadBlock:       4,
	}, snapshots)
}

// Tests a sethead for a short canonical chain and a longer side chain, where
// the fast sync pivot point was not yet committed, but sethead was called. In
// this case we expect the chain to detect that it was fast syncing and delete
// everything from the new head, since we can just pick up fast syncing from
// there.
//
// The side chain could be left to be if the fork point was before the new head
// we are deleting to, but it would be exceedingly hard to detect that case and
// properly handle it, so we'll trade extra work in exchange for simpler code.
func TestShortReorgedSnapSyncingSetHead(t *testing.T) {
	testShortReorgedSnapSyncingSetHead(t, false)
}
func TestShortReorgedSnapSyncingSetHeadWithSnapshots(t *testing.T) {
	testShortReorgedSnapSyncingSetHead(t, true)
}

func testShortReorgedSnapSyncingSetHead(t *testing.T, snapshots bool) {
	// Chain:
	//   G->C1->C2->C3->C4->C5->C6->C7->C8 (HEAD)
	//   └->S1->S2->S3->S4->S5->S6->S7->S8->S9->S10
	//
	// Frozen: none
	// Commit: G
	// Pivot : C4
	//
	// SetHead(7)
	//
	// ------------------------------
	//
	// Expected in leveldb:
	//   G->C1->C2->C3->C4->C5->C6->C7
	//   └->S1->S2->S3->S4->S5->S6->S7
	//
	// Expected head header    : C7
	// Expected head fast block: C7
	// Expected head block     : G
	testSetHead(t, &rewindTest{
		canonicalBlocks:    8,
		sidechainBlocks:    10,
		freezeThreshold:    16,
		commitBlock:        0,
		pivotBlock:         uint64ptr(4),
		setheadBlock:       7,
		expCanonicalBlocks: 7,
		expSidechainBlocks: 7,
		expFrozen:          0,
		expHeadHeader:      7,
		expHeadFastBlock:   7,
		expHeadBlock:       0,
	}, snapshots)
}

// Tests a sethead for a long canonical chain with frozen blocks where a recent
// block - newer than the ancient limit - was already committed to disk and then
// sethead was called. In this case we expect the full chain to be rolled back
// to the committed block. Everything above the sethead point should be deleted.
// In between the committed block and the requested head the data can remain as
// "fast sync" data to avoid redownloading it.
func TestLongShallowSetHead(t *testing.T)              { testLongShallowSetHead(t, false) }
func TestLongShallowSetHeadWithSnapshots(t *testing.T) { testLongShallowSetHead(t, true) }

func testLongShallowSetHead(t *testing.T, snapshots bool) {
	// Chain:
	//   G->C1->C2->C3->C4->C5->C6->C7->C8->C9->C10->C11->C12->C13->C14->C15->C16->C17->C18 (HEAD)
	//
	// Frozen:
	//   G->C1->C2
	//
	// Commit: G, C4
	// Pivot : none
	//
	// SetHead(6)
	//
	// ------------------------------
	//
	// Expected in freezer:
	//   G->C1->C2
	//
	// Expected in leveldb:
	//   C2)->C3->C4->C5->C6
	//
	// Expected head header    : C6
	// Expected head fast block: C6
	// Expected head block     : C4
	testSetHead(t, &rewindTest{
		canonicalBlocks:    18,
		sidechainBlocks:    0,
		freezeThreshold:    16,
		commitBlock:        4,
		pivotBlock:         nil,
		setheadBlock:       6,
		expCanonicalBlocks: 6,
		expSidechainBlocks: 0,
		expFrozen:          3,
		expHeadHeader:      6,
		expHeadFastBlock:   6,
		expHeadBlock:       4,
	}, snapshots)
}

// Tests a sethead for a long canonical chain with frozen blocks where a recent
// block - older than the ancient limit - was already committed to disk and then
// sethead was called. In this case we expect the full chain to be rolled back
// to the committed block. Since the ancient limit was underflown, everything
// needs to be deleted onwards to avoid creating a gap.
func TestLongDeepSetHead(t *testing.T)              { testLongDeepSetHead(t, false) }
func TestLongDeepSetHeadWithSnapshots(t *testing.T) { testLongDeepSetHead(t, true) }

func testLongDeepSetHead(t *testing.T, snapshots bool) {
	// Chain:
	//   G->C1->C2->C3->C4->C5->C6->C7->C8->C9->C10->C11->C12->C13->C14->C15->C16->C17->C18->C19->C20->C21->C22->C23->C24 (HEAD)
	//
	// Frozen:
	//   G->C1->C2->C3->C4->C5->C6->C7->C8
	//
	// Commit: G, C4
	// Pivot : none
	//
	// SetHead(6)
	//
	// ------------------------------
	//
	// Expected in freezer:
	//   G->C1->C2->C3->C4
	//
	// Expected in leveldb: none
	//
	// Expected head header    : C4
	// Expected head fast block: C4
	// Expected head block     : C4
	testSetHead(t, &rewindTest{
		canonicalBlocks:    24,
		sidechainBlocks:    0,
		freezeThreshold:    16,
		commitBlock:        4,
		pivotBlock:         nil,
		setheadBlock:       6,
		expCanonicalBlocks: 4,
		expSidechainBlocks: 0,
		expFrozen:          5,
		expHeadHeader:      4,
		expHeadFastBlock:   4,
		expHeadBlock:       4,
	}, snapshots)
}

// Tests a sethead for a long canonical chain with frozen blocks where the fast
// sync pivot point - newer than the ancient limit - was already committed, after
// which sethead was called. In this case we expect the full chain to be rolled
// back to the committed block. Everything above the sethead point should be
// deleted. In between the committed block and the requested head the data can
// remain as "fast sync" data to avoid redownloading it.
func TestLongSnapSyncedShallowSetHead(t *testing.T) {
	testLongSnapSyncedShallowSetHead(t, false)
}
func TestLongSnapSyncedShallowSetHeadWithSnapshots(t *testing.T) {
	testLongSnapSyncedShallowSetHead(t, true)
}

func testLongSnapSyncedShallowSetHead(t *testing.T, snapshots bool) {
	// Chain:
	//   G->C1->C2->C3->C4->C5->C6->C7->C8->C9->C10->C11->C12->C13->C14->C15->C16->C17->C18 (HEAD)
	//
	// Frozen:
	//   G->C1->C2
	//
	// Commit: G, C4
	// Pivot : C4
	//
	// SetHead(6)
	//
	// ------------------------------
	//
	// Expected in freezer:
	//   G->C1->C2
	//
	// Expected in leveldb:
	//   C2)->C3->C4->C5->C6
	//
	// Expected head header    : C6
	// Expected head fast block: C6
	// Expected head block     : C4
	testSetHead(t, &rewindTest{
		canonicalBlocks:    18,
		sidechainBlocks:    0,
		freezeThreshold:    16,
		commitBlock:        4,
		pivotBlock:         uint64ptr(4),
		setheadBlock:       6,
		expCanonicalBlocks: 6,
		expSidechainBlocks: 0,
		expFrozen:          3,
		expHeadHeader:      6,
		expHeadFastBlock:   6,
		expHeadBlock:       4,
	}, snapshots)
}

// Tests a sethead for a long canonical chain with frozen blocks where the fast
// sync pivot point - older than the ancient limit - was already committed, after
// which sethead was called. In this case we expect the full chain to be rolled
// back to the committed block. Since the ancient limit was underflown, everything
// needs to be deleted onwards to avoid creating a gap.
func TestLongSnapSyncedDeepSetHead(t *testing.T)              { testLongSnapSyncedDeepSetHead(t, false) }
func TestLongSnapSyncedDeepSetHeadWithSnapshots(t *testing.T) { testLongSnapSyncedDeepSetHead(t, true) }

func testLongSnapSyncedDeepSetHead(t *testing.T, snapshots bool) {
	// Chain:
	//   G->C1->C2->C3->C4->C5->C6->C7->C8->C9->C10->C11->C12->C13->C14->C15->C16->C17->C18->C19->C20->C21->C22->C23->C24 (HEAD)
	//
	// Frozen:
	//   G->C1->C2->C3->C4->C5->C6->C7->C8
	//
	// Commit: G, C4
	// Pivot : C4
	//
	// SetHead(6)
	//
	// ------------------------------
	//
	// Expected in freezer:
	//   G->C1->C2->C3->C4
	//
	// Expected in leveldb: none
	//
	// Expected head header    : C4
	// Expected head fast block: C4
	// Expected head block     : C4
	testSetHead(t, &rewindTest{
		canonicalBlocks:    24,
		sidechainBlocks:    0,
		freezeThreshold:    16,
		commitBlock:        4,
		pivotBlock:         uint64ptr(4),
		setheadBlock:       6,
		expCanonicalBlocks: 4,
		expSidechainBlocks: 0,
		expFrozen:          5,
		expHeadHeader:      4,
		expHeadFastBlock:   4,
		expHeadBlock:       4,
	}, snapshots)
}

// Tests a sethead for a long canonical chain with frozen blocks where the fast
// sync pivot point - newer than the ancient limit - was not yet committed, but
// sethead was called. In this case we expect the chain to detect that it was fast
// syncing and delete everything from the new head, since we can just pick up fast
// syncing from there.
func TestLongSnapSyncingShallowSetHead(t *testing.T) {
	testLongSnapSyncingShallowSetHead(t, false)
}
func TestLongSnapSyncingShallowSetHeadWithSnapshots(t *testing.T) {
	testLongSnapSyncingShallowSetHead(t, true)
}

func testLongSnapSyncingShallowSetHead(t *testing.T, snapshots bool) {
	// Chain:
	//   G->C1->C2->C3->C4->C5->C6->C7->C8->C9->C10->C11->C12->C13->C14->C15->C16->C17->C18 (HEAD)
	//
	// Frozen:
	//   G->C1->C2
	//
	// Commit: G
	// Pivot : C4
	//
	// SetHead(6)
	//
	// ------------------------------
	//
	// Expected in freezer:
	//   G->C1->C2
	//
	// Expected in leveldb:
	//   C2)->C3->C4->C5->C6
	//
	// Expected head header    : C6
	// Expected head fast block: C6
	// Expected head block     : G
	testSetHead(t, &rewindTest{
		canonicalBlocks:    18,
		sidechainBlocks:    0,
		freezeThreshold:    16,
		commitBlock:        0,
		pivotBlock:         uint64ptr(4),
		setheadBlock:       6,
		expCanonicalBlocks: 6,
		expSidechainBlocks: 0,
		expFrozen:          3,
		expHeadHeader:      6,
		expHeadFastBlock:   6,
		expHeadBlock:       0,
	}, snapshots)
}

// Tests a sethead for a long canonical chain with frozen blocks where the fast
// sync pivot point - older than the ancient limit - was not yet committed, but
// sethead was called. In this case we expect the chain to detect that it was fast
// syncing and delete everything from the new head, since we can just pick up fast
// syncing from there.
func TestLongSnapSyncingDeepSetHead(t *testing.T) {
	testLongSnapSyncingDeepSetHead(t, false)
}
func TestLongSnapSyncingDeepSetHeadWithSnapshots(t *testing.T) {
	testLongSnapSyncingDeepSetHead(t, true)
}

func testLongSnapSyncingDeepSetHead(t *testing.T, snapshots bool) {
	// Chain:
	//   G->C1->C2->C3->C4->C5->C6->C7->C8->C9->C10->C11->C12->C13->C14->C15->C16->C17->C18->C19->C20->C21->C22->C23->C24 (HEAD)
	//
	// Frozen:
	//   G->C1->C2->C3->C4->C5->C6->C7->C8
	//
	// Commit: G
	// Pivot : C4
	//
	// SetHead(6)
	//
	// ------------------------------
	//
	// Expected in freezer:
	//   G->C1->C2->C3->C4->C5->C6
	//
	// Expected in leveldb: none
	//
	// Expected head header    : C6
	// Expected head fast block: C6
	// Expected head block     : G
	testSetHead(t, &rewindTest{
		canonicalBlocks:    24,
		sidechainBlocks:    0,
		freezeThreshold:    16,
		commitBlock:        0,
		pivotBlock:         uint64ptr(4),
		setheadBlock:       6,
		expCanonicalBlocks: 6,
		expSidechainBlocks: 0,
		expFrozen:          7,
		expHeadHeader:      6,
		expHeadFastBlock:   6,
		expHeadBlock:       0,
	}, snapshots)
}

// Tests a sethead for a long canonical chain with frozen blocks and a shorter side
// chain, where a recent block - newer than the ancient limit - was already committed
// to disk and then sethead was called. In this case we expect the canonical full
// chain to be rolled back to the committed block. Everything above the sethead point
// should be deleted. In between the committed block and the requested head the data
// can remain as "fast sync" data to avoid redownloading it. The side chain is nuked
// by the freezer.
func TestLongOldForkedShallowSetHead(t *testing.T) {
	testLongOldForkedShallowSetHead(t, false)
}
func TestLongOldForkedShallowSetHeadWithSnapshots(t *testing.T) {
	testLongOldForkedShallowSetHead(t, true)
}

func testLongOldForkedShallowSetHead(t *testing.T, snapshots bool) {
	// Chain:
	//   G->C1->C2->C3->C4->C5->C6->C7->C8->C9->C10->C11->C12->C13->C14->C15->C16->C17->C18 (HEAD)
	//   └->S1->S2->S3
	//
	// Frozen:
	//   G->C1->C2
	//
	// Commit: G, C4
	// Pivot : none
	//
	// SetHead(6)
	//
	// ------------------------------
	//
	// Expected in freezer:
	//   G->C1->C2
	//
	// Expected in leveldb:
	//   C2)->C3->C4->C5->C6
	//
	// Expected head header    : C6
	// Expected head fast block: C6
	// Expected head block     : C4
	testSetHead(t, &rewindTest{
		canonicalBlocks:    18,
		sidechainBlocks:    3,
		freezeThreshold:    16,
		commitBlock:        4,
		pivotBlock:         nil,
		setheadBlock:       6,
		expCanonicalBlocks: 6,
		expSidechainBlocks: 0,
		expFrozen:          3,
		expHeadHeader:      6,
		expHeadFastBlock:   6,
		expHeadBlock:       4,
	}, snapshots)
}

// Tests a sethead for a long canonical chain with frozen blocks and a shorter side
// chain, where a recent block - older than the ancient limit - was already committed
// to disk and then sethead was called. In this case we expect the canonical full
// chain to be rolled back to the committed block. Since the ancient limit was
// underflown, everything needs to be deleted onwards to avoid creating a gap. The
// side chain is nuked by the freezer.
func TestLongOldForkedDeepSetHead(t *testing.T)              { testLongOldForkedDeepSetHead(t, false) }
func TestLongOldForkedDeepSetHeadWithSnapshots(t *testing.T) { testLongOldForkedDeepSetHead(t, true) }

func testLongOldForkedDeepSetHead(t *testing.T, snapshots bool) {
	// Chain:
	//   G->C1->C2->C3->C4->C5->C6->C7->C8->C9->C10->C11->C12->C13->C14->C15->C16->C17->C18->C19->C20->C21->C22->C23->C24 (HEAD)
	//   └->S1->S2->S3
	//
	// Frozen:
	//   G->C1->C2->C3->C4->C5->C6->C7->C8
	//
	// Commit: G, C4
	// Pivot : none
	//
	// SetHead(6)
	//
	// ------------------------------
	//
	// Expected in freezer:
	//   G->C1->C2->C3->C4
	//
	// Expected in leveldb: none
	//
	// Expected head header    : C4
	// Expected head fast block: C4
	// Expected head block     : C4
	testSetHead(t, &rewindTest{
		canonicalBlocks:    24,
		sidechainBlocks:    3,
		freezeThreshold:    16,
		commitBlock:        4,
		pivotBlock:         nil,
		setheadBlock:       6,
		expCanonicalBlocks: 4,
		expSidechainBlocks: 0,
		expFrozen:          5,
		expHeadHeader:      4,
		expHeadFastBlock:   4,
		expHeadBlock:       4,
	}, snapshots)
}

// Tests a sethead for a long canonical chain with frozen blocks and a shorter
// side chain, where the fast sync pivot point - newer than the ancient limit -
// was already committed to disk and then sethead was called. In this test scenario
// the side chain is below the committed block. In this case we expect the canonical
// full chain to be rolled back to the committed block. Everything above the
// sethead point should be deleted. In between the committed block and the
// requested head the data can remain as "fast sync" data to avoid redownloading
// it. The side chain is nuked by the freezer.
func TestLongOldForkedSnapSyncedShallowSetHead(t *testing.T) {
	testLongOldForkedSnapSyncedShallowSetHead(t, false)
}
func TestLongOldForkedSnapSyncedShallowSetHeadWithSnapshots(t *testing.T) {
	testLongOldForkedSnapSyncedShallowSetHead(t, true)
}

func testLongOldForkedSnapSyncedShallowSetHead(t *testing.T, snapshots bool) {
	// Chain:
	//   G->C1->C2->C3->C4->C5->C6->C7->C8->C9->C10->C11->C12->C13->C14->C15->C16->C17->C18 (HEAD)
	//   └->S1->S2->S3
	//
	// Frozen:
	//   G->C1->C2
	//
	// Commit: G, C4
	// Pivot : C4
	//
	// SetHead(6)
	//
	// ------------------------------
	//
	// Expected in freezer:
	//   G->C1->C2
	//
	// Expected in leveldb:
	//   C2)->C3->C4->C5->C6
	//
	// Expected head header    : C6
	// Expected head fast block: C6
	// Expected head block     : C4
	testSetHead(t, &rewindTest{
		canonicalBlocks:    18,
		sidechainBlocks:    3,
		freezeThreshold:    16,
		commitBlock:        4,
		pivotBlock:         uint64ptr(4),
		setheadBlock:       6,
		expCanonicalBlocks: 6,
		expSidechainBlocks: 0,
		expFrozen:          3,
		expHeadHeader:      6,
		expHeadFastBlock:   6,
		expHeadBlock:       4,
	}, snapshots)
}

// Tests a sethead for a long canonical chain with frozen blocks and a shorter
// side chain, where the fast sync pivot point - older than the ancient limit -
// was already committed to disk and then sethead was called. In this test scenario
// the side chain is below the committed block. In this case we expect the canonical
// full chain to be rolled back to the committed block. Since the ancient limit was
// underflown, everything needs to be deleted onwards to avoid creating a gap. The
// side chain is nuked by the freezer.
func TestLongOldForkedSnapSyncedDeepSetHead(t *testing.T) {
	testLongOldForkedSnapSyncedDeepSetHead(t, false)
}
func TestLongOldForkedSnapSyncedDeepSetHeadWithSnapshots(t *testing.T) {
	testLongOldForkedSnapSyncedDeepSetHead(t, true)
}

func testLongOldForkedSnapSyncedDeepSetHead(t *testing.T, snapshots bool) {
	// Chain:
	//   G->C1->C2->C3->C4->C5->C6->C7->C8->C9->C10->C11->C12->C13->C14->C15->C16->C17->C18->C19->C20->C21->C22->C23->C24 (HEAD)
	//   └->S1->S2->S3
	//
	// Frozen:
	//   G->C1->C2->C3->C4->C5->C6->C7->C8
	//
	// Commit: G, C4
	// Pivot : C4
	//
	// SetHead(6)
	//
	// ------------------------------
	//
	// Expected in freezer:
	//   G->C1->C2->C3->C4->C5->C6
	//
	// Expected in leveldb: none
	//
	// Expected head header    : C6
	// Expected head fast block: C6
	// Expected head block     : C4
	testSetHead(t, &rewindTest{
		canonicalBlocks:    24,
		sidechainBlocks:    3,
		freezeThreshold:    16,
		commitBlock:        4,
		pivotBlock:         uint64ptr(4),
		setheadBlock:       6,
		expCanonicalBlocks: 4,
		expSidechainBlocks: 0,
		expFrozen:          5,
		expHeadHeader:      4,
		expHeadFastBlock:   4,
		expHeadBlock:       4,
	}, snapshots)
}

// Tests a sethead for a long canonical chain with frozen blocks and a shorter
// side chain, where the fast sync pivot point - newer than the ancient limit -
// was not yet committed, but sethead was called. In this test scenario the side
// chain is below the committed block. In this case we expect the chain to detect
// that it was fast syncing and delete everything from the new head, since we can
// just pick up fast syncing from there. The side chain is completely nuked by the
// freezer.
func TestLongOldForkedSnapSyncingShallowSetHead(t *testing.T) {
	testLongOldForkedSnapSyncingShallowSetHead(t, false)
}
func TestLongOldForkedSnapSyncingShallowSetHeadWithSnapshots(t *testing.T) {
	testLongOldForkedSnapSyncingShallowSetHead(t, true)
}

func testLongOldForkedSnapSyncingShallowSetHead(t *testing.T, snapshots bool) {
	// Chain:
	//   G->C1->C2->C3->C4->C5->C6->C7->C8->C9->C10->C11->C12->C13->C14->C15->C16->C17->C18 (HEAD)
	//   └->S1->S2->S3
	//
	// Frozen:
	//   G->C1->C2
	//
	// Commit: G
	// Pivot : C4
	//
	// SetHead(6)
	//
	// ------------------------------
	//
	// Expected in freezer:
	//   G->C1->C2
	//
	// Expected in leveldb:
	//   C2)->C3->C4->C5->C6
	//
	// Expected head header    : C6
	// Expected head fast block: C6
	// Expected head block     : G
	testSetHead(t, &rewindTest{
		canonicalBlocks:    18,
		sidechainBlocks:    3,
		freezeThreshold:    16,
		commitBlock:        0,
		pivotBlock:         uint64ptr(4),
		setheadBlock:       6,
		expCanonicalBlocks: 6,
		expSidechainBlocks: 0,
		expFrozen:          3,
		expHeadHeader:      6,
		expHeadFastBlock:   6,
		expHeadBlock:       0,
	}, snapshots)
}

// Tests a sethead for a long canonical chain with frozen blocks and a shorter
// side chain, where the fast sync pivot point - older than the ancient limit -
// was not yet committed, but sethead was called. In this test scenario the side
// chain is below the committed block. In this case we expect the chain to detect
// that it was fast syncing and delete everything from the new head, since we can
// just pick up fast syncing from there. The side chain is completely nuked by the
// freezer.
func TestLongOldForkedSnapSyncingDeepSetHead(t *testing.T) {
	testLongOldForkedSnapSyncingDeepSetHead(t, false)
}
func TestLongOldForkedSnapSyncingDeepSetHeadWithSnapshots(t *testing.T) {
	testLongOldForkedSnapSyncingDeepSetHead(t, true)
}

func testLongOldForkedSnapSyncingDeepSetHead(t *testing.T, snapshots bool) {
	// Chain:
	//   G->C1->C2->C3->C4->C5->C6->C7->C8->C9->C10->C11->C12->C13->C14->C15->C16->C17->C18->C19->C20->C21->C22->C23->C24 (HEAD)
	//   └->S1->S2->S3
	//
	// Frozen:
	//   G->C1->C2->C3->C4->C5->C6->C7->C8
	//
	// Commit: G
	// Pivot : C4
	//
	// SetHead(6)
	//
	// ------------------------------
	//
	// Expected in freezer:
	//   G->C1->C2->C3->C4->C5->C6
	//
	// Expected in leveldb: none
	//
	// Expected head header    : C6
	// Expected head fast block: C6
	// Expected head block     : G
	testSetHead(t, &rewindTest{
		canonicalBlocks:    24,
		sidechainBlocks:    3,
		freezeThreshold:    16,
		commitBlock:        0,
		pivotBlock:         uint64ptr(4),
		setheadBlock:       6,
		expCanonicalBlocks: 6,
		expSidechainBlocks: 0,
		expFrozen:          7,
		expHeadHeader:      6,
		expHeadFastBlock:   6,
		expHeadBlock:       0,
	}, snapshots)
}

// Tests a sethead for a long canonical chain with frozen blocks and a shorter
// side chain, where a recent block - newer than the ancient limit - was already
// committed to disk and then sethead was called. In this test scenario the side
// chain is above the committed block. In this case the freezer will delete the
// sidechain since it's dangling, reverting to TestLongShallowSetHead.
func TestLongNewerForkedShallowSetHead(t *testing.T) {
	testLongNewerForkedShallowSetHead(t, false)
}
func TestLongNewerForkedShallowSetHeadWithSnapshots(t *testing.T) {
	testLongNewerForkedShallowSetHead(t, true)
}

func testLongNewerForkedShallowSetHead(t *testing.T, snapshots bool) {
	// Chain:
	//   G->C1->C2->C3->C4->C5->C6->C7->C8->C9->C10->C11->C12->C13->C14->C15->C16->C17->C18 (HEAD)
	//   └->S1->S2->S3->S4->S5->S6->S7->S8->S9->S10->S11->S12
	//
	// Frozen:
	//   G->C1->C2
	//
	// Commit: G, C4
	// Pivot : none
	//
	// SetHead(6)
	//
	// ------------------------------
	//
	// Expected in freezer:
	//   G->C1->C2
	//
	// Expected in leveldb:
	//   C2)->C3->C4->C5->C6
	//
	// Expected head header    : C6
	// Expected head fast block: C6
	// Expected head block     : C4
	testSetHead(t, &rewindTest{
		canonicalBlocks:    18,
		sidechainBlocks:    12,
		freezeThreshold:    16,
		commitBlock:        4,
		pivotBlock:         nil,
		setheadBlock:       6,
		expCanonicalBlocks: 6,
		expSidechainBlocks: 0,
		expFrozen:          3,
		expHeadHeader:      6,
		expHeadFastBlock:   6,
		expHeadBlock:       4,
	}, snapshots)
}

// Tests a sethead for a long canonical chain with frozen blocks and a shorter
// side chain, where a recent block - older than the ancient limit - was already
// committed to disk and then sethead was called. In this test scenario the side
// chain is above the committed block. In this case the freezer will delete the
// sidechain since it's dangling, reverting to TestLongDeepSetHead.
func TestLongNewerForkedDeepSetHead(t *testing.T) {
	testLongNewerForkedDeepSetHead(t, false)
}
func TestLongNewerForkedDeepSetHeadWithSnapshots(t *testing.T) {
	testLongNewerForkedDeepSetHead(t, true)
}

func testLongNewerForkedDeepSetHead(t *testing.T, snapshots bool) {
	// Chain:
	//   G->C1->C2->C3->C4->C5->C6->C7->C8->C9->C10->C11->C12->C13->C14->C15->C16->C17->C18->C19->C20->C21->C22->C23->C24 (HEAD)
	//   └->S1->S2->S3->S4->S5->S6->S7->S8->S9->S10->S11->S12
	//
	// Frozen:
	//   G->C1->C2->C3->C4->C5->C6->C7->C8
	//
	// Commit: G, C4
	// Pivot : none
	//
	// SetHead(6)
	//
	// ------------------------------
	//
	// Expected in freezer:
	//   G->C1->C2->C3->C4
	//
	// Expected in leveldb: none
	//
	// Expected head header    : C4
	// Expected head fast block: C4
	// Expected head block     : C4
	testSetHead(t, &rewindTest{
		canonicalBlocks:    24,
		sidechainBlocks:    12,
		freezeThreshold:    16,
		commitBlock:        4,
		pivotBlock:         nil,
		setheadBlock:       6,
		expCanonicalBlocks: 4,
		expSidechainBlocks: 0,
		expFrozen:          5,
		expHeadHeader:      4,
		expHeadFastBlock:   4,
		expHeadBlock:       4,
	}, snapshots)
}

// Tests a sethead for a long canonical chain with frozen blocks and a shorter
// side chain, where the fast sync pivot point - newer than the ancient limit -
// was already committed to disk and then sethead was called. In this test scenario
// the side chain is above the committed block. In this case the freezer will delete
// the sidechain since it's dangling, reverting to TestLongSnapSyncedShallowSetHead.
func TestLongNewerForkedSnapSyncedShallowSetHead(t *testing.T) {
	testLongNewerForkedSnapSyncedShallowSetHead(t, false)
}
func TestLongNewerForkedSnapSyncedShallowSetHeadWithSnapshots(t *testing.T) {
	testLongNewerForkedSnapSyncedShallowSetHead(t, true)
}

func testLongNewerForkedSnapSyncedShallowSetHead(t *testing.T, snapshots bool) {
	// Chain:
	//   G->C1->C2->C3->C4->C5->C6->C7->C8->C9->C10->C11->C12->C13->C14->C15->C16->C17->C18 (HEAD)
	//   └->S1->S2->S3->S4->S5->S6->S7->S8->S9->S10->S11->S12
	//
	// Frozen:
	//   G->C1->C2
	//
	// Commit: G, C4
	// Pivot : C4
	//
	// SetHead(6)
	//
	// ------------------------------
	//
	// Expected in freezer:
	//   G->C1->C2
	//
	// Expected in leveldb:
	//   C2)->C3->C4->C5->C6
	//
	// Expected head header    : C6
	// Expected head fast block: C6
	// Expected head block     : C4
	testSetHead(t, &rewindTest{
		canonicalBlocks:    18,
		sidechainBlocks:    12,
		freezeThreshold:    16,
		commitBlock:        4,
		pivotBlock:         uint64ptr(4),
		setheadBlock:       6,
		expCanonicalBlocks: 6,
		expSidechainBlocks: 0,
		expFrozen:          3,
		expHeadHeader:      6,
		expHeadFastBlock:   6,
		expHeadBlock:       4,
	}, snapshots)
}

// Tests a sethead for a long canonical chain with frozen blocks and a shorter
// side chain, where the fast sync pivot point - older than the ancient limit -
// was already committed to disk and then sethead was called. In this test scenario
// the side chain is above the committed block. In this case the freezer will delete
// the sidechain since it's dangling, reverting to TestLongSnapSyncedDeepSetHead.
func TestLongNewerForkedSnapSyncedDeepSetHead(t *testing.T) {
	testLongNewerForkedSnapSyncedDeepSetHead(t, false)
}
func TestLongNewerForkedSnapSyncedDeepSetHeadWithSnapshots(t *testing.T) {
	testLongNewerForkedSnapSyncedDeepSetHead(t, true)
}

func testLongNewerForkedSnapSyncedDeepSetHead(t *testing.T, snapshots bool) {
	// Chain:
	//   G->C1->C2->C3->C4->C5->C6->C7->C8->C9->C10->C11->C12->C13->C14->C15->C16->C17->C18->C19->C20->C21->C22->C23->C24 (HEAD)
	//   └->S1->S2->S3->S4->S5->S6->S7->S8->S9->S10->S11->S12
	//
	// Frozen:
	//   G->C1->C2->C3->C4->C5->C6->C7->C8
	//
	// Commit: G, C4
	// Pivot : C4
	//
	// SetHead(6)
	//
	// ------------------------------
	//
	// Expected in freezer:
	//   G->C1->C2->C3->C4
	//
	// Expected in leveldb: none
	//
	// Expected head header    : C4
	// Expected head fast block: C4
	// Expected head block     : C
	testSetHead(t, &rewindTest{
		canonicalBlocks:    24,
		sidechainBlocks:    12,
		freezeThreshold:    16,
		commitBlock:        4,
		pivotBlock:         uint64ptr(4),
		setheadBlock:       6,
		expCanonicalBlocks: 4,
		expSidechainBlocks: 0,
		expFrozen:          5,
		expHeadHeader:      4,
		expHeadFastBlock:   4,
		expHeadBlock:       4,
	}, snapshots)
}

// Tests a sethead for a long canonical chain with frozen blocks and a shorter
// side chain, where the fast sync pivot point - newer than the ancient limit -
// was not yet committed, but sethead was called. In this test scenario the side
// chain is above the committed block. In this case the freezer will delete the
// sidechain since it's dangling, reverting to TestLongSnapSyncinghallowSetHead.
func TestLongNewerForkedSnapSyncingShallowSetHead(t *testing.T) {
	testLongNewerForkedSnapSyncingShallowSetHead(t, false)
}
func TestLongNewerForkedSnapSyncingShallowSetHeadWithSnapshots(t *testing.T) {
	testLongNewerForkedSnapSyncingShallowSetHead(t, true)
}

func testLongNewerForkedSnapSyncingShallowSetHead(t *testing.T, snapshots bool) {
	// Chain:
	//   G->C1->C2->C3->C4->C5->C6->C7->C8->C9->C10->C11->C12->C13->C14->C15->C16->C17->C18 (HEAD)
	//   └->S1->S2->S3->S4->S5->S6->S7->S8->S9->S10->S11->S12
	//
	// Frozen:
	//   G->C1->C2
	//
	// Commit: G
	// Pivot : C4
	//
	// SetHead(6)
	//
	// ------------------------------
	//
	// Expected in freezer:
	//   G->C1->C2
	//
	// Expected in leveldb:
	//   C2)->C3->C4->C5->C6
	//
	// Expected head header    : C6
	// Expected head fast block: C6
	// Expected head block     : G
	testSetHead(t, &rewindTest{
		canonicalBlocks:    18,
		sidechainBlocks:    12,
		freezeThreshold:    16,
		commitBlock:        0,
		pivotBlock:         uint64ptr(4),
		setheadBlock:       6,
		expCanonicalBlocks: 6,
		expSidechainBlocks: 0,
		expFrozen:          3,
		expHeadHeader:      6,
		expHeadFastBlock:   6,
		expHeadBlock:       0,
	}, snapshots)
}

// Tests a sethead for a long canonical chain with frozen blocks and a shorter
// side chain, where the fast sync pivot point - older than the ancient limit -
// was not yet committed, but sethead was called. In this test scenario the side
// chain is above the committed block. In this case the freezer will delete the
// sidechain since it's dangling, reverting to TestLongSnapSyncingDeepSetHead.
func TestLongNewerForkedSnapSyncingDeepSetHead(t *testing.T) {
	testLongNewerForkedSnapSyncingDeepSetHead(t, false)
}
func TestLongNewerForkedSnapSyncingDeepSetHeadWithSnapshots(t *testing.T) {
	testLongNewerForkedSnapSyncingDeepSetHead(t, true)
}

func testLongNewerForkedSnapSyncingDeepSetHead(t *testing.T, snapshots bool) {
	// Chain:
	//   G->C1->C2->C3->C4->C5->C6->C7->C8->C9->C10->C11->C12->C13->C14->C15->C16->C17->C18->C19->C20->C21->C22->C23->C24 (HEAD)
	//   └->S1->S2->S3->S4->S5->S6->S7->S8->S9->S10->S11->S12
	//
	// Frozen:
	//   G->C1->C2->C3->C4->C5->C6->C7->C8
	//
	// Commit: G
	// Pivot : C4
	//
	// SetHead(6)
	//
	// ------------------------------
	//
	// Expected in freezer:
	//   G->C1->C2->C3->C4->C5->C6
	//
	// Expected in leveldb: none
	//
	// Expected head header    : C6
	// Expected head fast block: C6
	// Expected head block     : G
	testSetHead(t, &rewindTest{
		canonicalBlocks:    24,
		sidechainBlocks:    12,
		freezeThreshold:    16,
		commitBlock:        0,
		pivotBlock:         uint64ptr(4),
		setheadBlock:       6,
		expCanonicalBlocks: 6,
		expSidechainBlocks: 0,
		expFrozen:          7,
		expHeadHeader:      6,
		expHeadFastBlock:   6,
		expHeadBlock:       0,
	}, snapshots)
}

// Tests a sethead for a long canonical chain with frozen blocks and a longer side
// chain, where a recent block - newer than the ancient limit - was already committed
// to disk and then sethead was called. In this case the freezer will delete the
// sidechain since it's dangling, reverting to TestLongShallowSetHead.
func TestLongReorgedShallowSetHead(t *testing.T)              { testLongReorgedShallowSetHead(t, false) }
func TestLongReorgedShallowSetHeadWithSnapshots(t *testing.T) { testLongReorgedShallowSetHead(t, true) }

func testLongReorgedShallowSetHead(t *testing.T, snapshots bool) {
	// Chain:
	//   G->C1->C2->C3->C4->C5->C6->C7->C8->C9->C10->C11->C12->C13->C14->C15->C16->C17->C18 (HEAD)
	//   └->S1->S2->S3->S4->S5->S6->S7->S8->S9->S10->S11->S12->S13->S14->S15->S16->S17->S18->S19->S20->S21->S22->S23->S24->S25->S26
	//
	// Frozen:
	//   G->C1->C2
	//
	// Commit: G, C4
	// Pivot : none
	//
	// SetHead(6)
	//
	// ------------------------------
	//
	// Expected in freezer:
	//   G->C1->C2
	//
	// Expected in leveldb:
	//   C2)->C3->C4->C5->C6
	//
	// Expected head header    : C6
	// Expected head fast block: C6
	// Expected head block     : C4
	testSetHead(t, &rewindTest{
		canonicalBlocks:    18,
		sidechainBlocks:    26,
		freezeThreshold:    16,
		commitBlock:        4,
		pivotBlock:         nil,
		setheadBlock:       6,
		expCanonicalBlocks: 6,
		expSidechainBlocks: 0,
		expFrozen:          3,
		expHeadHeader:      6,
		expHeadFastBlock:   6,
		expHeadBlock:       4,
	}, snapshots)
}

// Tests a sethead for a long canonical chain with frozen blocks and a longer side
// chain, where a recent block - older than the ancient limit - was already committed
// to disk and then sethead was called. In this case the freezer will delete the
// sidechain since it's dangling, reverting to TestLongDeepSetHead.
func TestLongReorgedDeepSetHead(t *testing.T)              { testLongReorgedDeepSetHead(t, false) }
func TestLongReorgedDeepSetHeadWithSnapshots(t *testing.T) { testLongReorgedDeepSetHead(t, true) }

func testLongReorgedDeepSetHead(t *testing.T, snapshots bool) {
	// Chain:
	//   G->C1->C2->C3->C4->C5->C6->C7->C8->C9->C10->C11->C12->C13->C14->C15->C16->C17->C18->C19->C20->C21->C22->C23->C24 (HEAD)
	//   └->S1->S2->S3->S4->S5->S6->S7->S8->S9->S10->S11->S12->S13->S14->S15->S16->S17->S18->S19->S20->S21->S22->S23->S24->S25->S26
	//
	// Frozen:
	//   G->C1->C2->C3->C4->C5->C6->C7->C8
	//
	// Commit: G, C4
	// Pivot : none
	//
	// SetHead(6)
	//
	// ------------------------------
	//
	// Expected in freezer:
	//   G->C1->C2->C3->C4
	//
	// Expected in leveldb: none
	//
	// Expected head header    : C4
	// Expected head fast block: C4
	// Expected head block     : C4
	testSetHead(t, &rewindTest{
		canonicalBlocks:    24,
		sidechainBlocks:    26,
		freezeThreshold:    16,
		commitBlock:        4,
		pivotBlock:         nil,
		setheadBlock:       6,
		expCanonicalBlocks: 4,
		expSidechainBlocks: 0,
		expFrozen:          5,
		expHeadHeader:      4,
		expHeadFastBlock:   4,
		expHeadBlock:       4,
	}, snapshots)
}

// Tests a sethead for a long canonical chain with frozen blocks and a longer
// side chain, where the fast sync pivot point - newer than the ancient limit -
// was already committed to disk and then sethead was called. In this case the
// freezer will delete the sidechain since it's dangling, reverting to
// TestLongSnapSyncedShallowSetHead.
func TestLongReorgedSnapSyncedShallowSetHead(t *testing.T) {
	testLongReorgedSnapSyncedShallowSetHead(t, false)
}
func TestLongReorgedSnapSyncedShallowSetHeadWithSnapshots(t *testing.T) {
	testLongReorgedSnapSyncedShallowSetHead(t, true)
}

func testLongReorgedSnapSyncedShallowSetHead(t *testing.T, snapshots bool) {
	// Chain:
	//   G->C1->C2->C3->C4->C5->C6->C7->C8->C9->C10->C11->C12->C13->C14->C15->C16->C17->C18 (HEAD)
	//   └->S1->S2->S3->S4->S5->S6->S7->S8->S9->S10->S11->S12->S13->S14->S15->S16->S17->S18->S19->S20->S21->S22->S23->S24->S25->S26
	//
	// Frozen:
	//   G->C1->C2
	//
	// Commit: G, C4
	// Pivot : C4
	//
	// SetHead(6)
	//
	// ------------------------------
	//
	// Expected in freezer:
	//   G->C1->C2
	//
	// Expected in leveldb:
	//   C2)->C3->C4->C5->C6
	//
	// Expected head header    : C6
	// Expected head fast block: C6
	// Expected head block     : C4
	testSetHead(t, &rewindTest{
		canonicalBlocks:    18,
		sidechainBlocks:    26,
		freezeThreshold:    16,
		commitBlock:        4,
		pivotBlock:         uint64ptr(4),
		setheadBlock:       6,
		expCanonicalBlocks: 6,
		expSidechainBlocks: 0,
		expFrozen:          3,
		expHeadHeader:      6,
		expHeadFastBlock:   6,
		expHeadBlock:       4,
	}, snapshots)
}

// Tests a sethead for a long canonical chain with frozen blocks and a longer
// side chain, where the fast sync pivot point - older than the ancient limit -
// was already committed to disk and then sethead was called. In this case the
// freezer will delete the sidechain since it's dangling, reverting to
// TestLongSnapSyncedDeepSetHead.
func TestLongReorgedSnapSyncedDeepSetHead(t *testing.T) {
	testLongReorgedSnapSyncedDeepSetHead(t, false)
}
func TestLongReorgedSnapSyncedDeepSetHeadWithSnapshots(t *testing.T) {
	testLongReorgedSnapSyncedDeepSetHead(t, true)
}

func testLongReorgedSnapSyncedDeepSetHead(t *testing.T, snapshots bool) {
	// Chain:
	//   G->C1->C2->C3->C4->C5->C6->C7->C8->C9->C10->C11->C12->C13->C14->C15->C16->C17->C18->C19->C20->C21->C22->C23->C24 (HEAD)
	//   └->S1->S2->S3->S4->S5->S6->S7->S8->S9->S10->S11->S12->S13->S14->S15->S16->S17->S18->S19->S20->S21->S22->S23->S24->S25->S26
	//
	// Frozen:
	//   G->C1->C2->C3->C4->C5->C6->C7->C8
	//
	// Commit: G, C4
	// Pivot : C4
	//
	// SetHead(6)
	//
	// ------------------------------
	//
	// Expected in freezer:
	//   G->C1->C2->C3->C4
	//
	// Expected in leveldb: none
	//
	// Expected head header    : C4
	// Expected head fast block: C4
	// Expected head block     : C4
	testSetHead(t, &rewindTest{
		canonicalBlocks:    24,
		sidechainBlocks:    26,
		freezeThreshold:    16,
		commitBlock:        4,
		pivotBlock:         uint64ptr(4),
		setheadBlock:       6,
		expCanonicalBlocks: 4,
		expSidechainBlocks: 0,
		expFrozen:          5,
		expHeadHeader:      4,
		expHeadFastBlock:   4,
		expHeadBlock:       4,
	}, snapshots)
}

// Tests a sethead for a long canonical chain with frozen blocks and a longer
// side chain, where the fast sync pivot point - newer than the ancient limit -
// was not yet committed, but sethead was called. In this case we expect the
// chain to detect that it was fast syncing and delete everything from the new
// head, since we can just pick up fast syncing from there. The side chain is
// completely nuked by the freezer.
func TestLongReorgedSnapSyncingShallowSetHead(t *testing.T) {
	testLongReorgedSnapSyncingShallowSetHead(t, false)
}
func TestLongReorgedSnapSyncingShallowSetHeadWithSnapshots(t *testing.T) {
	testLongReorgedSnapSyncingShallowSetHead(t, true)
}

func testLongReorgedSnapSyncingShallowSetHead(t *testing.T, snapshots bool) {
	// Chain:
	//   G->C1->C2->C3->C4->C5->C6->C7->C8->C9->C10->C11->C12->C13->C14->C15->C16->C17->C18 (HEAD)
	//   └->S1->S2->S3->S4->S5->S6->S7->S8->S9->S10->S11->S12->S13->S14->S15->S16->S17->S18->S19->S20->S21->S22->S23->S24->S25->S26
	//
	// Frozen:
	//   G->C1->C2
	//
	// Commit: G
	// Pivot : C4
	//
	// SetHead(6)
	//
	// ------------------------------
	//
	// Expected in freezer:
	//   G->C1->C2
	//
	// Expected in leveldb:
	//   C2)->C3->C4->C5->C6
	//
	// Expected head header    : C6
	// Expected head fast block: C6
	// Expected head block     : G
	testSetHead(t, &rewindTest{
		canonicalBlocks:    18,
		sidechainBlocks:    26,
		freezeThreshold:    16,
		commitBlock:        0,
		pivotBlock:         uint64ptr(4),
		setheadBlock:       6,
		expCanonicalBlocks: 6,
		expSidechainBlocks: 0,
		expFrozen:          3,
		expHeadHeader:      6,
		expHeadFastBlock:   6,
		expHeadBlock:       0,
	}, snapshots)
}

// Tests a sethead for a long canonical chain with frozen blocks and a longer
// side chain, where the fast sync pivot point - older than the ancient limit -
// was not yet committed, but sethead was called. In this case we expect the
// chain to detect that it was fast syncing and delete everything from the new
// head, since we can just pick up fast syncing from there. The side chain is
// completely nuked by the freezer.
func TestLongReorgedSnapSyncingDeepSetHead(t *testing.T) {
	testLongReorgedSnapSyncingDeepSetHead(t, false)
}
func TestLongReorgedSnapSyncingDeepSetHeadWithSnapshots(t *testing.T) {
	testLongReorgedSnapSyncingDeepSetHead(t, true)
}

func testLongReorgedSnapSyncingDeepSetHead(t *testing.T, snapshots bool) {
	// Chain:
	//   G->C1->C2->C3->C4->C5->C6->C7->C8->C9->C10->C11->C12->C13->C14->C15->C16->C17->C18->C19->C20->C21->C22->C23->C24 (HEAD)
	//   └->S1->S2->S3->S4->S5->S6->S7->S8->S9->S10->S11->S12->S13->S14->S15->S16->S17->S18->S19->S20->S21->S22->S23->S24->S25->S26
	//
	// Frozen:
	//   G->C1->C2->C3->C4->C5->C6->C7->C8
	//
	// Commit: G
	// Pivot : C4
	//
	// SetHead(6)
	//
	// ------------------------------
	//
	// Expected in freezer:
	//   G->C1->C2->C3->C4->C5->C6
	//
	// Expected in leveldb: none
	//
	// Expected head header    : C6
	// Expected head fast block: C6
	// Expected head block     : G
	testSetHead(t, &rewindTest{
		canonicalBlocks:    24,
		sidechainBlocks:    26,
		freezeThreshold:    16,
		commitBlock:        0,
		pivotBlock:         uint64ptr(4),
		setheadBlock:       6,
		expCanonicalBlocks: 6,
		expSidechainBlocks: 0,
		expFrozen:          7,
		expHeadHeader:      6,
		expHeadFastBlock:   6,
		expHeadBlock:       0,
	}, snapshots)
}

func testSetHead(t *testing.T, tt *rewindTest, snapshots bool) {
	for _, scheme := range []string{rawdb.HashScheme, rawdb.PathScheme} {
		testSetHeadWithScheme(t, tt, snapshots, scheme)
	}
}

func testSetHeadWithScheme(t *testing.T, tt *rewindTest, snapshots bool, scheme string) {
	// It's hard to follow the test case, visualize the input
	// log.SetDefault(log.NewLogger(log.NewTerminalHandlerWithLevel(os.Stderr, log.LevelInfo, true)))
	// fmt.Println(tt.dump(false))

	// Create a temporary persistent database
	datadir := t.TempDir()
	ancient := filepath.Join(datadir, "ancient")

	pdb, err := pebble.New(datadir, 0, 0, "", false, nil)
	if err != nil {
		t.Fatalf("Failed to create persistent key-value database: %v", err)
	}
	db, err := rawdb.Open(pdb, rawdb.OpenOptions{Ancient: ancient})
	if err != nil {
		t.Fatalf("Failed to create persistent freezer database: %v", err)
	}
	defer db.Close()

	// Initialize a fresh chain
	var (
		gspec = &Genesis{
			BaseFee: big.NewInt(params.InitialBaseFee),
			Config:  params.AllEthashProtocolChanges,
		}
		engine  = ethash.NewFullFaker()
		options = &BlockChainConfig{
			TrieCleanLimit: 256,
			TrieDirtyLimit: 256,
			TrieTimeLimit:  5 * time.Minute,
			SnapshotLimit:  0,  // disable snapshot
			TxLookupLimit:  -1, // disable tx indexing
			StateScheme:    scheme,

			// Arbitrum
			TriesInMemory: 128,
			TrieRetention: 30 * time.Minute,
		}
	)
	if snapshots {
		options.SnapshotLimit = 256
		options.SnapshotWait = true
	}
<<<<<<< HEAD
	chain, err := NewBlockChain(db, config, nil, gspec, nil, engine, vm.Config{}, nil)
=======
	chain, err := NewBlockChain(db, gspec, engine, options)
>>>>>>> ac50181b
	if err != nil {
		t.Fatalf("Failed to create chain: %v", err)
	}
	defer chain.Stop()

	// If sidechain blocks are needed, make a light chain and import it
	var sideblocks types.Blocks
	if tt.sidechainBlocks > 0 {
		sideblocks, _ = GenerateChain(gspec.Config, gspec.ToBlock(), engine, rawdb.NewMemoryDatabase(), tt.sidechainBlocks, func(i int, b *BlockGen) {
			b.SetCoinbase(common.Address{0x01})
		})
		if _, err := chain.InsertChain(sideblocks); err != nil {
			t.Fatalf("Failed to import side chain: %v", err)
		}
	}
	canonblocks, _ := GenerateChain(gspec.Config, gspec.ToBlock(), engine, rawdb.NewMemoryDatabase(), tt.canonicalBlocks, func(i int, b *BlockGen) {
		b.SetCoinbase(common.Address{0x02})
		b.SetDifficulty(big.NewInt(1000000))
	})
	if _, err := chain.InsertChain(canonblocks[:tt.commitBlock]); err != nil {
		t.Fatalf("Failed to import canonical chain start: %v", err)
	}
	if tt.commitBlock > 0 {
		chain.triedb.Commit(canonblocks[tt.commitBlock-1].Root(), false)
		if snapshots && scheme == rawdb.HashScheme {
			if err := chain.snaps.Cap(canonblocks[tt.commitBlock-1].Root(), 0); err != nil {
				t.Fatalf("Failed to flatten snapshots: %v", err)
			}
		}
	}
	if _, err := chain.InsertChain(canonblocks[tt.commitBlock:]); err != nil {
		t.Fatalf("Failed to import canonical chain tail: %v", err)
	}
	// Reopen the trie database without persisting in-memory dirty nodes.
	chain.triedb.Close()
	dbconfig := &triedb.Config{}
	if scheme == rawdb.PathScheme {
		dbconfig.PathDB = pathdb.Defaults
	} else {
		dbconfig.HashDB = hashdb.Defaults
	}
	chain.triedb = triedb.NewDatabase(chain.db, dbconfig)
	chain.statedb = state.NewDatabase(chain.triedb, chain.snaps)

	// Force run a freeze cycle
	type freezer interface {
		Freeze() error
		Ancients() (uint64, error)
	}
	if tt.freezeThreshold < uint64(tt.canonicalBlocks) {
		final := uint64(tt.canonicalBlocks) - tt.freezeThreshold
		chain.SetFinalized(canonblocks[int(final)-1].Header())
	}
	db.(freezer).Freeze()

	// Set the simulated pivot block
	if tt.pivotBlock != nil {
		rawdb.WriteLastPivotNumber(db, *tt.pivotBlock)
	}
	// Set the head of the chain back to the requested number
	chain.SetHead(tt.setheadBlock)

	// Iterate over all the remaining blocks and ensure there are no gaps
	verifyNoGaps(t, chain, true, canonblocks)
	verifyNoGaps(t, chain, false, sideblocks)
	verifyCutoff(t, chain, true, canonblocks, tt.expCanonicalBlocks)
	verifyCutoff(t, chain, false, sideblocks, tt.expSidechainBlocks)

	if head := chain.CurrentHeader(); head.Number.Uint64() != tt.expHeadHeader {
		t.Errorf("Head header mismatch: have %d, want %d", head.Number, tt.expHeadHeader)
	}
	if head := chain.CurrentSnapBlock(); head.Number.Uint64() != tt.expHeadFastBlock {
		t.Errorf("Head fast block mismatch: have %d, want %d", head.Number, tt.expHeadFastBlock)
	}
	if head := chain.CurrentBlock(); head.Number.Uint64() != tt.expHeadBlock {
		t.Errorf("Head block mismatch: have %d, want %d", head.Number, tt.expHeadBlock)
	}
	if frozen, err := db.(freezer).Ancients(); err != nil {
		t.Errorf("Failed to retrieve ancient count: %v\n", err)
	} else if int(frozen) != tt.expFrozen {
		t.Errorf("Frozen block count mismatch: have %d, want %d", frozen, tt.expFrozen)
	}
}

// verifyNoGaps checks that there are no gaps after the initial set of blocks in
// the database and errors if found.
func verifyNoGaps(t *testing.T, chain *BlockChain, canonical bool, inserted types.Blocks) {
	t.Helper()

	var end uint64
	for i := uint64(0); i <= uint64(len(inserted)); i++ {
		header := chain.GetHeaderByNumber(i)
		if header == nil && end == 0 {
			end = i
		}
		if header != nil && end > 0 {
			if canonical {
				t.Errorf("Canonical header gap between #%d-#%d", end, i-1)
			} else {
				t.Errorf("Sidechain header gap between #%d-#%d", end, i-1)
			}
			end = 0 // Reset for further gap detection
		}
	}
	end = 0
	for i := uint64(0); i <= uint64(len(inserted)); i++ {
		block := chain.GetBlockByNumber(i)
		if block == nil && end == 0 {
			end = i
		}
		if block != nil && end > 0 {
			if canonical {
				t.Errorf("Canonical block gap between #%d-#%d", end, i-1)
			} else {
				t.Errorf("Sidechain block gap between #%d-#%d", end, i-1)
			}
			end = 0 // Reset for further gap detection
		}
	}
	end = 0
	for i := uint64(1); i <= uint64(len(inserted)); i++ {
		receipts := chain.GetReceiptsByHash(inserted[i-1].Hash())
		if receipts == nil && end == 0 {
			end = i
		}
		if receipts != nil && end > 0 {
			if canonical {
				t.Errorf("Canonical receipt gap between #%d-#%d", end, i-1)
			} else {
				t.Errorf("Sidechain receipt gap between #%d-#%d", end, i-1)
			}
			end = 0 // Reset for further gap detection
		}
	}
}

// verifyCutoff checks that there are no chain data available in the chain after
// the specified limit, but that it is available before.
func verifyCutoff(t *testing.T, chain *BlockChain, canonical bool, inserted types.Blocks, head int) {
	t.Helper()

	for i := 1; i <= len(inserted); i++ {
		if i <= head {
			if header := chain.GetHeader(inserted[i-1].Hash(), uint64(i)); header == nil {
				if canonical {
					t.Errorf("Canonical header   #%2d [%x...] missing before cap %d", inserted[i-1].Number(), inserted[i-1].Hash().Bytes()[:3], head)
				} else {
					t.Errorf("Sidechain header   #%2d [%x...] missing before cap %d", inserted[i-1].Number(), inserted[i-1].Hash().Bytes()[:3], head)
				}
			}
			if block := chain.GetBlock(inserted[i-1].Hash(), uint64(i)); block == nil {
				if canonical {
					t.Errorf("Canonical block    #%2d [%x...] missing before cap %d", inserted[i-1].Number(), inserted[i-1].Hash().Bytes()[:3], head)
				} else {
					t.Errorf("Sidechain block    #%2d [%x...] missing before cap %d", inserted[i-1].Number(), inserted[i-1].Hash().Bytes()[:3], head)
				}
			}
			if receipts := chain.GetReceiptsByHash(inserted[i-1].Hash()); receipts == nil {
				if canonical {
					t.Errorf("Canonical receipts #%2d [%x...] missing before cap %d", inserted[i-1].Number(), inserted[i-1].Hash().Bytes()[:3], head)
				} else {
					t.Errorf("Sidechain receipts #%2d [%x...] missing before cap %d", inserted[i-1].Number(), inserted[i-1].Hash().Bytes()[:3], head)
				}
			}
		} else {
			if header := chain.GetHeader(inserted[i-1].Hash(), uint64(i)); header != nil {
				if canonical {
					t.Errorf("Canonical header   #%2d [%x...] present after cap %d", inserted[i-1].Number(), inserted[i-1].Hash().Bytes()[:3], head)
				} else {
					t.Errorf("Sidechain header   #%2d [%x...] present after cap %d", inserted[i-1].Number(), inserted[i-1].Hash().Bytes()[:3], head)
				}
			}
			if block := chain.GetBlock(inserted[i-1].Hash(), uint64(i)); block != nil {
				if canonical {
					t.Errorf("Canonical block    #%2d [%x...] present after cap %d", inserted[i-1].Number(), inserted[i-1].Hash().Bytes()[:3], head)
				} else {
					t.Errorf("Sidechain block    #%2d [%x...] present after cap %d", inserted[i-1].Number(), inserted[i-1].Hash().Bytes()[:3], head)
				}
			}
			if receipts := chain.GetReceiptsByHash(inserted[i-1].Hash()); receipts != nil {
				if canonical {
					t.Errorf("Canonical receipts #%2d [%x...] present after cap %d", inserted[i-1].Number(), inserted[i-1].Hash().Bytes()[:3], head)
				} else {
					t.Errorf("Sidechain receipts #%2d [%x...] present after cap %d", inserted[i-1].Number(), inserted[i-1].Hash().Bytes()[:3], head)
				}
			}
		}
	}
}

// uint64ptr is a weird helper to allow 1-line constant pointer creation.
func uint64ptr(n uint64) *uint64 {
	return &n
}<|MERGE_RESOLUTION|>--- conflicted
+++ resolved
@@ -1989,8 +1989,7 @@
 			TrieCleanLimit: 256,
 			TrieDirtyLimit: 256,
 			TrieTimeLimit:  5 * time.Minute,
-			SnapshotLimit:  0,  // disable snapshot
-			TxLookupLimit:  -1, // disable tx indexing
+			SnapshotLimit:  0, // disable snapshot
 			StateScheme:    scheme,
 
 			// Arbitrum
@@ -2002,11 +2001,7 @@
 		options.SnapshotLimit = 256
 		options.SnapshotWait = true
 	}
-<<<<<<< HEAD
-	chain, err := NewBlockChain(db, config, nil, gspec, nil, engine, vm.Config{}, nil)
-=======
-	chain, err := NewBlockChain(db, gspec, engine, options)
->>>>>>> ac50181b
+	chain, err := NewBlockChain(db, nil, gspec, engine, options)
 	if err != nil {
 		t.Fatalf("Failed to create chain: %v", err)
 	}

// Copyright 2015 The go-ethereum Authors
// This file is part of the go-ethereum library.
//
// The go-ethereum library is free software: you can redistribute it and/or modify
// it under the terms of the GNU Lesser General Public License as published by
// the Free Software Foundation, either version 3 of the License, or
// (at your option) any later version.
//
// The go-ethereum library is distributed in the hope that it will be useful,
// but WITHOUT ANY WARRANTY; without even the implied warranty of
// MERCHANTABILITY or FITNESS FOR A PARTICULAR PURPOSE. See the
// GNU Lesser General Public License for more details.
//
// You should have received a copy of the GNU Lesser General Public License
// along with the go-ethereum library. If not, see <http://www.gnu.org/licenses/>.

package core

import (
	"fmt"
	"math/big"
	"testing"

	"github.com/ethereum/go-ethereum/common"
	"github.com/ethereum/go-ethereum/consensus/beacon"
	"github.com/ethereum/go-ethereum/consensus/ethash"
	"github.com/ethereum/go-ethereum/core/rawdb"
	"github.com/ethereum/go-ethereum/core/types"
	"github.com/ethereum/go-ethereum/core/vm"
	"github.com/ethereum/go-ethereum/crypto"
	"github.com/ethereum/go-ethereum/params"
	"github.com/ethereum/go-ethereum/trie"
)

func TestGenerateWithdrawalChain(t *testing.T) {
	var (
		keyHex  = "9c647b8b7c4e7c3490668fb6c11473619db80c93704c70893d3813af4090c39c"
		key, _  = crypto.HexToECDSA(keyHex)
		address = crypto.PubkeyToAddress(key.PublicKey) // 658bdf435d810c91414ec09147daa6db62406379
		aa      = common.Address{0xaa}
		bb      = common.Address{0xbb}
		funds   = big.NewInt(0).Mul(big.NewInt(1337), big.NewInt(params.Ether))
		config  = *params.AllEthashProtocolChanges
		gspec   = &Genesis{
			Config:     &config,
			Alloc:      GenesisAlloc{address: {Balance: funds}},
			BaseFee:    big.NewInt(params.InitialBaseFee),
			Difficulty: common.Big1,
			GasLimit:   5_000_000,
		}
		gendb  = rawdb.NewMemoryDatabase()
		signer = types.LatestSigner(gspec.Config)
		db     = rawdb.NewMemoryDatabase()
	)

	config.TerminalTotalDifficultyPassed = true
	config.TerminalTotalDifficulty = common.Big0
	config.ShanghaiTime = u64(0)

	// init 0xaa with some storage elements
	storage := make(map[common.Hash]common.Hash)
	storage[common.Hash{0x00}] = common.Hash{0x00}
	storage[common.Hash{0x01}] = common.Hash{0x01}
	storage[common.Hash{0x02}] = common.Hash{0x02}
	storage[common.Hash{0x03}] = common.HexToHash("0303")
	gspec.Alloc[aa] = GenesisAccount{
		Balance: common.Big1,
		Nonce:   1,
		Storage: storage,
		Code:    common.Hex2Bytes("6042"),
	}
	gspec.Alloc[bb] = GenesisAccount{
		Balance: common.Big2,
		Nonce:   1,
		Storage: storage,
		Code:    common.Hex2Bytes("600154600354"),
	}
	genesis := gspec.MustCommit(gendb, trie.NewDatabase(gendb, trie.HashDefaults))

	chain, _ := GenerateChain(gspec.Config, genesis, beacon.NewFaker(), gendb, 4, func(i int, gen *BlockGen) {
		tx, _ := types.SignTx(types.NewTransaction(gen.TxNonce(address), address, big.NewInt(1000), params.TxGas, new(big.Int).Add(gen.BaseFee(), common.Big1), nil), signer, key)
		gen.AddTx(tx)
		if i == 1 {
			gen.AddWithdrawal(&types.Withdrawal{
				Validator: 42,
				Address:   common.Address{0xee},
				Amount:    1337,
			})
			gen.AddWithdrawal(&types.Withdrawal{
				Validator: 13,
				Address:   common.Address{0xee},
				Amount:    1,
			})
		}
		if i == 3 {
			gen.AddWithdrawal(&types.Withdrawal{
				Validator: 42,
				Address:   common.Address{0xee},
				Amount:    1337,
			})
			gen.AddWithdrawal(&types.Withdrawal{
				Validator: 13,
				Address:   common.Address{0xee},
				Amount:    1,
			})
		}
	})

	// Import the chain. This runs all block validation rules.
	blockchain, _ := NewBlockChain(db, nil, nil, gspec, nil, beacon.NewFaker(), vm.Config{}, nil, nil)
	defer blockchain.Stop()

	if i, err := blockchain.InsertChain(chain); err != nil {
		fmt.Printf("insert error (block %d): %v\n", chain[i].NumberU64(), err)
		return
	}

	// enforce that withdrawal indexes are monotonically increasing from 0
	var (
		withdrawalIndex uint64
		head            = blockchain.CurrentBlock().Number.Uint64()
	)
	for i := 0; i < int(head); i++ {
		block := blockchain.GetBlockByNumber(uint64(i))
		if block == nil {
			t.Fatalf("block %d not found", i)
		}
		if len(block.Withdrawals()) == 0 {
			continue
		}
		for j := 0; j < len(block.Withdrawals()); j++ {
			if block.Withdrawals()[j].Index != withdrawalIndex {
				t.Fatalf("withdrawal index %d does not equal expected index %d", block.Withdrawals()[j].Index, withdrawalIndex)
			}
			withdrawalIndex += 1
		}
	}
}

func ExampleGenerateChain() {
	var (
		key1, _ = crypto.HexToECDSA("b71c71a67e1177ad4e901695e1b4b9ee17ae16c6668d313eac2f96dbcda3f291")
		key2, _ = crypto.HexToECDSA("8a1f9a8f95be41cd7ccb6168179afb4504aefe388d1e14474d32c45c72ce7b7a")
		key3, _ = crypto.HexToECDSA("49a7b37aa6f6645917e7b807e9d1c00d4fa71f18343b0d4122a4d2df64dd6fee")
		addr1   = crypto.PubkeyToAddress(key1.PublicKey)
		addr2   = crypto.PubkeyToAddress(key2.PublicKey)
		addr3   = crypto.PubkeyToAddress(key3.PublicKey)
		db      = rawdb.NewMemoryDatabase()
		genDb   = rawdb.NewMemoryDatabase()
	)

	// Ensure that key1 has some funds in the genesis block.
	gspec := &Genesis{
		Config: &params.ChainConfig{HomesteadBlock: new(big.Int)},
		Alloc:  GenesisAlloc{addr1: {Balance: big.NewInt(1000000)}},
	}
	genesis := gspec.MustCommit(genDb, trie.NewDatabase(genDb, trie.HashDefaults))

	// This call generates a chain of 5 blocks. The function runs for
	// each block and adds different features to gen based on the
	// block index.
	signer := types.HomesteadSigner{}
	chain, _ := GenerateChain(gspec.Config, genesis, ethash.NewFaker(), genDb, 5, func(i int, gen *BlockGen) {
		switch i {
		case 0:
			// In block 1, addr1 sends addr2 some ether.
			tx, _ := types.SignTx(types.NewTransaction(gen.TxNonce(addr1), addr2, big.NewInt(10000), params.TxGas, nil, nil), signer, key1)
			gen.AddTx(tx)
		case 1:
			// In block 2, addr1 sends some more ether to addr2.
			// addr2 passes it on to addr3.
			tx1, _ := types.SignTx(types.NewTransaction(gen.TxNonce(addr1), addr2, big.NewInt(1000), params.TxGas, nil, nil), signer, key1)
			tx2, _ := types.SignTx(types.NewTransaction(gen.TxNonce(addr2), addr3, big.NewInt(1000), params.TxGas, nil, nil), signer, key2)
			gen.AddTx(tx1)
			gen.AddTx(tx2)
		case 2:
			// Block 3 is empty but was mined by addr3.
			gen.SetCoinbase(addr3)
			gen.SetExtra([]byte("yeehaw"))
		case 3:
			// Block 4 includes blocks 2 and 3 as uncle headers (with modified extra data).
			b2 := gen.PrevBlock(1).Header()
			b2.Extra = []byte("foo")
			gen.AddUncle(b2)
			b3 := gen.PrevBlock(2).Header()
			b3.Extra = []byte("foo")
			gen.AddUncle(b3)
		}
	})

	// Import the chain. This runs all block validation rules.
<<<<<<< HEAD
	blockchain, _ := NewBlockChain(db, nil, nil, gspec, nil, ethash.NewFaker(), vm.Config{}, nil, nil)
=======
	blockchain, _ := NewBlockChain(db, DefaultCacheConfigWithScheme(rawdb.HashScheme), gspec, nil, ethash.NewFaker(), vm.Config{}, nil, nil)
>>>>>>> 503f1f7a
	defer blockchain.Stop()

	if i, err := blockchain.InsertChain(chain); err != nil {
		fmt.Printf("insert error (block %d): %v\n", chain[i].NumberU64(), err)
		return
	}

	state, _ := blockchain.State()
	fmt.Printf("last block: #%d\n", blockchain.CurrentBlock().Number)
	fmt.Println("balance of addr1:", state.GetBalance(addr1))
	fmt.Println("balance of addr2:", state.GetBalance(addr2))
	fmt.Println("balance of addr3:", state.GetBalance(addr3))
	// Output:
	// last block: #5
	// balance of addr1: 989000
	// balance of addr2: 10000
	// balance of addr3: 19687500000000001000
}<|MERGE_RESOLUTION|>--- conflicted
+++ resolved
@@ -189,11 +189,7 @@
 	})
 
 	// Import the chain. This runs all block validation rules.
-<<<<<<< HEAD
-	blockchain, _ := NewBlockChain(db, nil, nil, gspec, nil, ethash.NewFaker(), vm.Config{}, nil, nil)
-=======
-	blockchain, _ := NewBlockChain(db, DefaultCacheConfigWithScheme(rawdb.HashScheme), gspec, nil, ethash.NewFaker(), vm.Config{}, nil, nil)
->>>>>>> 503f1f7a
+	blockchain, _ := NewBlockChain(db, DefaultCacheConfigWithScheme(rawdb.HashScheme), nil, gspec, nil, ethash.NewFaker(), vm.Config{}, nil, nil)
 	defer blockchain.Stop()
 
 	if i, err := blockchain.InsertChain(chain); err != nil {

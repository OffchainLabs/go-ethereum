// Copyright 2020 The go-ethereum Authors
// This file is part of the go-ethereum library.
//
// The go-ethereum library is free software: you can redistribute it and/or modify
// it under the terms of the GNU Lesser General Public License as published by
// the Free Software Foundation, either version 3 of the License, or
// (at your option) any later version.
//
// The go-ethereum library is distributed in the hope that it will be useful,
// but WITHOUT ANY WARRANTY; without even the implied warranty of
// MERCHANTABILITY or FITNESS FOR A PARTICULAR PURPOSE. See the
// GNU Lesser General Public License for more details.
//
// You should have received a copy of the GNU Lesser General Public License
// along with the go-ethereum library. If not, see <http://www.gnu.org/licenses/>.

// Tests that abnormal program termination (i.e.crash) and restart doesn't leave
// the database in some strange state with gaps in the chain, nor with block data
// dangling in the future.

package core

import (
	"math/big"
	"path/filepath"
	"testing"
	"time"

	"github.com/ethereum/go-ethereum/common"
	"github.com/ethereum/go-ethereum/consensus/ethash"
	"github.com/ethereum/go-ethereum/core/rawdb"
	"github.com/ethereum/go-ethereum/core/types"
	"github.com/ethereum/go-ethereum/core/vm"
	"github.com/ethereum/go-ethereum/ethdb/pebble"
	"github.com/ethereum/go-ethereum/params"
)

// Tests a recovery for a short canonical chain where a recent block was already
// committed to disk and then the process crashed. In this case we expect the full
// chain to be rolled back to the committed block, but the chain data itself left
// in the database for replaying.
func TestShortRepair(t *testing.T)              { testShortRepair(t, false) }
func TestShortRepairWithSnapshots(t *testing.T) { testShortRepair(t, true) }

func testShortRepair(t *testing.T, snapshots bool) {
	// Chain:
	//   G->C1->C2->C3->C4->C5->C6->C7->C8 (HEAD)
	//
	// Frozen: none
	// Commit: G, C4
	// Pivot : none
	//
	// CRASH
	//
	// ------------------------------
	//
	// Expected in leveldb:
	//   G->C1->C2->C3->C4->C5->C6->C7->C8
	//
	// Expected head header    : C8
	// Expected head fast block: C8
	// Expected head block     : C4
	testRepair(t, &rewindTest{
		canonicalBlocks:    8,
		sidechainBlocks:    0,
		freezeThreshold:    16,
		commitBlock:        4,
		pivotBlock:         nil,
		expCanonicalBlocks: 8,
		expSidechainBlocks: 0,
		expFrozen:          0,
		expHeadHeader:      8,
		expHeadFastBlock:   8,
		expHeadBlock:       4,
	}, snapshots)
}

// Tests a recovery for a short canonical chain where the fast sync pivot point was
// already committed, after which the process crashed. In this case we expect the full
// chain to be rolled back to the committed block, but the chain data itself left in
// the database for replaying.
func TestShortSnapSyncedRepair(t *testing.T)              { testShortSnapSyncedRepair(t, false) }
func TestShortSnapSyncedRepairWithSnapshots(t *testing.T) { testShortSnapSyncedRepair(t, true) }

func testShortSnapSyncedRepair(t *testing.T, snapshots bool) {
	// Chain:
	//   G->C1->C2->C3->C4->C5->C6->C7->C8 (HEAD)
	//
	// Frozen: none
	// Commit: G, C4
	// Pivot : C4
	//
	// CRASH
	//
	// ------------------------------
	//
	// Expected in leveldb:
	//   G->C1->C2->C3->C4->C5->C6->C7->C8
	//
	// Expected head header    : C8
	// Expected head fast block: C8
	// Expected head block     : C4
	testRepair(t, &rewindTest{
		canonicalBlocks:    8,
		sidechainBlocks:    0,
		freezeThreshold:    16,
		commitBlock:        4,
		pivotBlock:         uint64ptr(4),
		expCanonicalBlocks: 8,
		expSidechainBlocks: 0,
		expFrozen:          0,
		expHeadHeader:      8,
		expHeadFastBlock:   8,
		expHeadBlock:       4,
	}, snapshots)
}

// Tests a recovery for a short canonical chain where the fast sync pivot point was
// not yet committed, but the process crashed. In this case we expect the chain to
// detect that it was fast syncing and not delete anything, since we can just pick
// up directly where we left off.
func TestShortSnapSyncingRepair(t *testing.T)              { testShortSnapSyncingRepair(t, false) }
func TestShortSnapSyncingRepairWithSnapshots(t *testing.T) { testShortSnapSyncingRepair(t, true) }

func testShortSnapSyncingRepair(t *testing.T, snapshots bool) {
	// Chain:
	//   G->C1->C2->C3->C4->C5->C6->C7->C8 (HEAD)
	//
	// Frozen: none
	// Commit: G
	// Pivot : C4
	//
	// CRASH
	//
	// ------------------------------
	//
	// Expected in leveldb:
	//   G->C1->C2->C3->C4->C5->C6->C7->C8
	//
	// Expected head header    : C8
	// Expected head fast block: C8
	// Expected head block     : G
	testRepair(t, &rewindTest{
		canonicalBlocks:    8,
		sidechainBlocks:    0,
		freezeThreshold:    16,
		commitBlock:        0,
		pivotBlock:         uint64ptr(4),
		expCanonicalBlocks: 8,
		expSidechainBlocks: 0,
		expFrozen:          0,
		expHeadHeader:      8,
		expHeadFastBlock:   8,
		expHeadBlock:       0,
	}, snapshots)
}

// Tests a recovery for a short canonical chain and a shorter side chain, where a
// recent block was already committed to disk and then the process crashed. In this
// test scenario the side chain is below the committed block. In this case we expect
// the canonical chain to be rolled back to the committed block, but the chain data
// itself left in the database for replaying.
func TestShortOldForkedRepair(t *testing.T)              { testShortOldForkedRepair(t, false) }
func TestShortOldForkedRepairWithSnapshots(t *testing.T) { testShortOldForkedRepair(t, true) }

func testShortOldForkedRepair(t *testing.T, snapshots bool) {
	// Chain:
	//   G->C1->C2->C3->C4->C5->C6->C7->C8 (HEAD)
	//   └->S1->S2->S3
	//
	// Frozen: none
	// Commit: G, C4
	// Pivot : none
	//
	// CRASH
	//
	// ------------------------------
	//
	// Expected in leveldb:
	//   G->C1->C2->C3->C4->C5->C6->C7->C8
	//   └->S1->S2->S3
	//
	// Expected head header    : C8
	// Expected head fast block: C8
	// Expected head block     : C4
	testRepair(t, &rewindTest{
		canonicalBlocks:    8,
		sidechainBlocks:    3,
		freezeThreshold:    16,
		commitBlock:        4,
		pivotBlock:         nil,
		expCanonicalBlocks: 8,
		expSidechainBlocks: 3,
		expFrozen:          0,
		expHeadHeader:      8,
		expHeadFastBlock:   8,
		expHeadBlock:       4,
	}, snapshots)
}

// Tests a recovery for a short canonical chain and a shorter side chain, where
// the fast sync pivot point was already committed to disk and then the process
// crashed. In this test scenario the side chain is below the committed block. In
// this case we expect the canonical chain to be rolled back to the committed block,
// but the chain data itself left in the database for replaying.
func TestShortOldForkedSnapSyncedRepair(t *testing.T) {
	testShortOldForkedSnapSyncedRepair(t, false)
}
func TestShortOldForkedSnapSyncedRepairWithSnapshots(t *testing.T) {
	testShortOldForkedSnapSyncedRepair(t, true)
}

func testShortOldForkedSnapSyncedRepair(t *testing.T, snapshots bool) {
	// Chain:
	//   G->C1->C2->C3->C4->C5->C6->C7->C8 (HEAD)
	//   └->S1->S2->S3
	//
	// Frozen: none
	// Commit: G, C4
	// Pivot : C4
	//
	// CRASH
	//
	// ------------------------------
	//
	// Expected in leveldb:
	//   G->C1->C2->C3->C4->C5->C6->C7->C8
	//   └->S1->S2->S3
	//
	// Expected head header    : C8
	// Expected head fast block: C8
	// Expected head block     : C4
	testRepair(t, &rewindTest{
		canonicalBlocks:    8,
		sidechainBlocks:    3,
		freezeThreshold:    16,
		commitBlock:        4,
		pivotBlock:         uint64ptr(4),
		expCanonicalBlocks: 8,
		expSidechainBlocks: 3,
		expFrozen:          0,
		expHeadHeader:      8,
		expHeadFastBlock:   8,
		expHeadBlock:       4,
	}, snapshots)
}

// Tests a recovery for a short canonical chain and a shorter side chain, where
// the fast sync pivot point was not yet committed, but the process crashed. In this
// test scenario the side chain is below the committed block. In this case we expect
// the chain to detect that it was fast syncing and not delete anything, since we
// can just pick up directly where we left off.
func TestShortOldForkedSnapSyncingRepair(t *testing.T) {
	testShortOldForkedSnapSyncingRepair(t, false)
}
func TestShortOldForkedSnapSyncingRepairWithSnapshots(t *testing.T) {
	testShortOldForkedSnapSyncingRepair(t, true)
}

func testShortOldForkedSnapSyncingRepair(t *testing.T, snapshots bool) {
	// Chain:
	//   G->C1->C2->C3->C4->C5->C6->C7->C8 (HEAD)
	//   └->S1->S2->S3
	//
	// Frozen: none
	// Commit: G
	// Pivot : C4
	//
	// CRASH
	//
	// ------------------------------
	//
	// Expected in leveldb:
	//   G->C1->C2->C3->C4->C5->C6->C7->C8
	//   └->S1->S2->S3
	//
	// Expected head header    : C8
	// Expected head fast block: C8
	// Expected head block     : G
	testRepair(t, &rewindTest{
		canonicalBlocks:    8,
		sidechainBlocks:    3,
		freezeThreshold:    16,
		commitBlock:        0,
		pivotBlock:         uint64ptr(4),
		expCanonicalBlocks: 8,
		expSidechainBlocks: 3,
		expFrozen:          0,
		expHeadHeader:      8,
		expHeadFastBlock:   8,
		expHeadBlock:       0,
	}, snapshots)
}

// Tests a recovery for a short canonical chain and a shorter side chain, where a
// recent block was already committed to disk and then the process crashed. In this
// test scenario the side chain reaches above the committed block. In this case we
// expect the canonical chain to be rolled back to the committed block, but the
// chain data itself left in the database for replaying.
func TestShortNewlyForkedRepair(t *testing.T)              { testShortNewlyForkedRepair(t, false) }
func TestShortNewlyForkedRepairWithSnapshots(t *testing.T) { testShortNewlyForkedRepair(t, true) }

func testShortNewlyForkedRepair(t *testing.T, snapshots bool) {
	// Chain:
	//   G->C1->C2->C3->C4->C5->C6->C7->C8 (HEAD)
	//   └->S1->S2->S3->S4->S5->S6
	//
	// Frozen: none
	// Commit: G, C4
	// Pivot : none
	//
	// CRASH
	//
	// ------------------------------
	//
	// Expected in leveldb:
	//   G->C1->C2->C3->C4->C5->C6->C7->C8
	//   └->S1->S2->S3->S4->S5->S6
	//
	// Expected head header    : C8
	// Expected head fast block: C8
	// Expected head block     : C4
	testRepair(t, &rewindTest{
		canonicalBlocks:    8,
		sidechainBlocks:    6,
		freezeThreshold:    16,
		commitBlock:        4,
		pivotBlock:         nil,
		expCanonicalBlocks: 8,
		expSidechainBlocks: 6,
		expFrozen:          0,
		expHeadHeader:      8,
		expHeadFastBlock:   8,
		expHeadBlock:       4,
	}, snapshots)
}

// Tests a recovery for a short canonical chain and a shorter side chain, where
// the fast sync pivot point was already committed to disk and then the process
// crashed. In this test scenario the side chain reaches above the committed block.
// In this case we expect the canonical chain to be rolled back to the committed
// block, but the chain data itself left in the database for replaying.
func TestShortNewlyForkedSnapSyncedRepair(t *testing.T) {
	testShortNewlyForkedSnapSyncedRepair(t, false)
}
func TestShortNewlyForkedSnapSyncedRepairWithSnapshots(t *testing.T) {
	testShortNewlyForkedSnapSyncedRepair(t, true)
}

func testShortNewlyForkedSnapSyncedRepair(t *testing.T, snapshots bool) {
	// Chain:
	//   G->C1->C2->C3->C4->C5->C6->C7->C8 (HEAD)
	//   └->S1->S2->S3->S4->S5->S6
	//
	// Frozen: none
	// Commit: G, C4
	// Pivot : C4
	//
	// CRASH
	//
	// ------------------------------
	//
	// Expected in leveldb:
	//   G->C1->C2->C3->C4->C5->C6->C7->C8
	//   └->S1->S2->S3->S4->S5->S6
	//
	// Expected head header    : C8
	// Expected head fast block: C8
	// Expected head block     : C4
	testRepair(t, &rewindTest{
		canonicalBlocks:    8,
		sidechainBlocks:    6,
		freezeThreshold:    16,
		commitBlock:        4,
		pivotBlock:         uint64ptr(4),
		expCanonicalBlocks: 8,
		expSidechainBlocks: 6,
		expFrozen:          0,
		expHeadHeader:      8,
		expHeadFastBlock:   8,
		expHeadBlock:       4,
	}, snapshots)
}

// Tests a recovery for a short canonical chain and a shorter side chain, where
// the fast sync pivot point was not yet committed, but the process crashed. In
// this test scenario the side chain reaches above the committed block. In this
// case we expect the chain to detect that it was fast syncing and not delete
// anything, since we can just pick up directly where we left off.
func TestShortNewlyForkedSnapSyncingRepair(t *testing.T) {
	testShortNewlyForkedSnapSyncingRepair(t, false)
}
func TestShortNewlyForkedSnapSyncingRepairWithSnapshots(t *testing.T) {
	testShortNewlyForkedSnapSyncingRepair(t, true)
}

func testShortNewlyForkedSnapSyncingRepair(t *testing.T, snapshots bool) {
	// Chain:
	//   G->C1->C2->C3->C4->C5->C6->C7->C8 (HEAD)
	//   └->S1->S2->S3->S4->S5->S6
	//
	// Frozen: none
	// Commit: G
	// Pivot : C4
	//
	// CRASH
	//
	// ------------------------------
	//
	// Expected in leveldb:
	//   G->C1->C2->C3->C4->C5->C6->C7->C8
	//   └->S1->S2->S3->S4->S5->S6
	//
	// Expected head header    : C8
	// Expected head fast block: C8
	// Expected head block     : G
	testRepair(t, &rewindTest{
		canonicalBlocks:    8,
		sidechainBlocks:    6,
		freezeThreshold:    16,
		commitBlock:        0,
		pivotBlock:         uint64ptr(4),
		expCanonicalBlocks: 8,
		expSidechainBlocks: 6,
		expFrozen:          0,
		expHeadHeader:      8,
		expHeadFastBlock:   8,
		expHeadBlock:       0,
	}, snapshots)
}

// Tests a recovery for a short canonical chain and a longer side chain, where a
// recent block was already committed to disk and then the process crashed. In this
// case we expect the canonical chain to be rolled back to the committed block, but
// the chain data itself left in the database for replaying.
func TestShortReorgedRepair(t *testing.T)              { testShortReorgedRepair(t, false) }
func TestShortReorgedRepairWithSnapshots(t *testing.T) { testShortReorgedRepair(t, true) }

func testShortReorgedRepair(t *testing.T, snapshots bool) {
	// Chain:
	//   G->C1->C2->C3->C4->C5->C6->C7->C8 (HEAD)
	//   └->S1->S2->S3->S4->S5->S6->S7->S8->S9->S10
	//
	// Frozen: none
	// Commit: G, C4
	// Pivot : none
	//
	// CRASH
	//
	// ------------------------------
	//
	// Expected in leveldb:
	//   G->C1->C2->C3->C4->C5->C6->C7->C8
	//   └->S1->S2->S3->S4->S5->S6->S7->S8->S9->S10
	//
	// Expected head header    : C8
	// Expected head fast block: C8
	// Expected head block     : C4
	testRepair(t, &rewindTest{
		canonicalBlocks:    8,
		sidechainBlocks:    10,
		freezeThreshold:    16,
		commitBlock:        4,
		pivotBlock:         nil,
		expCanonicalBlocks: 8,
		expSidechainBlocks: 10,
		expFrozen:          0,
		expHeadHeader:      8,
		expHeadFastBlock:   8,
		expHeadBlock:       4,
	}, snapshots)
}

// Tests a recovery for a short canonical chain and a longer side chain, where
// the fast sync pivot point was already committed to disk and then the process
// crashed. In this case we expect the canonical chain to be rolled back to the
// committed block, but the chain data itself left in the database for replaying.
func TestShortReorgedSnapSyncedRepair(t *testing.T) {
	testShortReorgedSnapSyncedRepair(t, false)
}
func TestShortReorgedSnapSyncedRepairWithSnapshots(t *testing.T) {
	testShortReorgedSnapSyncedRepair(t, true)
}

func testShortReorgedSnapSyncedRepair(t *testing.T, snapshots bool) {
	// Chain:
	//   G->C1->C2->C3->C4->C5->C6->C7->C8 (HEAD)
	//   └->S1->S2->S3->S4->S5->S6->S7->S8->S9->S10
	//
	// Frozen: none
	// Commit: G, C4
	// Pivot : C4
	//
	// CRASH
	//
	// ------------------------------
	//
	// Expected in leveldb:
	//   G->C1->C2->C3->C4->C5->C6->C7->C8
	//   └->S1->S2->S3->S4->S5->S6->S7->S8->S9->S10
	//
	// Expected head header    : C8
	// Expected head fast block: C8
	// Expected head block     : C4
	testRepair(t, &rewindTest{
		canonicalBlocks:    8,
		sidechainBlocks:    10,
		freezeThreshold:    16,
		commitBlock:        4,
		pivotBlock:         uint64ptr(4),
		expCanonicalBlocks: 8,
		expSidechainBlocks: 10,
		expFrozen:          0,
		expHeadHeader:      8,
		expHeadFastBlock:   8,
		expHeadBlock:       4,
	}, snapshots)
}

// Tests a recovery for a short canonical chain and a longer side chain, where
// the fast sync pivot point was not yet committed, but the process crashed. In
// this case we expect the chain to detect that it was fast syncing and not delete
// anything, since we can just pick up directly where we left off.
func TestShortReorgedSnapSyncingRepair(t *testing.T) {
	testShortReorgedSnapSyncingRepair(t, false)
}
func TestShortReorgedSnapSyncingRepairWithSnapshots(t *testing.T) {
	testShortReorgedSnapSyncingRepair(t, true)
}

func testShortReorgedSnapSyncingRepair(t *testing.T, snapshots bool) {
	// Chain:
	//   G->C1->C2->C3->C4->C5->C6->C7->C8 (HEAD)
	//   └->S1->S2->S3->S4->S5->S6->S7->S8->S9->S10
	//
	// Frozen: none
	// Commit: G
	// Pivot : C4
	//
	// CRASH
	//
	// ------------------------------
	//
	// Expected in leveldb:
	//   G->C1->C2->C3->C4->C5->C6->C7->C8
	//   └->S1->S2->S3->S4->S5->S6->S7->S8->S9->S10
	//
	// Expected head header    : C8
	// Expected head fast block: C8
	// Expected head block     : G
	testRepair(t, &rewindTest{
		canonicalBlocks:    8,
		sidechainBlocks:    10,
		freezeThreshold:    16,
		commitBlock:        0,
		pivotBlock:         uint64ptr(4),
		expCanonicalBlocks: 8,
		expSidechainBlocks: 10,
		expFrozen:          0,
		expHeadHeader:      8,
		expHeadFastBlock:   8,
		expHeadBlock:       0,
	}, snapshots)
}

// Tests a recovery for a long canonical chain with frozen blocks where a recent
// block - newer than the ancient limit - was already committed to disk and then
// the process crashed. In this case we expect the chain to be rolled back to the
// committed block, with everything afterwards kept as fast sync data.
func TestLongShallowRepair(t *testing.T)              { testLongShallowRepair(t, false) }
func TestLongShallowRepairWithSnapshots(t *testing.T) { testLongShallowRepair(t, true) }

func testLongShallowRepair(t *testing.T, snapshots bool) {
	// Chain:
	//   G->C1->C2->C3->C4->C5->C6->C7->C8->C9->C10->C11->C12->C13->C14->C15->C16->C17->C18 (HEAD)
	//
	// Frozen:
	//   G->C1->C2
	//
	// Commit: G, C4
	// Pivot : none
	//
	// CRASH
	//
	// ------------------------------
	//
	// Expected in freezer:
	//   G->C1->C2
	//
	// Expected in leveldb:
	//   C2)->C3->C4->C5->C6->C7->C8->C9->C10->C11->C12->C13->C14->C15->C16->C17->C18
	//
	// Expected head header    : C18
	// Expected head fast block: C18
	// Expected head block     : C4
	testRepair(t, &rewindTest{
		canonicalBlocks:    18,
		sidechainBlocks:    0,
		freezeThreshold:    16,
		commitBlock:        4,
		pivotBlock:         nil,
		expCanonicalBlocks: 18,
		expSidechainBlocks: 0,
		expFrozen:          3,
		expHeadHeader:      18,
		expHeadFastBlock:   18,
		expHeadBlock:       4,
	}, snapshots)
}

// Tests a recovery for a long canonical chain with frozen blocks where a recent
// block - older than the ancient limit - was already committed to disk and then
// the process crashed. In this case we expect the chain to be rolled back to the
// committed block, with everything afterwards deleted.
func TestLongDeepRepair(t *testing.T)              { testLongDeepRepair(t, false) }
func TestLongDeepRepairWithSnapshots(t *testing.T) { testLongDeepRepair(t, true) }

func testLongDeepRepair(t *testing.T, snapshots bool) {
	// Chain:
	//   G->C1->C2->C3->C4->C5->C6->C7->C8->C9->C10->C11->C12->C13->C14->C15->C16->C17->C18->C19->C20->C21->C22->C23->C24 (HEAD)
	//
	// Frozen:
	//   G->C1->C2->C3->C4->C5->C6->C7->C8
	//
	// Commit: G, C4
	// Pivot : none
	//
	// CRASH
	//
	// ------------------------------
	//
	// Expected in freezer:
	//   G->C1->C2->C3->C4
	//
	// Expected in leveldb: none
	//
	// Expected head header    : C4
	// Expected head fast block: C4
	// Expected head block     : C4
	testRepair(t, &rewindTest{
		canonicalBlocks:    24,
		sidechainBlocks:    0,
		freezeThreshold:    16,
		commitBlock:        4,
		pivotBlock:         nil,
		expCanonicalBlocks: 4,
		expSidechainBlocks: 0,
		expFrozen:          5,
		expHeadHeader:      4,
		expHeadFastBlock:   4,
		expHeadBlock:       4,
	}, snapshots)
}

// Tests a recovery for a long canonical chain with frozen blocks where the fast
// sync pivot point - newer than the ancient limit - was already committed, after
// which the process crashed. In this case we expect the chain to be rolled back
// to the committed block, with everything afterwards kept as fast sync data.
func TestLongSnapSyncedShallowRepair(t *testing.T) {
	testLongSnapSyncedShallowRepair(t, false)
}
func TestLongSnapSyncedShallowRepairWithSnapshots(t *testing.T) {
	testLongSnapSyncedShallowRepair(t, true)
}

func testLongSnapSyncedShallowRepair(t *testing.T, snapshots bool) {
	// Chain:
	//   G->C1->C2->C3->C4->C5->C6->C7->C8->C9->C10->C11->C12->C13->C14->C15->C16->C17->C18 (HEAD)
	//
	// Frozen:
	//   G->C1->C2
	//
	// Commit: G, C4
	// Pivot : C4
	//
	// CRASH
	//
	// ------------------------------
	//
	// Expected in freezer:
	//   G->C1->C2
	//
	// Expected in leveldb:
	//   C2)->C3->C4->C5->C6->C7->C8->C9->C10->C11->C12->C13->C14->C15->C16->C17->C18
	//
	// Expected head header    : C18
	// Expected head fast block: C18
	// Expected head block     : C4
	testRepair(t, &rewindTest{
		canonicalBlocks:    18,
		sidechainBlocks:    0,
		freezeThreshold:    16,
		commitBlock:        4,
		pivotBlock:         uint64ptr(4),
		expCanonicalBlocks: 18,
		expSidechainBlocks: 0,
		expFrozen:          3,
		expHeadHeader:      18,
		expHeadFastBlock:   18,
		expHeadBlock:       4,
	}, snapshots)
}

// Tests a recovery for a long canonical chain with frozen blocks where the fast
// sync pivot point - older than the ancient limit - was already committed, after
// which the process crashed. In this case we expect the chain to be rolled back
// to the committed block, with everything afterwards deleted.
func TestLongSnapSyncedDeepRepair(t *testing.T)              { testLongSnapSyncedDeepRepair(t, false) }
func TestLongSnapSyncedDeepRepairWithSnapshots(t *testing.T) { testLongSnapSyncedDeepRepair(t, true) }

func testLongSnapSyncedDeepRepair(t *testing.T, snapshots bool) {
	// Chain:
	//   G->C1->C2->C3->C4->C5->C6->C7->C8->C9->C10->C11->C12->C13->C14->C15->C16->C17->C18->C19->C20->C21->C22->C23->C24 (HEAD)
	//
	// Frozen:
	//   G->C1->C2->C3->C4->C5->C6->C7->C8
	//
	// Commit: G, C4
	// Pivot : C4
	//
	// CRASH
	//
	// ------------------------------
	//
	// Expected in freezer:
	//   G->C1->C2->C3->C4
	//
	// Expected in leveldb: none
	//
	// Expected head header    : C4
	// Expected head fast block: C4
	// Expected head block     : C4
	testRepair(t, &rewindTest{
		canonicalBlocks:    24,
		sidechainBlocks:    0,
		freezeThreshold:    16,
		commitBlock:        4,
		pivotBlock:         uint64ptr(4),
		expCanonicalBlocks: 4,
		expSidechainBlocks: 0,
		expFrozen:          5,
		expHeadHeader:      4,
		expHeadFastBlock:   4,
		expHeadBlock:       4,
	}, snapshots)
}

// Tests a recovery for a long canonical chain with frozen blocks where the fast
// sync pivot point - older than the ancient limit - was not yet committed, but the
// process crashed. In this case we expect the chain to detect that it was fast
// syncing and not delete anything, since we can just pick up directly where we
// left off.
func TestLongSnapSyncingShallowRepair(t *testing.T) {
	testLongSnapSyncingShallowRepair(t, false)
}
func TestLongSnapSyncingShallowRepairWithSnapshots(t *testing.T) {
	testLongSnapSyncingShallowRepair(t, true)
}

func testLongSnapSyncingShallowRepair(t *testing.T, snapshots bool) {
	// Chain:
	//   G->C1->C2->C3->C4->C5->C6->C7->C8->C9->C10->C11->C12->C13->C14->C15->C16->C17->C18 (HEAD)
	//
	// Frozen:
	//   G->C1->C2
	//
	// Commit: G
	// Pivot : C4
	//
	// CRASH
	//
	// ------------------------------
	//
	// Expected in freezer:
	//   G->C1->C2
	//
	// Expected in leveldb:
	//   C2)->C3->C4->C5->C6->C7->C8->C9->C10->C11->C12->C13->C14->C15->C16->C17->C18
	//
	// Expected head header    : C18
	// Expected head fast block: C18
	// Expected head block     : G
	testRepair(t, &rewindTest{
		canonicalBlocks:    18,
		sidechainBlocks:    0,
		freezeThreshold:    16,
		commitBlock:        0,
		pivotBlock:         uint64ptr(4),
		expCanonicalBlocks: 18,
		expSidechainBlocks: 0,
		expFrozen:          3,
		expHeadHeader:      18,
		expHeadFastBlock:   18,
		expHeadBlock:       0,
	}, snapshots)
}

// Tests a recovery for a long canonical chain with frozen blocks where the fast
// sync pivot point - newer than the ancient limit - was not yet committed, but the
// process crashed. In this case we expect the chain to detect that it was fast
// syncing and not delete anything, since we can just pick up directly where we
// left off.
func TestLongSnapSyncingDeepRepair(t *testing.T)              { testLongSnapSyncingDeepRepair(t, false) }
func TestLongSnapSyncingDeepRepairWithSnapshots(t *testing.T) { testLongSnapSyncingDeepRepair(t, true) }

func testLongSnapSyncingDeepRepair(t *testing.T, snapshots bool) {
	// Chain:
	//   G->C1->C2->C3->C4->C5->C6->C7->C8->C9->C10->C11->C12->C13->C14->C15->C16->C17->C18->C19->C20->C21->C22->C23->C24 (HEAD)
	//
	// Frozen:
	//   G->C1->C2->C3->C4->C5->C6->C7->C8
	//
	// Commit: G
	// Pivot : C4
	//
	// CRASH
	//
	// ------------------------------
	//
	// Expected in freezer:
	//   G->C1->C2->C3->C4->C5->C6->C7->C8
	//
	// Expected in leveldb:
	//   C8)->C9->C10->C11->C12->C13->C14->C15->C16->C17->C18->C19->C20->C21->C22->C23->C24
	//
	// Expected head header    : C24
	// Expected head fast block: C24
	// Expected head block     : G
	testRepair(t, &rewindTest{
		canonicalBlocks:    24,
		sidechainBlocks:    0,
		freezeThreshold:    16,
		commitBlock:        0,
		pivotBlock:         uint64ptr(4),
		expCanonicalBlocks: 24,
		expSidechainBlocks: 0,
		expFrozen:          9,
		expHeadHeader:      24,
		expHeadFastBlock:   24,
		expHeadBlock:       0,
	}, snapshots)
}

// Tests a recovery for a long canonical chain with frozen blocks and a shorter
// side chain, where a recent block - newer than the ancient limit - was already
// committed to disk and then the process crashed. In this test scenario the side
// chain is below the committed block. In this case we expect the chain to be
// rolled back to the committed block, with everything afterwards kept as fast
// sync data; the side chain completely nuked by the freezer.
func TestLongOldForkedShallowRepair(t *testing.T) {
	testLongOldForkedShallowRepair(t, false)
}
func TestLongOldForkedShallowRepairWithSnapshots(t *testing.T) {
	testLongOldForkedShallowRepair(t, true)
}

func testLongOldForkedShallowRepair(t *testing.T, snapshots bool) {
	// Chain:
	//   G->C1->C2->C3->C4->C5->C6->C7->C8->C9->C10->C11->C12->C13->C14->C15->C16->C17->C18 (HEAD)
	//   └->S1->S2->S3
	//
	// Frozen:
	//   G->C1->C2
	//
	// Commit: G, C4
	// Pivot : none
	//
	// CRASH
	//
	// ------------------------------
	//
	// Expected in freezer:
	//   G->C1->C2
	//
	// Expected in leveldb:
	//   C2)->C3->C4->C5->C6->C7->C8->C9->C10->C11->C12->C13->C14->C15->C16->C17->C18
	//
	// Expected head header    : C18
	// Expected head fast block: C18
	// Expected head block     : C4
	testRepair(t, &rewindTest{
		canonicalBlocks:    18,
		sidechainBlocks:    3,
		freezeThreshold:    16,
		commitBlock:        4,
		pivotBlock:         nil,
		expCanonicalBlocks: 18,
		expSidechainBlocks: 0,
		expFrozen:          3,
		expHeadHeader:      18,
		expHeadFastBlock:   18,
		expHeadBlock:       4,
	}, snapshots)
}

// Tests a recovery for a long canonical chain with frozen blocks and a shorter
// side chain, where a recent block - older than the ancient limit - was already
// committed to disk and then the process crashed. In this test scenario the side
// chain is below the committed block. In this case we expect the canonical chain
// to be rolled back to the committed block, with everything afterwards deleted;
// the side chain completely nuked by the freezer.
func TestLongOldForkedDeepRepair(t *testing.T)              { testLongOldForkedDeepRepair(t, false) }
func TestLongOldForkedDeepRepairWithSnapshots(t *testing.T) { testLongOldForkedDeepRepair(t, true) }

func testLongOldForkedDeepRepair(t *testing.T, snapshots bool) {
	// Chain:
	//   G->C1->C2->C3->C4->C5->C6->C7->C8->C9->C10->C11->C12->C13->C14->C15->C16->C17->C18->C19->C20->C21->C22->C23->C24 (HEAD)
	//   └->S1->S2->S3
	//
	// Frozen:
	//   G->C1->C2->C3->C4->C5->C6->C7->C8
	//
	// Commit: G, C4
	// Pivot : none
	//
	// CRASH
	//
	// ------------------------------
	//
	// Expected in freezer:
	//   G->C1->C2->C3->C4
	//
	// Expected in leveldb: none
	//
	// Expected head header    : C4
	// Expected head fast block: C4
	// Expected head block     : C4
	testRepair(t, &rewindTest{
		canonicalBlocks:    24,
		sidechainBlocks:    3,
		freezeThreshold:    16,
		commitBlock:        4,
		pivotBlock:         nil,
		expCanonicalBlocks: 4,
		expSidechainBlocks: 0,
		expFrozen:          5,
		expHeadHeader:      4,
		expHeadFastBlock:   4,
		expHeadBlock:       4,
	}, snapshots)
}

// Tests a recovery for a long canonical chain with frozen blocks and a shorter
// side chain, where the fast sync pivot point - newer than the ancient limit -
// was already committed to disk and then the process crashed. In this test scenario
// the side chain is below the committed block. In this case we expect the chain
// to be rolled back to the committed block, with everything afterwards kept as
// fast sync data; the side chain completely nuked by the freezer.
func TestLongOldForkedSnapSyncedShallowRepair(t *testing.T) {
	testLongOldForkedSnapSyncedShallowRepair(t, false)
}
func TestLongOldForkedSnapSyncedShallowRepairWithSnapshots(t *testing.T) {
	testLongOldForkedSnapSyncedShallowRepair(t, true)
}

func testLongOldForkedSnapSyncedShallowRepair(t *testing.T, snapshots bool) {
	// Chain:
	//   G->C1->C2->C3->C4->C5->C6->C7->C8->C9->C10->C11->C12->C13->C14->C15->C16->C17->C18 (HEAD)
	//   └->S1->S2->S3
	//
	// Frozen:
	//   G->C1->C2
	//
	// Commit: G, C4
	// Pivot : C4
	//
	// CRASH
	//
	// ------------------------------
	//
	// Expected in freezer:
	//   G->C1->C2
	//
	// Expected in leveldb:
	//   C2)->C3->C4->C5->C6->C7->C8->C9->C10->C11->C12->C13->C14->C15->C16->C17->C18
	//
	// Expected head header    : C18
	// Expected head fast block: C18
	// Expected head block     : C4
	testRepair(t, &rewindTest{
		canonicalBlocks:    18,
		sidechainBlocks:    3,
		freezeThreshold:    16,
		commitBlock:        4,
		pivotBlock:         uint64ptr(4),
		expCanonicalBlocks: 18,
		expSidechainBlocks: 0,
		expFrozen:          3,
		expHeadHeader:      18,
		expHeadFastBlock:   18,
		expHeadBlock:       4,
	}, snapshots)
}

// Tests a recovery for a long canonical chain with frozen blocks and a shorter
// side chain, where the fast sync pivot point - older than the ancient limit -
// was already committed to disk and then the process crashed. In this test scenario
// the side chain is below the committed block. In this case we expect the canonical
// chain to be rolled back to the committed block, with everything afterwards deleted;
// the side chain completely nuked by the freezer.
func TestLongOldForkedSnapSyncedDeepRepair(t *testing.T) {
	testLongOldForkedSnapSyncedDeepRepair(t, false)
}
func TestLongOldForkedSnapSyncedDeepRepairWithSnapshots(t *testing.T) {
	testLongOldForkedSnapSyncedDeepRepair(t, true)
}

func testLongOldForkedSnapSyncedDeepRepair(t *testing.T, snapshots bool) {
	// Chain:
	//   G->C1->C2->C3->C4->C5->C6->C7->C8->C9->C10->C11->C12->C13->C14->C15->C16->C17->C18->C19->C20->C21->C22->C23->C24 (HEAD)
	//   └->S1->S2->S3
	//
	// Frozen:
	//   G->C1->C2->C3->C4->C5->C6->C7->C8
	//
	// Commit: G, C4
	// Pivot : C4
	//
	// CRASH
	//
	// ------------------------------
	//
	// Expected in freezer:
	//   G->C1->C2->C3->C4
	//
	// Expected in leveldb: none
	//
	// Expected head header    : C4
	// Expected head fast block: C4
	// Expected head block     : C4
	testRepair(t, &rewindTest{
		canonicalBlocks:    24,
		sidechainBlocks:    3,
		freezeThreshold:    16,
		commitBlock:        4,
		pivotBlock:         uint64ptr(4),
		expCanonicalBlocks: 4,
		expSidechainBlocks: 0,
		expFrozen:          5,
		expHeadHeader:      4,
		expHeadFastBlock:   4,
		expHeadBlock:       4,
	}, snapshots)
}

// Tests a recovery for a long canonical chain with frozen blocks and a shorter
// side chain, where the fast sync pivot point - older than the ancient limit -
// was not yet committed, but the process crashed. In this test scenario the side
// chain is below the committed block. In this case we expect the chain to detect
// that it was fast syncing and not delete anything. The side chain is completely
// nuked by the freezer.
func TestLongOldForkedSnapSyncingShallowRepair(t *testing.T) {
	testLongOldForkedSnapSyncingShallowRepair(t, false)
}
func TestLongOldForkedSnapSyncingShallowRepairWithSnapshots(t *testing.T) {
	testLongOldForkedSnapSyncingShallowRepair(t, true)
}

func testLongOldForkedSnapSyncingShallowRepair(t *testing.T, snapshots bool) {
	// Chain:
	//   G->C1->C2->C3->C4->C5->C6->C7->C8->C9->C10->C11->C12->C13->C14->C15->C16->C17->C18 (HEAD)
	//   └->S1->S2->S3
	//
	// Frozen:
	//   G->C1->C2
	//
	// Commit: G
	// Pivot : C4
	//
	// CRASH
	//
	// ------------------------------
	//
	// Expected in freezer:
	//   G->C1->C2
	//
	// Expected in leveldb:
	//   C2)->C3->C4->C5->C6->C7->C8->C9->C10->C11->C12->C13->C14->C15->C16->C17->C18
	//
	// Expected head header    : C18
	// Expected head fast block: C18
	// Expected head block     : G
	testRepair(t, &rewindTest{
		canonicalBlocks:    18,
		sidechainBlocks:    3,
		freezeThreshold:    16,
		commitBlock:        0,
		pivotBlock:         uint64ptr(4),
		expCanonicalBlocks: 18,
		expSidechainBlocks: 0,
		expFrozen:          3,
		expHeadHeader:      18,
		expHeadFastBlock:   18,
		expHeadBlock:       0,
	}, snapshots)
}

// Tests a recovery for a long canonical chain with frozen blocks and a shorter
// side chain, where the fast sync pivot point - older than the ancient limit -
// was not yet committed, but the process crashed. In this test scenario the side
// chain is below the committed block. In this case we expect the chain to detect
// that it was fast syncing and not delete anything. The side chain is completely
// nuked by the freezer.
func TestLongOldForkedSnapSyncingDeepRepair(t *testing.T) {
	testLongOldForkedSnapSyncingDeepRepair(t, false)
}
func TestLongOldForkedSnapSyncingDeepRepairWithSnapshots(t *testing.T) {
	testLongOldForkedSnapSyncingDeepRepair(t, true)
}

func testLongOldForkedSnapSyncingDeepRepair(t *testing.T, snapshots bool) {
	// Chain:
	//   G->C1->C2->C3->C4->C5->C6->C7->C8->C9->C10->C11->C12->C13->C14->C15->C16->C17->C18->C19->C20->C21->C22->C23->C24 (HEAD)
	//   └->S1->S2->S3
	//
	// Frozen:
	//   G->C1->C2->C3->C4->C5->C6->C7->C8
	//
	// Commit: G
	// Pivot : C4
	//
	// CRASH
	//
	// ------------------------------
	//
	// Expected in freezer:
	//   G->C1->C2->C3->C4->C5->C6->C7->C8
	//
	// Expected in leveldb:
	//   C8)->C9->C10->C11->C12->C13->C14->C15->C16->C17->C18->C19->C20->C21->C22->C23->C24
	//
	// Expected head header    : C24
	// Expected head fast block: C24
	// Expected head block     : G
	testRepair(t, &rewindTest{
		canonicalBlocks:    24,
		sidechainBlocks:    3,
		freezeThreshold:    16,
		commitBlock:        0,
		pivotBlock:         uint64ptr(4),
		expCanonicalBlocks: 24,
		expSidechainBlocks: 0,
		expFrozen:          9,
		expHeadHeader:      24,
		expHeadFastBlock:   24,
		expHeadBlock:       0,
	}, snapshots)
}

// Tests a recovery for a long canonical chain with frozen blocks and a shorter
// side chain, where a recent block - newer than the ancient limit - was already
// committed to disk and then the process crashed. In this test scenario the side
// chain is above the committed block. In this case we expect the chain to be
// rolled back to the committed block, with everything afterwards kept as fast
// sync data; the side chain completely nuked by the freezer.
func TestLongNewerForkedShallowRepair(t *testing.T) {
	testLongNewerForkedShallowRepair(t, false)
}
func TestLongNewerForkedShallowRepairWithSnapshots(t *testing.T) {
	testLongNewerForkedShallowRepair(t, true)
}

func testLongNewerForkedShallowRepair(t *testing.T, snapshots bool) {
	// Chain:
	//   G->C1->C2->C3->C4->C5->C6->C7->C8->C9->C10->C11->C12->C13->C14->C15->C16->C17->C18 (HEAD)
	//   └->S1->S2->S3->S4->S5->S6->S7->S8->S9->S10->S11->S12
	//
	// Frozen:
	//   G->C1->C2
	//
	// Commit: G, C4
	// Pivot : none
	//
	// CRASH
	//
	// ------------------------------
	//
	// Expected in freezer:
	//   G->C1->C2
	//
	// Expected in leveldb:
	//   C2)->C3->C4->C5->C6->C7->C8->C9->C10->C11->C12->C13->C14->C15->C16->C17->C18
	//
	// Expected head header    : C18
	// Expected head fast block: C18
	// Expected head block     : C4
	testRepair(t, &rewindTest{
		canonicalBlocks:    18,
		sidechainBlocks:    12,
		freezeThreshold:    16,
		commitBlock:        4,
		pivotBlock:         nil,
		expCanonicalBlocks: 18,
		expSidechainBlocks: 0,
		expFrozen:          3,
		expHeadHeader:      18,
		expHeadFastBlock:   18,
		expHeadBlock:       4,
	}, snapshots)
}

// Tests a recovery for a long canonical chain with frozen blocks and a shorter
// side chain, where a recent block - older than the ancient limit - was already
// committed to disk and then the process crashed. In this test scenario the side
// chain is above the committed block. In this case we expect the canonical chain
// to be rolled back to the committed block, with everything afterwards deleted;
// the side chain completely nuked by the freezer.
func TestLongNewerForkedDeepRepair(t *testing.T)              { testLongNewerForkedDeepRepair(t, false) }
func TestLongNewerForkedDeepRepairWithSnapshots(t *testing.T) { testLongNewerForkedDeepRepair(t, true) }

func testLongNewerForkedDeepRepair(t *testing.T, snapshots bool) {
	// Chain:
	//   G->C1->C2->C3->C4->C5->C6->C7->C8->C9->C10->C11->C12->C13->C14->C15->C16->C17->C18->C19->C20->C21->C22->C23->C24 (HEAD)
	//   └->S1->S2->S3->S4->S5->S6->S7->S8->S9->S10->S11->S12
	//
	// Frozen:
	//   G->C1->C2->C3->C4->C5->C6->C7->C8
	//
	// Commit: G, C4
	// Pivot : none
	//
	// CRASH
	//
	// ------------------------------
	//
	// Expected in freezer:
	//   G->C1->C2->C3->C4
	//
	// Expected in leveldb: none
	//
	// Expected head header    : C4
	// Expected head fast block: C4
	// Expected head block     : C4
	testRepair(t, &rewindTest{
		canonicalBlocks:    24,
		sidechainBlocks:    12,
		freezeThreshold:    16,
		commitBlock:        4,
		pivotBlock:         nil,
		expCanonicalBlocks: 4,
		expSidechainBlocks: 0,
		expFrozen:          5,
		expHeadHeader:      4,
		expHeadFastBlock:   4,
		expHeadBlock:       4,
	}, snapshots)
}

// Tests a recovery for a long canonical chain with frozen blocks and a shorter
// side chain, where the fast sync pivot point - newer than the ancient limit -
// was already committed to disk and then the process crashed. In this test scenario
// the side chain is above the committed block. In this case we expect the chain
// to be rolled back to the committed block, with everything afterwards kept as fast
// sync data; the side chain completely nuked by the freezer.
func TestLongNewerForkedSnapSyncedShallowRepair(t *testing.T) {
	testLongNewerForkedSnapSyncedShallowRepair(t, false)
}
func TestLongNewerForkedSnapSyncedShallowRepairWithSnapshots(t *testing.T) {
	testLongNewerForkedSnapSyncedShallowRepair(t, true)
}

func testLongNewerForkedSnapSyncedShallowRepair(t *testing.T, snapshots bool) {
	// Chain:
	//   G->C1->C2->C3->C4->C5->C6->C7->C8->C9->C10->C11->C12->C13->C14->C15->C16->C17->C18 (HEAD)
	//   └->S1->S2->S3->S4->S5->S6->S7->S8->S9->S10->S11->S12
	//
	// Frozen:
	//   G->C1->C2
	//
	// Commit: G, C4
	// Pivot : C4
	//
	// CRASH
	//
	// ------------------------------
	//
	// Expected in freezer:
	//   G->C1->C2
	//
	// Expected in leveldb:
	//   C2)->C3->C4->C5->C6->C7->C8->C9->C10->C11->C12->C13->C14->C15->C16->C17->C18
	//
	// Expected head header    : C18
	// Expected head fast block: C18
	// Expected head block     : C4
	testRepair(t, &rewindTest{
		canonicalBlocks:    18,
		sidechainBlocks:    12,
		freezeThreshold:    16,
		commitBlock:        4,
		pivotBlock:         uint64ptr(4),
		expCanonicalBlocks: 18,
		expSidechainBlocks: 0,
		expFrozen:          3,
		expHeadHeader:      18,
		expHeadFastBlock:   18,
		expHeadBlock:       4,
	}, snapshots)
}

// Tests a recovery for a long canonical chain with frozen blocks and a shorter
// side chain, where the fast sync pivot point - older than the ancient limit -
// was already committed to disk and then the process crashed. In this test scenario
// the side chain is above the committed block. In this case we expect the canonical
// chain to be rolled back to the committed block, with everything afterwards deleted;
// the side chain completely nuked by the freezer.
func TestLongNewerForkedSnapSyncedDeepRepair(t *testing.T) {
	testLongNewerForkedSnapSyncedDeepRepair(t, false)
}
func TestLongNewerForkedSnapSyncedDeepRepairWithSnapshots(t *testing.T) {
	testLongNewerForkedSnapSyncedDeepRepair(t, true)
}

func testLongNewerForkedSnapSyncedDeepRepair(t *testing.T, snapshots bool) {
	// Chain:
	//   G->C1->C2->C3->C4->C5->C6->C7->C8->C9->C10->C11->C12->C13->C14->C15->C16->C17->C18->C19->C20->C21->C22->C23->C24 (HEAD)
	//   └->S1->S2->S3->S4->S5->S6->S7->S8->S9->S10->S11->S12
	//
	// Frozen:
	//   G->C1->C2->C3->C4->C5->C6->C7->C8
	//
	// Commit: G, C4
	// Pivot : C4
	//
	// CRASH
	//
	// ------------------------------
	//
	// Expected in freezer:
	//   G->C1->C2->C3->C4
	//
	// Expected in leveldb: none
	//
	// Expected head header    : C4
	// Expected head fast block: C4
	// Expected head block     : C4
	testRepair(t, &rewindTest{
		canonicalBlocks:    24,
		sidechainBlocks:    12,
		freezeThreshold:    16,
		commitBlock:        4,
		pivotBlock:         uint64ptr(4),
		expCanonicalBlocks: 4,
		expSidechainBlocks: 0,
		expFrozen:          5,
		expHeadHeader:      4,
		expHeadFastBlock:   4,
		expHeadBlock:       4,
	}, snapshots)
}

// Tests a recovery for a long canonical chain with frozen blocks and a shorter
// side chain, where the fast sync pivot point - older than the ancient limit -
// was not yet committed, but the process crashed. In this test scenario the side
// chain is above the committed block. In this case we expect the chain to detect
// that it was fast syncing and not delete anything. The side chain is completely
// nuked by the freezer.
func TestLongNewerForkedSnapSyncingShallowRepair(t *testing.T) {
	testLongNewerForkedSnapSyncingShallowRepair(t, false)
}
func TestLongNewerForkedSnapSyncingShallowRepairWithSnapshots(t *testing.T) {
	testLongNewerForkedSnapSyncingShallowRepair(t, true)
}

func testLongNewerForkedSnapSyncingShallowRepair(t *testing.T, snapshots bool) {
	// Chain:
	//   G->C1->C2->C3->C4->C5->C6->C7->C8->C9->C10->C11->C12->C13->C14->C15->C16->C17->C18 (HEAD)
	//   └->S1->S2->S3->S4->S5->S6->S7->S8->S9->S10->S11->S12
	//
	// Frozen:
	//   G->C1->C2
	//
	// Commit: G
	// Pivot : C4
	//
	// CRASH
	//
	// ------------------------------
	//
	// Expected in freezer:
	//   G->C1->C2
	//
	// Expected in leveldb:
	//   C2)->C3->C4->C5->C6->C7->C8->C9->C10->C11->C12->C13->C14->C15->C16->C17->C18
	//
	// Expected head header    : C18
	// Expected head fast block: C18
	// Expected head block     : G
	testRepair(t, &rewindTest{
		canonicalBlocks:    18,
		sidechainBlocks:    12,
		freezeThreshold:    16,
		commitBlock:        0,
		pivotBlock:         uint64ptr(4),
		expCanonicalBlocks: 18,
		expSidechainBlocks: 0,
		expFrozen:          3,
		expHeadHeader:      18,
		expHeadFastBlock:   18,
		expHeadBlock:       0,
	}, snapshots)
}

// Tests a recovery for a long canonical chain with frozen blocks and a shorter
// side chain, where the fast sync pivot point - older than the ancient limit -
// was not yet committed, but the process crashed. In this test scenario the side
// chain is above the committed block. In this case we expect the chain to detect
// that it was fast syncing and not delete anything. The side chain is completely
// nuked by the freezer.
func TestLongNewerForkedSnapSyncingDeepRepair(t *testing.T) {
	testLongNewerForkedSnapSyncingDeepRepair(t, false)
}
func TestLongNewerForkedSnapSyncingDeepRepairWithSnapshots(t *testing.T) {
	testLongNewerForkedSnapSyncingDeepRepair(t, true)
}

func testLongNewerForkedSnapSyncingDeepRepair(t *testing.T, snapshots bool) {
	// Chain:
	//   G->C1->C2->C3->C4->C5->C6->C7->C8->C9->C10->C11->C12->C13->C14->C15->C16->C17->C18->C19->C20->C21->C22->C23->C24 (HEAD)
	//   └->S1->S2->S3->S4->S5->S6->S7->S8->S9->S10->S11->S12
	//
	// Frozen:
	//   G->C1->C2->C3->C4->C5->C6->C7->C8
	//
	// Commit: G
	// Pivot : C4
	//
	// CRASH
	//
	// ------------------------------
	//
	// Expected in freezer:
	//   G->C1->C2->C3->C4->C5->C6->C7->C8
	//
	// Expected in leveldb:
	//   C8)->C9->C10->C11->C12->C13->C14->C15->C16->C17->C18->C19->C20->C21->C22->C23->C24
	//
	// Expected head header    : C24
	// Expected head fast block: C24
	// Expected head block     : G
	testRepair(t, &rewindTest{
		canonicalBlocks:    24,
		sidechainBlocks:    12,
		freezeThreshold:    16,
		commitBlock:        0,
		pivotBlock:         uint64ptr(4),
		expCanonicalBlocks: 24,
		expSidechainBlocks: 0,
		expFrozen:          9,
		expHeadHeader:      24,
		expHeadFastBlock:   24,
		expHeadBlock:       0,
	}, snapshots)
}

// Tests a recovery for a long canonical chain with frozen blocks and a longer side
// chain, where a recent block - newer than the ancient limit - was already committed
// to disk and then the process crashed. In this case we expect the chain to be
// rolled back to the committed block, with everything afterwards kept as fast sync
// data. The side chain completely nuked by the freezer.
func TestLongReorgedShallowRepair(t *testing.T)              { testLongReorgedShallowRepair(t, false) }
func TestLongReorgedShallowRepairWithSnapshots(t *testing.T) { testLongReorgedShallowRepair(t, true) }

func testLongReorgedShallowRepair(t *testing.T, snapshots bool) {
	// Chain:
	//   G->C1->C2->C3->C4->C5->C6->C7->C8->C9->C10->C11->C12->C13->C14->C15->C16->C17->C18 (HEAD)
	//   └->S1->S2->S3->S4->S5->S6->S7->S8->S9->S10->S11->S12->S13->S14->S15->S16->S17->S18->S19->S20->S21->S22->S23->S24->S25->S26
	//
	// Frozen:
	//   G->C1->C2
	//
	// Commit: G, C4
	// Pivot : none
	//
	// CRASH
	//
	// ------------------------------
	//
	// Expected in freezer:
	//   G->C1->C2
	//
	// Expected in leveldb:
	//   C2)->C3->C4->C5->C6->C7->C8->C9->C10->C11->C12->C13->C14->C15->C16->C17->C18
	//
	// Expected head header    : C18
	// Expected head fast block: C18
	// Expected head block     : C4
	testRepair(t, &rewindTest{
		canonicalBlocks:    18,
		sidechainBlocks:    26,
		freezeThreshold:    16,
		commitBlock:        4,
		pivotBlock:         nil,
		expCanonicalBlocks: 18,
		expSidechainBlocks: 0,
		expFrozen:          3,
		expHeadHeader:      18,
		expHeadFastBlock:   18,
		expHeadBlock:       4,
	}, snapshots)
}

// Tests a recovery for a long canonical chain with frozen blocks and a longer side
// chain, where a recent block - older than the ancient limit - was already committed
// to disk and then the process crashed. In this case we expect the canonical chains
// to be rolled back to the committed block, with everything afterwards deleted. The
// side chain completely nuked by the freezer.
func TestLongReorgedDeepRepair(t *testing.T)              { testLongReorgedDeepRepair(t, false) }
func TestLongReorgedDeepRepairWithSnapshots(t *testing.T) { testLongReorgedDeepRepair(t, true) }

func testLongReorgedDeepRepair(t *testing.T, snapshots bool) {
	// Chain:
	//   G->C1->C2->C3->C4->C5->C6->C7->C8->C9->C10->C11->C12->C13->C14->C15->C16->C17->C18->C19->C20->C21->C22->C23->C24 (HEAD)
	//   └->S1->S2->S3->S4->S5->S6->S7->S8->S9->S10->S11->S12->S13->S14->S15->S16->S17->S18->S19->S20->S21->S22->S23->S24->S25->S26
	//
	// Frozen:
	//   G->C1->C2->C3->C4->C5->C6->C7->C8
	//
	// Commit: G, C4
	// Pivot : none
	//
	// CRASH
	//
	// ------------------------------
	//
	// Expected in freezer:
	//   G->C1->C2->C3->C4
	//
	// Expected in leveldb: none
	//
	// Expected head header    : C4
	// Expected head fast block: C4
	// Expected head block     : C4
	testRepair(t, &rewindTest{
		canonicalBlocks:    24,
		sidechainBlocks:    26,
		freezeThreshold:    16,
		commitBlock:        4,
		pivotBlock:         nil,
		expCanonicalBlocks: 4,
		expSidechainBlocks: 0,
		expFrozen:          5,
		expHeadHeader:      4,
		expHeadFastBlock:   4,
		expHeadBlock:       4,
	}, snapshots)
}

// Tests a recovery for a long canonical chain with frozen blocks and a longer
// side chain, where the fast sync pivot point - newer than the ancient limit -
// was already committed to disk and then the process crashed. In this case we
// expect the chain to be rolled back to the committed block, with everything
// afterwards kept as fast sync data. The side chain completely nuked by the
// freezer.
func TestLongReorgedSnapSyncedShallowRepair(t *testing.T) {
	testLongReorgedSnapSyncedShallowRepair(t, false)
}
func TestLongReorgedSnapSyncedShallowRepairWithSnapshots(t *testing.T) {
	testLongReorgedSnapSyncedShallowRepair(t, true)
}

func testLongReorgedSnapSyncedShallowRepair(t *testing.T, snapshots bool) {
	// Chain:
	//   G->C1->C2->C3->C4->C5->C6->C7->C8->C9->C10->C11->C12->C13->C14->C15->C16->C17->C18 (HEAD)
	//   └->S1->S2->S3->S4->S5->S6->S7->S8->S9->S10->S11->S12->S13->S14->S15->S16->S17->S18->S19->S20->S21->S22->S23->S24->S25->S26
	//
	// Frozen:
	//   G->C1->C2
	//
	// Commit: G, C4
	// Pivot : C4
	//
	// CRASH
	//
	// ------------------------------
	//
	// Expected in freezer:
	//   G->C1->C2
	//
	// Expected in leveldb:
	//   C2)->C3->C4->C5->C6->C7->C8->C9->C10->C11->C12->C13->C14->C15->C16->C17->C18
	//
	// Expected head header    : C18
	// Expected head fast block: C18
	// Expected head block     : C4
	testRepair(t, &rewindTest{
		canonicalBlocks:    18,
		sidechainBlocks:    26,
		freezeThreshold:    16,
		commitBlock:        4,
		pivotBlock:         uint64ptr(4),
		expCanonicalBlocks: 18,
		expSidechainBlocks: 0,
		expFrozen:          3,
		expHeadHeader:      18,
		expHeadFastBlock:   18,
		expHeadBlock:       4,
	}, snapshots)
}

// Tests a recovery for a long canonical chain with frozen blocks and a longer
// side chain, where the fast sync pivot point - older than the ancient limit -
// was already committed to disk and then the process crashed. In this case we
// expect the canonical chains to be rolled back to the committed block, with
// everything afterwards deleted. The side chain completely nuked by the freezer.
func TestLongReorgedSnapSyncedDeepRepair(t *testing.T) {
	testLongReorgedSnapSyncedDeepRepair(t, false)
}
func TestLongReorgedSnapSyncedDeepRepairWithSnapshots(t *testing.T) {
	testLongReorgedSnapSyncedDeepRepair(t, true)
}

func testLongReorgedSnapSyncedDeepRepair(t *testing.T, snapshots bool) {
	// Chain:
	//   G->C1->C2->C3->C4->C5->C6->C7->C8->C9->C10->C11->C12->C13->C14->C15->C16->C17->C18->C19->C20->C21->C22->C23->C24 (HEAD)
	//   └->S1->S2->S3->S4->S5->S6->S7->S8->S9->S10->S11->S12->S13->S14->S15->S16->S17->S18->S19->S20->S21->S22->S23->S24->S25->S26
	//
	// Frozen:
	//   G->C1->C2->C3->C4->C5->C6->C7->C8
	//
	// Commit: G, C4
	// Pivot : C4
	//
	// CRASH
	//
	// ------------------------------
	//
	// Expected in freezer:
	//   G->C1->C2->C3->C4
	//
	// Expected in leveldb: none
	//
	// Expected head header    : C4
	// Expected head fast block: C4
	// Expected head block     : C4
	testRepair(t, &rewindTest{
		canonicalBlocks:    24,
		sidechainBlocks:    26,
		freezeThreshold:    16,
		commitBlock:        4,
		pivotBlock:         uint64ptr(4),
		expCanonicalBlocks: 4,
		expSidechainBlocks: 0,
		expFrozen:          5,
		expHeadHeader:      4,
		expHeadFastBlock:   4,
		expHeadBlock:       4,
	}, snapshots)
}

// Tests a recovery for a long canonical chain with frozen blocks and a longer
// side chain, where the fast sync pivot point - newer than the ancient limit -
// was not yet committed, but the process crashed. In this case we expect the
// chain to detect that it was fast syncing and not delete anything, since we
// can just pick up directly where we left off.
func TestLongReorgedSnapSyncingShallowRepair(t *testing.T) {
	testLongReorgedSnapSyncingShallowRepair(t, false)
}
func TestLongReorgedSnapSyncingShallowRepairWithSnapshots(t *testing.T) {
	testLongReorgedSnapSyncingShallowRepair(t, true)
}

func testLongReorgedSnapSyncingShallowRepair(t *testing.T, snapshots bool) {
	// Chain:
	//   G->C1->C2->C3->C4->C5->C6->C7->C8->C9->C10->C11->C12->C13->C14->C15->C16->C17->C18 (HEAD)
	//   └->S1->S2->S3->S4->S5->S6->S7->S8->S9->S10->S11->S12->S13->S14->S15->S16->S17->S18->S19->S20->S21->S22->S23->S24->S25->S26
	//
	// Frozen:
	//   G->C1->C2
	//
	// Commit: G
	// Pivot : C4
	//
	// CRASH
	//
	// ------------------------------
	//
	// Expected in freezer:
	//   G->C1->C2
	//
	// Expected in leveldb:
	//   C2)->C3->C4->C5->C6->C7->C8->C9->C10->C11->C12->C13->C14->C15->C16->C17->C18
	//
	// Expected head header    : C18
	// Expected head fast block: C18
	// Expected head block     : G
	testRepair(t, &rewindTest{
		canonicalBlocks:    18,
		sidechainBlocks:    26,
		freezeThreshold:    16,
		commitBlock:        0,
		pivotBlock:         uint64ptr(4),
		expCanonicalBlocks: 18,
		expSidechainBlocks: 0,
		expFrozen:          3,
		expHeadHeader:      18,
		expHeadFastBlock:   18,
		expHeadBlock:       0,
	}, snapshots)
}

// Tests a recovery for a long canonical chain with frozen blocks and a longer
// side chain, where the fast sync pivot point - older than the ancient limit -
// was not yet committed, but the process crashed. In this case we expect the
// chain to detect that it was fast syncing and not delete anything, since we
// can just pick up directly where we left off.
func TestLongReorgedSnapSyncingDeepRepair(t *testing.T) {
	testLongReorgedSnapSyncingDeepRepair(t, false)
}
func TestLongReorgedSnapSyncingDeepRepairWithSnapshots(t *testing.T) {
	testLongReorgedSnapSyncingDeepRepair(t, true)
}

func testLongReorgedSnapSyncingDeepRepair(t *testing.T, snapshots bool) {
	// Chain:
	//   G->C1->C2->C3->C4->C5->C6->C7->C8->C9->C10->C11->C12->C13->C14->C15->C16->C17->C18->C19->C20->C21->C22->C23->C24 (HEAD)
	//   └->S1->S2->S3->S4->S5->S6->S7->S8->S9->S10->S11->S12->S13->S14->S15->S16->S17->S18->S19->S20->S21->S22->S23->S24->S25->S26
	//
	// Frozen:
	//   G->C1->C2->C3->C4->C5->C6->C7->C8
	//
	// Commit: G
	// Pivot : C4
	//
	// CRASH
	//
	// ------------------------------
	//
	// Expected in freezer:
	//   G->C1->C2->C3->C4->C5->C6->C7->C8
	//
	// Expected in leveldb:
	//   C8)->C9->C10->C11->C12->C13->C14->C15->C16->C17->C18->C19->C20->C21->C22->C23->C24
	//
	// Expected head header    : C24
	// Expected head fast block: C24
	// Expected head block     : G
	testRepair(t, &rewindTest{
		canonicalBlocks:    24,
		sidechainBlocks:    26,
		freezeThreshold:    16,
		commitBlock:        0,
		pivotBlock:         uint64ptr(4),
		expCanonicalBlocks: 24,
		expSidechainBlocks: 0,
		expFrozen:          9,
		expHeadHeader:      24,
		expHeadFastBlock:   24,
		expHeadBlock:       0,
	}, snapshots)
}

func testRepair(t *testing.T, tt *rewindTest, snapshots bool) {
	for _, scheme := range []string{rawdb.HashScheme, rawdb.PathScheme} {
		testRepairWithScheme(t, tt, snapshots, scheme)
	}
}

func testRepairWithScheme(t *testing.T, tt *rewindTest, snapshots bool, scheme string) {
	// It's hard to follow the test case, visualize the input
	// log.SetDefault(log.NewLogger(log.NewTerminalHandlerWithLevel(os.Stderr, log.LevelInfo, true)))
	// fmt.Println(tt.dump(false))

	// Create a temporary persistent database
	datadir := t.TempDir()
	ancient := filepath.Join(datadir, "ancient")

<<<<<<< HEAD
	pdb, err := pebble.New(datadir, 0, 0, "", false, nil)
=======
	pdb, err := pebble.New(datadir, 0, 0, "", false, true)
>>>>>>> 553183e5
	if err != nil {
		t.Fatalf("Failed to create persistent key-value database: %v", err)
	}
	db, err := rawdb.NewDatabaseWithFreezer(pdb, ancient, "", false)
	if err != nil {
		t.Fatalf("Failed to create persistent freezer database: %v", err)
	}
	defer db.Close() // Might double close, should be fine

	// Initialize a fresh chain
	var (
		gspec = &Genesis{
			BaseFee: big.NewInt(params.InitialBaseFee),
			Config:  params.AllEthashProtocolChanges,
		}
		engine = ethash.NewFullFaker()
		config = &CacheConfig{
			TrieCleanLimit: 256,
			TrieDirtyLimit: 256,
			TrieTimeLimit:  5 * time.Minute,
			SnapshotLimit:  0, // Disable snapshot by default
			StateScheme:    scheme,

			// Arbitrum
			TriesInMemory: 128,
			TrieRetention: 30 * time.Minute,
		}
	)
	defer engine.Close()
	if snapshots {
		config.SnapshotLimit = 256
		config.SnapshotWait = true
	}
	chain, err := NewBlockChain(db, config, nil, gspec, nil, engine, vm.Config{}, nil)
	if err != nil {
		t.Fatalf("Failed to create chain: %v", err)
	}
	// If sidechain blocks are needed, make a light chain and import it
	var sideblocks types.Blocks
	if tt.sidechainBlocks > 0 {
		sideblocks, _ = GenerateChain(gspec.Config, gspec.ToBlock(), engine, rawdb.NewMemoryDatabase(), tt.sidechainBlocks, func(i int, b *BlockGen) {
			b.SetCoinbase(common.Address{0x01})
		})
		if _, err := chain.InsertChain(sideblocks); err != nil {
			t.Fatalf("Failed to import side chain: %v", err)
		}
	}
	canonblocks, _ := GenerateChain(gspec.Config, gspec.ToBlock(), engine, rawdb.NewMemoryDatabase(), tt.canonicalBlocks, func(i int, b *BlockGen) {
		b.SetCoinbase(common.Address{0x02})
		b.SetDifficulty(big.NewInt(1000000))
	})
	if _, err := chain.InsertChain(canonblocks[:tt.commitBlock]); err != nil {
		t.Fatalf("Failed to import canonical chain start: %v", err)
	}
	if tt.commitBlock > 0 {
		if err := chain.triedb.Commit(canonblocks[tt.commitBlock-1].Root(), false); err != nil {
			t.Fatalf("Failed to flush trie state: %v", err)
		}
		if snapshots {
			if err := chain.snaps.Cap(canonblocks[tt.commitBlock-1].Root(), 0); err != nil {
				t.Fatalf("Failed to flatten snapshots: %v", err)
			}
		}
	}
	if _, err := chain.InsertChain(canonblocks[tt.commitBlock:]); err != nil {
		t.Fatalf("Failed to import canonical chain tail: %v", err)
	}
	// Force run a freeze cycle
	type freezer interface {
		Freeze() error
		Ancients() (uint64, error)
	}
	if tt.freezeThreshold < uint64(tt.canonicalBlocks) {
		final := uint64(tt.canonicalBlocks) - tt.freezeThreshold
		chain.SetFinalized(canonblocks[int(final)-1].Header())
	}
	db.(freezer).Freeze()

	// Set the simulated pivot block
	if tt.pivotBlock != nil {
		rawdb.WriteLastPivotNumber(db, *tt.pivotBlock)
	}
	// Pull the plug on the database, simulating a hard crash
	chain.triedb.Close()
	db.Close()
	chain.stopWithoutSaving()

	// Start a new blockchain back up and see where the repair leads us
<<<<<<< HEAD
	pdb, err = pebble.New(datadir, 0, 0, "", false, nil)
=======
	pdb, err = pebble.New(datadir, 0, 0, "", false, true)
>>>>>>> 553183e5
	if err != nil {
		t.Fatalf("Failed to reopen persistent key-value database: %v", err)
	}
	db, err = rawdb.NewDatabaseWithFreezer(pdb, ancient, "", false)
	if err != nil {
		t.Fatalf("Failed to reopen persistent freezer database: %v", err)
	}
	defer db.Close()

	newChain, err := NewBlockChain(db, config, nil, gspec, nil, engine, vm.Config{}, nil)
	if err != nil {
		t.Fatalf("Failed to recreate chain: %v", err)
	}
	defer newChain.Stop()

	// Iterate over all the remaining blocks and ensure there are no gaps
	verifyNoGaps(t, newChain, true, canonblocks)
	verifyNoGaps(t, newChain, false, sideblocks)
	verifyCutoff(t, newChain, true, canonblocks, tt.expCanonicalBlocks)
	verifyCutoff(t, newChain, false, sideblocks, tt.expSidechainBlocks)

	if head := newChain.CurrentHeader(); head.Number.Uint64() != tt.expHeadHeader {
		t.Errorf("Head header mismatch: have %d, want %d", head.Number, tt.expHeadHeader)
	}
	if head := newChain.CurrentSnapBlock(); head.Number.Uint64() != tt.expHeadFastBlock {
		t.Errorf("Head fast block mismatch: have %d, want %d", head.Number, tt.expHeadFastBlock)
	}
	if head := newChain.CurrentBlock(); head.Number.Uint64() != tt.expHeadBlock {
		t.Errorf("Head block mismatch: have %d, want %d", head.Number, tt.expHeadBlock)
	}
	if frozen, err := db.(freezer).Ancients(); err != nil {
		t.Errorf("Failed to retrieve ancient count: %v\n", err)
	} else if int(frozen) != tt.expFrozen {
		t.Errorf("Frozen block count mismatch: have %d, want %d", frozen, tt.expFrozen)
	}
}

// TestIssue23496 tests scenario described in https://github.com/ethereum/go-ethereum/pull/23496#issuecomment-926393893
// Credits to @zzyalbert for finding the issue.
//
// Local chain owns these blocks:
// G  B1  B2  B3  B4
// B1: state committed
// B2: snapshot disk layer
// B3: state committed
// B4: head block
//
// Crash happens without fully persisting snapshot and in-memory states,
// chain rewinds itself to the B1 (skip B3 in order to recover snapshot)
// In this case the snapshot layer of B3 is not created because of existent
// state.
func TestIssue23496(t *testing.T) {
	testIssue23496(t, rawdb.HashScheme)
	testIssue23496(t, rawdb.PathScheme)
}

func testIssue23496(t *testing.T, scheme string) {
	// It's hard to follow the test case, visualize the input
	// log.SetDefault(log.NewLogger(log.NewTerminalHandlerWithLevel(os.Stderr, log.LevelInfo, true)))

	// Create a temporary persistent database
	datadir := t.TempDir()
	ancient := filepath.Join(datadir, "ancient")

<<<<<<< HEAD
	pdb, err := pebble.New(datadir, 0, 0, "", false, nil)
=======
	pdb, err := pebble.New(datadir, 0, 0, "", false, true)
>>>>>>> 553183e5
	if err != nil {
		t.Fatalf("Failed to create persistent key-value database: %v", err)
	}
	db, err := rawdb.NewDatabaseWithFreezer(pdb, ancient, "", false)
	if err != nil {
		t.Fatalf("Failed to create persistent freezer database: %v", err)
	}
	defer db.Close() // Might double close, should be fine

	// Initialize a fresh chain
	var (
		gspec = &Genesis{
			Config:  params.TestChainConfig,
			BaseFee: big.NewInt(params.InitialBaseFee),
		}
		engine = ethash.NewFullFaker()
	)
	chain, err := NewBlockChain(db, DefaultCacheConfigWithScheme(scheme), nil, gspec, nil, engine, vm.Config{}, nil)
	if err != nil {
		t.Fatalf("Failed to create chain: %v", err)
	}
	_, blocks, _ := GenerateChainWithGenesis(gspec, engine, 4, func(i int, b *BlockGen) {
		b.SetCoinbase(common.Address{0x02})
		b.SetDifficulty(big.NewInt(1000000))
	})

	// Insert block B1 and commit the state into disk
	if _, err := chain.InsertChain(blocks[:1]); err != nil {
		t.Fatalf("Failed to import canonical chain start: %v", err)
	}
	chain.triedb.Commit(blocks[0].Root(), false)

	// Insert block B2 and commit the snapshot into disk
	if _, err := chain.InsertChain(blocks[1:2]); err != nil {
		t.Fatalf("Failed to import canonical chain start: %v", err)
	}
	if err := chain.snaps.Cap(blocks[1].Root(), 0); err != nil {
		t.Fatalf("Failed to flatten snapshots: %v", err)
	}

	// Insert block B3 and commit the state into disk
	if _, err := chain.InsertChain(blocks[2:3]); err != nil {
		t.Fatalf("Failed to import canonical chain start: %v", err)
	}
	chain.triedb.Commit(blocks[2].Root(), false)

	// Insert the remaining blocks
	if _, err := chain.InsertChain(blocks[3:]); err != nil {
		t.Fatalf("Failed to import canonical chain tail: %v", err)
	}

	// Pull the plug on the database, simulating a hard crash
	chain.triedb.Close()
	db.Close()
	chain.stopWithoutSaving()

	// Start a new blockchain back up and see where the repair leads us
<<<<<<< HEAD
	pdb, err = pebble.New(datadir, 0, 0, "", false, nil)
=======
	pdb, err = pebble.New(datadir, 0, 0, "", false, true)
>>>>>>> 553183e5
	if err != nil {
		t.Fatalf("Failed to reopen persistent key-value database: %v", err)
	}
	db, err = rawdb.NewDatabaseWithFreezer(pdb, ancient, "", false)
	if err != nil {
		t.Fatalf("Failed to reopen persistent freezer database: %v", err)
	}
	defer db.Close()

	chain, err = NewBlockChain(db, DefaultCacheConfigWithScheme(scheme), nil, gspec, nil, engine, vm.Config{}, nil)
	if err != nil {
		t.Fatalf("Failed to recreate chain: %v", err)
	}
	defer chain.Stop()

	if head := chain.CurrentHeader(); head.Number.Uint64() != uint64(4) {
		t.Errorf("Head header mismatch: have %d, want %d", head.Number, 4)
	}
	if head := chain.CurrentSnapBlock(); head.Number.Uint64() != uint64(4) {
		t.Errorf("Head fast block mismatch: have %d, want %d", head.Number, uint64(4))
	}
	expHead := uint64(1)
	if scheme == rawdb.PathScheme {
		expHead = uint64(2)
	}
	if head := chain.CurrentBlock(); head.Number.Uint64() != expHead {
		t.Errorf("Head block mismatch: have %d, want %d", head.Number, expHead)
	}

	// Reinsert B2-B4
	if _, err := chain.InsertChain(blocks[1:]); err != nil {
		t.Fatalf("Failed to import canonical chain tail: %v", err)
	}
	if head := chain.CurrentHeader(); head.Number.Uint64() != uint64(4) {
		t.Errorf("Head header mismatch: have %d, want %d", head.Number, 4)
	}
	if head := chain.CurrentSnapBlock(); head.Number.Uint64() != uint64(4) {
		t.Errorf("Head fast block mismatch: have %d, want %d", head.Number, uint64(4))
	}
	if head := chain.CurrentBlock(); head.Number.Uint64() != uint64(4) {
		t.Errorf("Head block mismatch: have %d, want %d", head.Number, uint64(4))
	}
	if layer := chain.Snapshots().Snapshot(blocks[2].Root()); layer == nil {
		t.Error("Failed to regenerate the snapshot of known state")
	}
}<|MERGE_RESOLUTION|>--- conflicted
+++ resolved
@@ -1765,11 +1765,7 @@
 	datadir := t.TempDir()
 	ancient := filepath.Join(datadir, "ancient")
 
-<<<<<<< HEAD
-	pdb, err := pebble.New(datadir, 0, 0, "", false, nil)
-=======
-	pdb, err := pebble.New(datadir, 0, 0, "", false, true)
->>>>>>> 553183e5
+	pdb, err := pebble.New(datadir, 0, 0, "", false, true, nil)
 	if err != nil {
 		t.Fatalf("Failed to create persistent key-value database: %v", err)
 	}
@@ -1858,11 +1854,7 @@
 	chain.stopWithoutSaving()
 
 	// Start a new blockchain back up and see where the repair leads us
-<<<<<<< HEAD
-	pdb, err = pebble.New(datadir, 0, 0, "", false, nil)
-=======
-	pdb, err = pebble.New(datadir, 0, 0, "", false, true)
->>>>>>> 553183e5
+	pdb, err = pebble.New(datadir, 0, 0, "", false, true, nil)
 	if err != nil {
 		t.Fatalf("Failed to reopen persistent key-value database: %v", err)
 	}
@@ -1927,11 +1919,7 @@
 	datadir := t.TempDir()
 	ancient := filepath.Join(datadir, "ancient")
 
-<<<<<<< HEAD
-	pdb, err := pebble.New(datadir, 0, 0, "", false, nil)
-=======
-	pdb, err := pebble.New(datadir, 0, 0, "", false, true)
->>>>>>> 553183e5
+	pdb, err := pebble.New(datadir, 0, 0, "", false, true, nil)
 	if err != nil {
 		t.Fatalf("Failed to create persistent key-value database: %v", err)
 	}
@@ -1989,11 +1977,7 @@
 	chain.stopWithoutSaving()
 
 	// Start a new blockchain back up and see where the repair leads us
-<<<<<<< HEAD
-	pdb, err = pebble.New(datadir, 0, 0, "", false, nil)
-=======
-	pdb, err = pebble.New(datadir, 0, 0, "", false, true)
->>>>>>> 553183e5
+	pdb, err = pebble.New(datadir, 0, 0, "", false, true, nil)
 	if err != nil {
 		t.Fatalf("Failed to reopen persistent key-value database: %v", err)
 	}

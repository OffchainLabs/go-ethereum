--- conflicted
+++ resolved
@@ -14,13 +14,8 @@
 // You should have received a copy of the GNU Lesser General Public License
 // along with the go-ethereum library. If not, see <http://www.gnu.org/licenses/>.
 
-<<<<<<< HEAD
-//go:build windows || wasm
-// +build windows wasm
-=======
-//go:build windows || js || tinygo
-// +build windows js tinygo
->>>>>>> 85077be5
+//go:build windows || wasm || tinygo
+// +build windows wasm tinygo
 
 package metrics
 

--- conflicted
+++ resolved
@@ -265,19 +265,7 @@
 
 	var requestsHash *common.Hash
 	if requests != nil {
-<<<<<<< HEAD
-		// Put back request type byte.
-		typedRequests := make([][]byte, len(requests))
-		for i, reqdata := range requests {
-			typedReqdata := make([]byte, len(reqdata)+1)
-			typedReqdata[0] = byte(i)
-			copy(typedReqdata[1:], reqdata)
-			typedRequests[i] = typedReqdata
-		}
-		h := types.CalcRequestsHash(typedRequests)
-=======
 		h := types.CalcRequestsHash(requests)
->>>>>>> 2936b415
 		requestsHash = &h
 	}
 
@@ -346,31 +334,16 @@
 			bundle.Proofs = append(bundle.Proofs, hexutil.Bytes(sidecar.Proofs[j][:]))
 		}
 	}
-<<<<<<< HEAD
-
-	// Remove type byte in requests.
-	var plainRequests [][]byte
-	if requests != nil {
-		plainRequests = make([][]byte, len(requests))
-		for i, reqdata := range requests {
-			plainRequests[i] = reqdata[1:]
-		}
-	}
 
 	return &ExecutionPayloadEnvelope{
 		ExecutionPayload: data,
 		BlockValue:       fees,
 		BlobsBundle:      &bundle,
-		Requests:         plainRequests,
+		Requests:         requests,
 		Override:         false,
 	}
 }
 
-=======
-	return &ExecutionPayloadEnvelope{ExecutionPayload: data, BlockValue: fees, BlobsBundle: &bundle, Override: false}
-}
-
->>>>>>> 2936b415
 // ExecutionPayloadBody is used in the response to GetPayloadBodiesByHash and GetPayloadBodiesByRange
 type ExecutionPayloadBody struct {
 	TransactionData []hexutil.Bytes     `json:"transactions"`

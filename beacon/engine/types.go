--- conflicted
+++ resolved
@@ -87,8 +87,8 @@
 //go:generate go run github.com/fjl/gencodec -type ExecutionPayloadEnvelope -field-override executionPayloadEnvelopeMarshaling -out gen_epe.go
 
 type ExecutionPayloadEnvelope struct {
-	ExecutionPayload *ExecutableData `json:"executionPayload" gencodec:"required"`
-	BlockValue       *big.Int        `json:"blockValue"       gencodec:"required"`
+	ExecutionPayload *ExecutableData `json:"executionPayload"  gencodec:"required"`
+	BlockValue       *big.Int        `json:"blockValue"  gencodec:"required"`
 	BlobsBundle      *BlobsBundle    `json:"blobsBundle"      gencodec:"omitempty"`
 }
 
@@ -252,8 +252,6 @@
 type ExecutionPayloadBodyV1 struct {
 	TransactionData []hexutil.Bytes     `json:"transactions"`
 	Withdrawals     []*types.Withdrawal `json:"withdrawals"`
-<<<<<<< HEAD
-=======
 }
 
 func BlockToBlobData(block *types.Block) (*BlobsBundle, error) {
@@ -276,5 +274,4 @@
 		}
 	}
 	return blobsBundle, nil
->>>>>>> a0cb9316
 }
--- conflicted
+++ resolved
@@ -99,24 +99,12 @@
 
 // CalcBlobFee calculates the blobfee from the header's excess blob gas field.
 func CalcBlobFee(config *params.ChainConfig, header *types.Header) *big.Int {
-<<<<<<< HEAD
 	if config.IsArbitrum() {
 		// Arbitrum does not support blob transactions, so we return 0.
 		return big.NewInt(0)
 	}
-	var frac uint64
-	switch config.LatestFork(header.Time, types.DeserializeHeaderExtraInformation(header).ArbOSFormatVersion) {
-	case forks.Osaka:
-		frac = config.BlobScheduleConfig.Osaka.UpdateFraction
-	case forks.Prague:
-		frac = config.BlobScheduleConfig.Prague.UpdateFraction
-	case forks.Cancun:
-		frac = config.BlobScheduleConfig.Cancun.UpdateFraction
-	default:
-=======
 	blobConfig := latestBlobConfig(config, header.Time)
 	if blobConfig == nil {
->>>>>>> a327ffe9
 		panic("calculating blob fee on unsupported fork")
 	}
 	return fakeExponential(minBlobGasPrice, new(big.Int).SetUint64(*header.ExcessBlobGas), new(big.Int).SetUint64(blobConfig.UpdateFraction))
@@ -151,21 +139,13 @@
 	case cfg.IsBPO1(london, time) && s.BPO1 != nil:
 		return s.BPO1
 	case cfg.IsOsaka(london, time) && s.Osaka != nil:
-<<<<<<< HEAD
-		return s.Osaka.Max
+		return s.Osaka
 	// we can use 0 here because arbitrum doesn't support Blob transactions.
 	case cfg.IsPrague(london, time, 0) && s.Prague != nil:
-		return s.Prague.Max
+		return s.Prague
 	// we can use 0 here because arbitrum doesn't support Blob transactions.
 	case cfg.IsCancun(london, time, 0) && s.Cancun != nil:
-		return s.Cancun.Max
-=======
-		return s.Osaka
-	case cfg.IsPrague(london, time) && s.Prague != nil:
-		return s.Prague
-	case cfg.IsCancun(london, time) && s.Cancun != nil:
 		return s.Cancun
->>>>>>> a327ffe9
 	default:
 		return nil
 	}
@@ -207,28 +187,8 @@
 
 // targetBlobsPerBlock returns the target number of blobs in a block at the given timestamp.
 func targetBlobsPerBlock(cfg *params.ChainConfig, time uint64) int {
-<<<<<<< HEAD
-	if cfg.BlobScheduleConfig == nil {
-		return 0
-	}
-	var (
-		london = cfg.LondonBlock
-		s      = cfg.BlobScheduleConfig
-	)
-	switch {
-	case cfg.IsOsaka(london, time) && s.Osaka != nil:
-		return s.Osaka.Target
-	// we can use 0 here because arbitrum doesn't support Blob transactions.
-	case cfg.IsPrague(london, time, 0) && s.Prague != nil:
-		return s.Prague.Target
-	// we can use 0 here because arbitrum doesn't support Blob transactions.
-	case cfg.IsCancun(london, time, 0) && s.Cancun != nil:
-		return s.Cancun.Target
-	default:
-=======
 	blobConfig := latestBlobConfig(cfg, time)
 	if blobConfig == nil {
->>>>>>> a327ffe9
 		return 0
 	}
 	return blobConfig.Target

// Copyright 2023 The go-ethereum Authors
// This file is part of the go-ethereum library.
//
// The go-ethereum library is free software: you can redistribute it and/or modify
// it under the terms of the GNU Lesser General Public License as published by
// the Free Software Foundation, either version 3 of the License, or
// (at your option) any later version.
//
// The go-ethereum library is distributed in the hope that it will be useful,
// but WITHOUT ANY WARRANTY; without even the implied warranty of
// MERCHANTABILITY or FITNESS FOR A PARTICULAR PURPOSE. See the
// GNU Lesser General Public License for more details.
//
// You should have received a copy of the GNU Lesser General Public License
// along with the go-ethereum library. If not, see <http://www.gnu.org/licenses/>.

package eip4844

import (
	"errors"
	"fmt"
	"math"
	"math/big"

	"github.com/ethereum/go-ethereum/core/types"
	"github.com/ethereum/go-ethereum/params"
)

var (
	minBlobGasPrice = big.NewInt(params.BlobTxMinBlobGasprice)
)

// BlobConfig contains the parameters for blob-related formulas.
// These can be adjusted in a fork.
type BlobConfig struct {
	Target         int
	Max            int
	UpdateFraction uint64
}

func (bc *BlobConfig) maxBlobGas() uint64 {
	return uint64(bc.Max) * params.BlobTxBlobGasPerBlob
}

// blobBaseFee computes the blob fee.
func (bc *BlobConfig) blobBaseFee(excessBlobGas uint64) *big.Int {
	return fakeExponential(minBlobGasPrice, new(big.Int).SetUint64(excessBlobGas), new(big.Int).SetUint64(bc.UpdateFraction))
}

// blobPrice returns the price of one blob in Wei.
func (bc *BlobConfig) blobPrice(excessBlobGas uint64) *big.Int {
	f := bc.blobBaseFee(excessBlobGas)
	return new(big.Int).Mul(f, big.NewInt(params.BlobTxBlobGasPerBlob))
}

func latestBlobConfig(cfg *params.ChainConfig, time uint64) *BlobConfig {
	if cfg.BlobScheduleConfig == nil {
		return nil
	}
	var (
		london = cfg.LondonBlock
		s      = cfg.BlobScheduleConfig
		bc     *params.BlobConfig
	)
	switch {
	case cfg.IsBPO5(london, time) && s.BPO5 != nil:
		bc = s.BPO5
	case cfg.IsBPO4(london, time) && s.BPO4 != nil:
		bc = s.BPO4
	case cfg.IsBPO3(london, time) && s.BPO3 != nil:
		bc = s.BPO3
	case cfg.IsBPO2(london, time) && s.BPO2 != nil:
		bc = s.BPO2
	case cfg.IsBPO1(london, time) && s.BPO1 != nil:
		bc = s.BPO1
	case cfg.IsOsaka(london, time) && s.Osaka != nil:
		bc = s.Osaka
	case cfg.IsPrague(london, time) && s.Prague != nil:
		bc = s.Prague
	case cfg.IsCancun(london, time) && s.Cancun != nil:
		bc = s.Cancun
	default:
		return nil
	}

	return &BlobConfig{
		Target:         bc.Target,
		Max:            bc.Max,
		UpdateFraction: bc.UpdateFraction,
	}
}

// VerifyEIP4844Header verifies the presence of the excessBlobGas field and that
// if the current block contains no transactions, the excessBlobGas is updated
// accordingly.
func VerifyEIP4844Header(config *params.ChainConfig, parent, header *types.Header) error {
	if header.Number.Uint64() != parent.Number.Uint64()+1 {
		panic("bad header pair")
	}

	bcfg := latestBlobConfig(config, header.Time)
	if bcfg == nil {
		panic("called before EIP-4844 is active")
	}

	if header.ExcessBlobGas == nil {
		return errors.New("header is missing excessBlobGas")
	}
	if header.BlobGasUsed == nil {
		return errors.New("header is missing blobGasUsed")
	}

	// Verify that the blob gas used remains within reasonable limits.
	if *header.BlobGasUsed > bcfg.maxBlobGas() {
		return fmt.Errorf("blob gas used %d exceeds maximum allowance %d", *header.BlobGasUsed, bcfg.maxBlobGas())
	}
	if *header.BlobGasUsed%params.BlobTxBlobGasPerBlob != 0 {
		return fmt.Errorf("blob gas used %d not a multiple of blob gas per blob %d", header.BlobGasUsed, params.BlobTxBlobGasPerBlob)
	}

	// Verify the excessBlobGas is correct based on the parent header
	expectedExcessBlobGas := CalcExcessBlobGas(config, parent, header.Time)
	if *header.ExcessBlobGas != expectedExcessBlobGas {
		return fmt.Errorf("invalid excessBlobGas: have %d, want %d", *header.ExcessBlobGas, expectedExcessBlobGas)
	}
	return nil
}

// CalcExcessBlobGas calculates the excess blob gas after applying the set of
// blobs on top of the excess blob gas.
func CalcExcessBlobGas(config *params.ChainConfig, parent *types.Header, headTimestamp uint64) uint64 {
	isOsaka := config.IsOsaka(config.LondonBlock, headTimestamp)
	bcfg := latestBlobConfig(config, headTimestamp)
	return calcExcessBlobGas(isOsaka, bcfg, parent)
}

func calcExcessBlobGas(isOsaka bool, bcfg *BlobConfig, parent *types.Header) uint64 {
	var parentExcessBlobGas, parentBlobGasUsed uint64
	if parent.ExcessBlobGas != nil {
		parentExcessBlobGas = *parent.ExcessBlobGas
		parentBlobGasUsed = *parent.BlobGasUsed
	}

	var (
		excessBlobGas = parentExcessBlobGas + parentBlobGasUsed
		targetGas     = uint64(bcfg.Target) * params.BlobTxBlobGasPerBlob
	)
	if excessBlobGas < targetGas {
		return 0
	}
<<<<<<< HEAD
	// we can use 0 here because arbitrum doesn't support Blob transactions.
	if !config.IsOsaka(config.LondonBlock, headTimestamp, 0) {
		// Pre-Osaka, we use the formula defined by EIP-4844.
		return excessBlobGas - targetGas
	}
=======
>>>>>>> 1d29e3ec

	// EIP-7918 (post-Osaka) introduces a different formula for computing excess,
	// in cases where the price is lower than a 'reserve price'.
	if isOsaka {
		var (
			baseCost     = big.NewInt(params.BlobBaseCost)
			reservePrice = baseCost.Mul(baseCost, parent.BaseFee)
			blobPrice    = bcfg.blobPrice(parentExcessBlobGas)
		)
		if reservePrice.Cmp(blobPrice) > 0 {
			scaledExcess := parentBlobGasUsed * uint64(bcfg.Max-bcfg.Target) / uint64(bcfg.Max)
			return parentExcessBlobGas + scaledExcess
		}
	}

	// Original EIP-4844 formula.
	return excessBlobGas - targetGas
}

// CalcBlobFee calculates the blobfee from the header's excess blob gas field.
func CalcBlobFee(config *params.ChainConfig, header *types.Header) *big.Int {
	if config.IsArbitrum() {
		// Arbitrum does not support blob transactions, so we return 0.
		return big.NewInt(0)
	}
	blobConfig := latestBlobConfig(config, header.Time)
	if blobConfig == nil {
		panic("calculating blob fee on unsupported fork")
	}
	return blobConfig.blobBaseFee(*header.ExcessBlobGas)
}

// MaxBlobsPerBlock returns the max blobs per block for a block at the given timestamp.
func MaxBlobsPerBlock(cfg *params.ChainConfig, time uint64) int {
	blobConfig := latestBlobConfig(cfg, time)
	if blobConfig == nil {
		return 0
	}
	return blobConfig.Max
}

<<<<<<< HEAD
func latestBlobConfig(cfg *params.ChainConfig, time uint64) *params.BlobConfig {
	if cfg.BlobScheduleConfig == nil {
		return nil
	}
	var (
		london = cfg.LondonBlock
		s      = cfg.BlobScheduleConfig
	)
	switch {
	case cfg.IsBPO5(london, time) && s.BPO5 != nil:
		return s.BPO5
	case cfg.IsBPO4(london, time) && s.BPO4 != nil:
		return s.BPO4
	case cfg.IsBPO3(london, time) && s.BPO3 != nil:
		return s.BPO3
	case cfg.IsBPO2(london, time) && s.BPO2 != nil:
		return s.BPO2
	case cfg.IsBPO1(london, time) && s.BPO1 != nil:
		return s.BPO1
	// we can use 0 here because arbitrum doesn't support Blob transactions.
	case cfg.IsOsaka(london, time, 0) && s.Osaka != nil:
		return s.Osaka
	// we can use 0 here because arbitrum doesn't support Blob transactions.
	case cfg.IsPrague(london, time, 0) && s.Prague != nil:
		return s.Prague
	// we can use 0 here because arbitrum doesn't support Blob transactions.
	case cfg.IsCancun(london, time, 0) && s.Cancun != nil:
		return s.Cancun
	default:
		return nil
	}
}

=======
>>>>>>> 1d29e3ec
// MaxBlobGasPerBlock returns the maximum blob gas that can be spent in a block at the given timestamp.
func MaxBlobGasPerBlock(cfg *params.ChainConfig, time uint64) uint64 {
	return uint64(MaxBlobsPerBlock(cfg, time)) * params.BlobTxBlobGasPerBlob
}

// LatestMaxBlobsPerBlock returns the latest max blobs per block defined by the
// configuration, regardless of the currently active fork.
func LatestMaxBlobsPerBlock(cfg *params.ChainConfig) int {
	bcfg := latestBlobConfig(cfg, math.MaxUint64)
	if bcfg == nil {
		return 0
	}
	return bcfg.Max
}

// fakeExponential approximates factor * e ** (numerator / denominator) using
// Taylor expansion.
func fakeExponential(factor, numerator, denominator *big.Int) *big.Int {
	var (
		output = new(big.Int)
		accum  = new(big.Int).Mul(factor, denominator)
	)
	for i := 1; accum.Sign() > 0; i++ {
		output.Add(output, accum)

		accum.Mul(accum, numerator)
		accum.Div(accum, denominator)
		accum.Div(accum, big.NewInt(int64(i)))
	}
	return output.Div(output, denominator)
}<|MERGE_RESOLUTION|>--- conflicted
+++ resolved
@@ -73,11 +73,14 @@
 		bc = s.BPO2
 	case cfg.IsBPO1(london, time) && s.BPO1 != nil:
 		bc = s.BPO1
-	case cfg.IsOsaka(london, time) && s.Osaka != nil:
+	// we can use 0 here because arbitrum doesn't support Blob transactions.
+	case cfg.IsOsaka(london, time, 0) && s.Osaka != nil:
 		bc = s.Osaka
-	case cfg.IsPrague(london, time) && s.Prague != nil:
+	// we can use 0 here because arbitrum doesn't support Blob transactions.
+	case cfg.IsPrague(london, time, 0) && s.Prague != nil:
 		bc = s.Prague
-	case cfg.IsCancun(london, time) && s.Cancun != nil:
+	// we can use 0 here because arbitrum doesn't support Blob transactions.
+	case cfg.IsCancun(london, time, 0) && s.Cancun != nil:
 		bc = s.Cancun
 	default:
 		return nil
@@ -129,7 +132,8 @@
 // CalcExcessBlobGas calculates the excess blob gas after applying the set of
 // blobs on top of the excess blob gas.
 func CalcExcessBlobGas(config *params.ChainConfig, parent *types.Header, headTimestamp uint64) uint64 {
-	isOsaka := config.IsOsaka(config.LondonBlock, headTimestamp)
+	// we can use 0 here because arbitrum doesn't support Blob transactions.
+	isOsaka := config.IsOsaka(config.LondonBlock, headTimestamp, 0)
 	bcfg := latestBlobConfig(config, headTimestamp)
 	return calcExcessBlobGas(isOsaka, bcfg, parent)
 }
@@ -148,14 +152,6 @@
 	if excessBlobGas < targetGas {
 		return 0
 	}
-<<<<<<< HEAD
-	// we can use 0 here because arbitrum doesn't support Blob transactions.
-	if !config.IsOsaka(config.LondonBlock, headTimestamp, 0) {
-		// Pre-Osaka, we use the formula defined by EIP-4844.
-		return excessBlobGas - targetGas
-	}
-=======
->>>>>>> 1d29e3ec
 
 	// EIP-7918 (post-Osaka) introduces a different formula for computing excess,
 	// in cases where the price is lower than a 'reserve price'.
@@ -197,42 +193,6 @@
 	return blobConfig.Max
 }
 
-<<<<<<< HEAD
-func latestBlobConfig(cfg *params.ChainConfig, time uint64) *params.BlobConfig {
-	if cfg.BlobScheduleConfig == nil {
-		return nil
-	}
-	var (
-		london = cfg.LondonBlock
-		s      = cfg.BlobScheduleConfig
-	)
-	switch {
-	case cfg.IsBPO5(london, time) && s.BPO5 != nil:
-		return s.BPO5
-	case cfg.IsBPO4(london, time) && s.BPO4 != nil:
-		return s.BPO4
-	case cfg.IsBPO3(london, time) && s.BPO3 != nil:
-		return s.BPO3
-	case cfg.IsBPO2(london, time) && s.BPO2 != nil:
-		return s.BPO2
-	case cfg.IsBPO1(london, time) && s.BPO1 != nil:
-		return s.BPO1
-	// we can use 0 here because arbitrum doesn't support Blob transactions.
-	case cfg.IsOsaka(london, time, 0) && s.Osaka != nil:
-		return s.Osaka
-	// we can use 0 here because arbitrum doesn't support Blob transactions.
-	case cfg.IsPrague(london, time, 0) && s.Prague != nil:
-		return s.Prague
-	// we can use 0 here because arbitrum doesn't support Blob transactions.
-	case cfg.IsCancun(london, time, 0) && s.Cancun != nil:
-		return s.Cancun
-	default:
-		return nil
-	}
-}
-
-=======
->>>>>>> 1d29e3ec
 // MaxBlobGasPerBlock returns the maximum blob gas that can be spent in a block at the given timestamp.
 func MaxBlobGasPerBlock(cfg *params.ChainConfig, time uint64) uint64 {
 	return uint64(MaxBlobsPerBlock(cfg, time)) * params.BlobTxBlobGasPerBlob

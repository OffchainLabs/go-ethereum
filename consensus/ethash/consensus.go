--- conflicted
+++ resolved
@@ -521,11 +521,7 @@
 	header.Root = state.IntermediateRoot(chain.Config().IsEIP158(header.Number))
 
 	// Header seems complete, assemble into a block and return
-<<<<<<< HEAD
-	return types.NewBlock(header, body.Transactions, body.Uncles, receipts, trie.NewStackTrie(nil)), nil
-=======
 	return types.NewBlock(header, &types.Body{Transactions: body.Transactions, Uncles: body.Uncles}, receipts, trie.NewStackTrie(nil)), nil
->>>>>>> 35b2d07f
 }
 
 // SealHash returns the hash of a block prior to it being sealed.

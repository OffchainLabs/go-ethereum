--- conflicted
+++ resolved
@@ -457,11 +457,7 @@
 		batches[len(batches)-1] = append(batches[len(batches)-1], block)
 	}
 	// Pass all the headers through clique and ensure tallying succeeds
-<<<<<<< HEAD
-	chain, err := core.NewBlockChain(rawdb.NewMemoryDatabase(), nil, nil, genesis, nil, engine, vm.Config{}, nil)
-=======
-	chain, err := core.NewBlockChain(rawdb.NewMemoryDatabase(), genesis, engine, nil)
->>>>>>> ac50181b
+	chain, err := core.NewBlockChain(rawdb.NewMemoryDatabase(), nil, genesis, engine, nil)
 	if err != nil {
 		t.Fatalf("failed to create test chain: %v", err)
 	}

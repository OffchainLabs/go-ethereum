// Copyright 2014 The go-ethereum Authors
// This file is part of the go-ethereum library.
//
// The go-ethereum library is free software: you can redistribute it and/or modify
// it under the terms of the GNU Lesser General Public License as published by
// the Free Software Foundation, either version 3 of the License, or
// (at your option) any later version.
//
// The go-ethereum library is distributed in the hope that it will be useful,
// but WITHOUT ANY WARRANTY; without even the implied warranty of
// MERCHANTABILITY or FITNESS FOR A PARTICULAR PURPOSE. See the
// GNU Lesser General Public License for more details.
//
// You should have received a copy of the GNU Lesser General Public License
// along with the go-ethereum library. If not, see <http://www.gnu.org/licenses/>.

// Package miner implements Ethereum block creation and mining.
package miner

import (
	"fmt"
	"math/big"
	"sync"
	"time"

	"github.com/ethereum/go-ethereum/common"
	"github.com/ethereum/go-ethereum/common/hexutil"
	"github.com/ethereum/go-ethereum/consensus"
	"github.com/ethereum/go-ethereum/core"
	"github.com/ethereum/go-ethereum/core/state"
	"github.com/ethereum/go-ethereum/core/txpool"
	"github.com/ethereum/go-ethereum/core/types"
	"github.com/ethereum/go-ethereum/eth/downloader"
	"github.com/ethereum/go-ethereum/event"
	"github.com/ethereum/go-ethereum/log"
	"github.com/ethereum/go-ethereum/params"
)

// Backend wraps all methods required for mining. Only full node is capable
// to offer all the functions here.
type Backend interface {
	BlockChain() *core.BlockChain
	TxPool() *txpool.TxPool
}

// Config is the configuration parameters of mining.
type Config struct {
	Etherbase  common.Address `toml:",omitempty"` // Public address for block mining rewards (default = first account)
	Notify     []string       `toml:",omitempty"` // HTTP URL list to be notified of new work packages (only useful in ethash).
	NotifyFull bool           `toml:",omitempty"` // Notify with pending block headers instead of work packages
	ExtraData  hexutil.Bytes  `toml:",omitempty"` // Block extra data set by the miner
	GasFloor   uint64         // Target gas floor for mined blocks.
	GasCeil    uint64         // Target gas ceiling for mined blocks.
	GasPrice   *big.Int       // Minimum gas price for mining a transaction
	Recommit   time.Duration  // The time interval for miner to re-create mining work.
	Noverify   bool           // Disable remote mining solution verification(only useful in ethash).

	NewPayloadTimeout time.Duration // The maximum time allowance for creating a new payload
}

// DefaultConfig contains default settings for miner.
var DefaultConfig = Config{
<<<<<<< HEAD
	GasCeil:           30000000,
	GasPrice:          big.NewInt(params.GWei),
	Recommit:          3 * time.Second,
=======
	GasCeil:  30000000,
	GasPrice: big.NewInt(params.GWei),

	// The default recommit time is chosen as two seconds since
	// consensus-layer usually will wait a half slot of time(6s)
	// for payload generation. It should be enough for Geth to
	// run 3 rounds.
	Recommit:          2 * time.Second,
>>>>>>> c2e0abce
	NewPayloadTimeout: 2 * time.Second,
}

// Miner creates blocks and searches for proof-of-work values.
type Miner struct {
	mux      *event.TypeMux
	worker   *worker
	coinbase common.Address
	eth      Backend
	engine   consensus.Engine
	exitCh   chan struct{}
	startCh  chan common.Address
	stopCh   chan struct{}

	wg sync.WaitGroup
}

func New(eth Backend, config *Config, chainConfig *params.ChainConfig, mux *event.TypeMux, engine consensus.Engine, isLocalBlock func(header *types.Header) bool) *Miner {
	miner := &Miner{
		eth:     eth,
		mux:     mux,
		engine:  engine,
		exitCh:  make(chan struct{}),
		startCh: make(chan common.Address),
		stopCh:  make(chan struct{}),
		worker:  newWorker(config, chainConfig, engine, eth, mux, isLocalBlock, true),
	}
	miner.wg.Add(1)
	go miner.update()
	return miner
}

// update keeps track of the downloader events. Please be aware that this is a one shot type of update loop.
// It's entered once and as soon as `Done` or `Failed` has been broadcasted the events are unregistered and
// the loop is exited. This to prevent a major security vuln where external parties can DOS you with blocks
// and halt your mining operation for as long as the DOS continues.
func (miner *Miner) update() {
	defer miner.wg.Done()

	events := miner.mux.Subscribe(downloader.StartEvent{}, downloader.DoneEvent{}, downloader.FailedEvent{})
	defer func() {
		if !events.Closed() {
			events.Unsubscribe()
		}
	}()

	shouldStart := false
	canStart := true
	dlEventCh := events.Chan()
	for {
		select {
		case ev := <-dlEventCh:
			if ev == nil {
				// Unsubscription done, stop listening
				dlEventCh = nil
				continue
			}
			switch ev.Data.(type) {
			case downloader.StartEvent:
				wasMining := miner.Mining()
				miner.worker.stop()
				canStart = false
				if wasMining {
					// Resume mining after sync was finished
					shouldStart = true
					log.Info("Mining aborted due to sync")
				}
			case downloader.FailedEvent:
				canStart = true
				if shouldStart {
					miner.SetEtherbase(miner.coinbase)
					miner.worker.start()
				}
			case downloader.DoneEvent:
				canStart = true
				if shouldStart {
					miner.SetEtherbase(miner.coinbase)
					miner.worker.start()
				}
				// Stop reacting to downloader events
				events.Unsubscribe()
			}
		case addr := <-miner.startCh:
			miner.SetEtherbase(addr)
			if canStart {
				miner.worker.start()
			}
			shouldStart = true
		case <-miner.stopCh:
			shouldStart = false
			miner.worker.stop()
		case <-miner.exitCh:
			miner.worker.close()
			return
		}
	}
}

func (miner *Miner) Start(coinbase common.Address) {
	miner.startCh <- coinbase
}

func (miner *Miner) Stop() {
	miner.stopCh <- struct{}{}
}

func (miner *Miner) Close() {
	close(miner.exitCh)
	miner.wg.Wait()
}

func (miner *Miner) Mining() bool {
	return miner.worker.isRunning()
}

func (miner *Miner) Hashrate() uint64 {
	if pow, ok := miner.engine.(consensus.PoW); ok {
		return uint64(pow.Hashrate())
	}
	return 0
}

func (miner *Miner) SetExtra(extra []byte) error {
	if uint64(len(extra)) > params.MaximumExtraDataSize {
		return fmt.Errorf("extra exceeds max length. %d > %v", len(extra), params.MaximumExtraDataSize)
	}
	miner.worker.setExtra(extra)
	return nil
}

// SetRecommitInterval sets the interval for sealing work resubmitting.
func (miner *Miner) SetRecommitInterval(interval time.Duration) {
	miner.worker.setRecommitInterval(interval)
}

// Pending returns the currently pending block and associated state.
func (miner *Miner) Pending() (*types.Block, *state.StateDB) {
	return miner.worker.pending()
}

// PendingBlock returns the currently pending block.
//
// Note, to access both the pending block and the pending state
// simultaneously, please use Pending(), as the pending state can
// change between multiple method calls
func (miner *Miner) PendingBlock() *types.Block {
	return miner.worker.pendingBlock()
}

// PendingBlockAndReceipts returns the currently pending block and corresponding receipts.
func (miner *Miner) PendingBlockAndReceipts() (*types.Block, types.Receipts) {
	return miner.worker.pendingBlockAndReceipts()
}

func (miner *Miner) SetEtherbase(addr common.Address) {
	miner.coinbase = addr
	miner.worker.setEtherbase(addr)
}

// SetGasCeil sets the gaslimit to strive for when mining blocks post 1559.
// For pre-1559 blocks, it sets the ceiling.
func (miner *Miner) SetGasCeil(ceil uint64) {
	miner.worker.setGasCeil(ceil)
}

// EnablePreseal turns on the preseal mining feature. It's enabled by default.
// Note this function shouldn't be exposed to API, it's unnecessary for users
// (miners) to actually know the underlying detail. It's only for outside project
// which uses this library.
func (miner *Miner) EnablePreseal() {
	miner.worker.enablePreseal()
}

// DisablePreseal turns off the preseal mining feature. It's necessary for some
// fake consensus engine which can seal blocks instantaneously.
// Note this function shouldn't be exposed to API, it's unnecessary for users
// (miners) to actually know the underlying detail. It's only for outside project
// which uses this library.
func (miner *Miner) DisablePreseal() {
	miner.worker.disablePreseal()
}

// SubscribePendingLogs starts delivering logs from pending transactions
// to the given channel.
func (miner *Miner) SubscribePendingLogs(ch chan<- []*types.Log) event.Subscription {
	return miner.worker.pendingLogsFeed.Subscribe(ch)
}

// BuildPayload builds the payload according to the provided parameters.
func (miner *Miner) BuildPayload(args *BuildPayloadArgs) (*Payload, error) {
	return miner.worker.buildPayload(args)
}<|MERGE_RESOLUTION|>--- conflicted
+++ resolved
@@ -60,11 +60,6 @@
 
 // DefaultConfig contains default settings for miner.
 var DefaultConfig = Config{
-<<<<<<< HEAD
-	GasCeil:           30000000,
-	GasPrice:          big.NewInt(params.GWei),
-	Recommit:          3 * time.Second,
-=======
 	GasCeil:  30000000,
 	GasPrice: big.NewInt(params.GWei),
 
@@ -73,7 +68,6 @@
 	// for payload generation. It should be enough for Geth to
 	// run 3 rounds.
 	Recommit:          2 * time.Second,
->>>>>>> c2e0abce
 	NewPayloadTimeout: 2 * time.Second,
 }
 

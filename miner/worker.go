// Copyright 2015 The go-ethereum Authors
// This file is part of the go-ethereum library.
//
// The go-ethereum library is free software: you can redistribute it and/or modify
// it under the terms of the GNU Lesser General Public License as published by
// the Free Software Foundation, either version 3 of the License, or
// (at your option) any later version.
//
// The go-ethereum library is distributed in the hope that it will be useful,
// but WITHOUT ANY WARRANTY; without even the implied warranty of
// MERCHANTABILITY or FITNESS FOR A PARTICULAR PURPOSE. See the
// GNU Lesser General Public License for more details.
//
// You should have received a copy of the GNU Lesser General Public License
// along with the go-ethereum library. If not, see <http://www.gnu.org/licenses/>.

package miner

import (
	"errors"
	"fmt"
	"math/big"
	"sync"
	"sync/atomic"
	"time"

	mapset "github.com/deckarep/golang-set"
	"github.com/ethereum/go-ethereum/common"
	"github.com/ethereum/go-ethereum/consensus"
	"github.com/ethereum/go-ethereum/consensus/misc"
	"github.com/ethereum/go-ethereum/core"
	"github.com/ethereum/go-ethereum/core/state"
	"github.com/ethereum/go-ethereum/core/types"
	"github.com/ethereum/go-ethereum/event"
	"github.com/ethereum/go-ethereum/firehose"
	"github.com/ethereum/go-ethereum/log"
	"github.com/ethereum/go-ethereum/params"
	"github.com/ethereum/go-ethereum/trie"
)

const (
	// resultQueueSize is the size of channel listening to sealing result.
	resultQueueSize = 10

	// txChanSize is the size of channel listening to NewTxsEvent.
	// The number is referenced from the size of tx pool.
	txChanSize = 4096

	// chainHeadChanSize is the size of channel listening to ChainHeadEvent.
	chainHeadChanSize = 10

	// chainSideChanSize is the size of channel listening to ChainSideEvent.
	chainSideChanSize = 10

	// resubmitAdjustChanSize is the size of resubmitting interval adjustment channel.
	resubmitAdjustChanSize = 10

	// sealingLogAtDepth is the number of confirmations before logging successful sealing.
	sealingLogAtDepth = 7

	// minRecommitInterval is the minimal time interval to recreate the sealing block with
	// any newly arrived transactions.
	minRecommitInterval = 1 * time.Second

	// maxRecommitInterval is the maximum time interval to recreate the sealing block with
	// any newly arrived transactions.
	maxRecommitInterval = 15 * time.Second

	// intervalAdjustRatio is the impact a single interval adjustment has on sealing work
	// resubmitting interval.
	intervalAdjustRatio = 0.1

	// intervalAdjustBias is applied during the new resubmit interval calculation in favor of
	// increasing upper limit or decreasing lower limit so that the limit can be reachable.
	intervalAdjustBias = 200 * 1000.0 * 1000.0

	// staleThreshold is the maximum depth of the acceptable stale block.
	staleThreshold = 7
)

var (
	errBlockInterruptedByNewHead  = errors.New("new head arrived while building block")
	errBlockInterruptedByRecommit = errors.New("recommit interrupt while building block")
)

// environment is the worker's current environment and holds all
// information of the sealing block generation.
type environment struct {
	signer types.Signer

	state     *state.StateDB // apply state changes here
	ancestors mapset.Set     // ancestor set (used for checking uncle parent validity)
	family    mapset.Set     // family set (used for checking uncle invalidity)
	tcount    int            // tx count in cycle
	gasPool   *core.GasPool  // available gas used to pack transactions
	coinbase  common.Address

	header   *types.Header
	txs      []*types.Transaction
	receipts []*types.Receipt
	uncles   map[common.Hash]*types.Header
}

// copy creates a deep copy of environment.
func (env *environment) copy() *environment {
	cpy := &environment{
		signer:    env.signer,
		state:     env.state.Copy(),
		ancestors: env.ancestors.Clone(),
		family:    env.family.Clone(),
		tcount:    env.tcount,
		coinbase:  env.coinbase,
		header:    types.CopyHeader(env.header),
		receipts:  copyReceipts(env.receipts),
	}
	if env.gasPool != nil {
		gasPool := *env.gasPool
		cpy.gasPool = &gasPool
	}
	// The content of txs and uncles are immutable, unnecessary
	// to do the expensive deep copy for them.
	cpy.txs = make([]*types.Transaction, len(env.txs))
	copy(cpy.txs, env.txs)
	cpy.uncles = make(map[common.Hash]*types.Header)
	for hash, uncle := range env.uncles {
		cpy.uncles[hash] = uncle
	}
	return cpy
}

// unclelist returns the contained uncles as the list format.
func (env *environment) unclelist() []*types.Header {
	var uncles []*types.Header
	for _, uncle := range env.uncles {
		uncles = append(uncles, uncle)
	}
	return uncles
}

// discard terminates the background prefetcher go-routine. It should
// always be called for all created environment instances otherwise
// the go-routine leak can happen.
func (env *environment) discard() {
	if env.state == nil {
		return
	}
	env.state.StopPrefetcher()
}

// task contains all information for consensus engine sealing and result submitting.
type task struct {
	receipts  []*types.Receipt
	state     *state.StateDB
	block     *types.Block
	createdAt time.Time
}

const (
	commitInterruptNone int32 = iota
	commitInterruptNewHead
	commitInterruptResubmit
)

// newWorkReq represents a request for new sealing work submitting with relative interrupt notifier.
type newWorkReq struct {
	interrupt *int32
	noempty   bool
	timestamp int64
}

// getWorkReq represents a request for getting a new sealing work with provided parameters.
type getWorkReq struct {
	params *generateParams
	result chan *types.Block // non-blocking channel
	err    chan error
}

// intervalAdjust represents a resubmitting interval adjustment.
type intervalAdjust struct {
	ratio float64
	inc   bool
}

// worker is the main object which takes care of submitting new work to consensus engine
// and gathering the sealing result.
type worker struct {
	config      *Config
	chainConfig *params.ChainConfig
	engine      consensus.Engine
	eth         Backend
	chain       *core.BlockChain

	// Feeds
	pendingLogsFeed event.Feed

	// Subscriptions
	mux          *event.TypeMux
	txsCh        chan core.NewTxsEvent
	txsSub       event.Subscription
	chainHeadCh  chan core.ChainHeadEvent
	chainHeadSub event.Subscription
	chainSideCh  chan core.ChainSideEvent
	chainSideSub event.Subscription

	// Channels
	newWorkCh          chan *newWorkReq
	getWorkCh          chan *getWorkReq
	taskCh             chan *task
	resultCh           chan *types.Block
	startCh            chan struct{}
	exitCh             chan struct{}
	resubmitIntervalCh chan time.Duration
	resubmitAdjustCh   chan *intervalAdjust

	wg sync.WaitGroup

	current      *environment                 // An environment for current running cycle.
	localUncles  map[common.Hash]*types.Block // A set of side blocks generated locally as the possible uncle blocks.
	remoteUncles map[common.Hash]*types.Block // A set of side blocks as the possible uncle blocks.
	unconfirmed  *unconfirmedBlocks           // A set of locally mined blocks pending canonicalness confirmations.

	mu       sync.RWMutex // The lock used to protect the coinbase and extra fields
	coinbase common.Address
	extra    []byte

	pendingMu    sync.RWMutex
	pendingTasks map[common.Hash]*task

	snapshotMu       sync.RWMutex // The lock used to protect the snapshots below
	snapshotBlock    *types.Block
	snapshotReceipts types.Receipts
	snapshotState    *state.StateDB

	// atomic status counters
	running int32 // The indicator whether the consensus engine is running or not.
	newTxs  int32 // New arrival transaction count since last sealing work submitting.

	// noempty is the flag used to control whether the feature of pre-seal empty
	// block is enabled. The default value is false(pre-seal is enabled by default).
	// But in some special scenario the consensus engine will seal blocks instantaneously,
	// in this case this feature will add all empty blocks into canonical chain
	// non-stop and no real transaction will be included.
	noempty uint32

	// External functions
	isLocalBlock func(header *types.Header) bool // Function used to determine whether the specified block is mined by local miner.

	// Test hooks
	newTaskHook  func(*task)                        // Method to call upon receiving a new sealing task.
	skipSealHook func(*task) bool                   // Method to decide whether skipping the sealing.
	fullTaskHook func()                             // Method to call before pushing the full sealing task.
	resubmitHook func(time.Duration, time.Duration) // Method to call upon updating resubmitting interval.
}

func newWorker(config *Config, chainConfig *params.ChainConfig, engine consensus.Engine, eth Backend, mux *event.TypeMux, isLocalBlock func(header *types.Header) bool, init bool) *worker {
	worker := &worker{
		config:             config,
		chainConfig:        chainConfig,
		engine:             engine,
		eth:                eth,
		mux:                mux,
		chain:              eth.BlockChain(),
		isLocalBlock:       isLocalBlock,
		localUncles:        make(map[common.Hash]*types.Block),
		remoteUncles:       make(map[common.Hash]*types.Block),
		unconfirmed:        newUnconfirmedBlocks(eth.BlockChain(), sealingLogAtDepth),
		pendingTasks:       make(map[common.Hash]*task),
		txsCh:              make(chan core.NewTxsEvent, txChanSize),
		chainHeadCh:        make(chan core.ChainHeadEvent, chainHeadChanSize),
		chainSideCh:        make(chan core.ChainSideEvent, chainSideChanSize),
		newWorkCh:          make(chan *newWorkReq),
		getWorkCh:          make(chan *getWorkReq),
		taskCh:             make(chan *task),
		resultCh:           make(chan *types.Block, resultQueueSize),
		exitCh:             make(chan struct{}),
		startCh:            make(chan struct{}, 1),
		resubmitIntervalCh: make(chan time.Duration),
		resubmitAdjustCh:   make(chan *intervalAdjust, resubmitAdjustChanSize),
	}
	// Subscribe NewTxsEvent for tx pool
	worker.txsSub = eth.TxPool().SubscribeNewTxsEvent(worker.txsCh)
	// Subscribe events for blockchain
	worker.chainHeadSub = eth.BlockChain().SubscribeChainHeadEvent(worker.chainHeadCh)
	worker.chainSideSub = eth.BlockChain().SubscribeChainSideEvent(worker.chainSideCh)

	// Sanitize recommit interval if the user-specified one is too short.
	recommit := worker.config.Recommit
	if recommit < minRecommitInterval {
		log.Warn("Sanitizing miner recommit interval", "provided", recommit, "updated", minRecommitInterval)
		recommit = minRecommitInterval
	}

	worker.wg.Add(4)
	go worker.mainLoop()
	go worker.newWorkLoop(recommit)
	go worker.resultLoop()
	go worker.taskLoop()

	// Submit first work to initialize pending state.
	if init {
		worker.startCh <- struct{}{}
	}
	return worker
}

// setEtherbase sets the etherbase used to initialize the block coinbase field.
func (w *worker) setEtherbase(addr common.Address) {
	w.mu.Lock()
	defer w.mu.Unlock()
	w.coinbase = addr
}

func (w *worker) setGasCeil(ceil uint64) {
	w.mu.Lock()
	defer w.mu.Unlock()
	w.config.GasCeil = ceil
}

// setExtra sets the content used to initialize the block extra field.
func (w *worker) setExtra(extra []byte) {
	w.mu.Lock()
	defer w.mu.Unlock()
	w.extra = extra
}

// setRecommitInterval updates the interval for miner sealing work recommitting.
func (w *worker) setRecommitInterval(interval time.Duration) {
	select {
	case w.resubmitIntervalCh <- interval:
	case <-w.exitCh:
	}
}

// disablePreseal disables pre-sealing feature
func (w *worker) disablePreseal() {
	atomic.StoreUint32(&w.noempty, 1)
}

// enablePreseal enables pre-sealing feature
func (w *worker) enablePreseal() {
	atomic.StoreUint32(&w.noempty, 0)
}

// pending returns the pending state and corresponding block.
func (w *worker) pending() (*types.Block, *state.StateDB) {
	// return a snapshot to avoid contention on currentMu mutex
	w.snapshotMu.RLock()
	defer w.snapshotMu.RUnlock()
	if w.snapshotState == nil {
		return nil, nil
	}
	return w.snapshotBlock, w.snapshotState.Copy()
}

// pendingBlock returns pending block.
func (w *worker) pendingBlock() *types.Block {
	// return a snapshot to avoid contention on currentMu mutex
	w.snapshotMu.RLock()
	defer w.snapshotMu.RUnlock()
	return w.snapshotBlock
}

// pendingBlockAndReceipts returns pending block and corresponding receipts.
func (w *worker) pendingBlockAndReceipts() (*types.Block, types.Receipts) {
	// return a snapshot to avoid contention on currentMu mutex
	w.snapshotMu.RLock()
	defer w.snapshotMu.RUnlock()
	return w.snapshotBlock, w.snapshotReceipts
}

// start sets the running status as 1 and triggers new work submitting.
func (w *worker) start() {
	atomic.StoreInt32(&w.running, 1)
	w.startCh <- struct{}{}
}

// stop sets the running status as 0.
func (w *worker) stop() {
	atomic.StoreInt32(&w.running, 0)
}

// isRunning returns an indicator whether worker is running or not.
func (w *worker) isRunning() bool {
	return atomic.LoadInt32(&w.running) == 1
}

// close terminates all background threads maintained by the worker.
// Note the worker does not support being closed multiple times.
func (w *worker) close() {
	atomic.StoreInt32(&w.running, 0)
	close(w.exitCh)
	w.wg.Wait()
}

// recalcRecommit recalculates the resubmitting interval upon feedback.
func recalcRecommit(minRecommit, prev time.Duration, target float64, inc bool) time.Duration {
	var (
		prevF = float64(prev.Nanoseconds())
		next  float64
	)
	if inc {
		next = prevF*(1-intervalAdjustRatio) + intervalAdjustRatio*(target+intervalAdjustBias)
		max := float64(maxRecommitInterval.Nanoseconds())
		if next > max {
			next = max
		}
	} else {
		next = prevF*(1-intervalAdjustRatio) + intervalAdjustRatio*(target-intervalAdjustBias)
		min := float64(minRecommit.Nanoseconds())
		if next < min {
			next = min
		}
	}
	return time.Duration(int64(next))
}

// newWorkLoop is a standalone goroutine to submit new sealing work upon received events.
func (w *worker) newWorkLoop(recommit time.Duration) {
	defer w.wg.Done()
	var (
		interrupt   *int32
		minRecommit = recommit // minimal resubmit interval specified by user.
		timestamp   int64      // timestamp for each round of sealing.
	)

	timer := time.NewTimer(0)
	defer timer.Stop()
	<-timer.C // discard the initial tick

	// commit aborts in-flight transaction execution with given signal and resubmits a new one.
	commit := func(noempty bool, s int32) {
		if interrupt != nil {
			atomic.StoreInt32(interrupt, s)
		}
		interrupt = new(int32)
		select {
		case w.newWorkCh <- &newWorkReq{interrupt: interrupt, noempty: noempty, timestamp: timestamp}:
		case <-w.exitCh:
			return
		}
		timer.Reset(recommit)
		atomic.StoreInt32(&w.newTxs, 0)
	}
	// clearPending cleans the stale pending tasks.
	clearPending := func(number uint64) {
		w.pendingMu.Lock()
		for h, t := range w.pendingTasks {
			if t.block.NumberU64()+staleThreshold <= number {
				delete(w.pendingTasks, h)
			}
		}
		w.pendingMu.Unlock()
	}

	for {
		select {
		case <-w.startCh:
			clearPending(w.chain.CurrentBlock().NumberU64())
			timestamp = time.Now().Unix()
			commit(false, commitInterruptNewHead)

		case head := <-w.chainHeadCh:
			clearPending(head.Block.NumberU64())
			timestamp = time.Now().Unix()
			commit(false, commitInterruptNewHead)

		case <-timer.C:
			// If sealing is running resubmit a new work cycle periodically to pull in
			// higher priced transactions. Disable this overhead for pending blocks.
			if w.isRunning() && (w.chainConfig.Clique == nil || w.chainConfig.Clique.Period > 0) {
				// Short circuit if no new transaction arrives.
				if atomic.LoadInt32(&w.newTxs) == 0 {
					timer.Reset(recommit)
					continue
				}
				commit(true, commitInterruptResubmit)
			}

		case interval := <-w.resubmitIntervalCh:
			// Adjust resubmit interval explicitly by user.
			if interval < minRecommitInterval {
				log.Warn("Sanitizing miner recommit interval", "provided", interval, "updated", minRecommitInterval)
				interval = minRecommitInterval
			}
			log.Info("Miner recommit interval update", "from", minRecommit, "to", interval)
			minRecommit, recommit = interval, interval

			if w.resubmitHook != nil {
				w.resubmitHook(minRecommit, recommit)
			}

		case adjust := <-w.resubmitAdjustCh:
			// Adjust resubmit interval by feedback.
			if adjust.inc {
				before := recommit
				target := float64(recommit.Nanoseconds()) / adjust.ratio
				recommit = recalcRecommit(minRecommit, recommit, target, true)
				log.Trace("Increase miner recommit interval", "from", before, "to", recommit)
			} else {
				before := recommit
				recommit = recalcRecommit(minRecommit, recommit, float64(minRecommit.Nanoseconds()), false)
				log.Trace("Decrease miner recommit interval", "from", before, "to", recommit)
			}

			if w.resubmitHook != nil {
				w.resubmitHook(minRecommit, recommit)
			}

		case <-w.exitCh:
			return
		}
	}
}

// mainLoop is responsible for generating and submitting sealing work based on
// the received event. It can support two modes: automatically generate task and
// submit it or return task according to given parameters for various proposes.
func (w *worker) mainLoop() {
	defer w.wg.Done()
	defer w.txsSub.Unsubscribe()
	defer w.chainHeadSub.Unsubscribe()
	defer w.chainSideSub.Unsubscribe()
	defer func() {
		if w.current != nil {
			w.current.discard()
		}
	}()

	cleanTicker := time.NewTicker(time.Second * 10)
	defer cleanTicker.Stop()

	for {
		select {
		case req := <-w.newWorkCh:
			if firehose.Enabled && !firehose.MiningEnabled {
				// This receives and processes all transactions received on the P2P network.
				// By **not** processing this now received transaction, it prevents doing a
				// speculative execution of the transaction and thus, breaking firehose that
				// expects linear execution of all logs.
				continue
			}

			w.commitWork(req.interrupt, req.noempty, req.timestamp)

		case req := <-w.getWorkCh:
			block, err := w.generateWork(req.params)
			if err != nil {
				req.err <- err
				req.result <- nil
			} else {
				req.err <- nil
				req.result <- block
			}
		case ev := <-w.chainSideCh:
			if firehose.Enabled && !firehose.MiningEnabled {
				// This receives and processes all transactions received on the P2P network.
				// By **not** processing this now received transaction, it prevents doing a
				// speculative execution of the transaction and thus, breaking firehose that
				// expects linear execution of all logs.
				continue
			}

			// Short circuit for duplicate side blocks
			if _, exist := w.localUncles[ev.Block.Hash()]; exist {
				continue
			}
			if _, exist := w.remoteUncles[ev.Block.Hash()]; exist {
				continue
			}
			// Add side block to possible uncle block set depending on the author.
			if w.isLocalBlock != nil && w.isLocalBlock(ev.Block.Header()) {
				w.localUncles[ev.Block.Hash()] = ev.Block
			} else {
				w.remoteUncles[ev.Block.Hash()] = ev.Block
			}
			// If our sealing block contains less than 2 uncle blocks,
			// add the new uncle block if valid and regenerate a new
			// sealing block for higher profit.
			if w.isRunning() && w.current != nil && len(w.current.uncles) < 2 {
				start := time.Now()
				if err := w.commitUncle(w.current, ev.Block.Header()); err == nil {
					w.commit(w.current.copy(), nil, true, start)
				}
			}

		case <-cleanTicker.C:
			chainHead := w.chain.CurrentBlock()
			for hash, uncle := range w.localUncles {
				if uncle.NumberU64()+staleThreshold <= chainHead.NumberU64() {
					delete(w.localUncles, hash)
				}
			}
			for hash, uncle := range w.remoteUncles {
				if uncle.NumberU64()+staleThreshold <= chainHead.NumberU64() {
					delete(w.remoteUncles, hash)
				}
			}

		case ev := <-w.txsCh:
			if firehose.Enabled && !firehose.MiningEnabled {
				// This receives and processes all transactions received on the P2P network.
				// By **not** processing this now received transaction, it prevents doing a
				// speculative execution of the transaction and thus, breaking firehose that
				// expects linear execution of all logs.
				continue
			}

			// Apply transactions to the pending state if we're not sealing
			//
			// Note all transactions received may not be continuous with transactions
			// already included in the current sealing block. These transactions will
			// be automatically eliminated.
			if !w.isRunning() && w.current != nil {
				// If block is already full, abort
				if gp := w.current.gasPool; gp != nil && gp.Gas() < params.TxGas {
					continue
				}
				txs := make(map[common.Address]types.Transactions)
				for _, tx := range ev.Txs {
					acc, _ := types.Sender(w.current.signer, tx)
					txs[acc] = append(txs[acc], tx)
				}
				txset := types.NewTransactionsByPriceAndNonce(w.current.signer, txs, w.current.header.BaseFee)
				tcount := w.current.tcount
				w.commitTransactions(w.current, txset, nil)

				// Only update the snapshot if any new transactions were added
				// to the pending block
				if tcount != w.current.tcount {
					w.updateSnapshot(w.current)
				}
			} else {
				// Special case, if the consensus engine is 0 period clique(dev mode),
				// submit sealing work here since all empty submission will be rejected
				// by clique. Of course the advance sealing(empty submission) is disabled.
				if w.chainConfig.Clique != nil && w.chainConfig.Clique.Period == 0 {
					w.commitWork(nil, true, time.Now().Unix())
				}
			}
			atomic.AddInt32(&w.newTxs, int32(len(ev.Txs)))

		// System stopped
		case <-w.exitCh:
			return
		case <-w.txsSub.Err():
			return
		case <-w.chainHeadSub.Err():
			return
		case <-w.chainSideSub.Err():
			return
		}
	}
}

// taskLoop is a standalone goroutine to fetch sealing task from the generator and
// push them to consensus engine.
func (w *worker) taskLoop() {
	defer w.wg.Done()
	var (
		stopCh chan struct{}
		prev   common.Hash
	)

	// interrupt aborts the in-flight sealing task.
	interrupt := func() {
		if stopCh != nil {
			close(stopCh)
			stopCh = nil
		}
	}
	for {
		select {
		case task := <-w.taskCh:
			if w.newTaskHook != nil {
				w.newTaskHook(task)
			}
			// Reject duplicate sealing work due to resubmitting.
			sealHash := w.engine.SealHash(task.block.Header())
			if sealHash == prev {
				continue
			}
			// Interrupt previous sealing operation
			interrupt()
			stopCh, prev = make(chan struct{}), sealHash

			if w.skipSealHook != nil && w.skipSealHook(task) {
				continue
			}
			w.pendingMu.Lock()
			w.pendingTasks[sealHash] = task
			w.pendingMu.Unlock()

			if err := w.engine.Seal(w.chain, task.block, w.resultCh, stopCh); err != nil {
				log.Warn("Block sealing failed", "err", err)
				w.pendingMu.Lock()
				delete(w.pendingTasks, sealHash)
				w.pendingMu.Unlock()
			}
		case <-w.exitCh:
			interrupt()
			return
		}
	}
}

// resultLoop is a standalone goroutine to handle sealing result submitting
// and flush relative data to the database.
func (w *worker) resultLoop() {
	defer w.wg.Done()
	for {
		select {
		case block := <-w.resultCh:
			// Short circuit when receiving empty result.
			if block == nil {
				continue
			}
			// Short circuit when receiving duplicate result caused by resubmitting.
			if w.chain.HasBlock(block.Hash(), block.NumberU64()) {
				continue
			}
			var (
				sealhash = w.engine.SealHash(block.Header())
				hash     = block.Hash()
			)
			w.pendingMu.RLock()
			task, exist := w.pendingTasks[sealhash]
			w.pendingMu.RUnlock()
			if !exist {
				log.Error("Block found but no relative pending task", "number", block.Number(), "sealhash", sealhash, "hash", hash)
				continue
			}
			// Different block could share same sealhash, deep copy here to prevent write-write conflict.
			var (
				receipts = make([]*types.Receipt, len(task.receipts))
				logs     []*types.Log
			)
			for i, taskReceipt := range task.receipts {
				receipt := new(types.Receipt)
				receipts[i] = receipt
				*receipt = *taskReceipt

				// add block location fields
				receipt.BlockHash = hash
				receipt.BlockNumber = block.Number()
				receipt.TransactionIndex = uint(i)

				// Update the block hash in all logs since it is now available and not when the
				// receipt/log of individual transactions were created.
				receipt.Logs = make([]*types.Log, len(taskReceipt.Logs))
				for i, taskLog := range taskReceipt.Logs {
					log := new(types.Log)
					receipt.Logs[i] = log
					*log = *taskLog
					log.BlockHash = hash
				}
				logs = append(logs, receipt.Logs...)
			}
			// Commit block and state to database.
			_, err := w.chain.WriteBlockAndSetHead(block, receipts, logs, task.state, true)
			if err != nil {
				log.Error("Failed writing block to chain", "err", err)
				continue
			}
			log.Info("Successfully sealed new block", "number", block.Number(), "sealhash", sealhash, "hash", hash,
				"elapsed", common.PrettyDuration(time.Since(task.createdAt)))

			// Broadcast the block and announce chain insertion event
			w.mux.Post(core.NewMinedBlockEvent{Block: block})

			// Insert the block into the set of pending ones to resultLoop for confirmations
			w.unconfirmed.Insert(block.NumberU64(), block.Hash())

		case <-w.exitCh:
			return
		}
	}
}

// makeEnv creates a new environment for the sealing block.
func (w *worker) makeEnv(parent *types.Block, header *types.Header, coinbase common.Address) (*environment, error) {
	// Retrieve the parent state to execute on top and start a prefetcher for
	// the miner to speed block sealing up a bit.
	state, err := w.chain.StateAt(parent.Root())
	if err != nil {
		return nil, err
	}
	state.StartPrefetcher("miner")

	// Note the passed coinbase may be different with header.Coinbase.
	env := &environment{
		signer:    types.MakeSigner(w.chainConfig, header.Number),
		state:     state,
		coinbase:  coinbase,
		ancestors: mapset.NewSet(),
		family:    mapset.NewSet(),
		header:    header,
		uncles:    make(map[common.Hash]*types.Header),
	}
	// when 08 is processed ancestors contain 07 (quick block)
	for _, ancestor := range w.chain.GetBlocksFromHash(parent.Hash(), 7) {
		for _, uncle := range ancestor.Uncles() {
			env.family.Add(uncle.Hash())
		}
		env.family.Add(ancestor.Hash())
		env.ancestors.Add(ancestor.Hash())
	}
	// Keep track of transactions which return errors so they can be removed
	env.tcount = 0
	return env, nil
}

// commitUncle adds the given block to uncle block set, returns error if failed to add.
func (w *worker) commitUncle(env *environment, uncle *types.Header) error {
	if w.isTTDReached(env.header) {
		return errors.New("ignore uncle for beacon block")
	}
	hash := uncle.Hash()
	if _, exist := env.uncles[hash]; exist {
		return errors.New("uncle not unique")
	}
	if env.header.ParentHash == uncle.ParentHash {
		return errors.New("uncle is sibling")
	}
	if !env.ancestors.Contains(uncle.ParentHash) {
		return errors.New("uncle's parent unknown")
	}
	if env.family.Contains(hash) {
		return errors.New("uncle already included")
	}
	env.uncles[hash] = uncle
	return nil
}

// updateSnapshot updates pending snapshot block, receipts and state.
func (w *worker) updateSnapshot(env *environment) {
	w.snapshotMu.Lock()
	defer w.snapshotMu.Unlock()

	w.snapshotBlock = types.NewBlock(
		env.header,
		env.txs,
		env.unclelist(),
		env.receipts,
		trie.NewStackTrie(nil),
	)
	w.snapshotReceipts = copyReceipts(env.receipts)
	w.snapshotState = env.state.Copy()
}

func (w *worker) commitTransaction(env *environment, tx *types.Transaction) ([]*types.Log, error) {
	snap := env.state.Snapshot()

<<<<<<< HEAD
	receipt, err := core.ApplyTransaction(w.chainConfig, w.chain, &env.coinbase, env.gasPool, env.state, env.header, tx, &env.header.GasUsed, *w.chain.GetVMConfig(), deepmind.NoOpContext)
=======
	receipt, err := core.ApplyTransaction(w.chainConfig, w.chain, &coinbase, w.current.gasPool, w.current.state, w.current.header, tx, &w.current.header.GasUsed, *w.chain.GetVMConfig(), firehose.NoOpContext)
>>>>>>> 3904d0d3
	if err != nil {
		env.state.RevertToSnapshot(snap)
		return nil, err
	}
	env.txs = append(env.txs, tx)
	env.receipts = append(env.receipts, receipt)

	return receipt.Logs, nil
}

func (w *worker) commitTransactions(env *environment, txs *types.TransactionsByPriceAndNonce, interrupt *int32) error {
	gasLimit := env.header.GasLimit
	if env.gasPool == nil {
		env.gasPool = new(core.GasPool).AddGas(gasLimit)
	}
	var coalescedLogs []*types.Log

	for {
		// In the following three cases, we will interrupt the execution of the transaction.
		// (1) new head block event arrival, the interrupt signal is 1
		// (2) worker start or restart, the interrupt signal is 1
		// (3) worker recreate the sealing block with any newly arrived transactions, the interrupt signal is 2.
		// For the first two cases, the semi-finished work will be discarded.
		// For the third case, the semi-finished work will be submitted to the consensus engine.
		if interrupt != nil && atomic.LoadInt32(interrupt) != commitInterruptNone {
			// Notify resubmit loop to increase resubmitting interval due to too frequent commits.
			if atomic.LoadInt32(interrupt) == commitInterruptResubmit {
				ratio := float64(gasLimit-env.gasPool.Gas()) / float64(gasLimit)
				if ratio < 0.1 {
					ratio = 0.1
				}
				w.resubmitAdjustCh <- &intervalAdjust{
					ratio: ratio,
					inc:   true,
				}
				return errBlockInterruptedByRecommit
			}
			return errBlockInterruptedByNewHead
		}
		// If we don't have enough gas for any further transactions then we're done
		if env.gasPool.Gas() < params.TxGas {
			log.Trace("Not enough gas for further transactions", "have", env.gasPool, "want", params.TxGas)
			break
		}
		// Retrieve the next transaction and abort if all done
		tx := txs.Peek()
		if tx == nil {
			break
		}
		// Error may be ignored here. The error has already been checked
		// during transaction acceptance is the transaction pool.
		//
		// We use the eip155 signer regardless of the current hf.
		from, _ := types.Sender(env.signer, tx)
		// Check whether the tx is replay protected. If we're not in the EIP155 hf
		// phase, start ignoring the sender until we do.
		if tx.Protected() && !w.chainConfig.IsEIP155(env.header.Number) {
			log.Trace("Ignoring reply protected transaction", "hash", tx.Hash(), "eip155", w.chainConfig.EIP155Block)

			txs.Pop()
			continue
		}
		// Start executing the transaction
		env.state.Prepare(tx.Hash(), env.tcount)

		logs, err := w.commitTransaction(env, tx)
		switch {
		case errors.Is(err, core.ErrGasLimitReached):
			// Pop the current out-of-gas transaction without shifting in the next from the account
			log.Trace("Gas limit exceeded for current block", "sender", from)
			txs.Pop()

		case errors.Is(err, core.ErrNonceTooLow):
			// New head notification data race between the transaction pool and miner, shift
			log.Trace("Skipping transaction with low nonce", "sender", from, "nonce", tx.Nonce())
			txs.Shift()

		case errors.Is(err, core.ErrNonceTooHigh):
			// Reorg notification data race between the transaction pool and miner, skip account =
			log.Trace("Skipping account with hight nonce", "sender", from, "nonce", tx.Nonce())
			txs.Pop()

		case errors.Is(err, nil):
			// Everything ok, collect the logs and shift in the next transaction from the same account
			coalescedLogs = append(coalescedLogs, logs...)
			env.tcount++
			txs.Shift()

		case errors.Is(err, core.ErrTxTypeNotSupported):
			// Pop the unsupported transaction without shifting in the next from the account
			log.Trace("Skipping unsupported transaction type", "sender", from, "type", tx.Type())
			txs.Pop()

		default:
			// Strange error, discard the transaction and get the next in line (note, the
			// nonce-too-high clause will prevent us from executing in vain).
			log.Debug("Transaction failed, account skipped", "hash", tx.Hash(), "err", err)
			txs.Shift()
		}
	}

	if !w.isRunning() && len(coalescedLogs) > 0 {
		// We don't push the pendingLogsEvent while we are sealing. The reason is that
		// when we are sealing, the worker will regenerate a sealing block every 3 seconds.
		// In order to avoid pushing the repeated pendingLog, we disable the pending log pushing.

		// make a copy, the state caches the logs and these logs get "upgraded" from pending to mined
		// logs by filling in the block hash when the block was mined by the local miner. This can
		// cause a race condition if a log was "upgraded" before the PendingLogsEvent is processed.
		cpy := make([]*types.Log, len(coalescedLogs))
		for i, l := range coalescedLogs {
			cpy[i] = new(types.Log)
			*cpy[i] = *l
		}
		w.pendingLogsFeed.Send(cpy)
	}
	// Notify resubmit loop to decrease resubmitting interval if current interval is larger
	// than the user-specified one.
	if interrupt != nil {
		w.resubmitAdjustCh <- &intervalAdjust{inc: false}
	}
	return nil
}

// generateParams wraps various of settings for generating sealing task.
type generateParams struct {
	timestamp  uint64         // The timstamp for sealing task
	forceTime  bool           // Flag whether the given timestamp is immutable or not
	parentHash common.Hash    // Parent block hash, empty means the latest chain head
	coinbase   common.Address // The fee recipient address for including transaction
	random     common.Hash    // The randomness generated by beacon chain, empty before the merge
	noUncle    bool           // Flag whether the uncle block inclusion is allowed
	noExtra    bool           // Flag whether the extra field assignment is allowed
	noTxs      bool           // Flag whether an empty block without any transaction is expected
}

// prepareWork constructs the sealing task according to the given parameters,
// either based on the last chain head or specified parent. In this function
// the pending transactions are not filled yet, only the empty task returned.
func (w *worker) prepareWork(genParams *generateParams) (*environment, error) {
	w.mu.RLock()
	defer w.mu.RUnlock()

	// Find the parent block for sealing task
	parent := w.chain.CurrentBlock()
	if genParams.parentHash != (common.Hash{}) {
		parent = w.chain.GetBlockByHash(genParams.parentHash)
	}
	if parent == nil {
		return nil, fmt.Errorf("missing parent")
	}
	// Sanity check the timestamp correctness, recap the timestamp
	// to parent+1 if the mutation is allowed.
	timestamp := genParams.timestamp
	if parent.Time() >= timestamp {
		if genParams.forceTime {
			return nil, fmt.Errorf("invalid timestamp, parent %d given %d", parent.Time(), timestamp)
		}
		timestamp = parent.Time() + 1
	}
	// Construct the sealing block header, set the extra field if it's allowed
	num := parent.Number()
	header := &types.Header{
		ParentHash: parent.Hash(),
		Number:     num.Add(num, common.Big1),
		GasLimit:   core.CalcGasLimit(parent.GasLimit(), w.config.GasCeil),
		Time:       timestamp,
		Coinbase:   genParams.coinbase,
	}
	if !genParams.noExtra && len(w.extra) != 0 {
		header.Extra = w.extra
	}
	// Set the randomness field from the beacon chain if it's available.
	if genParams.random != (common.Hash{}) {
		header.MixDigest = genParams.random
	}
	// Set baseFee and GasLimit if we are on an EIP-1559 chain
	if w.chainConfig.IsLondon(header.Number) {
		header.BaseFee = misc.CalcBaseFee(w.chainConfig, parent.Header())
		if !w.chainConfig.IsLondon(parent.Number()) {
			parentGasLimit := parent.GasLimit() * params.ElasticityMultiplier
			header.GasLimit = core.CalcGasLimit(parentGasLimit, w.config.GasCeil)
		}
	}
	// Run the consensus preparation with the default or customized consensus engine.
	if err := w.engine.Prepare(w.chain, header); err != nil {
		log.Error("Failed to prepare header for sealing", "err", err)
		return nil, err
	}
	// Could potentially happen if starting to mine in an odd state.
	// Note genParams.coinbase can be different with header.Coinbase
	// since clique algorithm can modify the coinbase field in header.
	env, err := w.makeEnv(parent, header, genParams.coinbase)
	if err != nil {
<<<<<<< HEAD
		log.Error("Failed to create sealing context", "err", err)
		return nil, err
=======
		log.Error("Failed to create mining context", "err", err)
		return
	}
	// Create the current work task and check any fork transitions needed
	env := w.current
	if w.chainConfig.DAOForkSupport && w.chainConfig.DAOForkBlock != nil && w.chainConfig.DAOForkBlock.Cmp(header.Number) == 0 {
		misc.ApplyDAOHardFork(env.state, firehose.NoOpContext)
>>>>>>> 3904d0d3
	}
	// Accumulate the uncles for the sealing work only if it's allowed.
	if !genParams.noUncle {
		commitUncles := func(blocks map[common.Hash]*types.Block) {
			for hash, uncle := range blocks {
				if len(env.uncles) == 2 {
					break
				}
				if err := w.commitUncle(env, uncle.Header()); err != nil {
					log.Trace("Possible uncle rejected", "hash", hash, "reason", err)
				} else {
					log.Debug("Committing new uncle to block", "hash", hash)
				}
			}
		}
		// Prefer to locally generated uncle
		commitUncles(w.localUncles)
		commitUncles(w.remoteUncles)
	}
	return env, nil
}

// fillTransactions retrieves the pending transactions from the txpool and fills them
// into the given sealing block. The transaction selection and ordering strategy can
// be customized with the plugin in the future.
func (w *worker) fillTransactions(interrupt *int32, env *environment) error {
	// Split the pending transactions into locals and remotes
	// Fill the block with all available pending transactions.
	pending := w.eth.TxPool().Pending(true)
	localTxs, remoteTxs := make(map[common.Address]types.Transactions), pending
	for _, account := range w.eth.TxPool().Locals() {
		if txs := remoteTxs[account]; len(txs) > 0 {
			delete(remoteTxs, account)
			localTxs[account] = txs
		}
	}
	if len(localTxs) > 0 {
		txs := types.NewTransactionsByPriceAndNonce(env.signer, localTxs, env.header.BaseFee)
		if err := w.commitTransactions(env, txs, interrupt); err != nil {
			return err
		}
	}
	if len(remoteTxs) > 0 {
		txs := types.NewTransactionsByPriceAndNonce(env.signer, remoteTxs, env.header.BaseFee)
		if err := w.commitTransactions(env, txs, interrupt); err != nil {
			return err
		}
	}
	return nil
}

// generateWork generates a sealing block based on the given parameters.
func (w *worker) generateWork(params *generateParams) (*types.Block, error) {
	work, err := w.prepareWork(params)
	if err != nil {
		return nil, err
	}
	defer work.discard()

	if !params.noTxs {
		w.fillTransactions(nil, work)
	}
	return w.engine.FinalizeAndAssemble(w.chain, work.header, work.state, work.txs, work.unclelist(), work.receipts, deepmind.NoOpContext)
}

// commitWork generates several new sealing tasks based on the parent block
// and submit them to the sealer.
func (w *worker) commitWork(interrupt *int32, noempty bool, timestamp int64) {
	start := time.Now()

	// Set the coinbase if the worker is running or it's required
	var coinbase common.Address
	if w.isRunning() {
		if w.coinbase == (common.Address{}) {
			log.Error("Refusing to mine without etherbase")
			return
		}
		coinbase = w.coinbase // Use the preset address as the fee recipient
	}
	work, err := w.prepareWork(&generateParams{
		timestamp: uint64(timestamp),
		coinbase:  coinbase,
	})
	if err != nil {
		return
	}
	// Create an empty block based on temporary copied state for
	// sealing in advance without waiting block execution finished.
	if !noempty && atomic.LoadUint32(&w.noempty) == 0 {
		w.commit(work.copy(), nil, false, start)
	}

	// Fill pending transactions from the txpool
	err = w.fillTransactions(interrupt, work)
	if errors.Is(err, errBlockInterruptedByNewHead) {
		work.discard()
		return
	}
	w.commit(work.copy(), w.fullTaskHook, true, start)

	// Swap out the old work with the new one, terminating any leftover
	// prefetcher processes in the mean time and starting a new one.
	if w.current != nil {
		w.current.discard()
	}
	w.current = work
}

// commit runs any post-transaction state modifications, assembles the final block
// and commits new work if consensus engine is running.
<<<<<<< HEAD
// Note the assumption is held that the mutation is allowed to the passed env, do
// the deep copy first.
func (w *worker) commit(env *environment, interval func(), update bool, start time.Time) error {
=======
func (w *worker) commit(uncles []*types.Header, interval func(), update bool, start time.Time) error {
	// Deep copy receipts here to avoid interaction between different tasks.
	receipts := copyReceipts(w.current.receipts)
	s := w.current.state.Copy()
	block, err := w.engine.FinalizeAndAssemble(w.chain, w.current.header, s, w.current.txs, uncles, receipts, firehose.NoOpContext)
	if err != nil {
		return err
	}
>>>>>>> 3904d0d3
	if w.isRunning() {
		if interval != nil {
			interval()
		}
		// Create a local environment copy, avoid the data race with snapshot state.
		// https://github.com/ethereum/go-ethereum/issues/24299
		env := env.copy()
		block, err := w.engine.FinalizeAndAssemble(w.chain, env.header, env.state, env.txs, env.unclelist(), env.receipts, deepmind.NoOpContext)
		if err != nil {
			return err
		}
		// If we're post merge, just ignore
		if !w.isTTDReached(block.Header()) {
			select {
			case w.taskCh <- &task{receipts: env.receipts, state: env.state, block: block, createdAt: time.Now()}:
				w.unconfirmed.Shift(block.NumberU64() - 1)
				log.Info("Commit new sealing work", "number", block.Number(), "sealhash", w.engine.SealHash(block.Header()),
					"uncles", len(env.uncles), "txs", env.tcount,
					"gas", block.GasUsed(), "fees", totalFees(block, env.receipts),
					"elapsed", common.PrettyDuration(time.Since(start)))

			case <-w.exitCh:
				log.Info("Worker has exited")
			}
		}
	}
	if update {
		w.updateSnapshot(env)
	}
	return nil
}

// getSealingBlock generates the sealing block based on the given parameters.
// The generation result will be passed back via the given channel no matter
// the generation itself succeeds or not.
func (w *worker) getSealingBlock(parent common.Hash, timestamp uint64, coinbase common.Address, random common.Hash, noTxs bool) (chan *types.Block, chan error, error) {
	var (
		resCh = make(chan *types.Block, 1)
		errCh = make(chan error, 1)
	)
	req := &getWorkReq{
		params: &generateParams{
			timestamp:  timestamp,
			forceTime:  true,
			parentHash: parent,
			coinbase:   coinbase,
			random:     random,
			noUncle:    true,
			noExtra:    true,
			noTxs:      noTxs,
		},
		result: resCh,
		err:    errCh,
	}
	select {
	case w.getWorkCh <- req:
		return resCh, errCh, nil
	case <-w.exitCh:
		return nil, nil, errors.New("miner closed")
	}
}

// isTTDReached returns the indicator if the given block has reached the total
// terminal difficulty for The Merge transition.
func (w *worker) isTTDReached(header *types.Header) bool {
	td, ttd := w.chain.GetTd(header.ParentHash, header.Number.Uint64()-1), w.chain.Config().TerminalTotalDifficulty
	return td != nil && ttd != nil && td.Cmp(ttd) >= 0
}

// copyReceipts makes a deep copy of the given receipts.
func copyReceipts(receipts []*types.Receipt) []*types.Receipt {
	result := make([]*types.Receipt, len(receipts))
	for i, l := range receipts {
		cpy := *l
		result[i] = &cpy
	}
	return result
}

// postSideBlock fires a side chain event, only use it for testing.
func (w *worker) postSideBlock(event core.ChainSideEvent) {
	select {
	case w.chainSideCh <- event:
	case <-w.exitCh:
	}
}

// totalFees computes total consumed miner fees in ETH. Block transactions and receipts have to have the same order.
func totalFees(block *types.Block, receipts []*types.Receipt) *big.Float {
	feesWei := new(big.Int)
	for i, tx := range block.Transactions() {
		minerFee, _ := tx.EffectiveGasTip(block.BaseFee())
		feesWei.Add(feesWei, new(big.Int).Mul(new(big.Int).SetUint64(receipts[i].GasUsed), minerFee))
	}
	return new(big.Float).Quo(new(big.Float).SetInt(feesWei), new(big.Float).SetInt(big.NewInt(params.Ether)))
}<|MERGE_RESOLUTION|>--- conflicted
+++ resolved
@@ -850,11 +850,7 @@
 func (w *worker) commitTransaction(env *environment, tx *types.Transaction) ([]*types.Log, error) {
 	snap := env.state.Snapshot()
 
-<<<<<<< HEAD
-	receipt, err := core.ApplyTransaction(w.chainConfig, w.chain, &env.coinbase, env.gasPool, env.state, env.header, tx, &env.header.GasUsed, *w.chain.GetVMConfig(), deepmind.NoOpContext)
-=======
-	receipt, err := core.ApplyTransaction(w.chainConfig, w.chain, &coinbase, w.current.gasPool, w.current.state, w.current.header, tx, &w.current.header.GasUsed, *w.chain.GetVMConfig(), firehose.NoOpContext)
->>>>>>> 3904d0d3
+	receipt, err := core.ApplyTransaction(w.chainConfig, w.chain, &env.coinbase, env.gasPool, env.state, env.header, tx, &env.header.GasUsed, *w.chain.GetVMConfig(), firehose.NoOpContext)
 	if err != nil {
 		env.state.RevertToSnapshot(snap)
 		return nil, err
@@ -1049,18 +1045,8 @@
 	// since clique algorithm can modify the coinbase field in header.
 	env, err := w.makeEnv(parent, header, genParams.coinbase)
 	if err != nil {
-<<<<<<< HEAD
 		log.Error("Failed to create sealing context", "err", err)
 		return nil, err
-=======
-		log.Error("Failed to create mining context", "err", err)
-		return
-	}
-	// Create the current work task and check any fork transitions needed
-	env := w.current
-	if w.chainConfig.DAOForkSupport && w.chainConfig.DAOForkBlock != nil && w.chainConfig.DAOForkBlock.Cmp(header.Number) == 0 {
-		misc.ApplyDAOHardFork(env.state, firehose.NoOpContext)
->>>>>>> 3904d0d3
 	}
 	// Accumulate the uncles for the sealing work only if it's allowed.
 	if !genParams.noUncle {
@@ -1123,7 +1109,7 @@
 	if !params.noTxs {
 		w.fillTransactions(nil, work)
 	}
-	return w.engine.FinalizeAndAssemble(w.chain, work.header, work.state, work.txs, work.unclelist(), work.receipts, deepmind.NoOpContext)
+	return w.engine.FinalizeAndAssemble(w.chain, work.header, work.state, work.txs, work.unclelist(), work.receipts, firehose.NoOpContext)
 }
 
 // commitWork generates several new sealing tasks based on the parent block
@@ -1171,20 +1157,9 @@
 
 // commit runs any post-transaction state modifications, assembles the final block
 // and commits new work if consensus engine is running.
-<<<<<<< HEAD
 // Note the assumption is held that the mutation is allowed to the passed env, do
 // the deep copy first.
 func (w *worker) commit(env *environment, interval func(), update bool, start time.Time) error {
-=======
-func (w *worker) commit(uncles []*types.Header, interval func(), update bool, start time.Time) error {
-	// Deep copy receipts here to avoid interaction between different tasks.
-	receipts := copyReceipts(w.current.receipts)
-	s := w.current.state.Copy()
-	block, err := w.engine.FinalizeAndAssemble(w.chain, w.current.header, s, w.current.txs, uncles, receipts, firehose.NoOpContext)
-	if err != nil {
-		return err
-	}
->>>>>>> 3904d0d3
 	if w.isRunning() {
 		if interval != nil {
 			interval()
@@ -1192,7 +1167,7 @@
 		// Create a local environment copy, avoid the data race with snapshot state.
 		// https://github.com/ethereum/go-ethereum/issues/24299
 		env := env.copy()
-		block, err := w.engine.FinalizeAndAssemble(w.chain, env.header, env.state, env.txs, env.unclelist(), env.receipts, deepmind.NoOpContext)
+		block, err := w.engine.FinalizeAndAssemble(w.chain, env.header, env.state, env.txs, env.unclelist(), env.receipts, firehose.NoOpContext)
 		if err != nil {
 			return err
 		}

--- conflicted
+++ resolved
@@ -35,12 +35,8 @@
         go run build/ci.go check_generate
         go run build/ci.go check_baddeps
 
-<<<<<<< HEAD
-  build:
+  test:
     if: false # not supported on OffchainLabs fork, ci.yml is used instead
-    runs-on: self-hosted
-=======
-  test:
     name: Test
     needs: lint
     runs-on: self-hosted-ghr
@@ -49,7 +45,6 @@
         go:
           - '1.24'
           - '1.23'
->>>>>>> 84f2932b
     steps:
       - uses: actions/checkout@v4
         with:

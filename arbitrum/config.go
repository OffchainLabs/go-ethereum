package arbitrum

import (
	"encoding/json"
	"fmt"
	"time"

	"github.com/ethereum/go-ethereum/eth/ethconfig"
	flag "github.com/spf13/pflag"
)

type Config struct {
	// RPCGasCap is the global gas cap for eth-call variants.
	RPCGasCap uint64 `koanf:"gas-cap"`

	// RPCTxFeeCap is the global transaction fee(price * gaslimit) cap for
	// send-transction variants. The unit is ether.
	RPCTxFeeCap float64 `koanf:"tx-fee-cap"`

	TxAllowUnprotected bool `koanf:"tx-allow-unprotected"`

	// RPCEVMTimeout is the global timeout for eth-call.
	RPCEVMTimeout time.Duration `koanf:"evm-timeout"`

	LogHistory           uint64 `koanf:"log-history"`            // The maximum number of blocks from head where a log search index is maintained.
	LogNoHistory         bool   `koanf:"log-no-history"`         // No log search index is maintained.
	LogExportCheckpoints string `koanf:"log-export-checkpoints"` // export log index checkpoints to file

	// Parameters for the filter system
	FilterLogCacheSize int           `koanf:"filter-log-cache-size"`
	FilterTimeout      time.Duration `koanf:"filter-timeout"`

	// FeeHistoryMaxBlockCount limits the number of historical blocks a fee history request may cover
	FeeHistoryMaxBlockCount uint64 `koanf:"feehistory-max-block-count"`

	ArbDebug ArbDebugConfig `koanf:"arbdebug"`

	ClassicRedirect        string        `koanf:"classic-redirect"`
	ClassicRedirectTimeout time.Duration `koanf:"classic-redirect-timeout"`
	MaxRecreateStateDepth  int64         `koanf:"max-recreate-state-depth"`

	AllowMethod []string `koanf:"allow-method"`

	BlockRedirects     []BlockRedirectConfig `koanf:"block-redirects"`
	BlockRedirectsList string                `koanf:"block-redirects-list"`

	// EIP-7966: eth_sendRawTransactionSync timeouts
	TxSyncDefaultTimeout time.Duration `koanf:"tx-sync-default-timeout"`
	TxSyncMaxTimeout     time.Duration `koanf:"tx-sync-max-timeout"`
}

type BlockRedirectConfig struct {
	URL       string        `koanf:"url"`
	Timeout   time.Duration `koanf:"timeout"`
	LastBlock uint64        `koanf:"last-block"`
}

func (c *Config) Validate() error {
	// BlockRedirectsList command line option overrides directly supplied BlockRedirects array of BlockRedirectConfig in the conf file
	if c.BlockRedirectsList != "default" {
		var blockRedirects []BlockRedirectConfig
		if err := json.Unmarshal([]byte(c.BlockRedirectsList), &blockRedirects); err != nil {
			return fmt.Errorf("failed to parse rpc block-redirects-list string: %w", err)
		}
		c.BlockRedirects = blockRedirects
	}
	return nil
}

type ArbDebugConfig struct {
	BlockRangeBound   uint64 `koanf:"block-range-bound"`
	TimeoutQueueBound uint64 `koanf:"timeout-queue-bound"`
}

func ConfigAddOptions(prefix string, f *flag.FlagSet) {
	f.Uint64(prefix+".gas-cap", DefaultConfig.RPCGasCap, "cap on computation gas that can be used in eth_call/estimateGas (0=infinite)")
	f.Float64(prefix+".tx-fee-cap", DefaultConfig.RPCTxFeeCap, "cap on transaction fee (in ether) that can be sent via the RPC APIs (0 = no cap)")
	f.Bool(prefix+".tx-allow-unprotected", DefaultConfig.TxAllowUnprotected, "allow transactions that aren't EIP-155 replay protected to be submitted over the RPC")
	f.Duration(prefix+".evm-timeout", DefaultConfig.RPCEVMTimeout, "timeout used for eth_call (0=infinite)")
	f.Uint64(prefix+".log-history", DefaultConfig.LogHistory, "maximum number of blocks from head where a log search index is maintained")
	f.Bool(prefix+".log-no-history", DefaultConfig.LogNoHistory, "no log search index is maintained")
	f.String(prefix+".log-export-checkpoints", DefaultConfig.LogExportCheckpoints, "export log index checkpoints to file")
	f.Uint64(prefix+".feehistory-max-block-count", DefaultConfig.FeeHistoryMaxBlockCount, "max number of blocks a fee history request may cover")
	f.String(prefix+".classic-redirect", DefaultConfig.ClassicRedirect, "url to redirect classic requests, use \"error:[CODE:]MESSAGE\" to return specified error instead of redirecting")
	f.Duration(prefix+".classic-redirect-timeout", DefaultConfig.ClassicRedirectTimeout, "timeout for forwarded classic requests, where 0 = no timeout")
	f.Int(prefix+".filter-log-cache-size", DefaultConfig.FilterLogCacheSize, "log filter system maximum number of cached blocks")
	f.Duration(prefix+".filter-timeout", DefaultConfig.FilterTimeout, "log filter system maximum time filters stay active")
	f.Int64(prefix+".max-recreate-state-depth", DefaultConfig.MaxRecreateStateDepth, "maximum depth for recreating state, measured in l2 gas (0=don't recreate state, -1=infinite, -2=use default value for archive or non-archive node (whichever is configured))")
	f.StringSlice(prefix+".allow-method", DefaultConfig.AllowMethod, "list of whitelisted rpc methods")
	arbDebug := DefaultConfig.ArbDebug
	f.Uint64(prefix+".arbdebug.block-range-bound", arbDebug.BlockRangeBound, "bounds the number of blocks arbdebug calls may return")
	f.Uint64(prefix+".arbdebug.timeout-queue-bound", arbDebug.TimeoutQueueBound, "bounds the length of timeout queues arbdebug calls may return")
	f.String(prefix+".block-redirects-list", DefaultConfig.BlockRedirectsList, "array of node configs to redirect block requests given as a json string. time duration should be supplied in number indicating nanoseconds")
	f.Duration(prefix+".tx-sync-default-timeout", DefaultConfig.TxSyncDefaultTimeout, "default timeout for eth_sendRawTransactionSync")
	f.Duration(prefix+".tx-sync-max-timeout", DefaultConfig.TxSyncMaxTimeout, "maximum allowed timeout for eth_sendRawTransactionSync ")
}

const (
	DefaultArchiveNodeMaxRecreateStateDepth    = 30 * 1000 * 1000
	DefaultNonArchiveNodeMaxRecreateStateDepth = 0 // don't recreate state
	UninitializedMaxRecreateStateDepth         = -2
	InfiniteMaxRecreateStateDepth              = -1
)

var DefaultConfig = Config{
	RPCGasCap:               ethconfig.Defaults.RPCGasCap,   // 50,000,000
	RPCTxFeeCap:             ethconfig.Defaults.RPCTxFeeCap, // 1 ether
	TxAllowUnprotected:      true,
	RPCEVMTimeout:           ethconfig.Defaults.RPCEVMTimeout,  // 5 seconds
	LogHistory:              ethconfig.Defaults.LogHistory * 4, // we generally have smaller blocks
	FilterLogCacheSize:      32,
	FilterTimeout:           5 * time.Minute,
	FeeHistoryMaxBlockCount: 1024,
	ClassicRedirect:         "",
	MaxRecreateStateDepth:   UninitializedMaxRecreateStateDepth, // default value should be set for depending on node type (archive / non-archive)
	AllowMethod:             []string{},
	ArbDebug: ArbDebugConfig{
		BlockRangeBound:   256,
		TimeoutQueueBound: 512,
	},
	BlockRedirectsList: "default",
<<<<<<< HEAD
	StateScheme:        rawdb.HashScheme,
	// EIP-7966: eth_sendRawTransactionSync timeouts
	TxSyncDefaultTimeout: ethconfig.Defaults.TxSyncDefaultTimeout,
	TxSyncMaxTimeout:     ethconfig.Defaults.TxSyncMaxTimeout,
=======
>>>>>>> 5980b425
}<|MERGE_RESOLUTION|>--- conflicted
+++ resolved
@@ -119,11 +119,7 @@
 		TimeoutQueueBound: 512,
 	},
 	BlockRedirectsList: "default",
-<<<<<<< HEAD
-	StateScheme:        rawdb.HashScheme,
 	// EIP-7966: eth_sendRawTransactionSync timeouts
 	TxSyncDefaultTimeout: ethconfig.Defaults.TxSyncDefaultTimeout,
 	TxSyncMaxTimeout:     ethconfig.Defaults.TxSyncMaxTimeout,
-=======
->>>>>>> 5980b425
 }
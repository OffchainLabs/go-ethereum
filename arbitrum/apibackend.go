--- conflicted
+++ resolved
@@ -537,15 +537,11 @@
 	return a.sync.BlockMetadataByNumber(ctx, blockNum)
 }
 
-<<<<<<< HEAD
 func (a *APIBackend) NewMatcherBackend() filtermaps.MatcherBackend {
 	return a.b.filterMaps.NewMatcherBackend()
 }
 
-func StateAndHeaderFromHeader(ctx context.Context, chainDb ethdb.Database, bc *core.BlockChain, maxRecreateStateDepth int64, header *types.Header, err error) (*state.StateDB, *types.Header, error) {
-=======
 func StateAndHeaderFromHeader(ctx context.Context, chainDb ethdb.Database, bc *core.BlockChain, maxRecreateStateDepth int64, header *types.Header, err error, archiveClientsManager *archiveFallbackClientsManager) (*state.StateDB, *types.Header, error) {
->>>>>>> 4654b34f
 	if err != nil {
 		return nil, header, err
 	}

package arbitrum

import (
	"context"
	"errors"
	"math/big"
	"time"

	"github.com/ethereum/go-ethereum"
	"github.com/ethereum/go-ethereum/accounts"
	"github.com/ethereum/go-ethereum/common"
	"github.com/ethereum/go-ethereum/consensus"
	"github.com/ethereum/go-ethereum/core"
	"github.com/ethereum/go-ethereum/core/bloombits"
	"github.com/ethereum/go-ethereum/core/rawdb"
	"github.com/ethereum/go-ethereum/core/state"
	"github.com/ethereum/go-ethereum/core/types"
	"github.com/ethereum/go-ethereum/core/vm"
	"github.com/ethereum/go-ethereum/eth/filters"
	"github.com/ethereum/go-ethereum/ethdb"
	"github.com/ethereum/go-ethereum/event"
	"github.com/ethereum/go-ethereum/internal/ethapi"
	"github.com/ethereum/go-ethereum/params"
	"github.com/ethereum/go-ethereum/rpc"
)

type APIBackend struct {
	b *Backend
}

func createRegisterAPIBackend(backend *Backend) {
	backend.apiBackend = &APIBackend{
		b: backend,
	}
	backend.stack.RegisterAPIs(backend.apiBackend.GetAPIs())
}

func (a *APIBackend) GetAPIs() []rpc.API {
	apis := ethapi.GetAPIs(a)

	apis = append(apis, rpc.API{
		Namespace: "eth",
		Version:   "1.0",
		Service:   filters.NewPublicFilterAPI(a, false, 5*time.Minute),
		Public:    true,
	})

	apis = append(apis, rpc.API{
		Namespace: "net",
		Version:   "1.0",
		Service:   NewPublicNetAPI(a.ChainConfig().ChainID.Uint64()),
		Public:    true,
	})

	return apis
}

func (a *APIBackend) blockChain() *core.BlockChain {
	return a.b.publisher.BlockChain()
}

// General Ethereum API
func (a *APIBackend) SyncProgress() ethereum.SyncProgress {
	panic("not implemented") // TODO: Implement
}

func (a *APIBackend) SuggestGasTipCap(ctx context.Context) (*big.Int, error) {
	return big.NewInt(1), nil // TODO: Implement
}

func (a *APIBackend) FeeHistory(ctx context.Context, blockCount int, lastBlock rpc.BlockNumber, rewardPercentiles []float64) (*big.Int, [][]*big.Int, []*big.Int, []float64, error) {
	panic("not implemented") // TODO: Implement
}

func (a *APIBackend) ChainDb() ethdb.Database {
	return a.b.ethDatabase
}

func (a *APIBackend) AccountManager() *accounts.Manager {
	return a.b.stack.AccountManager()
}

func (a *APIBackend) ExtRPCEnabled() bool {
	panic("not implemented") // TODO: Implement
}

func (a *APIBackend) RPCGasCap() uint64 {
	return a.b.ethConfig.RPCGasCap
}

func (a *APIBackend) RPCTxFeeCap() float64 {
	return a.b.ethConfig.RPCTxFeeCap
}

func (a *APIBackend) UnprotectedAllowed() bool {
	return true // TODO: is that true?
}

// Blockchain API
func (a *APIBackend) SetHead(number uint64) {
	panic("not implemented") // TODO: Implement
}

func (a *APIBackend) HeaderByNumber(ctx context.Context, number rpc.BlockNumber) (*types.Header, error) {
	if number == rpc.LatestBlockNumber {
		return a.blockChain().CurrentBlock().Header(), nil
	}
	return a.blockChain().GetHeaderByNumber(uint64(number.Int64())), nil
}

func (a *APIBackend) HeaderByHash(ctx context.Context, hash common.Hash) (*types.Header, error) {
	return a.blockChain().GetHeaderByHash(hash), nil
}

func (a *APIBackend) HeaderByNumberOrHash(ctx context.Context, blockNrOrHash rpc.BlockNumberOrHash) (*types.Header, error) {
	number, isnum := blockNrOrHash.Number()
	if isnum {
		return a.HeaderByNumber(ctx, number)
	}
	hash, ishash := blockNrOrHash.Hash()
	if ishash {
		return a.HeaderByHash(ctx, hash)
	}
	return nil, errors.New("invalid arguments; neither block nor hash specified")
}

func (a *APIBackend) CurrentHeader() *types.Header {
	return a.blockChain().CurrentHeader()
}

func (a *APIBackend) CurrentBlock() *types.Block {
	return a.blockChain().CurrentBlock()
}

func (a *APIBackend) BlockByNumber(ctx context.Context, number rpc.BlockNumber) (*types.Block, error) {
<<<<<<< HEAD
	if number == rpc.LatestBlockNumber || number == rpc.PendingBlockNumber {
		return a.b.blockChain.CurrentBlock(), nil
	}
	return a.b.blockChain.GetBlockByNumber(uint64(number.Int64())), nil
=======
	return a.blockChain().GetBlockByNumber(uint64(number.Int64())), nil
>>>>>>> 3c6c46a5
}

func (a *APIBackend) BlockByHash(ctx context.Context, hash common.Hash) (*types.Block, error) {
	return a.blockChain().GetBlockByHash(hash), nil
}

func (a *APIBackend) BlockByNumberOrHash(ctx context.Context, blockNrOrHash rpc.BlockNumberOrHash) (*types.Block, error) {
	number, isnum := blockNrOrHash.Number()
	if isnum {
		return a.BlockByNumber(ctx, number)
	}
	hash, ishash := blockNrOrHash.Hash()
	if ishash {
		return a.BlockByHash(ctx, hash)
	}
	return nil, errors.New("invalid arguments; neither block nor hash specified")
}

func (a *APIBackend) stateAndHeaderFromHeader(header *types.Header, err error) (*state.StateDB, *types.Header, error) {
	if err != nil {
		return nil, header, err
	}
	if header == nil {
		return nil, nil, errors.New("header not found")
	}
	state, err := a.blockChain().StateAt(header.Root)
	return state, header, err
}

func (a *APIBackend) StateAndHeaderByNumber(ctx context.Context, number rpc.BlockNumber) (*state.StateDB, *types.Header, error) {
	return a.stateAndHeaderFromHeader(a.HeaderByNumber(ctx, number))
}

func (a *APIBackend) StateAndHeaderByNumberOrHash(ctx context.Context, blockNrOrHash rpc.BlockNumberOrHash) (*state.StateDB, *types.Header, error) {
	return a.stateAndHeaderFromHeader(a.HeaderByNumberOrHash(ctx, blockNrOrHash))
}

func (a *APIBackend) GetReceipts(ctx context.Context, hash common.Hash) (types.Receipts, error) {
	return a.blockChain().GetReceiptsByHash(hash), nil
}

func (a *APIBackend) GetTd(ctx context.Context, hash common.Hash) *big.Int {
	return a.blockChain().GetTdByHash(hash)
}

func (a *APIBackend) GetEVM(ctx context.Context, msg core.Message, state *state.StateDB, header *types.Header, vmConfig *vm.Config) (*vm.EVM, func() error, error) {
	vmError := func() error { return nil }
	if vmConfig == nil {
		vmConfig = a.blockChain().GetVMConfig()
	}
	txContext := core.NewEVMTxContext(msg)
	context := core.NewEVMBlockContext(header, a.blockChain(), nil)
	return vm.NewEVM(context, txContext, state, a.blockChain().Config(), *vmConfig), vmError, nil
}

func (a *APIBackend) SubscribeChainEvent(ch chan<- core.ChainEvent) event.Subscription {
	return a.blockChain().SubscribeChainEvent(ch)
}

func (a *APIBackend) SubscribeChainHeadEvent(ch chan<- core.ChainHeadEvent) event.Subscription {
	return a.blockChain().SubscribeChainHeadEvent(ch)
}

func (a *APIBackend) SubscribeChainSideEvent(ch chan<- core.ChainSideEvent) event.Subscription {
	return a.blockChain().SubscribeChainSideEvent(ch)
}

// Transaction pool API
func (a *APIBackend) SendTx(ctx context.Context, signedTx *types.Transaction) error {
	return a.b.EnqueueL2Message(signedTx)
}

func (a *APIBackend) GetTransaction(ctx context.Context, txHash common.Hash) (*types.Transaction, common.Hash, uint64, uint64, error) {
	tx, blockHash, blockNumber, index := rawdb.ReadTransaction(a.b.ethDatabase, txHash)
	return tx, blockHash, blockNumber, index, nil
}

func (a *APIBackend) GetPoolTransactions() (types.Transactions, error) {
	panic("not implemented") // TODO: Implement
}

func (a *APIBackend) GetPoolTransaction(txHash common.Hash) *types.Transaction {
	panic("not implemented") // TODO: Implement
}

func (a *APIBackend) GetPoolNonce(ctx context.Context, addr common.Address) (uint64, error) {
	stateDB, err := a.b.blockChain.State()
	if err != nil {
		return 0, err
	}
	return stateDB.GetNonce(addr), nil
}

func (a *APIBackend) Stats() (pending int, queued int) {
	panic("not implemented") // TODO: Implement
}

func (a *APIBackend) TxPoolContent() (map[common.Address]types.Transactions, map[common.Address]types.Transactions) {
	panic("not implemented") // TODO: Implement
}

func (a *APIBackend) TxPoolContentFrom(addr common.Address) (types.Transactions, types.Transactions) {
	panic("not implemented") // TODO: Implement
}

func (a *APIBackend) SubscribeNewTxsEvent(ch chan<- core.NewTxsEvent) event.Subscription {
	return a.b.SubscribeNewTxsEvent(ch)
}

// Filter API
func (a *APIBackend) BloomStatus() (uint64, uint64) {
	panic("not implemented") // TODO: Implement
}

func (a *APIBackend) GetLogs(ctx context.Context, blockHash common.Hash) ([][]*types.Log, error) {
	panic("not implemented") // TODO: Implement
}

func (a *APIBackend) ServiceFilter(ctx context.Context, session *bloombits.MatcherSession) {
	panic("not implemented") // TODO: Implement
}

func (a *APIBackend) SubscribeLogsEvent(ch chan<- []*types.Log) event.Subscription {
	return a.blockChain().SubscribeLogsEvent(ch)
}

func (a *APIBackend) SubscribePendingLogsEvent(ch chan<- []*types.Log) event.Subscription {
	//Arbitrum doesn't really need pending logs. Logs are published as soon as we know them..
	return a.SubscribeLogsEvent(ch)
}

func (a *APIBackend) SubscribeRemovedLogsEvent(ch chan<- core.RemovedLogsEvent) event.Subscription {
	return a.blockChain().SubscribeRemovedLogsEvent(ch)
}

func (a *APIBackend) ChainConfig() *params.ChainConfig {
	return a.blockChain().Config()
}

func (a *APIBackend) Engine() consensus.Engine {
	return a.blockChain().Engine()
}<|MERGE_RESOLUTION|>--- conflicted
+++ resolved
@@ -133,14 +133,10 @@
 }
 
 func (a *APIBackend) BlockByNumber(ctx context.Context, number rpc.BlockNumber) (*types.Block, error) {
-<<<<<<< HEAD
 	if number == rpc.LatestBlockNumber || number == rpc.PendingBlockNumber {
-		return a.b.blockChain.CurrentBlock(), nil
-	}
-	return a.b.blockChain.GetBlockByNumber(uint64(number.Int64())), nil
-=======
+		return a.blockChain().CurrentBlock(), nil
+	}
 	return a.blockChain().GetBlockByNumber(uint64(number.Int64())), nil
->>>>>>> 3c6c46a5
 }
 
 func (a *APIBackend) BlockByHash(ctx context.Context, hash common.Hash) (*types.Block, error) {
@@ -227,7 +223,7 @@
 }
 
 func (a *APIBackend) GetPoolNonce(ctx context.Context, addr common.Address) (uint64, error) {
-	stateDB, err := a.b.blockChain.State()
+	stateDB, err := a.blockChain().State()
 	if err != nil {
 		return 0, err
 	}

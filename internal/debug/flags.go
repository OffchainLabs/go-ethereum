--- conflicted
+++ resolved
@@ -87,19 +87,6 @@
 		Name:  "trace",
 		Usage: "Write execution trace to the given file",
 	}
-<<<<<<< HEAD
-	deepMindFlag = cli.BoolFlag{
-		Name:  "deep-mind",
-		Usage: "Activate/deactivate deep-mind instrumentation, disabled by default",
-	}
-	deepMindBlockProgressFlag = cli.BoolFlag{
-		Name:  "deep-mind-block-progress",
-		Usage: "Activate/deactivate deep-mind block progress output instrumentation, disabled by default",
-	}
-	deepMindCompactionDisabledFlag = cli.BoolFlag{
-		Name:  "deep-mind-compaction-disabled",
-		Usage: "Disabled database compaction, enabled by default",
-=======
 	// (Deprecated April 2020)
 	legacyPprofPortFlag = cli.IntFlag{
 		Name:  "pprofport",
@@ -123,18 +110,26 @@
 	legacyCpuprofileFlag = cli.StringFlag{
 		Name:  "cpuprofile",
 		Usage: "Write CPU profile to the given file (deprecated, use --pprof.cpuprofile)",
->>>>>>> 0287d548
+	}
+
+	// Deep Mind Flags
+	deepMindFlag = cli.BoolFlag{
+		Name:  "deep-mind",
+		Usage: "Activate/deactivate deep-mind instrumentation, disabled by default",
+	}
+	deepMindBlockProgressFlag = cli.BoolFlag{
+		Name:  "deep-mind-block-progress",
+		Usage: "Activate/deactivate deep-mind block progress output instrumentation, disabled by default",
+	}
+	deepMindCompactionDisabledFlag = cli.BoolFlag{
+		Name:  "deep-mind-compaction-disabled",
+		Usage: "Disabled database compaction, enabled by default",
 	}
 )
 
 // Flags holds all command-line flags required for debugging.
 var Flags = []cli.Flag{
 	verbosityFlag, vmoduleFlag, backtraceAtFlag, debugFlag,
-<<<<<<< HEAD
-	pprofFlag, pprofAddrFlag, pprofPortFlag,
-	memprofilerateFlag, blockprofilerateFlag, cpuprofileFlag, traceFlag,
-	deepMindFlag, deepMindBlockProgressFlag, deepMindCompactionDisabledFlag,
-=======
 	pprofFlag, pprofAddrFlag, pprofPortFlag, memprofilerateFlag,
 	blockprofilerateFlag, cpuprofileFlag, traceFlag,
 }
@@ -142,7 +137,10 @@
 var DeprecatedFlags = []cli.Flag{
 	legacyPprofPortFlag, legacyPprofAddrFlag, legacyMemprofilerateFlag,
 	legacyBlockprofilerateFlag, legacyCpuprofileFlag,
->>>>>>> 0287d548
+}
+
+var DeepMindFlags = []cli.Flag{
+	deepMindFlag, deepMindBlockProgressFlag, deepMindCompactionDisabledFlag,
 }
 
 var (

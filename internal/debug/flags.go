--- conflicted
+++ resolved
@@ -91,40 +91,7 @@
 		Name:  "trace",
 		Usage: "Write execution trace to the given file",
 	}
-<<<<<<< HEAD
-	// (Deprecated April 2020)
-	legacyPprofPortFlag = cli.IntFlag{
-		Name:  "pprofport",
-		Usage: "pprof HTTP server listening port (deprecated, use --pprof.port)",
-		Value: 6060,
-	}
-	legacyPprofAddrFlag = cli.StringFlag{
-		Name:  "pprofaddr",
-		Usage: "pprof HTTP server listening interface (deprecated, use --pprof.addr)",
-		Value: "127.0.0.1",
-	}
-	legacyMemprofilerateFlag = cli.IntFlag{
-		Name:  "memprofilerate",
-		Usage: "Turn on memory profiling with the given rate (deprecated, use --pprof.memprofilerate)",
-		Value: runtime.MemProfileRate,
-	}
-	legacyBlockprofilerateFlag = cli.IntFlag{
-		Name:  "blockprofilerate",
-		Usage: "Turn on block profiling with the given rate (deprecated, use --pprof.blockprofilerate)",
-	}
-	legacyCpuprofileFlag = cli.StringFlag{
-		Name:  "cpuprofile",
-		Usage: "Write CPU profile to the given file (deprecated, use --pprof.cpuprofile)",
-	}
-	legacyBacktraceAtFlag = cli.StringFlag{
-		Name:  "backtrace",
-		Usage: "Request a stack trace at a specific logging statement (e.g. \"block.go:271\") (deprecated, use --log.backtrace)",
-		Value: "",
-	}
-	legacyDebugFlag = cli.BoolFlag{
-		Name:  "debug",
-		Usage: "Prepends log messages with call-site location (file and line number) (deprecated, use --log.debug)",
-	}
+
 	// Deep Mind Flags
 	deepMindFlag = cli.BoolFlag{
 		Name:  "firehose-deep-mind",
@@ -151,8 +118,6 @@
 		Usage: "Controls how many archive blocks the node should keep, this tweaks the core/blockchain.go constant value TriesInMemory, the default value of 0 can be used to use Geth default value instead which is 128",
 		Value: deepmind.ArchiveBlocksToKeep,
 	}
-=======
->>>>>>> eae3b194
 )
 
 // Flags holds all command-line flags required for debugging.
@@ -171,26 +136,12 @@
 	traceFlag,
 }
 
-<<<<<<< HEAD
-// This is the list of deprecated debugging flags.
-var DeprecatedFlags = []cli.Flag{
-	legacyPprofPortFlag,
-	legacyPprofAddrFlag,
-	legacyMemprofilerateFlag,
-	legacyBlockprofilerateFlag,
-	legacyCpuprofileFlag,
-	legacyBacktraceAtFlag,
-	legacyDebugFlag,
-}
-
 // DeepMindFlags holds all dfuse Deep Mind related command-line flags.
 var DeepMindFlags = []cli.Flag{
 	deepMindFlag, deepMindSyncInstrumentationFlag, deepMindMiningEnabledFlag, deepMindBlockProgressFlag,
 	deepMindCompactionDisabledFlag, deepMindArchiveBlocksToKeepFlag,
 }
 
-=======
->>>>>>> eae3b194
 var glogger *log.GlogHandler
 
 func init() {

// Copyright 2022 The go-ethereum Authors
// This file is part of the go-ethereum library.
//
// The go-ethereum library is free software: you can redistribute it and/or modify
// it under the terms of the GNU Lesser General Public License as published by
// the Free Software Foundation, either version 3 of the License, or
// (at your option) any later version.
//
// The go-ethereum library is distributed in the hope that it will be useful,
// but WITHOUT ANY WARRANTY; without even the implied warranty of
// MERCHANTABILITY or FITNESS FOR A PARTICULAR PURPOSE. See the
// GNU Lesser General Public License for more details.
//
// You should have received a copy of the GNU Lesser General Public License
// along with the go-ethereum library. If not, see <http://www.gnu.org/licenses/>.

package ethapi

import (
	"context"
	"errors"
	"math/big"
	"reflect"
	"testing"
	"time"

	"github.com/ethereum/go-ethereum"
	"github.com/ethereum/go-ethereum/accounts"
	"github.com/ethereum/go-ethereum/common"
	"github.com/ethereum/go-ethereum/common/hexutil"
	"github.com/ethereum/go-ethereum/consensus"
	"github.com/ethereum/go-ethereum/core"
	"github.com/ethereum/go-ethereum/core/filtermaps"
	"github.com/ethereum/go-ethereum/core/state"
	"github.com/ethereum/go-ethereum/core/types"
	"github.com/ethereum/go-ethereum/core/vm"
	"github.com/ethereum/go-ethereum/ethdb"
	"github.com/ethereum/go-ethereum/event"
	"github.com/ethereum/go-ethereum/params"
	"github.com/ethereum/go-ethereum/rpc"
)

// TestSetFeeDefaults tests the logic for filling in default fee values works as expected.
func TestSetFeeDefaults(t *testing.T) {
	t.Parallel()

	type test struct {
		name string
		fork string // options: legacy, london, cancun
		in   *TransactionArgs
		want *TransactionArgs
		err  error
	}

	var (
		b        = newBackendMock()
		zero     = (*hexutil.Big)(big.NewInt(0))
		fortytwo = (*hexutil.Big)(big.NewInt(42))
		maxFee   = (*hexutil.Big)(new(big.Int).Add(new(big.Int).Mul(b.current.BaseFee, big.NewInt(2)), fortytwo.ToInt()))
		al       = &types.AccessList{types.AccessTuple{Address: common.Address{0xaa}, StorageKeys: []common.Hash{{0x01}}}}
	)

	tests := []test{
		// Legacy txs
		{
			"legacy tx pre-London",
			"legacy",
			&TransactionArgs{},
			&TransactionArgs{GasPrice: fortytwo},
			nil,
		},
		{
			"legacy tx pre-London with zero price",
			"legacy",
			&TransactionArgs{GasPrice: zero},
			&TransactionArgs{GasPrice: zero},
			nil,
		},
		{
			"legacy tx post-London, explicit gas price",
			"london",
			&TransactionArgs{GasPrice: fortytwo},
			&TransactionArgs{GasPrice: fortytwo},
			nil,
		},
		{
			"legacy tx post-London with zero price",
			"london",
			&TransactionArgs{GasPrice: zero},
			nil,
			errors.New("gasPrice must be non-zero after london fork"),
		},

		// Access list txs
		{
			"access list tx pre-London",
			"legacy",
			&TransactionArgs{AccessList: al},
			&TransactionArgs{AccessList: al, GasPrice: fortytwo},
			nil,
		},
		{
			"access list tx post-London, explicit gas price",
			"legacy",
			&TransactionArgs{AccessList: al, GasPrice: fortytwo},
			&TransactionArgs{AccessList: al, GasPrice: fortytwo},
			nil,
		},
		{
			"access list tx post-London",
			"london",
			&TransactionArgs{AccessList: al},
			&TransactionArgs{AccessList: al, MaxFeePerGas: maxFee, MaxPriorityFeePerGas: fortytwo},
			nil,
		},
		{
			"access list tx post-London, only max fee",
			"london",
			&TransactionArgs{AccessList: al, MaxFeePerGas: maxFee},
			&TransactionArgs{AccessList: al, MaxFeePerGas: maxFee, MaxPriorityFeePerGas: fortytwo},
			nil,
		},
		{
			"access list tx post-London, only priority fee",
			"london",
			&TransactionArgs{AccessList: al, MaxFeePerGas: maxFee},
			&TransactionArgs{AccessList: al, MaxFeePerGas: maxFee, MaxPriorityFeePerGas: fortytwo},
			nil,
		},

		// Dynamic fee txs
		{
			"dynamic tx post-London",
			"london",
			&TransactionArgs{},
			&TransactionArgs{MaxFeePerGas: maxFee, MaxPriorityFeePerGas: fortytwo},
			nil,
		},
		{
			"dynamic tx post-London, only max fee",
			"london",
			&TransactionArgs{MaxFeePerGas: maxFee},
			&TransactionArgs{MaxFeePerGas: maxFee, MaxPriorityFeePerGas: fortytwo},
			nil,
		},
		{
			"dynamic tx post-London, only priority fee",
			"london",
			&TransactionArgs{MaxFeePerGas: maxFee},
			&TransactionArgs{MaxFeePerGas: maxFee, MaxPriorityFeePerGas: fortytwo},
			nil,
		},
		{
			"dynamic fee tx pre-London, maxFee set",
			"legacy",
			&TransactionArgs{MaxFeePerGas: maxFee},
			nil,
			errors.New("maxFeePerGas and maxPriorityFeePerGas are not valid before London is active"),
		},
		{
			"dynamic fee tx pre-London, priorityFee set",
			"legacy",
			&TransactionArgs{MaxPriorityFeePerGas: fortytwo},
			nil,
			errors.New("maxFeePerGas and maxPriorityFeePerGas are not valid before London is active"),
		},
		{
			"dynamic fee tx, maxFee < priorityFee",
			"london",
			&TransactionArgs{MaxFeePerGas: maxFee, MaxPriorityFeePerGas: (*hexutil.Big)(big.NewInt(1000))},
			nil,
			errors.New("maxFeePerGas (0x3e) < maxPriorityFeePerGas (0x3e8)"),
		},
		{
			"dynamic fee tx, maxFee < priorityFee while setting default",
			"london",
			&TransactionArgs{MaxFeePerGas: (*hexutil.Big)(big.NewInt(7))},
			nil,
			errors.New("maxFeePerGas (0x7) < maxPriorityFeePerGas (0x2a)"),
		},
		{
			"dynamic fee tx post-London, explicit gas price",
			"london",
			&TransactionArgs{MaxFeePerGas: zero, MaxPriorityFeePerGas: zero},
			nil,
			errors.New("maxFeePerGas must be non-zero"),
		},

		// Misc
		{
			"set all fee parameters",
			"legacy",
			&TransactionArgs{GasPrice: fortytwo, MaxFeePerGas: maxFee, MaxPriorityFeePerGas: fortytwo},
			nil,
			errors.New("both gasPrice and (maxFeePerGas or maxPriorityFeePerGas) specified"),
		},
		{
			"set gas price and maxPriorityFee",
			"legacy",
			&TransactionArgs{GasPrice: fortytwo, MaxPriorityFeePerGas: fortytwo},
			nil,
			errors.New("both gasPrice and (maxFeePerGas or maxPriorityFeePerGas) specified"),
		},
		{
			"set gas price and maxFee",
			"london",
			&TransactionArgs{GasPrice: fortytwo, MaxFeePerGas: maxFee},
			nil,
			errors.New("both gasPrice and (maxFeePerGas or maxPriorityFeePerGas) specified"),
		},
		// EIP-4844
		{
			"set gas price and maxFee for blob transaction",
			"cancun",
			&TransactionArgs{GasPrice: fortytwo, MaxFeePerGas: maxFee, BlobHashes: []common.Hash{}},
			nil,
			errors.New("both gasPrice and (maxFeePerGas or maxPriorityFeePerGas) specified"),
		},
		{
			"fill maxFeePerBlobGas",
			"cancun",
			&TransactionArgs{BlobHashes: []common.Hash{}},
			&TransactionArgs{BlobHashes: []common.Hash{}, BlobFeeCap: (*hexutil.Big)(big.NewInt(4)), MaxFeePerGas: maxFee, MaxPriorityFeePerGas: fortytwo},
			nil,
		},
		{
			"fill maxFeePerBlobGas when dynamic fees are set",
			"cancun",
			&TransactionArgs{BlobHashes: []common.Hash{}, MaxFeePerGas: maxFee, MaxPriorityFeePerGas: fortytwo},
			&TransactionArgs{BlobHashes: []common.Hash{}, BlobFeeCap: (*hexutil.Big)(big.NewInt(4)), MaxFeePerGas: maxFee, MaxPriorityFeePerGas: fortytwo},
			nil,
		},
	}

	ctx := context.Background()
	for i, test := range tests {
		if err := b.setFork(test.fork); err != nil {
			t.Fatalf("failed to set fork: %v", err)
		}
		got := test.in
		err := got.setFeeDefaults(ctx, b, b.CurrentHeader())
		if err != nil {
			if test.err == nil {
				t.Fatalf("test %d (%s): unexpected error: %s", i, test.name, err)
			} else if err.Error() != test.err.Error() {
				t.Fatalf("test %d (%s): unexpected error: (got: %s, want: %s)", i, test.name, err, test.err)
			}
			// Matching error.
			continue
		} else if test.err != nil {
			t.Fatalf("test %d (%s): expected error: %s", i, test.name, test.err)
		}
		if !reflect.DeepEqual(got, test.want) {
			t.Fatalf("test %d (%s): did not fill defaults as expected: (got: %v, want: %v)", i, test.name, got, test.want)
		}
	}
}

type backendMock struct {
	current *types.Header
	config  *params.ChainConfig
}

func newBackendMock() *backendMock {
	var cancunTime uint64 = 600
	config := &params.ChainConfig{
		ChainID:             big.NewInt(42),
		HomesteadBlock:      big.NewInt(0),
		DAOForkBlock:        nil,
		DAOForkSupport:      true,
		EIP150Block:         big.NewInt(0),
		EIP155Block:         big.NewInt(0),
		EIP158Block:         big.NewInt(0),
		ByzantiumBlock:      big.NewInt(0),
		ConstantinopleBlock: big.NewInt(0),
		PetersburgBlock:     big.NewInt(0),
		IstanbulBlock:       big.NewInt(0),
		MuirGlacierBlock:    big.NewInt(0),
		BerlinBlock:         big.NewInt(0),
		LondonBlock:         big.NewInt(1000),
		CancunTime:          &cancunTime,
		BlobScheduleConfig:  params.DefaultBlobSchedule,
	}
	return &backendMock{
		current: &types.Header{
			Difficulty: big.NewInt(10000000000),
			Number:     big.NewInt(1100),
			GasLimit:   8_000_000,
			GasUsed:    8_000_000,
			Time:       555,
			Extra:      make([]byte, 32),
			BaseFee:    big.NewInt(10),
		},
		config: config,
	}
}

func (b *backendMock) setFork(fork string) error {
	if fork == "legacy" {
		b.current.Number = big.NewInt(900)
		b.current.Time = 555
	} else if fork == "london" {
		b.current.Number = big.NewInt(1100)
		b.current.Time = 555
	} else if fork == "cancun" {
		b.current.Number = big.NewInt(1100)
		b.current.Time = 700
		// Blob base fee will be 2
		excess := uint64(2314058)
		b.current.ExcessBlobGas = &excess
	} else {
		return errors.New("invalid fork")
	}
	return nil
}

func (b *backendMock) SuggestGasTipCap(ctx context.Context) (*big.Int, error) {
	return big.NewInt(42), nil
}
func (b *backendMock) BlobBaseFee(ctx context.Context) *big.Int { return big.NewInt(42) }

func (b *backendMock) CurrentHeader() *types.Header     { return b.current }
func (b *backendMock) ChainConfig() *params.ChainConfig { return b.config }

// Other methods needed to implement Backend interface.
func (b *backendMock) SyncProgress() ethereum.SyncProgress { return ethereum.SyncProgress{} }
func (b *backendMock) FeeHistory(ctx context.Context, blockCount uint64, lastBlock rpc.BlockNumber, rewardPercentiles []float64) (*big.Int, [][]*big.Int, []*big.Int, []float64, []*big.Int, []float64, error) {
	return nil, nil, nil, nil, nil, nil, nil
}
func (b *backendMock) ChainDb() ethdb.Database           { return nil }
func (b *backendMock) AccountManager() *accounts.Manager { return nil }
func (b *backendMock) ExtRPCEnabled() bool               { return false }
func (b *backendMock) RPCGasCap() uint64                 { return 0 }
func (b *backendMock) RPCEVMTimeout() time.Duration      { return time.Second }
func (b *backendMock) RPCTxFeeCap() float64              { return 0 }
func (b *backendMock) UnprotectedAllowed() bool          { return false }
func (b *backendMock) SetHead(number uint64)             {}
func (b *backendMock) HeaderByNumber(ctx context.Context, number rpc.BlockNumber) (*types.Header, error) {
	return nil, nil
}
func (b *backendMock) HeaderByHash(ctx context.Context, hash common.Hash) (*types.Header, error) {
	return nil, nil
}
func (b *backendMock) HeaderByNumberOrHash(ctx context.Context, blockNrOrHash rpc.BlockNumberOrHash) (*types.Header, error) {
	return nil, nil
}
func (b *backendMock) CurrentBlock() *types.Header { return nil }
func (b *backendMock) BlockByNumber(ctx context.Context, number rpc.BlockNumber) (*types.Block, error) {
	return nil, nil
}
func (b *backendMock) BlockByHash(ctx context.Context, hash common.Hash) (*types.Block, error) {
	return nil, nil
}
func (b *backendMock) BlockByNumberOrHash(ctx context.Context, blockNrOrHash rpc.BlockNumberOrHash) (*types.Block, error) {
	return nil, nil
}
func (b *backendMock) BlockMetadataByNumber(ctx context.Context, blockNum uint64) (common.BlockMetadata, error) {
	return nil, nil
}
func (b *backendMock) GetBody(ctx context.Context, hash common.Hash, number rpc.BlockNumber) (*types.Body, error) {
	return nil, nil
}
func (b *backendMock) StateAndHeaderByNumber(ctx context.Context, number rpc.BlockNumber) (*state.StateDB, *types.Header, error) {
	return nil, nil, nil
}
func (b *backendMock) StateAndHeaderByNumberOrHash(ctx context.Context, blockNrOrHash rpc.BlockNumberOrHash) (*state.StateDB, *types.Header, error) {
	return nil, nil, nil
}
func (b *backendMock) Pending() (*types.Block, types.Receipts, *state.StateDB) { return nil, nil, nil }
func (b *backendMock) GetReceipts(ctx context.Context, hash common.Hash) (types.Receipts, error) {
	return nil, nil
}
func (b *backendMock) GetLogs(ctx context.Context, blockHash common.Hash, number uint64) ([][]*types.Log, error) {
	return nil, nil
}
func (b *backendMock) GetEVM(ctx context.Context, state *state.StateDB, header *types.Header, vmConfig *vm.Config, blockCtx *vm.BlockContext) *vm.EVM {
	return nil
}
func (b *backendMock) SubscribeChainEvent(ch chan<- core.ChainEvent) event.Subscription { return nil }
func (b *backendMock) SubscribeChainHeadEvent(ch chan<- core.ChainHeadEvent) event.Subscription {
	return nil
}
func (b *backendMock) SendTx(ctx context.Context, signedTx *types.Transaction) error { return nil }
func (b *backendMock) GetTransaction(ctx context.Context, txHash common.Hash) (bool, *types.Transaction, common.Hash, uint64, uint64, error) {
	return false, nil, [32]byte{}, 0, 0, nil
}
func (b *backendMock) GetPoolTransactions() (types.Transactions, error)         { return nil, nil }
func (b *backendMock) GetPoolTransaction(txHash common.Hash) *types.Transaction { return nil }
func (b *backendMock) GetPoolNonce(ctx context.Context, addr common.Address) (uint64, error) {
	return 0, nil
}
func (b *backendMock) Stats() (pending int, queued int) { return 0, 0 }
func (b *backendMock) TxPoolContent() (map[common.Address][]*types.Transaction, map[common.Address][]*types.Transaction) {
	return nil, nil
}
func (b *backendMock) TxPoolContentFrom(addr common.Address) ([]*types.Transaction, []*types.Transaction) {
	return nil, nil
}
func (b *backendMock) SubscribeNewTxsEvent(chan<- core.NewTxsEvent) event.Subscription { return nil }
func (b *backendMock) SubscribeLogsEvent(ch chan<- []*types.Log) event.Subscription    { return nil }
func (b *backendMock) SubscribeRemovedLogsEvent(ch chan<- core.RemovedLogsEvent) event.Subscription {
	return nil
}

func (b *backendMock) Engine() consensus.Engine { return nil }

<<<<<<< HEAD
func (b *backendMock) FallbackClient() types.FallbackClient {
	return nil
}

func (b *backendMock) SyncProgressMap(ctx context.Context) map[string]interface{} {
	return nil
}

=======
func (b *backendMock) CurrentView() *filtermaps.ChainView           { return nil }
>>>>>>> 7f574372
func (b *backendMock) NewMatcherBackend() filtermaps.MatcherBackend { return nil }

func (b *backendMock) HistoryPruningCutoff() uint64 { return 0 }<|MERGE_RESOLUTION|>--- conflicted
+++ resolved
@@ -404,7 +404,6 @@
 
 func (b *backendMock) Engine() consensus.Engine { return nil }
 
-<<<<<<< HEAD
 func (b *backendMock) FallbackClient() types.FallbackClient {
 	return nil
 }
@@ -413,9 +412,7 @@
 	return nil
 }
 
-=======
 func (b *backendMock) CurrentView() *filtermaps.ChainView           { return nil }
->>>>>>> 7f574372
 func (b *backendMock) NewMatcherBackend() filtermaps.MatcherBackend { return nil }
 
 func (b *backendMock) HistoryPruningCutoff() uint64 { return 0 }
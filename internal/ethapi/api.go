--- conflicted
+++ resolved
@@ -52,7 +52,8 @@
 )
 
 var errBlobTxNotSupported = errors.New("signing blob transactions not supported")
-<<<<<<< HEAD
+var errSubClosed = errors.New("chain subscription closed")
+
 var (
 	gasUsedEthEstimateGasGauge = metrics.NewRegisteredCounter("rpc/gas_used/eth_estimategas", nil)
 	gasUsedEthCallGauge        = metrics.NewRegisteredCounter("rpc/gas_used/eth_call", nil)
@@ -68,9 +69,6 @@
 	}
 	return nil
 }
-=======
-var errSubClosed = errors.New("chain subscription closed")
->>>>>>> 386c3de6
 
 // EthereumAPI provides an API to access Ethereum related information.
 type EthereumAPI struct {
@@ -2051,6 +2049,14 @@
 				if rs[i].TxHash == hash {
 					if rs[i].BlockNumber != nil && rs[i].BlockHash != (common.Hash{}) {
 						signer := types.LatestSigner(api.b.ChainConfig())
+						header, err := api.b.HeaderByHash(ctx, rs[i].BlockHash)
+						if err != nil {
+							return nil, err
+						}
+						blockMetadata, err := api.b.BlockMetadataByNumber(ctx, rs[i].BlockNumber.Uint64())
+						if err != nil {
+							return nil, err
+						}
 						return MarshalReceipt(
 							rs[i],
 							rs[i].BlockHash,
@@ -2058,6 +2064,9 @@
 							signer,
 							txs[i],
 							int(rs[i].TransactionIndex),
+							api.b.ChainConfig(),
+							header,
+							blockMetadata,
 						), nil
 					}
 					return api.GetTransactionReceipt(receiptCtx, hash)

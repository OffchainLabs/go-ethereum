--- conflicted
+++ resolved
@@ -1636,13 +1636,13 @@
 		return nil, err
 	}
 	// Derive the sender.
-<<<<<<< HEAD
+	header, err := api.b.HeaderByHash(ctx, blockHash)
+	if err != nil {
+		return nil, err
+	}
 	arbosVersion := types.DeserializeHeaderExtraInformation(header).ArbOSFormatVersion
 	signer := types.MakeSigner(api.b.ChainConfig(), header.Number, header.Time, arbosVersion)
 	return marshalReceipt(ctx, receipt, blockHash, blockNumber, signer, tx, int(index), api.b)
-=======
-	return marshalReceipt(receipt, blockHash, blockNumber, api.signer, tx, int(index)), nil
->>>>>>> f70aaa83
 }
 
 // marshalReceipt marshals a transaction receipt into a JSON object.

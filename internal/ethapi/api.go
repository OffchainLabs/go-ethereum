--- conflicted
+++ resolved
@@ -1303,11 +1303,6 @@
 	if err := args.CallDefaults(gasCap, header.BaseFee, b.ChainConfig().ChainID); err != nil {
 		return 0, err
 	}
-<<<<<<< HEAD
-=======
-	call := args.ToMessage(header.BaseFee)
-
->>>>>>> 682ae838
 	// Run the gas estimation and wrap any revertals into a custom return
 	// Arbitrum: this also appropriately recursively calls another args.ToMessage with increased gasCap by posterCostInL2Gas amount
 	call := args.ToMessage(header.BaseFee, gasCap, header, state, core.MessageGasEstimationMode)

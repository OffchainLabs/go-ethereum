// Copyright 2015 The go-ethereum Authors
// This file is part of the go-ethereum library.
//
// The go-ethereum library is free software: you can redistribute it and/or modify
// it under the terms of the GNU Lesser General Public License as published by
// the Free Software Foundation, either version 3 of the License, or
// (at your option) any later version.
//
// The go-ethereum library is distributed in the hope that it will be useful,
// but WITHOUT ANY WARRANTY; without even the implied warranty of
// MERCHANTABILITY or FITNESS FOR A PARTICULAR PURPOSE. See the
// GNU Lesser General Public License for more details.
//
// You should have received a copy of the GNU Lesser General Public License
// along with the go-ethereum library. If not, see <http://www.gnu.org/licenses/>.

package ethapi

import (
	"context"
	"errors"
	"fmt"
	"math/big"
	"strings"
	"time"

	"github.com/davecgh/go-spew/spew"
	"github.com/ethereum/go-ethereum/accounts"
	"github.com/ethereum/go-ethereum/accounts/abi"
	"github.com/ethereum/go-ethereum/accounts/keystore"
	"github.com/ethereum/go-ethereum/accounts/scwallet"
	"github.com/ethereum/go-ethereum/common"
	"github.com/ethereum/go-ethereum/common/hexutil"
	"github.com/ethereum/go-ethereum/common/math"
	"github.com/ethereum/go-ethereum/consensus/clique"
	"github.com/ethereum/go-ethereum/consensus/ethash"
	"github.com/ethereum/go-ethereum/consensus/misc"
	"github.com/ethereum/go-ethereum/core"
	"github.com/ethereum/go-ethereum/core/state"
	"github.com/ethereum/go-ethereum/core/types"
	"github.com/ethereum/go-ethereum/core/vm"
	"github.com/ethereum/go-ethereum/crypto"
	"github.com/ethereum/go-ethereum/deepmind"
	"github.com/ethereum/go-ethereum/log"
	"github.com/ethereum/go-ethereum/p2p"
	"github.com/ethereum/go-ethereum/params"
	"github.com/ethereum/go-ethereum/rlp"
	"github.com/ethereum/go-ethereum/rpc"
	"github.com/tyler-smith/go-bip39"
)

// PublicEthereumAPI provides an API to access Ethereum related information.
// It offers only methods that operate on public data that is freely available to anyone.
type PublicEthereumAPI struct {
	b Backend
}

// NewPublicEthereumAPI creates a new Ethereum protocol API.
func NewPublicEthereumAPI(b Backend) *PublicEthereumAPI {
	return &PublicEthereumAPI{b}
}

// GasPrice returns a suggestion for a gas price for legacy transactions.
func (s *PublicEthereumAPI) GasPrice(ctx context.Context) (*hexutil.Big, error) {
	tipcap, err := s.b.SuggestGasTipCap(ctx)
	if err != nil {
		return nil, err
	}
	if head := s.b.CurrentHeader(); head.BaseFee != nil {
		tipcap.Add(tipcap, head.BaseFee)
	}
	return (*hexutil.Big)(tipcap), err
}

// MaxPriorityFeePerGas returns a suggestion for a gas tip cap for dynamic fee transactions.
func (s *PublicEthereumAPI) MaxPriorityFeePerGas(ctx context.Context) (*hexutil.Big, error) {
	tipcap, err := s.b.SuggestGasTipCap(ctx)
	if err != nil {
		return nil, err
	}
	return (*hexutil.Big)(tipcap), err
}

type feeHistoryResult struct {
	OldestBlock  *hexutil.Big     `json:"oldestBlock"`
	Reward       [][]*hexutil.Big `json:"reward,omitempty"`
	BaseFee      []*hexutil.Big   `json:"baseFeePerGas,omitempty"`
	GasUsedRatio []float64        `json:"gasUsedRatio"`
}

func (s *PublicEthereumAPI) FeeHistory(ctx context.Context, blockCount rpc.DecimalOrHex, lastBlock rpc.BlockNumber, rewardPercentiles []float64) (*feeHistoryResult, error) {
	oldest, reward, baseFee, gasUsed, err := s.b.FeeHistory(ctx, int(blockCount), lastBlock, rewardPercentiles)
	if err != nil {
		return nil, err
	}
	results := &feeHistoryResult{
		OldestBlock:  (*hexutil.Big)(oldest),
		GasUsedRatio: gasUsed,
	}
	if reward != nil {
		results.Reward = make([][]*hexutil.Big, len(reward))
		for i, w := range reward {
			results.Reward[i] = make([]*hexutil.Big, len(w))
			for j, v := range w {
				results.Reward[i][j] = (*hexutil.Big)(v)
			}
		}
	}
	if baseFee != nil {
		results.BaseFee = make([]*hexutil.Big, len(baseFee))
		for i, v := range baseFee {
			results.BaseFee[i] = (*hexutil.Big)(v)
		}
	}
	return results, nil
}

// Syncing returns false in case the node is currently not syncing with the network. It can be up to date or has not
// yet received the latest block headers from its pears. In case it is synchronizing:
// - startingBlock: block number this node started to synchronise from
// - currentBlock:  block number this node is currently importing
// - highestBlock:  block number of the highest block header this node has received from peers
// - pulledStates:  number of state entries processed until now
// - knownStates:   number of known state entries that still need to be pulled
func (s *PublicEthereumAPI) Syncing() (interface{}, error) {
	progress := s.b.SyncProgress()

	// Return not syncing if the synchronisation already completed
	if progress.CurrentBlock >= progress.HighestBlock {
		return false, nil
	}
	// Otherwise gather the block sync stats
	return map[string]interface{}{
		"startingBlock": hexutil.Uint64(progress.StartingBlock),
		"currentBlock":  hexutil.Uint64(progress.CurrentBlock),
		"highestBlock":  hexutil.Uint64(progress.HighestBlock),
		"pulledStates":  hexutil.Uint64(progress.PulledStates),
		"knownStates":   hexutil.Uint64(progress.KnownStates),
	}, nil
}

// PublicTxPoolAPI offers and API for the transaction pool. It only operates on data that is non confidential.
type PublicTxPoolAPI struct {
	b Backend
}

// NewPublicTxPoolAPI creates a new tx pool service that gives information about the transaction pool.
func NewPublicTxPoolAPI(b Backend) *PublicTxPoolAPI {
	return &PublicTxPoolAPI{b}
}

// Content returns the transactions contained within the transaction pool.
func (s *PublicTxPoolAPI) Content() map[string]map[string]map[string]*RPCTransaction {
	content := map[string]map[string]map[string]*RPCTransaction{
		"pending": make(map[string]map[string]*RPCTransaction),
		"queued":  make(map[string]map[string]*RPCTransaction),
	}
	pending, queue := s.b.TxPoolContent()
	curHeader := s.b.CurrentHeader()
	// Flatten the pending transactions
	for account, txs := range pending {
		dump := make(map[string]*RPCTransaction)
		for _, tx := range txs {
			dump[fmt.Sprintf("%d", tx.Nonce())] = newRPCPendingTransaction(tx, curHeader, s.b.ChainConfig())
		}
		content["pending"][account.Hex()] = dump
	}
	// Flatten the queued transactions
	for account, txs := range queue {
		dump := make(map[string]*RPCTransaction)
		for _, tx := range txs {
			dump[fmt.Sprintf("%d", tx.Nonce())] = newRPCPendingTransaction(tx, curHeader, s.b.ChainConfig())
		}
		content["queued"][account.Hex()] = dump
	}
	return content
}

// ContentFrom returns the transactions contained within the transaction pool.
func (s *PublicTxPoolAPI) ContentFrom(addr common.Address) map[string]map[string]*RPCTransaction {
	content := make(map[string]map[string]*RPCTransaction, 2)
	pending, queue := s.b.TxPoolContentFrom(addr)
	curHeader := s.b.CurrentHeader()

	// Build the pending transactions
	dump := make(map[string]*RPCTransaction, len(pending))
	for _, tx := range pending {
		dump[fmt.Sprintf("%d", tx.Nonce())] = newRPCPendingTransaction(tx, curHeader, s.b.ChainConfig())
	}
	content["pending"] = dump

	// Build the queued transactions
	dump = make(map[string]*RPCTransaction, len(queue))
	for _, tx := range queue {
		dump[fmt.Sprintf("%d", tx.Nonce())] = newRPCPendingTransaction(tx, curHeader, s.b.ChainConfig())
	}
	content["queued"] = dump

	return content
}

// Status returns the number of pending and queued transaction in the pool.
func (s *PublicTxPoolAPI) Status() map[string]hexutil.Uint {
	pending, queue := s.b.Stats()
	return map[string]hexutil.Uint{
		"pending": hexutil.Uint(pending),
		"queued":  hexutil.Uint(queue),
	}
}

// Inspect retrieves the content of the transaction pool and flattens it into an
// easily inspectable list.
func (s *PublicTxPoolAPI) Inspect() map[string]map[string]map[string]string {
	content := map[string]map[string]map[string]string{
		"pending": make(map[string]map[string]string),
		"queued":  make(map[string]map[string]string),
	}
	pending, queue := s.b.TxPoolContent()

	// Define a formatter to flatten a transaction into a string
	var format = func(tx *types.Transaction) string {
		if to := tx.To(); to != nil {
			return fmt.Sprintf("%s: %v wei + %v gas × %v wei", tx.To().Hex(), tx.Value(), tx.Gas(), tx.GasPrice())
		}
		return fmt.Sprintf("contract creation: %v wei + %v gas × %v wei", tx.Value(), tx.Gas(), tx.GasPrice())
	}
	// Flatten the pending transactions
	for account, txs := range pending {
		dump := make(map[string]string)
		for _, tx := range txs {
			dump[fmt.Sprintf("%d", tx.Nonce())] = format(tx)
		}
		content["pending"][account.Hex()] = dump
	}
	// Flatten the queued transactions
	for account, txs := range queue {
		dump := make(map[string]string)
		for _, tx := range txs {
			dump[fmt.Sprintf("%d", tx.Nonce())] = format(tx)
		}
		content["queued"][account.Hex()] = dump
	}
	return content
}

// PublicAccountAPI provides an API to access accounts managed by this node.
// It offers only methods that can retrieve accounts.
type PublicAccountAPI struct {
	am *accounts.Manager
}

// NewPublicAccountAPI creates a new PublicAccountAPI.
func NewPublicAccountAPI(am *accounts.Manager) *PublicAccountAPI {
	return &PublicAccountAPI{am: am}
}

// Accounts returns the collection of accounts this node manages
func (s *PublicAccountAPI) Accounts() []common.Address {
	return s.am.Accounts()
}

// PrivateAccountAPI provides an API to access accounts managed by this node.
// It offers methods to create, (un)lock en list accounts. Some methods accept
// passwords and are therefore considered private by default.
type PrivateAccountAPI struct {
	am        *accounts.Manager
	nonceLock *AddrLocker
	b         Backend
}

// NewPrivateAccountAPI create a new PrivateAccountAPI.
func NewPrivateAccountAPI(b Backend, nonceLock *AddrLocker) *PrivateAccountAPI {
	return &PrivateAccountAPI{
		am:        b.AccountManager(),
		nonceLock: nonceLock,
		b:         b,
	}
}

// listAccounts will return a list of addresses for accounts this node manages.
func (s *PrivateAccountAPI) ListAccounts() []common.Address {
	return s.am.Accounts()
}

// rawWallet is a JSON representation of an accounts.Wallet interface, with its
// data contents extracted into plain fields.
type rawWallet struct {
	URL      string             `json:"url"`
	Status   string             `json:"status"`
	Failure  string             `json:"failure,omitempty"`
	Accounts []accounts.Account `json:"accounts,omitempty"`
}

// ListWallets will return a list of wallets this node manages.
func (s *PrivateAccountAPI) ListWallets() []rawWallet {
	wallets := make([]rawWallet, 0) // return [] instead of nil if empty
	for _, wallet := range s.am.Wallets() {
		status, failure := wallet.Status()

		raw := rawWallet{
			URL:      wallet.URL().String(),
			Status:   status,
			Accounts: wallet.Accounts(),
		}
		if failure != nil {
			raw.Failure = failure.Error()
		}
		wallets = append(wallets, raw)
	}
	return wallets
}

// OpenWallet initiates a hardware wallet opening procedure, establishing a USB
// connection and attempting to authenticate via the provided passphrase. Note,
// the method may return an extra challenge requiring a second open (e.g. the
// Trezor PIN matrix challenge).
func (s *PrivateAccountAPI) OpenWallet(url string, passphrase *string) error {
	wallet, err := s.am.Wallet(url)
	if err != nil {
		return err
	}
	pass := ""
	if passphrase != nil {
		pass = *passphrase
	}
	return wallet.Open(pass)
}

// DeriveAccount requests a HD wallet to derive a new account, optionally pinning
// it for later reuse.
func (s *PrivateAccountAPI) DeriveAccount(url string, path string, pin *bool) (accounts.Account, error) {
	wallet, err := s.am.Wallet(url)
	if err != nil {
		return accounts.Account{}, err
	}
	derivPath, err := accounts.ParseDerivationPath(path)
	if err != nil {
		return accounts.Account{}, err
	}
	if pin == nil {
		pin = new(bool)
	}
	return wallet.Derive(derivPath, *pin)
}

// NewAccount will create a new account and returns the address for the new account.
func (s *PrivateAccountAPI) NewAccount(password string) (common.Address, error) {
	ks, err := fetchKeystore(s.am)
	if err != nil {
		return common.Address{}, err
	}
	acc, err := ks.NewAccount(password)
	if err == nil {
		log.Info("Your new key was generated", "address", acc.Address)
		log.Warn("Please backup your key file!", "path", acc.URL.Path)
		log.Warn("Please remember your password!")
		return acc.Address, nil
	}
	return common.Address{}, err
}

// fetchKeystore retrieves the encrypted keystore from the account manager.
func fetchKeystore(am *accounts.Manager) (*keystore.KeyStore, error) {
	if ks := am.Backends(keystore.KeyStoreType); len(ks) > 0 {
		return ks[0].(*keystore.KeyStore), nil
	}
	return nil, errors.New("local keystore not used")
}

// ImportRawKey stores the given hex encoded ECDSA key into the key directory,
// encrypting it with the passphrase.
func (s *PrivateAccountAPI) ImportRawKey(privkey string, password string) (common.Address, error) {
	key, err := crypto.HexToECDSA(privkey)
	if err != nil {
		return common.Address{}, err
	}
	ks, err := fetchKeystore(s.am)
	if err != nil {
		return common.Address{}, err
	}
	acc, err := ks.ImportECDSA(key, password)
	return acc.Address, err
}

// UnlockAccount will unlock the account associated with the given address with
// the given password for duration seconds. If duration is nil it will use a
// default of 300 seconds. It returns an indication if the account was unlocked.
func (s *PrivateAccountAPI) UnlockAccount(ctx context.Context, addr common.Address, password string, duration *uint64) (bool, error) {
	// When the API is exposed by external RPC(http, ws etc), unless the user
	// explicitly specifies to allow the insecure account unlocking, otherwise
	// it is disabled.
	if s.b.ExtRPCEnabled() && !s.b.AccountManager().Config().InsecureUnlockAllowed {
		return false, errors.New("account unlock with HTTP access is forbidden")
	}

	const max = uint64(time.Duration(math.MaxInt64) / time.Second)
	var d time.Duration
	if duration == nil {
		d = 300 * time.Second
	} else if *duration > max {
		return false, errors.New("unlock duration too large")
	} else {
		d = time.Duration(*duration) * time.Second
	}
	ks, err := fetchKeystore(s.am)
	if err != nil {
		return false, err
	}
	err = ks.TimedUnlock(accounts.Account{Address: addr}, password, d)
	if err != nil {
		log.Warn("Failed account unlock attempt", "address", addr, "err", err)
	}
	return err == nil, err
}

// LockAccount will lock the account associated with the given address when it's unlocked.
func (s *PrivateAccountAPI) LockAccount(addr common.Address) bool {
	if ks, err := fetchKeystore(s.am); err == nil {
		return ks.Lock(addr) == nil
	}
	return false
}

// signTransaction sets defaults and signs the given transaction
// NOTE: the caller needs to ensure that the nonceLock is held, if applicable,
// and release it after the transaction has been submitted to the tx pool
func (s *PrivateAccountAPI) signTransaction(ctx context.Context, args *TransactionArgs, passwd string) (*types.Transaction, error) {
	// Look up the wallet containing the requested signer
	account := accounts.Account{Address: args.from()}
	wallet, err := s.am.Find(account)
	if err != nil {
		return nil, err
	}
	// Set some sanity defaults and terminate on failure
	if err := args.setDefaults(ctx, s.b); err != nil {
		return nil, err
	}
	// Assemble the transaction and sign with the wallet
	tx := args.toTransaction()

	return wallet.SignTxWithPassphrase(account, passwd, tx, s.b.ChainConfig().ChainID)
}

// SendTransaction will create a transaction from the given arguments and
// tries to sign it with the key associated with args.From. If the given
// passwd isn't able to decrypt the key it fails.
func (s *PrivateAccountAPI) SendTransaction(ctx context.Context, args TransactionArgs, passwd string) (common.Hash, error) {
	if args.Nonce == nil {
		// Hold the addresse's mutex around signing to prevent concurrent assignment of
		// the same nonce to multiple accounts.
		s.nonceLock.LockAddr(args.from())
		defer s.nonceLock.UnlockAddr(args.from())
	}
	signed, err := s.signTransaction(ctx, &args, passwd)
	if err != nil {
		log.Warn("Failed transaction send attempt", "from", args.from(), "to", args.To, "value", args.Value.ToInt(), "err", err)
		return common.Hash{}, err
	}
	return SubmitTransaction(ctx, s.b, signed)
}

// SignTransaction will create a transaction from the given arguments and
// tries to sign it with the key associated with args.From. If the given passwd isn't
// able to decrypt the key it fails. The transaction is returned in RLP-form, not broadcast
// to other nodes
func (s *PrivateAccountAPI) SignTransaction(ctx context.Context, args TransactionArgs, passwd string) (*SignTransactionResult, error) {
	// No need to obtain the noncelock mutex, since we won't be sending this
	// tx into the transaction pool, but right back to the user
	if args.From == nil {
		return nil, fmt.Errorf("sender not specified")
	}
	if args.Gas == nil {
		return nil, fmt.Errorf("gas not specified")
	}
	if args.GasPrice == nil && (args.MaxFeePerGas == nil || args.MaxPriorityFeePerGas == nil) {
		return nil, fmt.Errorf("missing gasPrice or maxFeePerGas/maxPriorityFeePerGas")
	}
	if args.Nonce == nil {
		return nil, fmt.Errorf("nonce not specified")
	}
	// Before actually signing the transaction, ensure the transaction fee is reasonable.
	tx := args.toTransaction()
	if err := checkTxFee(tx.GasPrice(), tx.Gas(), s.b.RPCTxFeeCap()); err != nil {
		return nil, err
	}
	signed, err := s.signTransaction(ctx, &args, passwd)
	if err != nil {
		log.Warn("Failed transaction sign attempt", "from", args.from(), "to", args.To, "value", args.Value.ToInt(), "err", err)
		return nil, err
	}
	data, err := signed.MarshalBinary()
	if err != nil {
		return nil, err
	}
	return &SignTransactionResult{data, signed}, nil
}

// Sign calculates an Ethereum ECDSA signature for:
// keccack256("\x19Ethereum Signed Message:\n" + len(message) + message))
//
// Note, the produced signature conforms to the secp256k1 curve R, S and V values,
// where the V value will be 27 or 28 for legacy reasons.
//
// The key used to calculate the signature is decrypted with the given password.
//
// https://github.com/ethereum/go-ethereum/wiki/Management-APIs#personal_sign
func (s *PrivateAccountAPI) Sign(ctx context.Context, data hexutil.Bytes, addr common.Address, passwd string) (hexutil.Bytes, error) {
	// Look up the wallet containing the requested signer
	account := accounts.Account{Address: addr}

	wallet, err := s.b.AccountManager().Find(account)
	if err != nil {
		return nil, err
	}
	// Assemble sign the data with the wallet
	signature, err := wallet.SignTextWithPassphrase(account, passwd, data)
	if err != nil {
		log.Warn("Failed data sign attempt", "address", addr, "err", err)
		return nil, err
	}
	signature[crypto.RecoveryIDOffset] += 27 // Transform V from 0/1 to 27/28 according to the yellow paper
	return signature, nil
}

// EcRecover returns the address for the account that was used to create the signature.
// Note, this function is compatible with eth_sign and personal_sign. As such it recovers
// the address of:
// hash = keccak256("\x19Ethereum Signed Message:\n"${message length}${message})
// addr = ecrecover(hash, signature)
//
// Note, the signature must conform to the secp256k1 curve R, S and V values, where
// the V value must be 27 or 28 for legacy reasons.
//
// https://github.com/ethereum/go-ethereum/wiki/Management-APIs#personal_ecRecover
func (s *PrivateAccountAPI) EcRecover(ctx context.Context, data, sig hexutil.Bytes) (common.Address, error) {
	if len(sig) != crypto.SignatureLength {
		return common.Address{}, fmt.Errorf("signature must be %d bytes long", crypto.SignatureLength)
	}
	if sig[crypto.RecoveryIDOffset] != 27 && sig[crypto.RecoveryIDOffset] != 28 {
		return common.Address{}, fmt.Errorf("invalid Ethereum signature (V is not 27 or 28)")
	}
	sig[crypto.RecoveryIDOffset] -= 27 // Transform yellow paper V from 27/28 to 0/1

	rpk, err := crypto.SigToPub(accounts.TextHash(data), sig)
	if err != nil {
		return common.Address{}, err
	}
	return crypto.PubkeyToAddress(*rpk), nil
}

// SignAndSendTransaction was renamed to SendTransaction. This method is deprecated
// and will be removed in the future. It primary goal is to give clients time to update.
func (s *PrivateAccountAPI) SignAndSendTransaction(ctx context.Context, args TransactionArgs, passwd string) (common.Hash, error) {
	return s.SendTransaction(ctx, args, passwd)
}

// InitializeWallet initializes a new wallet at the provided URL, by generating and returning a new private key.
func (s *PrivateAccountAPI) InitializeWallet(ctx context.Context, url string) (string, error) {
	wallet, err := s.am.Wallet(url)
	if err != nil {
		return "", err
	}

	entropy, err := bip39.NewEntropy(256)
	if err != nil {
		return "", err
	}

	mnemonic, err := bip39.NewMnemonic(entropy)
	if err != nil {
		return "", err
	}

	seed := bip39.NewSeed(mnemonic, "")

	switch wallet := wallet.(type) {
	case *scwallet.Wallet:
		return mnemonic, wallet.Initialize(seed)
	default:
		return "", fmt.Errorf("specified wallet does not support initialization")
	}
}

// Unpair deletes a pairing between wallet and geth.
func (s *PrivateAccountAPI) Unpair(ctx context.Context, url string, pin string) error {
	wallet, err := s.am.Wallet(url)
	if err != nil {
		return err
	}

	switch wallet := wallet.(type) {
	case *scwallet.Wallet:
		return wallet.Unpair([]byte(pin))
	default:
		return fmt.Errorf("specified wallet does not support pairing")
	}
}

// PublicBlockChainAPI provides an API to access the Ethereum blockchain.
// It offers only methods that operate on public data that is freely available to anyone.
type PublicBlockChainAPI struct {
	b Backend
}

// NewPublicBlockChainAPI creates a new Ethereum blockchain API.
func NewPublicBlockChainAPI(b Backend) *PublicBlockChainAPI {
	return &PublicBlockChainAPI{b}
}

// ChainId is the EIP-155 replay-protection chain id for the current ethereum chain config.
func (api *PublicBlockChainAPI) ChainId() (*hexutil.Big, error) {
	// if current block is at or past the EIP-155 replay-protection fork block, return chainID from config
	if config := api.b.ChainConfig(); config.IsEIP155(api.b.CurrentBlock().Number()) {
		return (*hexutil.Big)(config.ChainID), nil
	}
	return nil, fmt.Errorf("chain not synced beyond EIP-155 replay-protection fork block")
}

// BlockNumber returns the block number of the chain head.
func (s *PublicBlockChainAPI) BlockNumber() hexutil.Uint64 {
	header, _ := s.b.HeaderByNumber(context.Background(), rpc.LatestBlockNumber) // latest header should always be available
	return hexutil.Uint64(header.Number.Uint64())
}

// GetBalance returns the amount of wei for the given address in the state of the
// given block number. The rpc.LatestBlockNumber and rpc.PendingBlockNumber meta
// block numbers are also allowed.
func (s *PublicBlockChainAPI) GetBalance(ctx context.Context, address common.Address, blockNrOrHash rpc.BlockNumberOrHash) (*hexutil.Big, error) {
	state, _, err := s.b.StateAndHeaderByNumberOrHash(ctx, blockNrOrHash)
	if state == nil || err != nil {
		return nil, err
	}
	return (*hexutil.Big)(state.GetBalance(address)), state.Error()
}

// Result structs for GetProof
type AccountResult struct {
	Address      common.Address  `json:"address"`
	AccountProof []string        `json:"accountProof"`
	Balance      *hexutil.Big    `json:"balance"`
	CodeHash     common.Hash     `json:"codeHash"`
	Nonce        hexutil.Uint64  `json:"nonce"`
	StorageHash  common.Hash     `json:"storageHash"`
	StorageProof []StorageResult `json:"storageProof"`
}

type StorageResult struct {
	Key   string       `json:"key"`
	Value *hexutil.Big `json:"value"`
	Proof []string     `json:"proof"`
}

// GetProof returns the Merkle-proof for a given account and optionally some storage keys.
func (s *PublicBlockChainAPI) GetProof(ctx context.Context, address common.Address, storageKeys []string, blockNrOrHash rpc.BlockNumberOrHash) (*AccountResult, error) {
	state, _, err := s.b.StateAndHeaderByNumberOrHash(ctx, blockNrOrHash)
	if state == nil || err != nil {
		return nil, err
	}

	storageTrie := state.StorageTrie(address)
	storageHash := types.EmptyRootHash
	codeHash := state.GetCodeHash(address)
	storageProof := make([]StorageResult, len(storageKeys))

	// if we have a storageTrie, (which means the account exists), we can update the storagehash
	if storageTrie != nil {
		storageHash = storageTrie.Hash()
	} else {
		// no storageTrie means the account does not exist, so the codeHash is the hash of an empty bytearray.
		codeHash = crypto.Keccak256Hash(nil)
	}

	// create the proof for the storageKeys
	for i, key := range storageKeys {
		if storageTrie != nil {
			proof, storageError := state.GetStorageProof(address, common.HexToHash(key))
			if storageError != nil {
				return nil, storageError
			}
			storageProof[i] = StorageResult{key, (*hexutil.Big)(state.GetState(address, common.HexToHash(key)).Big()), toHexSlice(proof)}
		} else {
			storageProof[i] = StorageResult{key, &hexutil.Big{}, []string{}}
		}
	}

	// create the accountProof
	accountProof, proofErr := state.GetProof(address)
	if proofErr != nil {
		return nil, proofErr
	}

	return &AccountResult{
		Address:      address,
		AccountProof: toHexSlice(accountProof),
		Balance:      (*hexutil.Big)(state.GetBalance(address)),
		CodeHash:     codeHash,
		Nonce:        hexutil.Uint64(state.GetNonce(address)),
		StorageHash:  storageHash,
		StorageProof: storageProof,
	}, state.Error()
}

// GetHeaderByNumber returns the requested canonical block header.
// * When blockNr is -1 the chain head is returned.
// * When blockNr is -2 the pending chain head is returned.
func (s *PublicBlockChainAPI) GetHeaderByNumber(ctx context.Context, number rpc.BlockNumber) (map[string]interface{}, error) {
	header, err := s.b.HeaderByNumber(ctx, number)
	if header != nil && err == nil {
		response := s.rpcMarshalHeader(ctx, header)
		if number == rpc.PendingBlockNumber {
			// Pending header need to nil out a few fields
			for _, field := range []string{"hash", "nonce", "miner"} {
				response[field] = nil
			}
		}
		return response, err
	}
	return nil, err
}

// GetHeaderByHash returns the requested header by hash.
func (s *PublicBlockChainAPI) GetHeaderByHash(ctx context.Context, hash common.Hash) map[string]interface{} {
	header, _ := s.b.HeaderByHash(ctx, hash)
	if header != nil {
		return s.rpcMarshalHeader(ctx, header)
	}
	return nil
}

// GetBlockByNumber returns the requested canonical block.
// * When blockNr is -1 the chain head is returned.
// * When blockNr is -2 the pending chain head is returned.
// * When fullTx is true all transactions in the block are returned, otherwise
//   only the transaction hash is returned.
func (s *PublicBlockChainAPI) GetBlockByNumber(ctx context.Context, number rpc.BlockNumber, fullTx bool) (map[string]interface{}, error) {
	block, err := s.b.BlockByNumber(ctx, number)
	if block != nil && err == nil {
		response, err := s.rpcMarshalBlock(ctx, block, true, fullTx)
		if err == nil && number == rpc.PendingBlockNumber {
			// Pending blocks need to nil out a few fields
			for _, field := range []string{"hash", "nonce", "miner"} {
				response[field] = nil
			}
		}
		return response, err
	}
	return nil, err
}

// GetBlockByHash returns the requested block. When fullTx is true all transactions in the block are returned in full
// detail, otherwise only the transaction hash is returned.
func (s *PublicBlockChainAPI) GetBlockByHash(ctx context.Context, hash common.Hash, fullTx bool) (map[string]interface{}, error) {
	block, err := s.b.BlockByHash(ctx, hash)
	if block != nil {
		return s.rpcMarshalBlock(ctx, block, true, fullTx)
	}
	return nil, err
}

// GetUncleByBlockNumberAndIndex returns the uncle block for the given block hash and index. When fullTx is true
// all transactions in the block are returned in full detail, otherwise only the transaction hash is returned.
func (s *PublicBlockChainAPI) GetUncleByBlockNumberAndIndex(ctx context.Context, blockNr rpc.BlockNumber, index hexutil.Uint) (map[string]interface{}, error) {
	block, err := s.b.BlockByNumber(ctx, blockNr)
	if block != nil {
		uncles := block.Uncles()
		if index >= hexutil.Uint(len(uncles)) {
			log.Debug("Requested uncle not found", "number", blockNr, "hash", block.Hash(), "index", index)
			return nil, nil
		}
		block = types.NewBlockWithHeader(uncles[index])
		return s.rpcMarshalBlock(ctx, block, false, false)
	}
	return nil, err
}

// GetUncleByBlockHashAndIndex returns the uncle block for the given block hash and index. When fullTx is true
// all transactions in the block are returned in full detail, otherwise only the transaction hash is returned.
func (s *PublicBlockChainAPI) GetUncleByBlockHashAndIndex(ctx context.Context, blockHash common.Hash, index hexutil.Uint) (map[string]interface{}, error) {
	block, err := s.b.BlockByHash(ctx, blockHash)
	if block != nil {
		uncles := block.Uncles()
		if index >= hexutil.Uint(len(uncles)) {
			log.Debug("Requested uncle not found", "number", block.Number(), "hash", blockHash, "index", index)
			return nil, nil
		}
		block = types.NewBlockWithHeader(uncles[index])
		return s.rpcMarshalBlock(ctx, block, false, false)
	}
	return nil, err
}

// GetUncleCountByBlockNumber returns number of uncles in the block for the given block number
func (s *PublicBlockChainAPI) GetUncleCountByBlockNumber(ctx context.Context, blockNr rpc.BlockNumber) *hexutil.Uint {
	if block, _ := s.b.BlockByNumber(ctx, blockNr); block != nil {
		n := hexutil.Uint(len(block.Uncles()))
		return &n
	}
	return nil
}

// GetUncleCountByBlockHash returns number of uncles in the block for the given block hash
func (s *PublicBlockChainAPI) GetUncleCountByBlockHash(ctx context.Context, blockHash common.Hash) *hexutil.Uint {
	if block, _ := s.b.BlockByHash(ctx, blockHash); block != nil {
		n := hexutil.Uint(len(block.Uncles()))
		return &n
	}
	return nil
}

// GetCode returns the code stored at the given address in the state for the given block number.
func (s *PublicBlockChainAPI) GetCode(ctx context.Context, address common.Address, blockNrOrHash rpc.BlockNumberOrHash) (hexutil.Bytes, error) {
	state, _, err := s.b.StateAndHeaderByNumberOrHash(ctx, blockNrOrHash)
	if state == nil || err != nil {
		return nil, err
	}
	code := state.GetCode(address)
	return code, state.Error()
}

// GetStorageAt returns the storage from the state at the given address, key and
// block number. The rpc.LatestBlockNumber and rpc.PendingBlockNumber meta block
// numbers are also allowed.
func (s *PublicBlockChainAPI) GetStorageAt(ctx context.Context, address common.Address, key string, blockNrOrHash rpc.BlockNumberOrHash) (hexutil.Bytes, error) {
	state, _, err := s.b.StateAndHeaderByNumberOrHash(ctx, blockNrOrHash)
	if state == nil || err != nil {
		return nil, err
	}
	res := state.GetState(address, common.HexToHash(key))
	return res[:], state.Error()
}

// OverrideAccount indicates the overriding fields of account during the execution
// of a message call.
// Note, state and stateDiff can't be specified at the same time. If state is
// set, message execution will only use the data in the given state. Otherwise
// if statDiff is set, all diff will be applied first and then execute the call
// message.
type OverrideAccount struct {
	Nonce     *hexutil.Uint64              `json:"nonce"`
	Code      *hexutil.Bytes               `json:"code"`
	Balance   **hexutil.Big                `json:"balance"`
	State     *map[common.Hash]common.Hash `json:"state"`
	StateDiff *map[common.Hash]common.Hash `json:"stateDiff"`
}

// StateOverride is the collection of overridden accounts.
type StateOverride map[common.Address]OverrideAccount

// Apply overrides the fields of specified accounts into the given state.
func (diff *StateOverride) Apply(state *state.StateDB) error {
	if diff == nil {
		return nil
	}
	for addr, account := range *diff {
		// Override account nonce.
		if account.Nonce != nil {
			state.SetNonce(addr, uint64(*account.Nonce), deepmind.NoOpContext)
		}
		// Override account(contract) code.
		if account.Code != nil {
			state.SetCode(addr, *account.Code, deepmind.NoOpContext)
		}
		// Override account balance.
		if account.Balance != nil {
			state.SetBalance(addr, (*big.Int)(*account.Balance), deepmind.NoOpContext, deepmind.IgnoredBalanceChangeReason)
		}
		if account.State != nil && account.StateDiff != nil {
			return fmt.Errorf("account %s has both 'state' and 'stateDiff'", addr.Hex())
		}
		// Replace entire state if caller requires.
		if account.State != nil {
			state.SetStorage(addr, *account.State, deepmind.NoOpContext)
		}
		// Apply state diff into specified accounts.
		if account.StateDiff != nil {
			for key, value := range *account.StateDiff {
				state.SetState(addr, key, value, deepmind.NoOpContext)
			}
		}
	}
	return nil
}

var dmUnsetTrxHash = common.Hash{}

func DoCall(ctx context.Context, b Backend, args TransactionArgs, blockNrOrHash rpc.BlockNumberOrHash, overrides *StateOverride, timeout time.Duration, globalGasCap uint64, dmContext *deepmind.Context) (*core.ExecutionResult, error) {
	defer func(start time.Time) { log.Debug("Executing EVM call finished", "runtime", time.Since(start)) }(time.Now())

	state, header, err := b.StateAndHeaderByNumberOrHash(ctx, blockNrOrHash)
	if state == nil || err != nil {
		return nil, err
	}
	if err := overrides.Apply(state); err != nil {
		return nil, err
	}
	// Setup context so it may be cancelled the call has completed
	// or, in case of unmetered gas, setup a context with a timeout.
	var cancel context.CancelFunc
	if timeout > 0 {
		ctx, cancel = context.WithTimeout(ctx, timeout)
	} else {
		ctx, cancel = context.WithCancel(ctx)
	}
	// Make sure the context is cancelled when the call has completed
	// this makes sure resources are cleaned up.
	defer cancel()

	// Get a new instance of the EVM.
	msg, err := args.ToMessage(globalGasCap, header.BaseFee)
	if err != nil {
		return nil, err
	}
	evm, vmError, err := b.GetEVM(ctx, msg, state, header, &vm.Config{NoBaseFee: true}, dmContext)
	if err != nil {
		return nil, err
	}
	// Wait for the context to be done and cancel the evm. Even if the
	// EVM has finished, cancelling may be done (repeatedly)
	go func() {
		<-ctx.Done()
		evm.Cancel()
	}()

	if dmContext.Enabled() {
		dmContext.StartTransactionRaw(
			dmUnsetTrxHash,
			msg.To(),
			msg.Value(),
			nil, nil, nil,
			msg.Gas(),
			msg.GasPrice(),
			msg.Nonce(),
			msg.Data(),
		)
		dmContext.RecordTrxFrom(msg.From())
	}

	// Execute the message.
	gp := new(core.GasPool).AddGas(math.MaxUint64)
	result, err := core.ApplyMessage(evm, msg, gp)
	if err := vmError(); err != nil {
		return nil, err
	}

	// If the timer caused an abort, return an appropriate error message
	if evm.Cancelled() {
		return nil, fmt.Errorf("execution aborted (timeout = %v)", timeout)
	}

	if dmContext.Enabled() {
		config := evm.ChainConfig()
		// Update the state with pending changes
		var root []byte
		if config.IsByzantium(header.Number) {
			state.Finalise(true)
		} else {
			root = state.IntermediateRoot(config.IsEIP158(header.Number)).Bytes()
		}

		var failed bool
		var gasUsed uint64
		if result != nil {
			failed = result.Failed()
			gasUsed = result.UsedGas
		}

		// FIXME: The ApplyMessage can in speculative mode error out with some errors that in sync mode would
		//        not have been possible. Like ErrNonceTooHight or ErrNonceTooLow. Those error will be in
		//        `err` value but there is no real way to return it right now. You will get a failed transaction
		//        without any call and that's it.

		// Create a new receipt for the transaction, storing the intermediate root and gas used by the tx
		// based on the eip phase, we're passing whether the root touch-delete accounts.
		receipt := types.NewReceipt(root, failed, gasUsed)
		receipt.TxHash = dmUnsetTrxHash
		receipt.GasUsed = gasUsed
		// if the transaction created a contract, store the creation address in the receipt.
		if msg.To() == nil {
			// FIXME (dm): This was `crypto.CreateAddress(vmenv.TxContext.Origin, tx.Nonce())`, is `tx.Nonce()` equivalent to `msg.Nonce()`?
			receipt.ContractAddress = crypto.CreateAddress(evm.TxContext.Origin, msg.Nonce())
		}
		// Set the receipt logs and create a bloom for filtering
		receipt.Logs = state.GetLogs(dmUnsetTrxHash, header.Hash())
		receipt.Bloom = types.CreateBloom(types.Receipts{receipt})
		receipt.BlockHash = header.Hash()
		receipt.BlockNumber = header.Number
		receipt.TransactionIndex = 0

		dmContext.EndTransaction(receipt)
	}

	// If in deep mind context, we should most probably attach the error here inside the deep mind context
	// somehow so it's attached to the top-leve transaction trace and not return this here. The handler above
	// us will need to understand that a nil error and nil result means send me everything. For now, it will
	// simply fail, might even be the "good condition" to do.
	if err != nil {
		return result, fmt.Errorf("err: %w (supplied gas %d)", err, msg.Gas())
	}

	return result, nil
}

func newRevertError(result *core.ExecutionResult) *revertError {
	reason, errUnpack := abi.UnpackRevert(result.Revert())
	err := errors.New("execution reverted")
	if errUnpack == nil {
		err = fmt.Errorf("execution reverted: %v", reason)
	}
	return &revertError{
		error:  err,
		reason: hexutil.Encode(result.Revert()),
	}
}

// revertError is an API error that encompassas an EVM revertal with JSON error
// code and a binary data blob.
type revertError struct {
	error
	reason string // revert reason hex encoded
}

// ErrorCode returns the JSON error code for a revertal.
// See: https://github.com/ethereum/wiki/wiki/JSON-RPC-Error-Codes-Improvement-Proposal
func (e *revertError) ErrorCode() int {
	return 3
}

// ErrorData returns the hex encoded revert reason.
func (e *revertError) ErrorData() interface{} {
	return e.reason
}

// Call executes the given transaction on the state for the given block number.
//
// Additionally, the caller can specify a batch of contract for fields overriding.
//
// Note, this function doesn't make and changes in the state/blockchain and is
// useful to execute and retrieve values.
func (s *PublicBlockChainAPI) Call(ctx context.Context, args TransactionArgs, blockNrOrHash rpc.BlockNumberOrHash, overrides *StateOverride) (hexutil.Bytes, error) {
<<<<<<< HEAD
	result, err := DoCall(ctx, s.b, args, blockNrOrHash, overrides, 5*time.Second, s.b.RPCGasCap(), deepmind.NoOpContext)
=======
	result, err := DoCall(ctx, s.b, args, blockNrOrHash, overrides, s.b.RPCEVMTimeout(), s.b.RPCGasCap())
>>>>>>> 7231b3ef
	if err != nil {
		return nil, err
	}
	// If the result contains a revert reason, try to unpack and return it.
	if len(result.Revert()) > 0 {
		return nil, newRevertError(result)
	}
	return result.Return(), result.Err
}

// Execute the given contract's call using deep mind instrumentation return raw bytes containing the
// string representation of the deep mind log output
func (s *PublicBlockChainAPI) Execute(ctx context.Context, args TransactionArgs, blockNrOrHash rpc.BlockNumberOrHash, overrides *StateOverride) (hexutil.Bytes, error) {
	dmContext := deepmind.NewSpeculativeExecutionContext()
	result, err := DoCall(ctx, s.b, args, blockNrOrHash, overrides, 5*time.Second, s.b.RPCGasCap(), dmContext)

	// As soon as we have an execution result, we should have a complete deep mind log, so let's return it
	if result != nil {
		return dmContext.DeepMindLog(), nil
	}

	if err != nil {
		return nil, err
	}

	return nil, errors.New("no error and no result, invalid state")
}

func DoEstimateGas(ctx context.Context, b Backend, args TransactionArgs, blockNrOrHash rpc.BlockNumberOrHash, gasCap uint64) (hexutil.Uint64, error) {
	// Binary search the gas requirement, as it may be higher than the amount used
	var (
		lo  uint64 = params.TxGas - 1
		hi  uint64
		cap uint64
	)
	// Use zero address if sender unspecified.
	if args.From == nil {
		args.From = new(common.Address)
	}
	// Determine the highest gas limit can be used during the estimation.
	if args.Gas != nil && uint64(*args.Gas) >= params.TxGas {
		hi = uint64(*args.Gas)
	} else {
		// Retrieve the block to act as the gas ceiling
		block, err := b.BlockByNumberOrHash(ctx, blockNrOrHash)
		if err != nil {
			return 0, err
		}
		if block == nil {
			return 0, errors.New("block not found")
		}
		hi = block.GasLimit()
	}
	// Normalize the max fee per gas the call is willing to spend.
	var feeCap *big.Int
	if args.GasPrice != nil && (args.MaxFeePerGas != nil || args.MaxPriorityFeePerGas != nil) {
		return 0, errors.New("both gasPrice and (maxFeePerGas or maxPriorityFeePerGas) specified")
	} else if args.GasPrice != nil {
		feeCap = args.GasPrice.ToInt()
	} else if args.MaxFeePerGas != nil {
		feeCap = args.MaxFeePerGas.ToInt()
	} else {
		feeCap = common.Big0
	}
	// Recap the highest gas limit with account's available balance.
	if feeCap.BitLen() != 0 {
		state, _, err := b.StateAndHeaderByNumberOrHash(ctx, blockNrOrHash)
		if err != nil {
			return 0, err
		}
		balance := state.GetBalance(*args.From) // from can't be nil
		available := new(big.Int).Set(balance)
		if args.Value != nil {
			if args.Value.ToInt().Cmp(available) >= 0 {
				return 0, errors.New("insufficient funds for transfer")
			}
			available.Sub(available, args.Value.ToInt())
		}
		allowance := new(big.Int).Div(available, feeCap)

		// If the allowance is larger than maximum uint64, skip checking
		if allowance.IsUint64() && hi > allowance.Uint64() {
			transfer := args.Value
			if transfer == nil {
				transfer = new(hexutil.Big)
			}
			log.Warn("Gas estimation capped by limited funds", "original", hi, "balance", balance,
				"sent", transfer.ToInt(), "maxFeePerGas", feeCap, "fundable", allowance)
			hi = allowance.Uint64()
		}
	}
	// Recap the highest gas allowance with specified gascap.
	if gasCap != 0 && hi > gasCap {
		log.Warn("Caller gas above allowance, capping", "requested", hi, "cap", gasCap)
		hi = gasCap
	}
	cap = hi

	// Create a helper to check if a gas allowance results in an executable transaction
	executable := func(gas uint64) (bool, *core.ExecutionResult, error) {
		args.Gas = (*hexutil.Uint64)(&gas)

		result, err := DoCall(ctx, b, args, blockNrOrHash, nil, 0, gasCap, deepmind.NoOpContext)
		if err != nil {
			if errors.Is(err, core.ErrIntrinsicGas) {
				return true, nil, nil // Special case, raise gas limit
			}
			return true, nil, err // Bail out
		}
		return result.Failed(), result, nil
	}
	// Execute the binary search and hone in on an executable gas limit
	for lo+1 < hi {
		mid := (hi + lo) / 2
		failed, _, err := executable(mid)

		// If the error is not nil(consensus error), it means the provided message
		// call or transaction will never be accepted no matter how much gas it is
		// assigned. Return the error directly, don't struggle any more.
		if err != nil {
			return 0, err
		}
		if failed {
			lo = mid
		} else {
			hi = mid
		}
	}
	// Reject the transaction as invalid if it still fails at the highest allowance
	if hi == cap {
		failed, result, err := executable(hi)
		if err != nil {
			return 0, err
		}
		if failed {
			if result != nil && result.Err != vm.ErrOutOfGas {
				if len(result.Revert()) > 0 {
					return 0, newRevertError(result)
				}
				return 0, result.Err
			}
			// Otherwise, the specified gas cap is too low
			return 0, fmt.Errorf("gas required exceeds allowance (%d)", cap)
		}
	}
	return hexutil.Uint64(hi), nil
}

// EstimateGas returns an estimate of the amount of gas needed to execute the
// given transaction against the current pending block.
func (s *PublicBlockChainAPI) EstimateGas(ctx context.Context, args TransactionArgs, blockNrOrHash *rpc.BlockNumberOrHash) (hexutil.Uint64, error) {
	bNrOrHash := rpc.BlockNumberOrHashWithNumber(rpc.PendingBlockNumber)
	if blockNrOrHash != nil {
		bNrOrHash = *blockNrOrHash
	}
	return DoEstimateGas(ctx, s.b, args, bNrOrHash, s.b.RPCGasCap())
}

// ExecutionResult groups all structured logs emitted by the EVM
// while replaying a transaction in debug mode as well as transaction
// execution status, the amount of gas used and the return value
type ExecutionResult struct {
	Gas         uint64         `json:"gas"`
	Failed      bool           `json:"failed"`
	ReturnValue string         `json:"returnValue"`
	StructLogs  []StructLogRes `json:"structLogs"`
}

// StructLogRes stores a structured log emitted by the EVM while replaying a
// transaction in debug mode
type StructLogRes struct {
	Pc      uint64             `json:"pc"`
	Op      string             `json:"op"`
	Gas     uint64             `json:"gas"`
	GasCost uint64             `json:"gasCost"`
	Depth   int                `json:"depth"`
	Error   string             `json:"error,omitempty"`
	Stack   *[]string          `json:"stack,omitempty"`
	Memory  *[]string          `json:"memory,omitempty"`
	Storage *map[string]string `json:"storage,omitempty"`
}

// FormatLogs formats EVM returned structured logs for json output
func FormatLogs(logs []vm.StructLog) []StructLogRes {
	formatted := make([]StructLogRes, len(logs))
	for index, trace := range logs {
		formatted[index] = StructLogRes{
			Pc:      trace.Pc,
			Op:      trace.Op.String(),
			Gas:     trace.Gas,
			GasCost: trace.GasCost,
			Depth:   trace.Depth,
			Error:   trace.ErrorString(),
		}
		if trace.Stack != nil {
			stack := make([]string, len(trace.Stack))
			for i, stackValue := range trace.Stack {
				stack[i] = stackValue.Hex()
			}
			formatted[index].Stack = &stack
		}
		if trace.Memory != nil {
			memory := make([]string, 0, (len(trace.Memory)+31)/32)
			for i := 0; i+32 <= len(trace.Memory); i += 32 {
				memory = append(memory, fmt.Sprintf("%x", trace.Memory[i:i+32]))
			}
			formatted[index].Memory = &memory
		}
		if trace.Storage != nil {
			storage := make(map[string]string)
			for i, storageValue := range trace.Storage {
				storage[fmt.Sprintf("%x", i)] = fmt.Sprintf("%x", storageValue)
			}
			formatted[index].Storage = &storage
		}
	}
	return formatted
}

// RPCMarshalHeader converts the given header to the RPC output .
func RPCMarshalHeader(head *types.Header) map[string]interface{} {
	result := map[string]interface{}{
		"number":           (*hexutil.Big)(head.Number),
		"hash":             head.Hash(),
		"parentHash":       head.ParentHash,
		"nonce":            head.Nonce,
		"mixHash":          head.MixDigest,
		"sha3Uncles":       head.UncleHash,
		"logsBloom":        head.Bloom,
		"stateRoot":        head.Root,
		"miner":            head.Coinbase,
		"difficulty":       (*hexutil.Big)(head.Difficulty),
		"extraData":        hexutil.Bytes(head.Extra),
		"size":             hexutil.Uint64(head.Size()),
		"gasLimit":         hexutil.Uint64(head.GasLimit),
		"gasUsed":          hexutil.Uint64(head.GasUsed),
		"timestamp":        hexutil.Uint64(head.Time),
		"transactionsRoot": head.TxHash,
		"receiptsRoot":     head.ReceiptHash,
	}

	if head.BaseFee != nil {
		result["baseFeePerGas"] = (*hexutil.Big)(head.BaseFee)
	}

	return result
}

// RPCMarshalBlock converts the given block to the RPC output which depends on fullTx. If inclTx is true transactions are
// returned. When fullTx is true the returned block contains full transaction details, otherwise it will only contain
// transaction hashes.
func RPCMarshalBlock(block *types.Block, inclTx bool, fullTx bool, config *params.ChainConfig) (map[string]interface{}, error) {
	fields := RPCMarshalHeader(block.Header())
	fields["size"] = hexutil.Uint64(block.Size())

	if inclTx {
		formatTx := func(tx *types.Transaction) (interface{}, error) {
			return tx.Hash(), nil
		}
		if fullTx {
			formatTx = func(tx *types.Transaction) (interface{}, error) {
				return newRPCTransactionFromBlockHash(block, tx.Hash(), config), nil
			}
		}
		txs := block.Transactions()
		transactions := make([]interface{}, len(txs))
		var err error
		for i, tx := range txs {
			if transactions[i], err = formatTx(tx); err != nil {
				return nil, err
			}
		}
		fields["transactions"] = transactions
	}
	uncles := block.Uncles()
	uncleHashes := make([]common.Hash, len(uncles))
	for i, uncle := range uncles {
		uncleHashes[i] = uncle.Hash()
	}
	fields["uncles"] = uncleHashes

	return fields, nil
}

// rpcMarshalHeader uses the generalized output filler, then adds the total difficulty field, which requires
// a `PublicBlockchainAPI`.
func (s *PublicBlockChainAPI) rpcMarshalHeader(ctx context.Context, header *types.Header) map[string]interface{} {
	fields := RPCMarshalHeader(header)
	fields["totalDifficulty"] = (*hexutil.Big)(s.b.GetTd(ctx, header.Hash()))
	return fields
}

// rpcMarshalBlock uses the generalized output filler, then adds the total difficulty field, which requires
// a `PublicBlockchainAPI`.
func (s *PublicBlockChainAPI) rpcMarshalBlock(ctx context.Context, b *types.Block, inclTx bool, fullTx bool) (map[string]interface{}, error) {
	fields, err := RPCMarshalBlock(b, inclTx, fullTx, s.b.ChainConfig())
	if err != nil {
		return nil, err
	}
	if inclTx {
		fields["totalDifficulty"] = (*hexutil.Big)(s.b.GetTd(ctx, b.Hash()))
	}
	return fields, err
}

// RPCTransaction represents a transaction that will serialize to the RPC representation of a transaction
type RPCTransaction struct {
	BlockHash        *common.Hash      `json:"blockHash"`
	BlockNumber      *hexutil.Big      `json:"blockNumber"`
	From             common.Address    `json:"from"`
	Gas              hexutil.Uint64    `json:"gas"`
	GasPrice         *hexutil.Big      `json:"gasPrice"`
	GasFeeCap        *hexutil.Big      `json:"maxFeePerGas,omitempty"`
	GasTipCap        *hexutil.Big      `json:"maxPriorityFeePerGas,omitempty"`
	Hash             common.Hash       `json:"hash"`
	Input            hexutil.Bytes     `json:"input"`
	Nonce            hexutil.Uint64    `json:"nonce"`
	To               *common.Address   `json:"to"`
	TransactionIndex *hexutil.Uint64   `json:"transactionIndex"`
	Value            *hexutil.Big      `json:"value"`
	Type             hexutil.Uint64    `json:"type"`
	Accesses         *types.AccessList `json:"accessList,omitempty"`
	ChainID          *hexutil.Big      `json:"chainId,omitempty"`
	V                *hexutil.Big      `json:"v"`
	R                *hexutil.Big      `json:"r"`
	S                *hexutil.Big      `json:"s"`
}

// newRPCTransaction returns a transaction that will serialize to the RPC
// representation, with the given location metadata set (if available).
func newRPCTransaction(tx *types.Transaction, blockHash common.Hash, blockNumber uint64, index uint64, baseFee *big.Int, config *params.ChainConfig) *RPCTransaction {
	signer := types.MakeSigner(config, big.NewInt(0).SetUint64(blockNumber))
	from, _ := types.Sender(signer, tx)
	v, r, s := tx.RawSignatureValues()
	result := &RPCTransaction{
		Type:     hexutil.Uint64(tx.Type()),
		From:     from,
		Gas:      hexutil.Uint64(tx.Gas()),
		GasPrice: (*hexutil.Big)(tx.GasPrice()),
		Hash:     tx.Hash(),
		Input:    hexutil.Bytes(tx.Data()),
		Nonce:    hexutil.Uint64(tx.Nonce()),
		To:       tx.To(),
		Value:    (*hexutil.Big)(tx.Value()),
		V:        (*hexutil.Big)(v),
		R:        (*hexutil.Big)(r),
		S:        (*hexutil.Big)(s),
	}
	if blockHash != (common.Hash{}) {
		result.BlockHash = &blockHash
		result.BlockNumber = (*hexutil.Big)(new(big.Int).SetUint64(blockNumber))
		result.TransactionIndex = (*hexutil.Uint64)(&index)
	}
	switch tx.Type() {
	case types.AccessListTxType:
		al := tx.AccessList()
		result.Accesses = &al
		result.ChainID = (*hexutil.Big)(tx.ChainId())
	case types.DynamicFeeTxType:
		al := tx.AccessList()
		result.Accesses = &al
		result.ChainID = (*hexutil.Big)(tx.ChainId())
		result.GasFeeCap = (*hexutil.Big)(tx.GasFeeCap())
		result.GasTipCap = (*hexutil.Big)(tx.GasTipCap())
		// if the transaction has been mined, compute the effective gas price
		if baseFee != nil && blockHash != (common.Hash{}) {
			// price = min(tip, gasFeeCap - baseFee) + baseFee
			price := math.BigMin(new(big.Int).Add(tx.GasTipCap(), baseFee), tx.GasFeeCap())
			result.GasPrice = (*hexutil.Big)(price)
		} else {
			result.GasPrice = (*hexutil.Big)(tx.GasFeeCap())
		}
	}
	return result
}

// newRPCPendingTransaction returns a pending transaction that will serialize to the RPC representation
func newRPCPendingTransaction(tx *types.Transaction, current *types.Header, config *params.ChainConfig) *RPCTransaction {
	var baseFee *big.Int
	blockNumber := uint64(0)
	if current != nil {
		baseFee = misc.CalcBaseFee(config, current)
		blockNumber = current.Number.Uint64()
	}
	return newRPCTransaction(tx, common.Hash{}, blockNumber, 0, baseFee, config)
}

// newRPCTransactionFromBlockIndex returns a transaction that will serialize to the RPC representation.
func newRPCTransactionFromBlockIndex(b *types.Block, index uint64, config *params.ChainConfig) *RPCTransaction {
	txs := b.Transactions()
	if index >= uint64(len(txs)) {
		return nil
	}
	return newRPCTransaction(txs[index], b.Hash(), b.NumberU64(), index, b.BaseFee(), config)
}

// newRPCRawTransactionFromBlockIndex returns the bytes of a transaction given a block and a transaction index.
func newRPCRawTransactionFromBlockIndex(b *types.Block, index uint64) hexutil.Bytes {
	txs := b.Transactions()
	if index >= uint64(len(txs)) {
		return nil
	}
	blob, _ := txs[index].MarshalBinary()
	return blob
}

// newRPCTransactionFromBlockHash returns a transaction that will serialize to the RPC representation.
func newRPCTransactionFromBlockHash(b *types.Block, hash common.Hash, config *params.ChainConfig) *RPCTransaction {
	for idx, tx := range b.Transactions() {
		if tx.Hash() == hash {
			return newRPCTransactionFromBlockIndex(b, uint64(idx), config)
		}
	}
	return nil
}

// accessListResult returns an optional accesslist
// Its the result of the `debug_createAccessList` RPC call.
// It contains an error if the transaction itself failed.
type accessListResult struct {
	Accesslist *types.AccessList `json:"accessList"`
	Error      string            `json:"error,omitempty"`
	GasUsed    hexutil.Uint64    `json:"gasUsed"`
}

// CreateAccessList creates a EIP-2930 type AccessList for the given transaction.
// Reexec and BlockNrOrHash can be specified to create the accessList on top of a certain state.
func (s *PublicBlockChainAPI) CreateAccessList(ctx context.Context, args TransactionArgs, blockNrOrHash *rpc.BlockNumberOrHash) (*accessListResult, error) {
	bNrOrHash := rpc.BlockNumberOrHashWithNumber(rpc.PendingBlockNumber)
	if blockNrOrHash != nil {
		bNrOrHash = *blockNrOrHash
	}
	acl, gasUsed, vmerr, err := AccessList(ctx, s.b, bNrOrHash, args)
	if err != nil {
		return nil, err
	}
	result := &accessListResult{Accesslist: &acl, GasUsed: hexutil.Uint64(gasUsed)}
	if vmerr != nil {
		result.Error = vmerr.Error()
	}
	return result, nil
}

// AccessList creates an access list for the given transaction.
// If the accesslist creation fails an error is returned.
// If the transaction itself fails, an vmErr is returned.
func AccessList(ctx context.Context, b Backend, blockNrOrHash rpc.BlockNumberOrHash, args TransactionArgs) (acl types.AccessList, gasUsed uint64, vmErr error, err error) {
	// Retrieve the execution context
	db, header, err := b.StateAndHeaderByNumberOrHash(ctx, blockNrOrHash)
	if db == nil || err != nil {
		return nil, 0, nil, err
	}
	// If the gas amount is not set, extract this as it will depend on access
	// lists and we'll need to reestimate every time
	nogas := args.Gas == nil

	// Ensure any missing fields are filled, extract the recipient and input data
	if err := args.setDefaults(ctx, b); err != nil {
		return nil, 0, nil, err
	}
	var to common.Address
	if args.To != nil {
		to = *args.To
	} else {
		to = crypto.CreateAddress(args.from(), uint64(*args.Nonce))
	}
	// Retrieve the precompiles since they don't need to be added to the access list
	precompiles := vm.ActivePrecompiles(b.ChainConfig().Rules(header.Number))

	// Create an initial tracer
	prevTracer := vm.NewAccessListTracer(nil, args.from(), to, precompiles)
	if args.AccessList != nil {
		prevTracer = vm.NewAccessListTracer(*args.AccessList, args.from(), to, precompiles)
	}
	for {
		// Retrieve the current access list to expand
		accessList := prevTracer.AccessList()
		log.Trace("Creating access list", "input", accessList)

		// If no gas amount was specified, each unique access list needs it's own
		// gas calculation. This is quite expensive, but we need to be accurate
		// and it's convered by the sender only anyway.
		if nogas {
			args.Gas = nil
			if err := args.setDefaults(ctx, b); err != nil {
				return nil, 0, nil, err // shouldn't happen, just in case
			}
		}
		// Copy the original db so we don't modify it
		statedb := db.Copy()
		// Set the accesslist to the last al
		args.AccessList = &accessList
		msg, err := args.ToMessage(b.RPCGasCap(), header.BaseFee)
		if err != nil {
			return nil, 0, nil, err
		}

		// Apply the transaction with the access list tracer
		tracer := vm.NewAccessListTracer(accessList, args.from(), to, precompiles)
		config := vm.Config{Tracer: tracer, Debug: true, NoBaseFee: true}
		vmenv, _, err := b.GetEVM(ctx, msg, statedb, header, &config, deepmind.NoOpContext)
		if err != nil {
			return nil, 0, nil, err
		}
		res, err := core.ApplyMessage(vmenv, msg, new(core.GasPool).AddGas(msg.Gas()))
		if err != nil {
			return nil, 0, nil, fmt.Errorf("failed to apply transaction: %v err: %v", args.toTransaction().Hash(), err)
		}
		if tracer.Equal(prevTracer) {
			return accessList, res.UsedGas, res.Err, nil
		}
		prevTracer = tracer
	}
}

// PublicTransactionPoolAPI exposes methods for the RPC interface
type PublicTransactionPoolAPI struct {
	b         Backend
	nonceLock *AddrLocker
	signer    types.Signer
}

// NewPublicTransactionPoolAPI creates a new RPC service with methods specific for the transaction pool.
func NewPublicTransactionPoolAPI(b Backend, nonceLock *AddrLocker) *PublicTransactionPoolAPI {
	// The signer used by the API should always be the 'latest' known one because we expect
	// signers to be backwards-compatible with old transactions.
	signer := types.LatestSigner(b.ChainConfig())
	return &PublicTransactionPoolAPI{b, nonceLock, signer}
}

// GetBlockTransactionCountByNumber returns the number of transactions in the block with the given block number.
func (s *PublicTransactionPoolAPI) GetBlockTransactionCountByNumber(ctx context.Context, blockNr rpc.BlockNumber) *hexutil.Uint {
	if block, _ := s.b.BlockByNumber(ctx, blockNr); block != nil {
		n := hexutil.Uint(len(block.Transactions()))
		return &n
	}
	return nil
}

// GetBlockTransactionCountByHash returns the number of transactions in the block with the given hash.
func (s *PublicTransactionPoolAPI) GetBlockTransactionCountByHash(ctx context.Context, blockHash common.Hash) *hexutil.Uint {
	if block, _ := s.b.BlockByHash(ctx, blockHash); block != nil {
		n := hexutil.Uint(len(block.Transactions()))
		return &n
	}
	return nil
}

// GetTransactionByBlockNumberAndIndex returns the transaction for the given block number and index.
func (s *PublicTransactionPoolAPI) GetTransactionByBlockNumberAndIndex(ctx context.Context, blockNr rpc.BlockNumber, index hexutil.Uint) *RPCTransaction {
	if block, _ := s.b.BlockByNumber(ctx, blockNr); block != nil {
		return newRPCTransactionFromBlockIndex(block, uint64(index), s.b.ChainConfig())
	}
	return nil
}

// GetTransactionByBlockHashAndIndex returns the transaction for the given block hash and index.
func (s *PublicTransactionPoolAPI) GetTransactionByBlockHashAndIndex(ctx context.Context, blockHash common.Hash, index hexutil.Uint) *RPCTransaction {
	if block, _ := s.b.BlockByHash(ctx, blockHash); block != nil {
		return newRPCTransactionFromBlockIndex(block, uint64(index), s.b.ChainConfig())
	}
	return nil
}

// GetRawTransactionByBlockNumberAndIndex returns the bytes of the transaction for the given block number and index.
func (s *PublicTransactionPoolAPI) GetRawTransactionByBlockNumberAndIndex(ctx context.Context, blockNr rpc.BlockNumber, index hexutil.Uint) hexutil.Bytes {
	if block, _ := s.b.BlockByNumber(ctx, blockNr); block != nil {
		return newRPCRawTransactionFromBlockIndex(block, uint64(index))
	}
	return nil
}

// GetRawTransactionByBlockHashAndIndex returns the bytes of the transaction for the given block hash and index.
func (s *PublicTransactionPoolAPI) GetRawTransactionByBlockHashAndIndex(ctx context.Context, blockHash common.Hash, index hexutil.Uint) hexutil.Bytes {
	if block, _ := s.b.BlockByHash(ctx, blockHash); block != nil {
		return newRPCRawTransactionFromBlockIndex(block, uint64(index))
	}
	return nil
}

// GetTransactionCount returns the number of transactions the given address has sent for the given block number
func (s *PublicTransactionPoolAPI) GetTransactionCount(ctx context.Context, address common.Address, blockNrOrHash rpc.BlockNumberOrHash) (*hexutil.Uint64, error) {
	// Ask transaction pool for the nonce which includes pending transactions
	if blockNr, ok := blockNrOrHash.Number(); ok && blockNr == rpc.PendingBlockNumber {
		nonce, err := s.b.GetPoolNonce(ctx, address)
		if err != nil {
			return nil, err
		}
		return (*hexutil.Uint64)(&nonce), nil
	}
	// Resolve block number and use its state to ask for the nonce
	state, _, err := s.b.StateAndHeaderByNumberOrHash(ctx, blockNrOrHash)
	if state == nil || err != nil {
		return nil, err
	}
	nonce := state.GetNonce(address)
	return (*hexutil.Uint64)(&nonce), state.Error()
}

// GetTransactionByHash returns the transaction for the given hash
func (s *PublicTransactionPoolAPI) GetTransactionByHash(ctx context.Context, hash common.Hash) (*RPCTransaction, error) {
	// Try to return an already finalized transaction
	tx, blockHash, blockNumber, index, err := s.b.GetTransaction(ctx, hash)
	if err != nil {
		return nil, err
	}
	if tx != nil {
		header, err := s.b.HeaderByHash(ctx, blockHash)
		if err != nil {
			return nil, err
		}
		return newRPCTransaction(tx, blockHash, blockNumber, index, header.BaseFee, s.b.ChainConfig()), nil
	}
	// No finalized transaction, try to retrieve it from the pool
	if tx := s.b.GetPoolTransaction(hash); tx != nil {
		return newRPCPendingTransaction(tx, s.b.CurrentHeader(), s.b.ChainConfig()), nil
	}

	// Transaction unknown, return as such
	return nil, nil
}

// GetRawTransactionByHash returns the bytes of the transaction for the given hash.
func (s *PublicTransactionPoolAPI) GetRawTransactionByHash(ctx context.Context, hash common.Hash) (hexutil.Bytes, error) {
	// Retrieve a finalized transaction, or a pooled otherwise
	tx, _, _, _, err := s.b.GetTransaction(ctx, hash)
	if err != nil {
		return nil, err
	}
	if tx == nil {
		if tx = s.b.GetPoolTransaction(hash); tx == nil {
			// Transaction not found anywhere, abort
			return nil, nil
		}
	}
	// Serialize to RLP and return
	return tx.MarshalBinary()
}

// GetTransactionReceipt returns the transaction receipt for the given transaction hash.
func (s *PublicTransactionPoolAPI) GetTransactionReceipt(ctx context.Context, hash common.Hash) (map[string]interface{}, error) {
	tx, blockHash, blockNumber, index, err := s.b.GetTransaction(ctx, hash)
	if err != nil {
		return nil, nil
	}
	receipts, err := s.b.GetReceipts(ctx, blockHash)
	if err != nil {
		return nil, err
	}
	if len(receipts) <= int(index) {
		return nil, nil
	}
	receipt := receipts[index]

	// Derive the sender.
	bigblock := new(big.Int).SetUint64(blockNumber)
	signer := types.MakeSigner(s.b.ChainConfig(), bigblock)
	from, _ := types.Sender(signer, tx)

	fields := map[string]interface{}{
		"blockHash":         blockHash,
		"blockNumber":       hexutil.Uint64(blockNumber),
		"transactionHash":   hash,
		"transactionIndex":  hexutil.Uint64(index),
		"from":              from,
		"to":                tx.To(),
		"gasUsed":           hexutil.Uint64(receipt.GasUsed),
		"cumulativeGasUsed": hexutil.Uint64(receipt.CumulativeGasUsed),
		"contractAddress":   nil,
		"logs":              receipt.Logs,
		"logsBloom":         receipt.Bloom,
		"type":              hexutil.Uint(tx.Type()),
	}
	// Assign the effective gas price paid
	if !s.b.ChainConfig().IsLondon(bigblock) {
		fields["effectiveGasPrice"] = hexutil.Uint64(tx.GasPrice().Uint64())
	} else {
		header, err := s.b.HeaderByHash(ctx, blockHash)
		if err != nil {
			return nil, err
		}
		gasPrice := new(big.Int).Add(header.BaseFee, tx.EffectiveGasTipValue(header.BaseFee))
		fields["effectiveGasPrice"] = hexutil.Uint64(gasPrice.Uint64())
	}
	// Assign receipt status or post state.
	if len(receipt.PostState) > 0 {
		fields["root"] = hexutil.Bytes(receipt.PostState)
	} else {
		fields["status"] = hexutil.Uint(receipt.Status)
	}
	if receipt.Logs == nil {
		fields["logs"] = [][]*types.Log{}
	}
	// If the ContractAddress is 20 0x0 bytes, assume it is not a contract creation
	if receipt.ContractAddress != (common.Address{}) {
		fields["contractAddress"] = receipt.ContractAddress
	}
	return fields, nil
}

// sign is a helper function that signs a transaction with the private key of the given address.
func (s *PublicTransactionPoolAPI) sign(addr common.Address, tx *types.Transaction) (*types.Transaction, error) {
	// Look up the wallet containing the requested signer
	account := accounts.Account{Address: addr}

	wallet, err := s.b.AccountManager().Find(account)
	if err != nil {
		return nil, err
	}
	// Request the wallet to sign the transaction
	return wallet.SignTx(account, tx, s.b.ChainConfig().ChainID)
}

// SubmitTransaction is a helper function that submits tx to txPool and logs a message.
func SubmitTransaction(ctx context.Context, b Backend, tx *types.Transaction) (common.Hash, error) {
	// If the transaction fee cap is already specified, ensure the
	// fee of the given transaction is _reasonable_.
	if err := checkTxFee(tx.GasPrice(), tx.Gas(), b.RPCTxFeeCap()); err != nil {
		return common.Hash{}, err
	}
	if !b.UnprotectedAllowed() && !tx.Protected() {
		// Ensure only eip155 signed transactions are submitted if EIP155Required is set.
		return common.Hash{}, errors.New("only replay-protected (EIP-155) transactions allowed over RPC")
	}
	if err := b.SendTx(ctx, tx); err != nil {
		return common.Hash{}, err
	}
	// Print a log with full tx details for manual investigations and interventions
	signer := types.MakeSigner(b.ChainConfig(), b.CurrentBlock().Number())
	from, err := types.Sender(signer, tx)
	if err != nil {
		return common.Hash{}, err
	}

	if tx.To() == nil {
		addr := crypto.CreateAddress(from, tx.Nonce())
		log.Info("Submitted contract creation", "hash", tx.Hash().Hex(), "from", from, "nonce", tx.Nonce(), "contract", addr.Hex(), "value", tx.Value())
	} else {
		log.Info("Submitted transaction", "hash", tx.Hash().Hex(), "from", from, "nonce", tx.Nonce(), "recipient", tx.To(), "value", tx.Value())
	}
	return tx.Hash(), nil
}

// SendTransaction creates a transaction for the given argument, sign it and submit it to the
// transaction pool.
func (s *PublicTransactionPoolAPI) SendTransaction(ctx context.Context, args TransactionArgs) (common.Hash, error) {
	// Look up the wallet containing the requested signer
	account := accounts.Account{Address: args.from()}

	wallet, err := s.b.AccountManager().Find(account)
	if err != nil {
		return common.Hash{}, err
	}

	if args.Nonce == nil {
		// Hold the addresse's mutex around signing to prevent concurrent assignment of
		// the same nonce to multiple accounts.
		s.nonceLock.LockAddr(args.from())
		defer s.nonceLock.UnlockAddr(args.from())
	}

	// Set some sanity defaults and terminate on failure
	if err := args.setDefaults(ctx, s.b); err != nil {
		return common.Hash{}, err
	}
	// Assemble the transaction and sign with the wallet
	tx := args.toTransaction()

	signed, err := wallet.SignTx(account, tx, s.b.ChainConfig().ChainID)
	if err != nil {
		return common.Hash{}, err
	}
	return SubmitTransaction(ctx, s.b, signed)
}

// FillTransaction fills the defaults (nonce, gas, gasPrice or 1559 fields)
// on a given unsigned transaction, and returns it to the caller for further
// processing (signing + broadcast).
func (s *PublicTransactionPoolAPI) FillTransaction(ctx context.Context, args TransactionArgs) (*SignTransactionResult, error) {
	// Set some sanity defaults and terminate on failure
	if err := args.setDefaults(ctx, s.b); err != nil {
		return nil, err
	}
	// Assemble the transaction and obtain rlp
	tx := args.toTransaction()
	data, err := tx.MarshalBinary()
	if err != nil {
		return nil, err
	}
	return &SignTransactionResult{data, tx}, nil
}

// SendRawTransaction will add the signed transaction to the transaction pool.
// The sender is responsible for signing the transaction and using the correct nonce.
func (s *PublicTransactionPoolAPI) SendRawTransaction(ctx context.Context, input hexutil.Bytes) (common.Hash, error) {
	tx := new(types.Transaction)
	if err := tx.UnmarshalBinary(input); err != nil {
		return common.Hash{}, err
	}
	return SubmitTransaction(ctx, s.b, tx)
}

// Sign calculates an ECDSA signature for:
// keccack256("\x19Ethereum Signed Message:\n" + len(message) + message).
//
// Note, the produced signature conforms to the secp256k1 curve R, S and V values,
// where the V value will be 27 or 28 for legacy reasons.
//
// The account associated with addr must be unlocked.
//
// https://github.com/ethereum/wiki/wiki/JSON-RPC#eth_sign
func (s *PublicTransactionPoolAPI) Sign(addr common.Address, data hexutil.Bytes) (hexutil.Bytes, error) {
	// Look up the wallet containing the requested signer
	account := accounts.Account{Address: addr}

	wallet, err := s.b.AccountManager().Find(account)
	if err != nil {
		return nil, err
	}
	// Sign the requested hash with the wallet
	signature, err := wallet.SignText(account, data)
	if err == nil {
		signature[64] += 27 // Transform V from 0/1 to 27/28 according to the yellow paper
	}
	return signature, err
}

// SignTransactionResult represents a RLP encoded signed transaction.
type SignTransactionResult struct {
	Raw hexutil.Bytes      `json:"raw"`
	Tx  *types.Transaction `json:"tx"`
}

// SignTransaction will sign the given transaction with the from account.
// The node needs to have the private key of the account corresponding with
// the given from address and it needs to be unlocked.
func (s *PublicTransactionPoolAPI) SignTransaction(ctx context.Context, args TransactionArgs) (*SignTransactionResult, error) {
	if args.Gas == nil {
		return nil, fmt.Errorf("gas not specified")
	}
	if args.GasPrice == nil && (args.MaxPriorityFeePerGas == nil || args.MaxFeePerGas == nil) {
		return nil, fmt.Errorf("missing gasPrice or maxFeePerGas/maxPriorityFeePerGas")
	}
	if args.Nonce == nil {
		return nil, fmt.Errorf("nonce not specified")
	}
	if err := args.setDefaults(ctx, s.b); err != nil {
		return nil, err
	}
	// Before actually sign the transaction, ensure the transaction fee is reasonable.
	tx := args.toTransaction()
	if err := checkTxFee(tx.GasPrice(), tx.Gas(), s.b.RPCTxFeeCap()); err != nil {
		return nil, err
	}
	signed, err := s.sign(args.from(), tx)
	if err != nil {
		return nil, err
	}
	data, err := signed.MarshalBinary()
	if err != nil {
		return nil, err
	}
	return &SignTransactionResult{data, signed}, nil
}

// PendingTransactions returns the transactions that are in the transaction pool
// and have a from address that is one of the accounts this node manages.
func (s *PublicTransactionPoolAPI) PendingTransactions() ([]*RPCTransaction, error) {
	pending, err := s.b.GetPoolTransactions()
	if err != nil {
		return nil, err
	}
	accounts := make(map[common.Address]struct{})
	for _, wallet := range s.b.AccountManager().Wallets() {
		for _, account := range wallet.Accounts() {
			accounts[account.Address] = struct{}{}
		}
	}
	curHeader := s.b.CurrentHeader()
	transactions := make([]*RPCTransaction, 0, len(pending))
	for _, tx := range pending {
		from, _ := types.Sender(s.signer, tx)
		if _, exists := accounts[from]; exists {
			transactions = append(transactions, newRPCPendingTransaction(tx, curHeader, s.b.ChainConfig()))
		}
	}
	return transactions, nil
}

// Resend accepts an existing transaction and a new gas price and limit. It will remove
// the given transaction from the pool and reinsert it with the new gas price and limit.
func (s *PublicTransactionPoolAPI) Resend(ctx context.Context, sendArgs TransactionArgs, gasPrice *hexutil.Big, gasLimit *hexutil.Uint64) (common.Hash, error) {
	if sendArgs.Nonce == nil {
		return common.Hash{}, fmt.Errorf("missing transaction nonce in transaction spec")
	}
	if err := sendArgs.setDefaults(ctx, s.b); err != nil {
		return common.Hash{}, err
	}
	matchTx := sendArgs.toTransaction()

	// Before replacing the old transaction, ensure the _new_ transaction fee is reasonable.
	var price = matchTx.GasPrice()
	if gasPrice != nil {
		price = gasPrice.ToInt()
	}
	var gas = matchTx.Gas()
	if gasLimit != nil {
		gas = uint64(*gasLimit)
	}
	if err := checkTxFee(price, gas, s.b.RPCTxFeeCap()); err != nil {
		return common.Hash{}, err
	}
	// Iterate the pending list for replacement
	pending, err := s.b.GetPoolTransactions()
	if err != nil {
		return common.Hash{}, err
	}
	for _, p := range pending {
		wantSigHash := s.signer.Hash(matchTx)
		pFrom, err := types.Sender(s.signer, p)
		if err == nil && pFrom == sendArgs.from() && s.signer.Hash(p) == wantSigHash {
			// Match. Re-sign and send the transaction.
			if gasPrice != nil && (*big.Int)(gasPrice).Sign() != 0 {
				sendArgs.GasPrice = gasPrice
			}
			if gasLimit != nil && *gasLimit != 0 {
				sendArgs.Gas = gasLimit
			}
			signedTx, err := s.sign(sendArgs.from(), sendArgs.toTransaction())
			if err != nil {
				return common.Hash{}, err
			}
			if err = s.b.SendTx(ctx, signedTx); err != nil {
				return common.Hash{}, err
			}
			return signedTx.Hash(), nil
		}
	}
	return common.Hash{}, fmt.Errorf("transaction %#x not found", matchTx.Hash())
}

// PublicDebugAPI is the collection of Ethereum APIs exposed over the public
// debugging endpoint.
type PublicDebugAPI struct {
	b Backend
}

// NewPublicDebugAPI creates a new API definition for the public debug methods
// of the Ethereum service.
func NewPublicDebugAPI(b Backend) *PublicDebugAPI {
	return &PublicDebugAPI{b: b}
}

// GetHeaderRlp retrieves the RLP encoded for of a single header.
func (api *PublicDebugAPI) GetHeaderRlp(ctx context.Context, number uint64) (hexutil.Bytes, error) {
	header, _ := api.b.HeaderByNumber(ctx, rpc.BlockNumber(number))
	if header == nil {
		return nil, fmt.Errorf("header #%d not found", number)
	}
	return rlp.EncodeToBytes(header)
}

// GetBlockRlp retrieves the RLP encoded for of a single block.
func (api *PublicDebugAPI) GetBlockRlp(ctx context.Context, number uint64) (hexutil.Bytes, error) {
	block, _ := api.b.BlockByNumber(ctx, rpc.BlockNumber(number))
	if block == nil {
		return nil, fmt.Errorf("block #%d not found", number)
	}
	return rlp.EncodeToBytes(block)
}

// TestSignCliqueBlock fetches the given block number, and attempts to sign it as a clique header with the
// given address, returning the address of the recovered signature
//
// This is a temporary method to debug the externalsigner integration,
// TODO: Remove this method when the integration is mature
func (api *PublicDebugAPI) TestSignCliqueBlock(ctx context.Context, address common.Address, number uint64) (common.Address, error) {
	block, _ := api.b.BlockByNumber(ctx, rpc.BlockNumber(number))
	if block == nil {
		return common.Address{}, fmt.Errorf("block #%d not found", number)
	}
	header := block.Header()
	header.Extra = make([]byte, 32+65)
	encoded := clique.CliqueRLP(header)

	// Look up the wallet containing the requested signer
	account := accounts.Account{Address: address}
	wallet, err := api.b.AccountManager().Find(account)
	if err != nil {
		return common.Address{}, err
	}

	signature, err := wallet.SignData(account, accounts.MimetypeClique, encoded)
	if err != nil {
		return common.Address{}, err
	}
	sealHash := clique.SealHash(header).Bytes()
	log.Info("test signing of clique block",
		"Sealhash", fmt.Sprintf("%x", sealHash),
		"signature", fmt.Sprintf("%x", signature))
	pubkey, err := crypto.Ecrecover(sealHash, signature)
	if err != nil {
		return common.Address{}, err
	}
	var signer common.Address
	copy(signer[:], crypto.Keccak256(pubkey[1:])[12:])

	return signer, nil
}

// PrintBlock retrieves a block and returns its pretty printed form.
func (api *PublicDebugAPI) PrintBlock(ctx context.Context, number uint64) (string, error) {
	block, _ := api.b.BlockByNumber(ctx, rpc.BlockNumber(number))
	if block == nil {
		return "", fmt.Errorf("block #%d not found", number)
	}
	return spew.Sdump(block), nil
}

// SeedHash retrieves the seed hash of a block.
func (api *PublicDebugAPI) SeedHash(ctx context.Context, number uint64) (string, error) {
	block, _ := api.b.BlockByNumber(ctx, rpc.BlockNumber(number))
	if block == nil {
		return "", fmt.Errorf("block #%d not found", number)
	}
	return fmt.Sprintf("0x%x", ethash.SeedHash(number)), nil
}

// PrivateDebugAPI is the collection of Ethereum APIs exposed over the private
// debugging endpoint.
type PrivateDebugAPI struct {
	b Backend
}

// NewPrivateDebugAPI creates a new API definition for the private debug methods
// of the Ethereum service.
func NewPrivateDebugAPI(b Backend) *PrivateDebugAPI {
	return &PrivateDebugAPI{b: b}
}

// ChaindbProperty returns leveldb properties of the key-value database.
func (api *PrivateDebugAPI) ChaindbProperty(property string) (string, error) {
	if property == "" {
		property = "leveldb.stats"
	} else if !strings.HasPrefix(property, "leveldb.") {
		property = "leveldb." + property
	}
	return api.b.ChainDb().Stat(property)
}

// ChaindbCompact flattens the entire key-value database into a single level,
// removing all unused slots and merging all keys.
func (api *PrivateDebugAPI) ChaindbCompact() error {
	for b := byte(0); b < 255; b++ {
		log.Info("Compacting chain database", "range", fmt.Sprintf("0x%0.2X-0x%0.2X", b, b+1))
		if err := api.b.ChainDb().Compact([]byte{b}, []byte{b + 1}); err != nil {
			log.Error("Database compaction failed", "err", err)
			return err
		}
	}
	return nil
}

// SetHead rewinds the head of the blockchain to a previous block.
func (api *PrivateDebugAPI) SetHead(number hexutil.Uint64) {
	api.b.SetHead(uint64(number))
}

// PublicNetAPI offers network related RPC methods
type PublicNetAPI struct {
	net            *p2p.Server
	networkVersion uint64
}

// NewPublicNetAPI creates a new net API instance.
func NewPublicNetAPI(net *p2p.Server, networkVersion uint64) *PublicNetAPI {
	return &PublicNetAPI{net, networkVersion}
}

// Listening returns an indication if the node is listening for network connections.
func (s *PublicNetAPI) Listening() bool {
	return true // always listening
}

// PeerCount returns the number of connected peers
func (s *PublicNetAPI) PeerCount() hexutil.Uint {
	return hexutil.Uint(s.net.PeerCount())
}

// Version returns the current ethereum protocol version.
func (s *PublicNetAPI) Version() string {
	return fmt.Sprintf("%d", s.networkVersion)
}

// checkTxFee is an internal function used to check whether the fee of
// the given transaction is _reasonable_(under the cap).
func checkTxFee(gasPrice *big.Int, gas uint64, cap float64) error {
	// Short circuit if there is no cap for transaction fee at all.
	if cap == 0 {
		return nil
	}
	feeEth := new(big.Float).Quo(new(big.Float).SetInt(new(big.Int).Mul(gasPrice, new(big.Int).SetUint64(gas))), new(big.Float).SetInt(big.NewInt(params.Ether)))
	feeFloat, _ := feeEth.Float64()
	if feeFloat > cap {
		return fmt.Errorf("tx fee (%.2f ether) exceeds the configured cap (%.2f ether)", feeFloat, cap)
	}
	return nil
}

// toHexSlice creates a slice of hex-strings based on []byte.
func toHexSlice(b [][]byte) []string {
	r := make([]string, len(b))
	for i := range b {
		r[i] = hexutil.Encode(b[i])
	}
	return r
}<|MERGE_RESOLUTION|>--- conflicted
+++ resolved
@@ -996,7 +996,6 @@
 	if err != nil {
 		return result, fmt.Errorf("err: %w (supplied gas %d)", err, msg.Gas())
 	}
-
 	return result, nil
 }
 
@@ -1037,11 +1036,7 @@
 // Note, this function doesn't make and changes in the state/blockchain and is
 // useful to execute and retrieve values.
 func (s *PublicBlockChainAPI) Call(ctx context.Context, args TransactionArgs, blockNrOrHash rpc.BlockNumberOrHash, overrides *StateOverride) (hexutil.Bytes, error) {
-<<<<<<< HEAD
-	result, err := DoCall(ctx, s.b, args, blockNrOrHash, overrides, 5*time.Second, s.b.RPCGasCap(), deepmind.NoOpContext)
-=======
-	result, err := DoCall(ctx, s.b, args, blockNrOrHash, overrides, s.b.RPCEVMTimeout(), s.b.RPCGasCap())
->>>>>>> 7231b3ef
+	result, err := DoCall(ctx, s.b, args, blockNrOrHash, overrides, s.b.RPCEVMTimeout(), s.b.RPCGasCap(), deepmind.NoOpContext)
 	if err != nil {
 		return nil, err
 	}

// Copyright 2015 The go-ethereum Authors
// This file is part of the go-ethereum library.
//
// The go-ethereum library is free software: you can redistribute it and/or modify
// it under the terms of the GNU Lesser General Public License as published by
// the Free Software Foundation, either version 3 of the License, or
// (at your option) any later version.
//
// The go-ethereum library is distributed in the hope that it will be useful,
// but WITHOUT ANY WARRANTY; without even the implied warranty of
// MERCHANTABILITY or FITNESS FOR A PARTICULAR PURPOSE. See the
// GNU Lesser General Public License for more details.
//
// You should have received a copy of the GNU Lesser General Public License
// along with the go-ethereum library. If not, see <http://www.gnu.org/licenses/>.

package ethapi

import (
	"context"
	"encoding/hex"
	"errors"
	"fmt"
	"math/big"
	"strings"
	"time"

	"github.com/davecgh/go-spew/spew"
	"github.com/holiman/uint256"
	"github.com/tyler-smith/go-bip39"

	"github.com/ethereum/go-ethereum/accounts"
	"github.com/ethereum/go-ethereum/accounts/keystore"
	"github.com/ethereum/go-ethereum/accounts/scwallet"
	"github.com/ethereum/go-ethereum/common"
	"github.com/ethereum/go-ethereum/common/hexutil"
	"github.com/ethereum/go-ethereum/common/math"
	"github.com/ethereum/go-ethereum/consensus"
	"github.com/ethereum/go-ethereum/consensus/misc/eip1559"
	"github.com/ethereum/go-ethereum/core"
	"github.com/ethereum/go-ethereum/core/state"
	"github.com/ethereum/go-ethereum/core/tracing"
	"github.com/ethereum/go-ethereum/core/types"
	"github.com/ethereum/go-ethereum/core/vm"
	"github.com/ethereum/go-ethereum/crypto"
	"github.com/ethereum/go-ethereum/eth/gasestimator"
	"github.com/ethereum/go-ethereum/eth/tracers/logger"
	"github.com/ethereum/go-ethereum/log"
	"github.com/ethereum/go-ethereum/metrics"
	"github.com/ethereum/go-ethereum/p2p"
	"github.com/ethereum/go-ethereum/params"
	"github.com/ethereum/go-ethereum/rlp"
	"github.com/ethereum/go-ethereum/rpc"
	"github.com/ethereum/go-ethereum/trie"
)

var errBlobTxNotSupported = errors.New("signing blob transactions not supported")
var (
	gasUsedEthEstimateGasGauge = metrics.NewRegisteredCounter("rpc/gas_used/eth_estimategas", nil)
	gasUsedEthCallGauge        = metrics.NewRegisteredCounter("rpc/gas_used/eth_call", nil)
)

func fallbackClientFor(b Backend, err error) types.FallbackClient {
	if !errors.Is(err, types.ErrUseFallback) {
		return nil
	}
	return b.FallbackClient()
}

// EthereumAPI provides an API to access Ethereum related information.
type EthereumAPI struct {
	b Backend
}

// NewEthereumAPI creates a new Ethereum protocol API.
func NewEthereumAPI(b Backend) *EthereumAPI {
	return &EthereumAPI{b}
}

// GasPrice returns a suggestion for a gas price for legacy transactions.
func (s *EthereumAPI) GasPrice(ctx context.Context) (*hexutil.Big, error) {
	tipcap, err := s.b.SuggestGasTipCap(ctx)
	if err != nil {
		return nil, err
	}
	if head := s.b.CurrentHeader(); head.BaseFee != nil {
		tipcap.Add(tipcap, head.BaseFee)
	}
	return (*hexutil.Big)(tipcap), err
}

// MaxPriorityFeePerGas returns a suggestion for a gas tip cap for dynamic fee transactions.
func (s *EthereumAPI) MaxPriorityFeePerGas(ctx context.Context) (*hexutil.Big, error) {
	tipcap, err := s.b.SuggestGasTipCap(ctx)
	if err != nil {
		return nil, err
	}
	return (*hexutil.Big)(tipcap), err
}

type feeHistoryResult struct {
	OldestBlock      *hexutil.Big     `json:"oldestBlock"`
	Reward           [][]*hexutil.Big `json:"reward,omitempty"`
	BaseFee          []*hexutil.Big   `json:"baseFeePerGas,omitempty"`
	GasUsedRatio     []float64        `json:"gasUsedRatio"`
	BlobBaseFee      []*hexutil.Big   `json:"baseFeePerBlobGas,omitempty"`
	BlobGasUsedRatio []float64        `json:"blobGasUsedRatio,omitempty"`
}

// FeeHistory returns the fee market history.
func (s *EthereumAPI) FeeHistory(ctx context.Context, blockCount math.HexOrDecimal64, lastBlock rpc.BlockNumber, rewardPercentiles []float64) (*feeHistoryResult, error) {
	oldest, reward, baseFee, gasUsed, blobBaseFee, blobGasUsed, err := s.b.FeeHistory(ctx, uint64(blockCount), lastBlock, rewardPercentiles)
	if err != nil {
		return nil, err
	}
	results := &feeHistoryResult{
		OldestBlock:  (*hexutil.Big)(oldest),
		GasUsedRatio: gasUsed,
	}
	if reward != nil {
		results.Reward = make([][]*hexutil.Big, len(reward))
		for i, w := range reward {
			results.Reward[i] = make([]*hexutil.Big, len(w))
			for j, v := range w {
				results.Reward[i][j] = (*hexutil.Big)(v)
			}
		}
	}
	if baseFee != nil {
		results.BaseFee = make([]*hexutil.Big, len(baseFee))
		for i, v := range baseFee {
			results.BaseFee[i] = (*hexutil.Big)(v)
		}
	}
	if blobBaseFee != nil {
		results.BlobBaseFee = make([]*hexutil.Big, len(blobBaseFee))
		for i, v := range blobBaseFee {
			results.BlobBaseFee[i] = (*hexutil.Big)(v)
		}
	}
	if blobGasUsed != nil {
		results.BlobGasUsedRatio = blobGasUsed
	}
	return results, nil
}

// BlobBaseFee returns the base fee for blob gas at the current head.
func (s *EthereumAPI) BlobBaseFee(ctx context.Context) *hexutil.Big {
	return (*hexutil.Big)(s.b.BlobBaseFee(ctx))
}

// Syncing returns false in case the node is currently not syncing with the network. It can be up-to-date or has not
// yet received the latest block headers from its peers. In case it is synchronizing:
// - startingBlock: block number this node started to synchronize from
// - currentBlock:  block number this node is currently importing
// - highestBlock:  block number of the highest block header this node has received from peers
// - pulledStates:  number of state entries processed until now
// - knownStates:   number of known state entries that still need to be pulled
func (s *EthereumAPI) Syncing() (interface{}, error) {
	progress := s.b.SyncProgressMap()

	if len(progress) == 0 {
		return false, nil
	}
	return progress, nil
}

// TxPoolAPI offers and API for the transaction pool. It only operates on data that is non-confidential.
type TxPoolAPI struct {
	b Backend
}

// NewTxPoolAPI creates a new tx pool service that gives information about the transaction pool.
func NewTxPoolAPI(b Backend) *TxPoolAPI {
	return &TxPoolAPI{b}
}

// Content returns the transactions contained within the transaction pool.
func (s *TxPoolAPI) Content() map[string]map[string]map[string]*RPCTransaction {
	content := map[string]map[string]map[string]*RPCTransaction{
		"pending": make(map[string]map[string]*RPCTransaction),
		"queued":  make(map[string]map[string]*RPCTransaction),
	}
	pending, queue := s.b.TxPoolContent()
	curHeader := s.b.CurrentHeader()
	// Flatten the pending transactions
	for account, txs := range pending {
		dump := make(map[string]*RPCTransaction)
		for _, tx := range txs {
			dump[fmt.Sprintf("%d", tx.Nonce())] = NewRPCPendingTransaction(tx, curHeader, s.b.ChainConfig())
		}
		content["pending"][account.Hex()] = dump
	}
	// Flatten the queued transactions
	for account, txs := range queue {
		dump := make(map[string]*RPCTransaction)
		for _, tx := range txs {
			dump[fmt.Sprintf("%d", tx.Nonce())] = NewRPCPendingTransaction(tx, curHeader, s.b.ChainConfig())
		}
		content["queued"][account.Hex()] = dump
	}
	return content
}

// ContentFrom returns the transactions contained within the transaction pool.
func (s *TxPoolAPI) ContentFrom(addr common.Address) map[string]map[string]*RPCTransaction {
	content := make(map[string]map[string]*RPCTransaction, 2)
	pending, queue := s.b.TxPoolContentFrom(addr)
	curHeader := s.b.CurrentHeader()

	// Build the pending transactions
	dump := make(map[string]*RPCTransaction, len(pending))
	for _, tx := range pending {
		dump[fmt.Sprintf("%d", tx.Nonce())] = NewRPCPendingTransaction(tx, curHeader, s.b.ChainConfig())
	}
	content["pending"] = dump

	// Build the queued transactions
	dump = make(map[string]*RPCTransaction, len(queue))
	for _, tx := range queue {
		dump[fmt.Sprintf("%d", tx.Nonce())] = NewRPCPendingTransaction(tx, curHeader, s.b.ChainConfig())
	}
	content["queued"] = dump

	return content
}

// Status returns the number of pending and queued transaction in the pool.
func (s *TxPoolAPI) Status() map[string]hexutil.Uint {
	pending, queue := s.b.Stats()
	return map[string]hexutil.Uint{
		"pending": hexutil.Uint(pending),
		"queued":  hexutil.Uint(queue),
	}
}

// Inspect retrieves the content of the transaction pool and flattens it into an
// easily inspectable list.
func (s *TxPoolAPI) Inspect() map[string]map[string]map[string]string {
	content := map[string]map[string]map[string]string{
		"pending": make(map[string]map[string]string),
		"queued":  make(map[string]map[string]string),
	}
	pending, queue := s.b.TxPoolContent()

	// Define a formatter to flatten a transaction into a string
	var format = func(tx *types.Transaction) string {
		if to := tx.To(); to != nil {
			return fmt.Sprintf("%s: %v wei + %v gas × %v wei", tx.To().Hex(), tx.Value(), tx.Gas(), tx.GasPrice())
		}
		return fmt.Sprintf("contract creation: %v wei + %v gas × %v wei", tx.Value(), tx.Gas(), tx.GasPrice())
	}
	// Flatten the pending transactions
	for account, txs := range pending {
		dump := make(map[string]string)
		for _, tx := range txs {
			dump[fmt.Sprintf("%d", tx.Nonce())] = format(tx)
		}
		content["pending"][account.Hex()] = dump
	}
	// Flatten the queued transactions
	for account, txs := range queue {
		dump := make(map[string]string)
		for _, tx := range txs {
			dump[fmt.Sprintf("%d", tx.Nonce())] = format(tx)
		}
		content["queued"][account.Hex()] = dump
	}
	return content
}

// EthereumAccountAPI provides an API to access accounts managed by this node.
// It offers only methods that can retrieve accounts.
type EthereumAccountAPI struct {
	am *accounts.Manager
}

// NewEthereumAccountAPI creates a new EthereumAccountAPI.
func NewEthereumAccountAPI(am *accounts.Manager) *EthereumAccountAPI {
	return &EthereumAccountAPI{am: am}
}

// Accounts returns the collection of accounts this node manages.
func (s *EthereumAccountAPI) Accounts() []common.Address {
	return s.am.Accounts()
}

// PersonalAccountAPI provides an API to access accounts managed by this node.
// It offers methods to create, (un)lock en list accounts. Some methods accept
// passwords and are therefore considered private by default.
type PersonalAccountAPI struct {
	am        *accounts.Manager
	nonceLock *AddrLocker
	b         Backend
}

// NewPersonalAccountAPI creates a new PersonalAccountAPI.
func NewPersonalAccountAPI(b Backend, nonceLock *AddrLocker) *PersonalAccountAPI {
	return &PersonalAccountAPI{
		am:        b.AccountManager(),
		nonceLock: nonceLock,
		b:         b,
	}
}

// ListAccounts will return a list of addresses for accounts this node manages.
func (s *PersonalAccountAPI) ListAccounts() []common.Address {
	return s.am.Accounts()
}

// rawWallet is a JSON representation of an accounts.Wallet interface, with its
// data contents extracted into plain fields.
type rawWallet struct {
	URL      string             `json:"url"`
	Status   string             `json:"status"`
	Failure  string             `json:"failure,omitempty"`
	Accounts []accounts.Account `json:"accounts,omitempty"`
}

// ListWallets will return a list of wallets this node manages.
func (s *PersonalAccountAPI) ListWallets() []rawWallet {
	wallets := make([]rawWallet, 0) // return [] instead of nil if empty
	for _, wallet := range s.am.Wallets() {
		status, failure := wallet.Status()

		raw := rawWallet{
			URL:      wallet.URL().String(),
			Status:   status,
			Accounts: wallet.Accounts(),
		}
		if failure != nil {
			raw.Failure = failure.Error()
		}
		wallets = append(wallets, raw)
	}
	return wallets
}

// OpenWallet initiates a hardware wallet opening procedure, establishing a USB
// connection and attempting to authenticate via the provided passphrase. Note,
// the method may return an extra challenge requiring a second open (e.g. the
// Trezor PIN matrix challenge).
func (s *PersonalAccountAPI) OpenWallet(url string, passphrase *string) error {
	wallet, err := s.am.Wallet(url)
	if err != nil {
		return err
	}
	pass := ""
	if passphrase != nil {
		pass = *passphrase
	}
	return wallet.Open(pass)
}

// DeriveAccount requests an HD wallet to derive a new account, optionally pinning
// it for later reuse.
func (s *PersonalAccountAPI) DeriveAccount(url string, path string, pin *bool) (accounts.Account, error) {
	wallet, err := s.am.Wallet(url)
	if err != nil {
		return accounts.Account{}, err
	}
	derivPath, err := accounts.ParseDerivationPath(path)
	if err != nil {
		return accounts.Account{}, err
	}
	if pin == nil {
		pin = new(bool)
	}
	return wallet.Derive(derivPath, *pin)
}

// NewAccount will create a new account and returns the address for the new account.
func (s *PersonalAccountAPI) NewAccount(password string) (common.AddressEIP55, error) {
	ks, err := fetchKeystore(s.am)
	if err != nil {
		return common.AddressEIP55{}, err
	}
	acc, err := ks.NewAccount(password)
	if err == nil {
		addrEIP55 := common.AddressEIP55(acc.Address)
		log.Info("Your new key was generated", "address", addrEIP55.String())
		log.Warn("Please backup your key file!", "path", acc.URL.Path)
		log.Warn("Please remember your password!")
		return addrEIP55, nil
	}
	return common.AddressEIP55{}, err
}

// fetchKeystore retrieves the encrypted keystore from the account manager.
func fetchKeystore(am *accounts.Manager) (*keystore.KeyStore, error) {
	if ks := am.Backends(keystore.KeyStoreType); len(ks) > 0 {
		return ks[0].(*keystore.KeyStore), nil
	}
	return nil, errors.New("local keystore not used")
}

// ImportRawKey stores the given hex encoded ECDSA key into the key directory,
// encrypting it with the passphrase.
func (s *PersonalAccountAPI) ImportRawKey(privkey string, password string) (common.Address, error) {
	key, err := crypto.HexToECDSA(privkey)
	if err != nil {
		return common.Address{}, err
	}
	ks, err := fetchKeystore(s.am)
	if err != nil {
		return common.Address{}, err
	}
	acc, err := ks.ImportECDSA(key, password)
	return acc.Address, err
}

// UnlockAccount will unlock the account associated with the given address with
// the given password for duration seconds. If duration is nil it will use a
// default of 300 seconds. It returns an indication if the account was unlocked.
func (s *PersonalAccountAPI) UnlockAccount(ctx context.Context, addr common.Address, password string, duration *uint64) (bool, error) {
	// When the API is exposed by external RPC(http, ws etc), unless the user
	// explicitly specifies to allow the insecure account unlocking, otherwise
	// it is disabled.
	if s.b.ExtRPCEnabled() && !s.b.AccountManager().Config().InsecureUnlockAllowed {
		return false, errors.New("account unlock with HTTP access is forbidden")
	}

	const max = uint64(time.Duration(math.MaxInt64) / time.Second)
	var d time.Duration
	if duration == nil {
		d = 300 * time.Second
	} else if *duration > max {
		return false, errors.New("unlock duration too large")
	} else {
		d = time.Duration(*duration) * time.Second
	}
	ks, err := fetchKeystore(s.am)
	if err != nil {
		return false, err
	}
	err = ks.TimedUnlock(accounts.Account{Address: addr}, password, d)
	if err != nil {
		log.Warn("Failed account unlock attempt", "address", addr, "err", err)
	}
	return err == nil, err
}

// LockAccount will lock the account associated with the given address when it's unlocked.
func (s *PersonalAccountAPI) LockAccount(addr common.Address) bool {
	if ks, err := fetchKeystore(s.am); err == nil {
		return ks.Lock(addr) == nil
	}
	return false
}

// signTransaction sets defaults and signs the given transaction
// NOTE: the caller needs to ensure that the nonceLock is held, if applicable,
// and release it after the transaction has been submitted to the tx pool
func (s *PersonalAccountAPI) signTransaction(ctx context.Context, args *TransactionArgs, passwd string) (*types.Transaction, error) {
	// Look up the wallet containing the requested signer
	account := accounts.Account{Address: args.from()}
	wallet, err := s.am.Find(account)
	if err != nil {
		return nil, err
	}
	// Set some sanity defaults and terminate on failure
	if err := args.setDefaults(ctx, s.b, false); err != nil {
		return nil, err
	}
	// Assemble the transaction and sign with the wallet
	tx := args.ToTransaction()

	return wallet.SignTxWithPassphrase(account, passwd, tx, s.b.ChainConfig().ChainID)
}

// SendTransaction will create a transaction from the given arguments and
// tries to sign it with the key associated with args.From. If the given
// passwd isn't able to decrypt the key it fails.
func (s *PersonalAccountAPI) SendTransaction(ctx context.Context, args TransactionArgs, passwd string) (common.Hash, error) {
	if args.Nonce == nil {
		// Hold the mutex around signing to prevent concurrent assignment of
		// the same nonce to multiple accounts.
		s.nonceLock.LockAddr(args.from())
		defer s.nonceLock.UnlockAddr(args.from())
	}
	if args.IsEIP4844() {
		return common.Hash{}, errBlobTxNotSupported
	}
	signed, err := s.signTransaction(ctx, &args, passwd)
	if err != nil {
		log.Warn("Failed transaction send attempt", "from", args.from(), "to", args.To, "value", args.Value.ToInt(), "err", err)
		return common.Hash{}, err
	}
	return SubmitTransaction(ctx, s.b, signed)
}

// SignTransaction will create a transaction from the given arguments and
// tries to sign it with the key associated with args.From. If the given passwd isn't
// able to decrypt the key it fails. The transaction is returned in RLP-form, not broadcast
// to other nodes
func (s *PersonalAccountAPI) SignTransaction(ctx context.Context, args TransactionArgs, passwd string) (*SignTransactionResult, error) {
	// No need to obtain the noncelock mutex, since we won't be sending this
	// tx into the transaction pool, but right back to the user
	if args.From == nil {
		return nil, errors.New("sender not specified")
	}
	if args.Gas == nil {
		return nil, errors.New("gas not specified")
	}
	if args.GasPrice == nil && (args.MaxFeePerGas == nil || args.MaxPriorityFeePerGas == nil) {
		return nil, errors.New("missing gasPrice or maxFeePerGas/maxPriorityFeePerGas")
	}
	if args.IsEIP4844() {
		return nil, errBlobTxNotSupported
	}
	if args.Nonce == nil {
		return nil, errors.New("nonce not specified")
	}
	// Before actually signing the transaction, ensure the transaction fee is reasonable.
	tx := args.ToTransaction()
	if err := checkTxFee(tx.GasPrice(), tx.Gas(), s.b.RPCTxFeeCap()); err != nil {
		return nil, err
	}
	signed, err := s.signTransaction(ctx, &args, passwd)
	if err != nil {
		log.Warn("Failed transaction sign attempt", "from", args.from(), "to", args.To, "value", args.Value.ToInt(), "err", err)
		return nil, err
	}
	data, err := signed.MarshalBinary()
	if err != nil {
		return nil, err
	}
	return &SignTransactionResult{data, signed}, nil
}

// Sign calculates an Ethereum ECDSA signature for:
// keccak256("\x19Ethereum Signed Message:\n" + len(message) + message))
//
// Note, the produced signature conforms to the secp256k1 curve R, S and V values,
// where the V value will be 27 or 28 for legacy reasons.
//
// The key used to calculate the signature is decrypted with the given password.
//
// https://geth.ethereum.org/docs/interacting-with-geth/rpc/ns-personal#personal-sign
func (s *PersonalAccountAPI) Sign(ctx context.Context, data hexutil.Bytes, addr common.Address, passwd string) (hexutil.Bytes, error) {
	// Look up the wallet containing the requested signer
	account := accounts.Account{Address: addr}

	wallet, err := s.b.AccountManager().Find(account)
	if err != nil {
		return nil, err
	}
	// Assemble sign the data with the wallet
	signature, err := wallet.SignTextWithPassphrase(account, passwd, data)
	if err != nil {
		log.Warn("Failed data sign attempt", "address", addr, "err", err)
		return nil, err
	}
	signature[crypto.RecoveryIDOffset] += 27 // Transform V from 0/1 to 27/28 according to the yellow paper
	return signature, nil
}

// EcRecover returns the address for the account that was used to create the signature.
// Note, this function is compatible with eth_sign and personal_sign. As such it recovers
// the address of:
// hash = keccak256("\x19Ethereum Signed Message:\n"${message length}${message})
// addr = ecrecover(hash, signature)
//
// Note, the signature must conform to the secp256k1 curve R, S and V values, where
// the V value must be 27 or 28 for legacy reasons.
//
// https://geth.ethereum.org/docs/interacting-with-geth/rpc/ns-personal#personal-ecrecover
func (s *PersonalAccountAPI) EcRecover(ctx context.Context, data, sig hexutil.Bytes) (common.Address, error) {
	if len(sig) != crypto.SignatureLength {
		return common.Address{}, fmt.Errorf("signature must be %d bytes long", crypto.SignatureLength)
	}
	if sig[crypto.RecoveryIDOffset] != 27 && sig[crypto.RecoveryIDOffset] != 28 {
		return common.Address{}, errors.New("invalid Ethereum signature (V is not 27 or 28)")
	}
	sig[crypto.RecoveryIDOffset] -= 27 // Transform yellow paper V from 27/28 to 0/1

	rpk, err := crypto.SigToPub(accounts.TextHash(data), sig)
	if err != nil {
		return common.Address{}, err
	}
	return crypto.PubkeyToAddress(*rpk), nil
}

// InitializeWallet initializes a new wallet at the provided URL, by generating and returning a new private key.
func (s *PersonalAccountAPI) InitializeWallet(ctx context.Context, url string) (string, error) {
	wallet, err := s.am.Wallet(url)
	if err != nil {
		return "", err
	}

	entropy, err := bip39.NewEntropy(256)
	if err != nil {
		return "", err
	}

	mnemonic, err := bip39.NewMnemonic(entropy)
	if err != nil {
		return "", err
	}

	seed := bip39.NewSeed(mnemonic, "")

	switch wallet := wallet.(type) {
	case *scwallet.Wallet:
		return mnemonic, wallet.Initialize(seed)
	default:
		return "", errors.New("specified wallet does not support initialization")
	}
}

// Unpair deletes a pairing between wallet and geth.
func (s *PersonalAccountAPI) Unpair(ctx context.Context, url string, pin string) error {
	wallet, err := s.am.Wallet(url)
	if err != nil {
		return err
	}

	switch wallet := wallet.(type) {
	case *scwallet.Wallet:
		return wallet.Unpair([]byte(pin))
	default:
		return errors.New("specified wallet does not support pairing")
	}
}

// BlockChainAPI provides an API to access Ethereum blockchain data.
type BlockChainAPI struct {
	b Backend
}

// NewBlockChainAPI creates a new Ethereum blockchain API.
func NewBlockChainAPI(b Backend) *BlockChainAPI {
	return &BlockChainAPI{b}
}

// ChainId is the EIP-155 replay-protection chain id for the current Ethereum chain config.
//
// Note, this method does not conform to EIP-695 because the configured chain ID is always
// returned, regardless of the current head block. We used to return an error when the chain
// wasn't synced up to a block where EIP-155 is enabled, but this behavior caused issues
// in CL clients.
func (api *BlockChainAPI) ChainId() *hexutil.Big {
	return (*hexutil.Big)(api.b.ChainConfig().ChainID)
}

// BlockNumber returns the block number of the chain head.
func (s *BlockChainAPI) BlockNumber() hexutil.Uint64 {
	header, _ := s.b.HeaderByNumber(context.Background(), rpc.LatestBlockNumber) // latest header should always be available
	return hexutil.Uint64(header.Number.Uint64())
}

// GetBalance returns the amount of wei for the given address in the state of the
// given block number. The rpc.LatestBlockNumber and rpc.PendingBlockNumber meta
// block numbers are also allowed.
func (s *BlockChainAPI) GetBalance(ctx context.Context, address common.Address, blockNrOrHash rpc.BlockNumberOrHash) (*hexutil.Big, error) {
	state, _, err := s.b.StateAndHeaderByNumberOrHash(ctx, blockNrOrHash)
	if state == nil || err != nil {
		if client := fallbackClientFor(s.b, err); client != nil {
			var res hexutil.Big
			err := client.CallContext(ctx, &res, "eth_getBalance", address, blockNrOrHash)
			return &res, err
		}
		return nil, err
	}
	b := state.GetBalance(address).ToBig()
	return (*hexutil.Big)(b), state.Error()
}

// AccountResult structs for GetProof
type AccountResult struct {
	Address      common.Address  `json:"address"`
	AccountProof []string        `json:"accountProof"`
	Balance      *hexutil.Big    `json:"balance"`
	CodeHash     common.Hash     `json:"codeHash"`
	Nonce        hexutil.Uint64  `json:"nonce"`
	StorageHash  common.Hash     `json:"storageHash"`
	StorageProof []StorageResult `json:"storageProof"`
}

type StorageResult struct {
	Key   string       `json:"key"`
	Value *hexutil.Big `json:"value"`
	Proof []string     `json:"proof"`
}

// proofList implements ethdb.KeyValueWriter and collects the proofs as
// hex-strings for delivery to rpc-caller.
type proofList []string

func (n *proofList) Put(key []byte, value []byte) error {
	*n = append(*n, hexutil.Encode(value))
	return nil
}

func (n *proofList) Delete(key []byte) error {
	panic("not supported")
}

// GetProof returns the Merkle-proof for a given account and optionally some storage keys.
func (s *BlockChainAPI) GetProof(ctx context.Context, address common.Address, storageKeys []string, blockNrOrHash rpc.BlockNumberOrHash) (*AccountResult, error) {
	var (
		keys         = make([]common.Hash, len(storageKeys))
		keyLengths   = make([]int, len(storageKeys))
		storageProof = make([]StorageResult, len(storageKeys))
	)
	// Deserialize all keys. This prevents state access on invalid input.
	for i, hexKey := range storageKeys {
		var err error
		keys[i], keyLengths[i], err = decodeHash(hexKey)
		if err != nil {
			return nil, err
		}
	}
	statedb, header, err := s.b.StateAndHeaderByNumberOrHash(ctx, blockNrOrHash)
	if statedb == nil || err != nil {
		return nil, err
	}
	codeHash := statedb.GetCodeHash(address)
	storageRoot := statedb.GetStorageRoot(address)

	if len(keys) > 0 {
		var storageTrie state.Trie
		if storageRoot != types.EmptyRootHash && storageRoot != (common.Hash{}) {
			id := trie.StorageTrieID(header.Root, crypto.Keccak256Hash(address.Bytes()), storageRoot)
			st, err := trie.NewStateTrie(id, statedb.Database().TrieDB())
			if err != nil {
				return nil, err
			}
			storageTrie = st
		}
		// Create the proofs for the storageKeys.
		for i, key := range keys {
			// Output key encoding is a bit special: if the input was a 32-byte hash, it is
			// returned as such. Otherwise, we apply the QUANTITY encoding mandated by the
			// JSON-RPC spec for getProof. This behavior exists to preserve backwards
			// compatibility with older client versions.
			var outputKey string
			if keyLengths[i] != 32 {
				outputKey = hexutil.EncodeBig(key.Big())
			} else {
				outputKey = hexutil.Encode(key[:])
			}
			if storageTrie == nil {
				storageProof[i] = StorageResult{outputKey, &hexutil.Big{}, []string{}}
				continue
			}
			var proof proofList
			if err := storageTrie.Prove(crypto.Keccak256(key.Bytes()), &proof); err != nil {
				return nil, err
			}
			value := (*hexutil.Big)(statedb.GetState(address, key).Big())
			storageProof[i] = StorageResult{outputKey, value, proof}
		}
	}
	// Create the accountProof.
	tr, err := trie.NewStateTrie(trie.StateTrieID(header.Root), statedb.Database().TrieDB())
	if err != nil {
		return nil, err
	}
	var accountProof proofList
	if err := tr.Prove(crypto.Keccak256(address.Bytes()), &accountProof); err != nil {
		return nil, err
	}
	balance := statedb.GetBalance(address).ToBig()
	return &AccountResult{
		Address:      address,
		AccountProof: accountProof,
		Balance:      (*hexutil.Big)(balance),
		CodeHash:     codeHash,
		Nonce:        hexutil.Uint64(statedb.GetNonce(address)),
		StorageHash:  storageRoot,
		StorageProof: storageProof,
	}, statedb.Error()
}

// decodeHash parses a hex-encoded 32-byte hash. The input may optionally
// be prefixed by 0x and can have a byte length up to 32.
func decodeHash(s string) (h common.Hash, inputLength int, err error) {
	if strings.HasPrefix(s, "0x") || strings.HasPrefix(s, "0X") {
		s = s[2:]
	}
	if (len(s) & 1) > 0 {
		s = "0" + s
	}
	b, err := hex.DecodeString(s)
	if err != nil {
		return common.Hash{}, 0, errors.New("hex string invalid")
	}
	if len(b) > 32 {
		return common.Hash{}, len(b), errors.New("hex string too long, want at most 32 bytes")
	}
	return common.BytesToHash(b), len(b), nil
}

// GetHeaderByNumber returns the requested canonical block header.
//   - When blockNr is -1 the chain pending header is returned.
//   - When blockNr is -2 the chain latest header is returned.
//   - When blockNr is -3 the chain finalized header is returned.
//   - When blockNr is -4 the chain safe header is returned.
func (s *BlockChainAPI) GetHeaderByNumber(ctx context.Context, number rpc.BlockNumber) (map[string]interface{}, error) {
	header, err := s.b.HeaderByNumber(ctx, number)
	if header != nil && err == nil {
		response := s.rpcMarshalHeader(ctx, header)
		if number == rpc.PendingBlockNumber {
			// Pending header need to nil out a few fields
			for _, field := range []string{"hash", "nonce", "miner"} {
				response[field] = nil
			}
		}
		return response, err
	}
	return nil, err
}

// GetHeaderByHash returns the requested header by hash.
func (s *BlockChainAPI) GetHeaderByHash(ctx context.Context, hash common.Hash) map[string]interface{} {
	header, _ := s.b.HeaderByHash(ctx, hash)
	if header != nil {
		return s.rpcMarshalHeader(ctx, header)
	}
	return nil
}

// GetBlockByNumber returns the requested canonical block.
//   - When blockNr is -1 the chain pending block is returned.
//   - When blockNr is -2 the chain latest block is returned.
//   - When blockNr is -3 the chain finalized block is returned.
//   - When blockNr is -4 the chain safe block is returned.
//   - When fullTx is true all transactions in the block are returned, otherwise
//     only the transaction hash is returned.
func (s *BlockChainAPI) GetBlockByNumber(ctx context.Context, number rpc.BlockNumber, fullTx bool) (map[string]interface{}, error) {
	block, err := s.b.BlockByNumber(ctx, number)
	if block != nil && err == nil {
		response, err := s.rpcMarshalBlock(ctx, block, true, fullTx)
		if err == nil && number == rpc.PendingBlockNumber {
			// Pending blocks need to nil out a few fields
			for _, field := range []string{"hash", "nonce", "miner"} {
				response[field] = nil
			}
		}
		return response, err
	}
	return nil, err
}

// GetBlockByHash returns the requested block. When fullTx is true all transactions in the block are returned in full
// detail, otherwise only the transaction hash is returned.
func (s *BlockChainAPI) GetBlockByHash(ctx context.Context, hash common.Hash, fullTx bool) (map[string]interface{}, error) {
	block, err := s.b.BlockByHash(ctx, hash)
	if block != nil {
		return s.rpcMarshalBlock(ctx, block, true, fullTx)
	}
	return nil, err
}

// GetUncleByBlockNumberAndIndex returns the uncle block for the given block hash and index.
func (s *BlockChainAPI) GetUncleByBlockNumberAndIndex(ctx context.Context, blockNr rpc.BlockNumber, index hexutil.Uint) (map[string]interface{}, error) {
	block, err := s.b.BlockByNumber(ctx, blockNr)
	if block != nil {
		uncles := block.Uncles()
		if index >= hexutil.Uint(len(uncles)) {
			log.Debug("Requested uncle not found", "number", blockNr, "hash", block.Hash(), "index", index)
			return nil, nil
		}
		block = types.NewBlockWithHeader(uncles[index])
		return s.rpcMarshalBlock(ctx, block, false, false)
	}
	return nil, err
}

// GetUncleByBlockHashAndIndex returns the uncle block for the given block hash and index.
func (s *BlockChainAPI) GetUncleByBlockHashAndIndex(ctx context.Context, blockHash common.Hash, index hexutil.Uint) (map[string]interface{}, error) {
	block, err := s.b.BlockByHash(ctx, blockHash)
	if block != nil {
		uncles := block.Uncles()
		if index >= hexutil.Uint(len(uncles)) {
			log.Debug("Requested uncle not found", "number", block.Number(), "hash", blockHash, "index", index)
			return nil, nil
		}
		block = types.NewBlockWithHeader(uncles[index])
		return s.rpcMarshalBlock(ctx, block, false, false)
	}
	return nil, err
}

// GetUncleCountByBlockNumber returns number of uncles in the block for the given block number
func (s *BlockChainAPI) GetUncleCountByBlockNumber(ctx context.Context, blockNr rpc.BlockNumber) *hexutil.Uint {
	if block, _ := s.b.BlockByNumber(ctx, blockNr); block != nil {
		n := hexutil.Uint(len(block.Uncles()))
		return &n
	}
	return nil
}

// GetUncleCountByBlockHash returns number of uncles in the block for the given block hash
func (s *BlockChainAPI) GetUncleCountByBlockHash(ctx context.Context, blockHash common.Hash) *hexutil.Uint {
	if block, _ := s.b.BlockByHash(ctx, blockHash); block != nil {
		n := hexutil.Uint(len(block.Uncles()))
		return &n
	}
	return nil
}

// GetCode returns the code stored at the given address in the state for the given block number.
func (s *BlockChainAPI) GetCode(ctx context.Context, address common.Address, blockNrOrHash rpc.BlockNumberOrHash) (hexutil.Bytes, error) {
	state, _, err := s.b.StateAndHeaderByNumberOrHash(ctx, blockNrOrHash)
	if state == nil || err != nil {
		if client := fallbackClientFor(s.b, err); client != nil {
			var res hexutil.Bytes
			err := client.CallContext(ctx, &res, "eth_getCode", address, blockNrOrHash)
			return res, err
		}
		return nil, err
	}
	code := state.GetCode(address)
	return code, state.Error()
}

// GetStorageAt returns the storage from the state at the given address, key and
// block number. The rpc.LatestBlockNumber and rpc.PendingBlockNumber meta block
// numbers are also allowed.
func (s *BlockChainAPI) GetStorageAt(ctx context.Context, address common.Address, hexKey string, blockNrOrHash rpc.BlockNumberOrHash) (hexutil.Bytes, error) {
	key, _, err := decodeHash(hexKey)
	if err != nil {
		return nil, fmt.Errorf("unable to decode storage key: %s", err)
	}
	state, _, err := s.b.StateAndHeaderByNumberOrHash(ctx, blockNrOrHash)
	if state == nil || err != nil {
		if client := fallbackClientFor(s.b, err); client != nil {
			var res hexutil.Bytes
			err := client.CallContext(ctx, &res, "eth_getStorageAt", address, key, blockNrOrHash)
			return res, err
		}
		return nil, err
	}
	res := state.GetState(address, key)
	return res[:], state.Error()
}

// GetBlockReceipts returns the block receipts for the given block hash or number or tag.
func (s *BlockChainAPI) GetBlockReceipts(ctx context.Context, blockNrOrHash rpc.BlockNumberOrHash) ([]map[string]interface{}, error) {
	block, err := s.b.BlockByNumberOrHash(ctx, blockNrOrHash)
	if block == nil || err != nil {
		// When the block doesn't exist, the RPC method should return JSON null
		// as per specification.
		return nil, nil
	}
	receipts, err := s.b.GetReceipts(ctx, block.Hash())
	if err != nil {
		return nil, err
	}
	txs := block.Transactions()
	if len(txs) != len(receipts) {
		return nil, fmt.Errorf("receipts length mismatch: %d vs %d", len(txs), len(receipts))
	}

	// Derive the sender.
	signer := types.MakeSigner(s.b.ChainConfig(), block.Number(), block.Time())

	result := make([]map[string]interface{}, len(receipts))
	for i, receipt := range receipts {
		result[i], err = marshalReceipt(ctx, receipt, block.Hash(), block.NumberU64(), signer, txs[i], i, s.b)
		if err != nil {
			return nil, err
		}
	}

	return result, nil
}

// OverrideAccount indicates the overriding fields of account during the execution
// of a message call.
// Note, state and stateDiff can't be specified at the same time. If state is
// set, message execution will only use the data in the given state. Otherwise
// if statDiff is set, all diff will be applied first and then execute the call
// message.
type OverrideAccount struct {
	Nonce     *hexutil.Uint64              `json:"nonce"`
	Code      *hexutil.Bytes               `json:"code"`
	Balance   **hexutil.Big                `json:"balance"`
	State     *map[common.Hash]common.Hash `json:"state"`
	StateDiff *map[common.Hash]common.Hash `json:"stateDiff"`
}

// StateOverride is the collection of overridden accounts.
type StateOverride map[common.Address]OverrideAccount

// Apply overrides the fields of specified accounts into the given state.
func (diff *StateOverride) Apply(statedb *state.StateDB) error {
	if diff == nil {
		return nil
	}
	for addr, account := range *diff {
		if addr == types.ArbosStateAddress {
			return fmt.Errorf("overriding address %v  not allowed", types.ArbosStateAddress)
		}
		// Override account nonce.
		if account.Nonce != nil {
			statedb.SetNonce(addr, uint64(*account.Nonce))
		}
		// Override account(contract) code.
		if account.Code != nil {
			statedb.SetCode(addr, *account.Code)
		}
		// Override account balance.
		if account.Balance != nil {
			u256Balance, _ := uint256.FromBig((*big.Int)(*account.Balance))
			statedb.SetBalance(addr, u256Balance, tracing.BalanceChangeUnspecified)
		}
		if account.State != nil && account.StateDiff != nil {
			return fmt.Errorf("account %s has both 'state' and 'stateDiff'", addr.Hex())
		}
		// Replace entire state if caller requires.
		if account.State != nil {
			statedb.SetStorage(addr, *account.State)
		}
		// Apply state diff into specified accounts.
		if account.StateDiff != nil {
			for key, value := range *account.StateDiff {
				statedb.SetState(addr, key, value)
			}
		}
	}
	// Now finalize the changes. Finalize is normally performed between transactions.
	// By using finalize, the overrides are semantically behaving as
	// if they were created in a transaction just before the tracing occur.
	statedb.Finalise(false)
	return nil
}

// BlockOverrides is a set of header fields to override.
type BlockOverrides struct {
	Number      *hexutil.Big
	Difficulty  *hexutil.Big
	Time        *hexutil.Uint64
	GasLimit    *hexutil.Uint64
	Coinbase    *common.Address
	Random      *common.Hash
	BaseFee     *hexutil.Big
	BlobBaseFee *hexutil.Big
}

// Apply overrides the given header fields into the given block context.
func (diff *BlockOverrides) Apply(blockCtx *vm.BlockContext) {
	if diff == nil {
		return
	}
	if diff.Number != nil {
		blockCtx.BlockNumber = diff.Number.ToInt()
	}
	if diff.Difficulty != nil {
		blockCtx.Difficulty = diff.Difficulty.ToInt()
		if blockCtx.ArbOSVersion > 0 {
			difficultHash := common.BigToHash(diff.Difficulty.ToInt())
			blockCtx.Random = &difficultHash
		}
	}
	if diff.Time != nil {
		blockCtx.Time = uint64(*diff.Time)
	}
	if diff.GasLimit != nil {
		blockCtx.GasLimit = uint64(*diff.GasLimit)
	}
	if diff.Coinbase != nil {
		blockCtx.Coinbase = *diff.Coinbase
	}
	if blockCtx.ArbOSVersion == 0 && diff.Random != nil {
		blockCtx.Random = diff.Random
	}
	if diff.BaseFee != nil {
		blockCtx.BaseFee = diff.BaseFee.ToInt()
	}
	if diff.BlobBaseFee != nil {
		blockCtx.BlobBaseFee = diff.BlobBaseFee.ToInt()
	}
}

// ChainContextBackend provides methods required to implement ChainContext.
type ChainContextBackend interface {
	Engine() consensus.Engine
	HeaderByNumber(context.Context, rpc.BlockNumber) (*types.Header, error)
}

// ChainContext is an implementation of core.ChainContext. It's main use-case
// is instantiating a vm.BlockContext without having access to the BlockChain object.
type ChainContext struct {
	b   ChainContextBackend
	ctx context.Context
}

// NewChainContext creates a new ChainContext object.
func NewChainContext(ctx context.Context, backend ChainContextBackend) *ChainContext {
	return &ChainContext{ctx: ctx, b: backend}
}

func (context *ChainContext) Engine() consensus.Engine {
	return context.b.Engine()
}

func (context *ChainContext) GetHeader(hash common.Hash, number uint64) *types.Header {
	// This method is called to get the hash for a block number when executing the BLOCKHASH
	// opcode. Hence no need to search for non-canonical blocks.
	header, err := context.b.HeaderByNumber(context.ctx, rpc.BlockNumber(number))
	if err != nil || header.Hash() != hash {
		return nil
	}
	return header
}

func doCall(ctx context.Context, b Backend, args TransactionArgs, state *state.StateDB, header *types.Header, overrides *StateOverride, blockOverrides *BlockOverrides, timeout time.Duration, globalGasCap uint64, runMode core.MessageRunMode) (*core.ExecutionResult, error) {
	if err := overrides.Apply(state); err != nil {
		return nil, err
	}
	// Setup context so it may be cancelled the call has completed
	// or, in case of unmetered gas, setup a context with a timeout.
	var cancel context.CancelFunc
	if timeout > 0 {
		ctx, cancel = context.WithTimeout(ctx, timeout)
	} else {
		ctx, cancel = context.WithCancel(ctx)
	}
	// Make sure the context is cancelled when the call has completed
	// this makes sure resources are cleaned up.
	defer cancel()

	blockCtx := core.NewEVMBlockContext(header, NewChainContext(ctx, b), nil)
	if blockOverrides != nil {
		blockOverrides.Apply(&blockCtx)
	}
<<<<<<< HEAD

	// Get a new instance of the EVM.
	var err error
	if err = args.CallDefaults(globalGasCap, blockCtx.BaseFee, b.ChainConfig().ChainID); err != nil {
		return nil, err
	}
	msg := args.ToMessage(blockCtx.BaseFee, globalGasCap, header, state, runMode)

	// Arbitrum: support NodeInterface.sol by swapping out the message if needed
	var res *core.ExecutionResult
	msg, res, err = core.InterceptRPCMessage(msg, ctx, state, header, b, &blockCtx)
	if err != nil || res != nil {
		return res, err
	}

=======
	if err := args.CallDefaults(globalGasCap, blockCtx.BaseFee, b.ChainConfig().ChainID); err != nil {
		return nil, err
	}
	msg := args.ToMessage(blockCtx.BaseFee)
>>>>>>> 35b2d07f
	evm := b.GetEVM(ctx, msg, state, header, &vm.Config{NoBaseFee: true}, &blockCtx)

	// Wait for the context to be done and cancel the evm. Even if the
	// EVM has finished, cancelling may be done (repeatedly)
	go func() {
		<-ctx.Done()
		evm.Cancel()
	}()

	// Execute the message.
	gp := new(core.GasPool).AddGas(math.MaxUint64)
	result, err := core.ApplyMessage(evm, msg, gp)
	if err := state.Error(); err != nil {
		return nil, err
	}

	// If the timer caused an abort, return an appropriate error message
	if evm.Cancelled() {
		return nil, fmt.Errorf("execution aborted (timeout = %v)", timeout)
	}
	if err != nil {
		return result, fmt.Errorf("err: %w (supplied gas %d)", err, msg.GasLimit)
	}

	// Arbitrum: a tx can schedule another (see retryables)
	result, err = runScheduledTxes(ctx, b, state, header, blockCtx, core.MessageGasEstimationMode, result)
	if err != nil {
		return nil, err
	}

	return result, nil
}

func runScheduledTxes(ctx context.Context, b core.NodeInterfaceBackendAPI, state *state.StateDB, header *types.Header, blockCtx vm.BlockContext, runMode core.MessageRunMode, result *core.ExecutionResult) (*core.ExecutionResult, error) {
	scheduled := result.ScheduledTxes
	for runMode == core.MessageGasEstimationMode && len(scheduled) > 0 {
		// This will panic if the scheduled tx is signed, but we only schedule unsigned ones
		msg, err := core.TransactionToMessage(scheduled[0], types.NewArbitrumSigner(nil), header.BaseFee, runMode)
		if err != nil {
			return nil, err
		}
		// The scheduling transaction will "use" all of the gas available to it,
		// but it's really just passing it on to the scheduled tx, so we subtract it out here.
		if result.UsedGas >= msg.GasLimit {
			result.UsedGas -= msg.GasLimit
		} else {
			log.Warn("Scheduling tx used less gas than scheduled tx has available", "usedGas", result.UsedGas, "scheduledGas", msg.GasLimit)
			result.UsedGas = 0
		}
		// make a new EVM for the scheduled Tx (an EVM must never be reused)
		evm := b.GetEVM(ctx, msg, state, header, &vm.Config{NoBaseFee: true}, &blockCtx)
		go func() {
			<-ctx.Done()
			evm.Cancel()
		}()

		scheduledTxResult, err := core.ApplyMessage(evm, msg, new(core.GasPool).AddGas(math.MaxUint64))
		if err != nil {
			return nil, err // Bail out
		}
		if err := state.Error(); err != nil {
			return nil, err
		}
		if scheduledTxResult.Failed() {
			return scheduledTxResult, nil
		}
		// Add back in any gas used by the scheduled transaction.
		result.UsedGas += scheduledTxResult.UsedGas
		scheduled = append(scheduled[1:], scheduledTxResult.ScheduledTxes...)
	}
	return result, nil
}

func updateHeaderForPendingBlocks(blockNrOrHash rpc.BlockNumberOrHash, header *types.Header) *types.Header {
	if blockNrOrHash.BlockNumber != nil &&
		*blockNrOrHash.BlockNumber == rpc.PendingBlockNumber {
		headerCopy := types.CopyHeader(header)
		now := uint64(time.Now().Unix())
		if now > headerCopy.Time {
			headerCopy.Time = now
		}
		headerCopy.Number = new(big.Int).Add(headerCopy.Number, common.Big1)
		headerCopy.ParentHash = header.Hash()
		return headerCopy
	}
	return header
}

func DoCall(ctx context.Context, b Backend, args TransactionArgs, blockNrOrHash rpc.BlockNumberOrHash, overrides *StateOverride, blockOverrides *BlockOverrides, timeout time.Duration, globalGasCap uint64, runMode core.MessageRunMode) (*core.ExecutionResult, error) {
	defer func(start time.Time) { log.Debug("Executing EVM call finished", "runtime", time.Since(start)) }(time.Now())

	state, header, err := b.StateAndHeaderByNumberOrHash(ctx, blockNrOrHash)
	if state == nil || err != nil {
		return nil, err
	}
	header = updateHeaderForPendingBlocks(blockNrOrHash, header)

	return doCall(ctx, b, args, state, header, overrides, blockOverrides, timeout, globalGasCap, runMode)
}

// Call executes the given transaction on the state for the given block number.
//
// Additionally, the caller can specify a batch of contract for fields overriding.
//
// Note, this function doesn't make and changes in the state/blockchain and is
// useful to execute and retrieve values.
func (s *BlockChainAPI) Call(ctx context.Context, args TransactionArgs, blockNrOrHash *rpc.BlockNumberOrHash, overrides *StateOverride, blockOverrides *BlockOverrides) (hexutil.Bytes, error) {
	if blockNrOrHash == nil {
		latest := rpc.BlockNumberOrHashWithNumber(rpc.LatestBlockNumber)
		blockNrOrHash = &latest
	}
	result, err := DoCall(ctx, s.b, args, *blockNrOrHash, overrides, blockOverrides, s.b.RPCEVMTimeout(), s.b.RPCGasCap(), core.MessageEthcallMode)
	if err != nil {
		if client := fallbackClientFor(s.b, err); client != nil {
			var res hexutil.Bytes
			err := client.CallContext(ctx, &res, "eth_call", args, blockNrOrHash, overrides)
			return res, err
		}
		return nil, err
	}
	// If the result contains a revert reason, try to unpack and return it.
	if len(result.Revert()) > 0 {
		return nil, newRevertError(result.Revert())
	}
	gasUsedEthCallGauge.Inc(int64(result.UsedGas))
	return result.Return(), result.Err
}

// DoEstimateGas returns the lowest possible gas limit that allows the transaction to run
// successfully at block `blockNrOrHash`. It returns error if the transaction would revert, or if
// there are unexpected failures. The gas limit is capped by both `args.Gas` (if non-nil &
// non-zero) and `gasCap` (if non-zero).
func DoEstimateGas(ctx context.Context, b Backend, args TransactionArgs, blockNrOrHash rpc.BlockNumberOrHash, overrides *StateOverride, gasCap uint64) (hexutil.Uint64, error) {
	// Retrieve the base state and mutate it with any overrides
	state, header, err := b.StateAndHeaderByNumberOrHash(ctx, blockNrOrHash)
	if state == nil || err != nil {
		return 0, err
	}
	if err = overrides.Apply(state); err != nil {
		return 0, err
	}
	header = updateHeaderForPendingBlocks(blockNrOrHash, header)

	// Construct the gas estimator option from the user input
	opts := &gasestimator.Options{
		Config:           b.ChainConfig(),
		Chain:            NewChainContext(ctx, b),
		Header:           header,
		State:            state,
		Backend:          b,
		ErrorRatio:       gasestimator.EstimateGasErrorRatio,
		RunScheduledTxes: runScheduledTxes,
	}
	if err := args.CallDefaults(gasCap, header.BaseFee, b.ChainConfig().ChainID); err != nil {
		return 0, err
	}
<<<<<<< HEAD
	// Run the gas estimation andwrap any revertals into a custom return
	// Arbitrum: this also appropriately recursively calls another args.ToMessage with increased gasCap by posterCostInL2Gas amount
	call := args.ToMessage(header.BaseFee, gasCap, header, state, core.MessageGasEstimationMode)

	// Arbitrum: raise the gas cap to ignore L1 costs so that it's compute-only
	{
		gasCap, err = args.L2OnlyGasCap(header.BaseFee, gasCap, header, state, core.MessageGasEstimationMode)
		if err != nil {
			return 0, err
		}
	}

=======
	if err := args.CallDefaults(gasCap, header.BaseFee, b.ChainConfig().ChainID); err != nil {
		return 0, err
	}
	call := args.ToMessage(header.BaseFee)
	// Run the gas estimation andwrap any revertals into a custom return
>>>>>>> 35b2d07f
	estimate, revert, err := gasestimator.Estimate(ctx, call, opts, gasCap)
	if err != nil {
		if len(revert) > 0 {
			return 0, newRevertError(revert)
		}
		return 0, err
	}
	return hexutil.Uint64(estimate), nil
}

// EstimateGas returns the lowest possible gas limit that allows the transaction to run
// successfully at block `blockNrOrHash`, or the latest block if `blockNrOrHash` is unspecified. It
// returns error if the transaction would revert or if there are unexpected failures. The returned
// value is capped by both `args.Gas` (if non-nil & non-zero) and the backend's RPCGasCap
// configuration (if non-zero).
// Note: Required blob gas is not computed in this method.
func (s *BlockChainAPI) EstimateGas(ctx context.Context, args TransactionArgs, blockNrOrHash *rpc.BlockNumberOrHash, overrides *StateOverride) (hexutil.Uint64, error) {
	bNrOrHash := rpc.BlockNumberOrHashWithNumber(rpc.PendingBlockNumber)
	if blockNrOrHash != nil {
		bNrOrHash = *blockNrOrHash
	}
	res, err := DoEstimateGas(ctx, s.b, args, bNrOrHash, overrides, s.b.RPCGasCap())
	if client := fallbackClientFor(s.b, err); client != nil {
		var res hexutil.Uint64
		err := client.CallContext(ctx, &res, "eth_estimateGas", args, blockNrOrHash, overrides)
		return res, err
	}
	if err != nil {
		gasUsedEthEstimateGasGauge.Inc(int64(res))
	}
	return res, err
}

// RPCMarshalHeader converts the given header to the RPC output .
func RPCMarshalHeader(head *types.Header) map[string]interface{} {
	result := map[string]interface{}{
		"number":           (*hexutil.Big)(head.Number),
		"hash":             head.Hash(),
		"parentHash":       head.ParentHash,
		"nonce":            head.Nonce,
		"mixHash":          head.MixDigest,
		"sha3Uncles":       head.UncleHash,
		"logsBloom":        head.Bloom,
		"stateRoot":        head.Root,
		"miner":            head.Coinbase,
		"difficulty":       (*hexutil.Big)(head.Difficulty),
		"extraData":        hexutil.Bytes(head.Extra),
		"gasLimit":         hexutil.Uint64(head.GasLimit),
		"gasUsed":          hexutil.Uint64(head.GasUsed),
		"timestamp":        hexutil.Uint64(head.Time),
		"transactionsRoot": head.TxHash,
		"receiptsRoot":     head.ReceiptHash,
	}
	if head.BaseFee != nil {
		result["baseFeePerGas"] = (*hexutil.Big)(head.BaseFee)
	}
	if head.WithdrawalsHash != nil {
		result["withdrawalsRoot"] = head.WithdrawalsHash
	}
	if head.BlobGasUsed != nil {
		result["blobGasUsed"] = hexutil.Uint64(*head.BlobGasUsed)
	}
	if head.ExcessBlobGas != nil {
		result["excessBlobGas"] = hexutil.Uint64(*head.ExcessBlobGas)
	}
	if head.ParentBeaconRoot != nil {
		result["parentBeaconBlockRoot"] = head.ParentBeaconRoot
	}
	return result
}

// RPCMarshalBlock converts the given block to the RPC output which depends on fullTx. If inclTx is true transactions are
// returned. When fullTx is true the returned block contains full transaction details, otherwise it will only contain
// transaction hashes.
func RPCMarshalBlock(block *types.Block, inclTx bool, fullTx bool, config *params.ChainConfig) map[string]interface{} {
	fields := RPCMarshalHeader(block.Header())
	fields["size"] = hexutil.Uint64(block.Size())

	if inclTx {
		formatTx := func(idx int, tx *types.Transaction) interface{} {
			return tx.Hash()
		}
		if fullTx {
			formatTx = func(idx int, tx *types.Transaction) interface{} {
				return newRPCTransactionFromBlockIndex(block, uint64(idx), config)
			}
		}
		txs := block.Transactions()
		transactions := make([]interface{}, len(txs))
		for i, tx := range txs {
			transactions[i] = formatTx(i, tx)
		}
		fields["transactions"] = transactions
	}
	uncles := block.Uncles()
	uncleHashes := make([]common.Hash, len(uncles))
	for i, uncle := range uncles {
		uncleHashes[i] = uncle.Hash()
	}
	fields["uncles"] = uncleHashes

	if config.IsArbitrumNitro(block.Header().Number) {
		fillArbitrumNitroHeaderInfo(block.Header(), fields)
	}

	if block.Header().WithdrawalsHash != nil {
		fields["withdrawals"] = block.Withdrawals()
	}

	return fields
}

func fillArbitrumNitroHeaderInfo(header *types.Header, fields map[string]interface{}) {
	info := types.DeserializeHeaderExtraInformation(header)
	fields["l1BlockNumber"] = hexutil.Uint64(info.L1BlockNumber)
	fields["sendRoot"] = info.SendRoot
	fields["sendCount"] = hexutil.Uint64(info.SendCount)
}

// rpcMarshalHeader uses the generalized output filler, then adds the total difficulty field, which requires
// a `BlockchainAPI`.
func (s *BlockChainAPI) rpcMarshalHeader(ctx context.Context, header *types.Header) map[string]interface{} {
	fields := RPCMarshalHeader(header)
	fields["totalDifficulty"] = (*hexutil.Big)(s.b.GetTd(ctx, header.Hash()))
	if s.b.ChainConfig().IsArbitrumNitro(header.Number) {
		fillArbitrumNitroHeaderInfo(header, fields)
	}
	return fields
}

func (s *BlockChainAPI) arbClassicL1BlockNumber(ctx context.Context, block *types.Block) (hexutil.Uint64, error) {
	startBlockNum := block.Number().Int64()
	blockNum := startBlockNum
	i := int64(0)
	for {
		transactions := block.Transactions()
		if len(transactions) > 0 {
			legacyTx, ok := transactions[0].GetInner().(*types.ArbitrumLegacyTxData)
			if !ok {
				return 0, fmt.Errorf("couldn't read legacy transaction from block %d", blockNum)
			}
			return hexutil.Uint64(legacyTx.L1BlockNumber), nil
		}
		if blockNum == 0 {
			return 0, nil
		}
		i++
		blockNum = startBlockNum - i
		if i > 50 {
			return 0, fmt.Errorf("couldn't find block with transactions. Reached %d", blockNum)
		}
		var err error
		block, err = s.b.BlockByNumber(ctx, rpc.BlockNumber(blockNum))
		if err != nil {
			return 0, err
		}
	}
}

// rpcMarshalBlock uses the generalized output filler, then adds the total difficulty field, which requires
// a `BlockchainAPI`.
func (s *BlockChainAPI) rpcMarshalBlock(ctx context.Context, b *types.Block, inclTx bool, fullTx bool) (map[string]interface{}, error) {
	chainConfig := s.b.ChainConfig()
	fields := RPCMarshalBlock(b, inclTx, fullTx, chainConfig)
	if inclTx {
		fields["totalDifficulty"] = (*hexutil.Big)(s.b.GetTd(ctx, b.Hash()))
	}
	if chainConfig.IsArbitrum() && !chainConfig.IsArbitrumNitro(b.Number()) {
		l1BlockNumber, err := s.arbClassicL1BlockNumber(ctx, b)
		if err != nil {
			log.Error("error trying to fill legacy l1BlockNumber", "err", err)
			return fields, err
		} else {
			fields["l1BlockNumber"] = l1BlockNumber
		}
	}
	return fields, nil
}

// RPCTransaction represents a transaction that will serialize to the RPC representation of a transaction
type RPCTransaction struct {
	BlockHash           *common.Hash      `json:"blockHash"`
	BlockNumber         *hexutil.Big      `json:"blockNumber"`
	From                common.Address    `json:"from"`
	Gas                 hexutil.Uint64    `json:"gas"`
	GasPrice            *hexutil.Big      `json:"gasPrice"`
	GasFeeCap           *hexutil.Big      `json:"maxFeePerGas,omitempty"`
	GasTipCap           *hexutil.Big      `json:"maxPriorityFeePerGas,omitempty"`
	MaxFeePerBlobGas    *hexutil.Big      `json:"maxFeePerBlobGas,omitempty"`
	Hash                common.Hash       `json:"hash"`
	Input               hexutil.Bytes     `json:"input"`
	Nonce               hexutil.Uint64    `json:"nonce"`
	To                  *common.Address   `json:"to"`
	TransactionIndex    *hexutil.Uint64   `json:"transactionIndex"`
	Value               *hexutil.Big      `json:"value"`
	Type                hexutil.Uint64    `json:"type"`
	Accesses            *types.AccessList `json:"accessList,omitempty"`
	ChainID             *hexutil.Big      `json:"chainId,omitempty"`
	BlobVersionedHashes []common.Hash     `json:"blobVersionedHashes,omitempty"`
	V                   *hexutil.Big      `json:"v"`
	R                   *hexutil.Big      `json:"r"`
	S                   *hexutil.Big      `json:"s"`
	YParity             *hexutil.Uint64   `json:"yParity,omitempty"`

	// Arbitrum fields:
	RequestId           *common.Hash    `json:"requestId,omitempty"`           // Contract SubmitRetryable Deposit
	TicketId            *common.Hash    `json:"ticketId,omitempty"`            // Retry
	MaxRefund           *hexutil.Big    `json:"maxRefund,omitempty"`           // Retry
	SubmissionFeeRefund *hexutil.Big    `json:"submissionFeeRefund,omitempty"` // Retry
	RefundTo            *common.Address `json:"refundTo,omitempty"`            // SubmitRetryable Retry
	L1BaseFee           *hexutil.Big    `json:"l1BaseFee,omitempty"`           // SubmitRetryable
	DepositValue        *hexutil.Big    `json:"depositValue,omitempty"`        // SubmitRetryable
	RetryTo             *common.Address `json:"retryTo,omitempty"`             // SubmitRetryable
	RetryValue          *hexutil.Big    `json:"retryValue,omitempty"`          // SubmitRetryable
	RetryData           *hexutil.Bytes  `json:"retryData,omitempty"`           // SubmitRetryable
	Beneficiary         *common.Address `json:"beneficiary,omitempty"`         // SubmitRetryable
	MaxSubmissionFee    *hexutil.Big    `json:"maxSubmissionFee,omitempty"`    // SubmitRetryable
}

// newRPCTransaction returns a transaction that will serialize to the RPC
// representation, with the given location metadata set (if available).
func newRPCTransaction(tx *types.Transaction, blockHash common.Hash, blockNumber uint64, blockTime uint64, index uint64, baseFee *big.Int, config *params.ChainConfig) *RPCTransaction {
	signer := types.MakeSigner(config, new(big.Int).SetUint64(blockNumber), blockTime)
	from, _ := types.Sender(signer, tx)
	v, r, s := tx.RawSignatureValues()
	result := &RPCTransaction{
		Type:     hexutil.Uint64(tx.Type()),
		From:     from,
		Gas:      hexutil.Uint64(tx.Gas()),
		GasPrice: (*hexutil.Big)(tx.GasPrice()),
		Hash:     tx.Hash(),
		Input:    hexutil.Bytes(tx.Data()),
		Nonce:    hexutil.Uint64(tx.Nonce()),
		To:       tx.To(),
		Value:    (*hexutil.Big)(tx.Value()),
		V:        (*hexutil.Big)(v),
		R:        (*hexutil.Big)(r),
		S:        (*hexutil.Big)(s),
	}
	if blockHash != (common.Hash{}) {
		result.BlockHash = &blockHash
		result.BlockNumber = (*hexutil.Big)(new(big.Int).SetUint64(blockNumber))
		result.TransactionIndex = (*hexutil.Uint64)(&index)
	}

	switch tx.Type() {
	case types.LegacyTxType:
		// if a legacy transaction has an EIP-155 chain id, include it explicitly
		if id := tx.ChainId(); id.Sign() != 0 {
			result.ChainID = (*hexutil.Big)(id)
		}

	case types.AccessListTxType:
		al := tx.AccessList()
		yparity := hexutil.Uint64(v.Sign())
		result.Accesses = &al
		result.ChainID = (*hexutil.Big)(tx.ChainId())
		result.YParity = &yparity

	case types.DynamicFeeTxType:
		al := tx.AccessList()
		yparity := hexutil.Uint64(v.Sign())
		result.Accesses = &al
		result.ChainID = (*hexutil.Big)(tx.ChainId())
		result.YParity = &yparity
		result.GasFeeCap = (*hexutil.Big)(tx.GasFeeCap())
		result.GasTipCap = (*hexutil.Big)(tx.GasTipCap())
		// if the transaction has been mined, compute the effective gas price
		if baseFee != nil && blockHash != (common.Hash{}) {
			// price = min(gasTipCap + baseFee, gasFeeCap)
			result.GasPrice = (*hexutil.Big)(effectiveGasPrice(tx, baseFee))
		} else {
			result.GasPrice = (*hexutil.Big)(tx.GasFeeCap())
		}

	case types.BlobTxType:
		al := tx.AccessList()
		yparity := hexutil.Uint64(v.Sign())
		result.Accesses = &al
		result.ChainID = (*hexutil.Big)(tx.ChainId())
		result.YParity = &yparity
		result.GasFeeCap = (*hexutil.Big)(tx.GasFeeCap())
		result.GasTipCap = (*hexutil.Big)(tx.GasTipCap())
		// if the transaction has been mined, compute the effective gas price
		if baseFee != nil && blockHash != (common.Hash{}) {
			result.GasPrice = (*hexutil.Big)(effectiveGasPrice(tx, baseFee))
		} else {
			result.GasPrice = (*hexutil.Big)(tx.GasFeeCap())
		}
		result.MaxFeePerBlobGas = (*hexutil.Big)(tx.BlobGasFeeCap())
		result.BlobVersionedHashes = tx.BlobHashes()
	}

	// Arbitrum: support arbitrum-specific transaction types
	switch inner := tx.GetInner().(type) {
	case *types.ArbitrumInternalTx:
		result.ChainID = (*hexutil.Big)(inner.ChainId)
	case *types.ArbitrumDepositTx:
		result.RequestId = &inner.L1RequestId
		result.ChainID = (*hexutil.Big)(inner.ChainId)
	case *types.ArbitrumContractTx:
		result.RequestId = &inner.RequestId
		result.GasFeeCap = (*hexutil.Big)(inner.GasFeeCap)
		result.ChainID = (*hexutil.Big)(inner.ChainId)
	case *types.ArbitrumRetryTx:
		result.TicketId = &inner.TicketId
		result.RefundTo = &inner.RefundTo
		result.GasFeeCap = (*hexutil.Big)(inner.GasFeeCap)
		result.ChainID = (*hexutil.Big)(inner.ChainId)
		result.MaxRefund = (*hexutil.Big)(inner.MaxRefund)
		result.SubmissionFeeRefund = (*hexutil.Big)(inner.SubmissionFeeRefund)
	case *types.ArbitrumSubmitRetryableTx:
		result.RequestId = &inner.RequestId
		result.L1BaseFee = (*hexutil.Big)(inner.L1BaseFee)
		result.DepositValue = (*hexutil.Big)(inner.DepositValue)
		result.RetryTo = inner.RetryTo
		result.RetryValue = (*hexutil.Big)(inner.RetryValue)
		result.RetryData = (*hexutil.Bytes)(&inner.RetryData)
		result.Beneficiary = &inner.Beneficiary
		result.RefundTo = &inner.FeeRefundAddr
		result.MaxSubmissionFee = (*hexutil.Big)(inner.MaxSubmissionFee)
		result.GasFeeCap = (*hexutil.Big)(inner.GasFeeCap)
		result.ChainID = (*hexutil.Big)(inner.ChainId)
	case *types.ArbitrumUnsignedTx:
		result.ChainID = (*hexutil.Big)(inner.ChainId)
	}
	return result
}

// effectiveGasPrice computes the transaction gas fee, based on the given basefee value.
//
//	price = min(gasTipCap + baseFee, gasFeeCap)
func effectiveGasPrice(tx *types.Transaction, baseFee *big.Int) *big.Int {
	fee := tx.GasTipCap()
	fee = fee.Add(fee, baseFee)
	if tx.GasFeeCapIntCmp(fee) < 0 {
		return tx.GasFeeCap()
	}
	return fee
}

// NewRPCPendingTransaction returns a pending transaction that will serialize to the RPC representation
func NewRPCPendingTransaction(tx *types.Transaction, current *types.Header, config *params.ChainConfig) *RPCTransaction {
	var (
		baseFee     *big.Int
		blockNumber = uint64(0)
		blockTime   = uint64(0)
	)
	if current != nil {
		baseFee = eip1559.CalcBaseFee(config, current)
		blockNumber = current.Number.Uint64()
		blockTime = current.Time
	}
	return newRPCTransaction(tx, common.Hash{}, blockNumber, blockTime, 0, baseFee, config)
}

// newRPCTransactionFromBlockIndex returns a transaction that will serialize to the RPC representation.
func newRPCTransactionFromBlockIndex(b *types.Block, index uint64, config *params.ChainConfig) *RPCTransaction {
	txs := b.Transactions()
	if index >= uint64(len(txs)) {
		return nil
	}
	return newRPCTransaction(txs[index], b.Hash(), b.NumberU64(), b.Time(), index, b.BaseFee(), config)
}

// newRPCRawTransactionFromBlockIndex returns the bytes of a transaction given a block and a transaction index.
func newRPCRawTransactionFromBlockIndex(b *types.Block, index uint64) hexutil.Bytes {
	txs := b.Transactions()
	if index >= uint64(len(txs)) {
		return nil
	}
	blob, _ := txs[index].MarshalBinary()
	return blob
}

// accessListResult returns an optional accesslist
// It's the result of the `debug_createAccessList` RPC call.
// It contains an error if the transaction itself failed.
type accessListResult struct {
	Accesslist *types.AccessList `json:"accessList"`
	Error      string            `json:"error,omitempty"`
	GasUsed    hexutil.Uint64    `json:"gasUsed"`
}

// CreateAccessList creates an EIP-2930 type AccessList for the given transaction.
// Reexec and BlockNrOrHash can be specified to create the accessList on top of a certain state.
func (s *BlockChainAPI) CreateAccessList(ctx context.Context, args TransactionArgs, blockNrOrHash *rpc.BlockNumberOrHash) (*accessListResult, error) {
	bNrOrHash := rpc.BlockNumberOrHashWithNumber(rpc.LatestBlockNumber)
	if blockNrOrHash != nil {
		bNrOrHash = *blockNrOrHash
	}
	acl, gasUsed, vmerr, err := AccessList(ctx, s.b, bNrOrHash, args)
	if err != nil {
		return nil, err
	}
	result := &accessListResult{Accesslist: &acl, GasUsed: hexutil.Uint64(gasUsed)}
	if vmerr != nil {
		result.Error = vmerr.Error()
	}
	return result, nil
}

// AccessList creates an access list for the given transaction.
// If the accesslist creation fails an error is returned.
// If the transaction itself fails, an vmErr is returned.
func AccessList(ctx context.Context, b Backend, blockNrOrHash rpc.BlockNumberOrHash, args TransactionArgs) (acl types.AccessList, gasUsed uint64, vmErr error, err error) {
	// Retrieve the execution context
	db, header, err := b.StateAndHeaderByNumberOrHash(ctx, blockNrOrHash)
	if db == nil || err != nil {
		return nil, 0, nil, err
	}

	// Ensure any missing fields are filled, extract the recipient and input data
	if err := args.setDefaults(ctx, b, true); err != nil {
		return nil, 0, nil, err
	}
	var to common.Address
	if args.To != nil {
		to = *args.To
	} else {
		to = crypto.CreateAddress(args.from(), uint64(*args.Nonce))
	}
	isPostMerge := header.Difficulty.Sign() == 0
	// Retrieve the precompiles since they don't need to be added to the access list
	precompiles := vm.ActivePrecompiles(b.ChainConfig().Rules(header.Number, isPostMerge, header.Time, types.DeserializeHeaderExtraInformation(header).ArbOSFormatVersion))

	// Create an initial tracer
	prevTracer := logger.NewAccessListTracer(nil, args.from(), to, precompiles)
	if args.AccessList != nil {
		prevTracer = logger.NewAccessListTracer(*args.AccessList, args.from(), to, precompiles)
	}
	for {
		if err := ctx.Err(); err != nil {
			return nil, 0, nil, err
		}
		// Retrieve the current access list to expand
		accessList := prevTracer.AccessList()
		log.Trace("Creating access list", "input", accessList)

		// Copy the original db so we don't modify it
		statedb := db.Copy()
		// Set the accesslist to the last al
		args.AccessList = &accessList
<<<<<<< HEAD
		msg := args.ToMessage(header.BaseFee, b.RPCGasCap(), header, statedb, core.MessageEthcallMode)
=======
		msg := args.ToMessage(header.BaseFee)
>>>>>>> 35b2d07f

		// Apply the transaction with the access list tracer
		tracer := logger.NewAccessListTracer(accessList, args.from(), to, precompiles)
		config := vm.Config{Tracer: tracer.Hooks(), NoBaseFee: true}
		vmenv := b.GetEVM(ctx, msg, statedb, header, &config, nil)
		res, err := core.ApplyMessage(vmenv, msg, new(core.GasPool).AddGas(msg.GasLimit))
		if err != nil {
			return nil, 0, nil, fmt.Errorf("failed to apply transaction: %v err: %v", args.ToTransaction().Hash(), err)
		}
		if tracer.Equal(prevTracer) {
			return accessList, res.UsedGas, res.Err, nil
		}
		prevTracer = tracer
	}
}

// TransactionAPI exposes methods for reading and creating transaction data.
type TransactionAPI struct {
	b         Backend
	nonceLock *AddrLocker
	signer    types.Signer
}

// NewTransactionAPI creates a new RPC service with methods for interacting with transactions.
func NewTransactionAPI(b Backend, nonceLock *AddrLocker) *TransactionAPI {
	// The signer used by the API should always be the 'latest' known one because we expect
	// signers to be backwards-compatible with old transactions.
	signer := types.LatestSigner(b.ChainConfig())
	return &TransactionAPI{b, nonceLock, signer}
}

// GetBlockTransactionCountByNumber returns the number of transactions in the block with the given block number.
func (s *TransactionAPI) GetBlockTransactionCountByNumber(ctx context.Context, blockNr rpc.BlockNumber) *hexutil.Uint {
	if block, _ := s.b.BlockByNumber(ctx, blockNr); block != nil {
		n := hexutil.Uint(len(block.Transactions()))
		return &n
	}
	return nil
}

// GetBlockTransactionCountByHash returns the number of transactions in the block with the given hash.
func (s *TransactionAPI) GetBlockTransactionCountByHash(ctx context.Context, blockHash common.Hash) *hexutil.Uint {
	if block, _ := s.b.BlockByHash(ctx, blockHash); block != nil {
		n := hexutil.Uint(len(block.Transactions()))
		return &n
	}
	return nil
}

// GetTransactionByBlockNumberAndIndex returns the transaction for the given block number and index.
func (s *TransactionAPI) GetTransactionByBlockNumberAndIndex(ctx context.Context, blockNr rpc.BlockNumber, index hexutil.Uint) *RPCTransaction {
	if block, _ := s.b.BlockByNumber(ctx, blockNr); block != nil {
		return newRPCTransactionFromBlockIndex(block, uint64(index), s.b.ChainConfig())
	}
	return nil
}

// GetTransactionByBlockHashAndIndex returns the transaction for the given block hash and index.
func (s *TransactionAPI) GetTransactionByBlockHashAndIndex(ctx context.Context, blockHash common.Hash, index hexutil.Uint) *RPCTransaction {
	if block, _ := s.b.BlockByHash(ctx, blockHash); block != nil {
		return newRPCTransactionFromBlockIndex(block, uint64(index), s.b.ChainConfig())
	}
	return nil
}

// GetRawTransactionByBlockNumberAndIndex returns the bytes of the transaction for the given block number and index.
func (s *TransactionAPI) GetRawTransactionByBlockNumberAndIndex(ctx context.Context, blockNr rpc.BlockNumber, index hexutil.Uint) hexutil.Bytes {
	if block, _ := s.b.BlockByNumber(ctx, blockNr); block != nil {
		return newRPCRawTransactionFromBlockIndex(block, uint64(index))
	}
	return nil
}

// GetRawTransactionByBlockHashAndIndex returns the bytes of the transaction for the given block hash and index.
func (s *TransactionAPI) GetRawTransactionByBlockHashAndIndex(ctx context.Context, blockHash common.Hash, index hexutil.Uint) hexutil.Bytes {
	if block, _ := s.b.BlockByHash(ctx, blockHash); block != nil {
		return newRPCRawTransactionFromBlockIndex(block, uint64(index))
	}
	return nil
}

// GetTransactionCount returns the number of transactions the given address has sent for the given block number
func (s *TransactionAPI) GetTransactionCount(ctx context.Context, address common.Address, blockNrOrHash rpc.BlockNumberOrHash) (*hexutil.Uint64, error) {
	// Ask transaction pool for the nonce which includes pending transactions
	if blockNr, ok := blockNrOrHash.Number(); ok && blockNr == rpc.PendingBlockNumber {
		nonce, err := s.b.GetPoolNonce(ctx, address)
		if err != nil {
			return nil, err
		}
		return (*hexutil.Uint64)(&nonce), nil
	}
	// Resolve block number and use its state to ask for the nonce
	state, _, err := s.b.StateAndHeaderByNumberOrHash(ctx, blockNrOrHash)
	if state == nil || err != nil {
		if client := fallbackClientFor(s.b, err); client != nil {
			var res hexutil.Uint64
			err := client.CallContext(ctx, &res, "eth_getTransactionCount", address, blockNrOrHash)
			return &res, err
		}
		return nil, err
	}
	nonce := state.GetNonce(address)
	return (*hexutil.Uint64)(&nonce), state.Error()
}

// GetTransactionByHash returns the transaction for the given hash
func (s *TransactionAPI) GetTransactionByHash(ctx context.Context, hash common.Hash) (*RPCTransaction, error) {
	// Try to return an already finalized transaction
	found, tx, blockHash, blockNumber, index, err := s.b.GetTransaction(ctx, hash)
	if !found {
		// No finalized transaction, try to retrieve it from the pool
		if tx := s.b.GetPoolTransaction(hash); tx != nil {
			return NewRPCPendingTransaction(tx, s.b.CurrentHeader(), s.b.ChainConfig()), nil
		}
		if err == nil {
			return nil, nil
		}
		return nil, NewTxIndexingError()
	}
	header, err := s.b.HeaderByHash(ctx, blockHash)
	if err != nil {
		return nil, err
	}
	return newRPCTransaction(tx, blockHash, blockNumber, header.Time, index, header.BaseFee, s.b.ChainConfig()), nil
}

// GetRawTransactionByHash returns the bytes of the transaction for the given hash.
func (s *TransactionAPI) GetRawTransactionByHash(ctx context.Context, hash common.Hash) (hexutil.Bytes, error) {
	// Retrieve a finalized transaction, or a pooled otherwise
	found, tx, _, _, _, err := s.b.GetTransaction(ctx, hash)
	if !found {
		if tx = s.b.GetPoolTransaction(hash); tx != nil {
			return tx.MarshalBinary()
		}
		if err == nil {
			return nil, nil
		}
		return nil, NewTxIndexingError()
	}
	return tx.MarshalBinary()
}

// GetTransactionReceipt returns the transaction receipt for the given transaction hash.
func (s *TransactionAPI) GetTransactionReceipt(ctx context.Context, hash common.Hash) (map[string]interface{}, error) {
	found, tx, blockHash, blockNumber, index, err := s.b.GetTransaction(ctx, hash)
	if err != nil {
		return nil, NewTxIndexingError() // transaction is not fully indexed
	}
	if !found {
		return nil, nil // transaction is not existent or reachable
	}
	header, err := s.b.HeaderByHash(ctx, blockHash)
	if err != nil {
		return nil, err
	}
	receipts, err := s.b.GetReceipts(ctx, blockHash)
	if err != nil {
		return nil, err
	}
	if uint64(len(receipts)) <= index {
		return nil, nil
	}
	receipt := receipts[index]

	// Derive the sender.
	signer := types.MakeSigner(s.b.ChainConfig(), header.Number, header.Time)
	return marshalReceipt(ctx, receipt, blockHash, blockNumber, signer, tx, int(index), s.b)
}

// marshalReceipt marshals a transaction receipt into a JSON object.
func marshalReceipt(ctx context.Context, receipt *types.Receipt, blockHash common.Hash, blockNumber uint64, signer types.Signer, tx *types.Transaction, txIndex int, backend Backend) (map[string]interface{}, error) {
	from, _ := types.Sender(signer, tx)

	fields := map[string]interface{}{
		"blockHash":         blockHash,
		"blockNumber":       hexutil.Uint64(blockNumber),
		"transactionHash":   tx.Hash(),
		"transactionIndex":  hexutil.Uint64(txIndex),
		"from":              from,
		"to":                tx.To(),
		"gasUsed":           hexutil.Uint64(receipt.GasUsed),
		"cumulativeGasUsed": hexutil.Uint64(receipt.CumulativeGasUsed),
		"contractAddress":   nil,
		"logs":              receipt.Logs,
		"logsBloom":         receipt.Bloom,
		"type":              hexutil.Uint(tx.Type()),
		"effectiveGasPrice": (*hexutil.Big)(receipt.EffectiveGasPrice),
	}

	// Assign receipt status or post state.
	if len(receipt.PostState) > 0 && tx.Type() != types.ArbitrumLegacyTxType {
		fields["root"] = hexutil.Bytes(receipt.PostState)
	} else {
		fields["status"] = hexutil.Uint(receipt.Status)
	}
	if receipt.Logs == nil {
		fields["logs"] = []*types.Log{}
	}

	if tx.Type() == types.BlobTxType {
		fields["blobGasUsed"] = hexutil.Uint64(receipt.BlobGasUsed)
		fields["blobGasPrice"] = (*hexutil.Big)(receipt.BlobGasPrice)
	}

	// If the ContractAddress is 20 0x0 bytes, assume it is not a contract creation
	if receipt.ContractAddress != (common.Address{}) {
		fields["contractAddress"] = receipt.ContractAddress
	}
	if backend.ChainConfig().IsArbitrum() {
		fields["gasUsedForL1"] = hexutil.Uint64(receipt.GasUsedForL1)

		header, err := backend.HeaderByHash(ctx, blockHash)
		if err != nil {
			return nil, err
		}
		if backend.ChainConfig().IsArbitrumNitro(header.Number) {
			fields["effectiveGasPrice"] = hexutil.Uint64(header.BaseFee.Uint64())
			fields["l1BlockNumber"] = hexutil.Uint64(types.DeserializeHeaderExtraInformation(header).L1BlockNumber)
		} else {
			inner := tx.GetInner()
			arbTx, ok := inner.(*types.ArbitrumLegacyTxData)
			if !ok {
				log.Error("Expected transaction to contain arbitrum data", "txHash", tx.Hash())
			} else {
				fields["effectiveGasPrice"] = hexutil.Uint64(arbTx.EffectiveGasPrice)
				fields["l1BlockNumber"] = hexutil.Uint64(arbTx.L1BlockNumber)
			}
		}
	}
	return fields, nil
}

// sign is a helper function that signs a transaction with the private key of the given address.
func (s *TransactionAPI) sign(addr common.Address, tx *types.Transaction) (*types.Transaction, error) {
	// Look up the wallet containing the requested signer
	account := accounts.Account{Address: addr}

	wallet, err := s.b.AccountManager().Find(account)
	if err != nil {
		return nil, err
	}
	// Request the wallet to sign the transaction
	return wallet.SignTx(account, tx, s.b.ChainConfig().ChainID)
}

// SubmitTransaction is a helper function that submits tx to txPool and logs a message.
func SubmitTransaction(ctx context.Context, b Backend, tx *types.Transaction) (common.Hash, error) {
	// If the transaction fee cap is already specified, ensure the
	// fee of the given transaction is _reasonable_.
	if err := checkTxFee(tx.GasPrice(), tx.Gas(), b.RPCTxFeeCap()); err != nil {
		return common.Hash{}, err
	}
	if !b.UnprotectedAllowed() && !tx.Protected() {
		// Ensure only eip155 signed transactions are submitted if EIP155Required is set.
		return common.Hash{}, errors.New("only replay-protected (EIP-155) transactions allowed over RPC")
	}
	if err := b.SendTx(ctx, tx); err != nil {
		return common.Hash{}, err
	}
	// Print a log with full tx details for manual investigations and interventions
	head := b.CurrentBlock()
	signer := types.MakeSigner(b.ChainConfig(), head.Number, head.Time)
	from, err := types.Sender(signer, tx)
	if err != nil {
		return common.Hash{}, err
	}

	if tx.To() == nil {
		addr := crypto.CreateAddress(from, tx.Nonce())
		log.Info("Submitted contract creation", "hash", tx.Hash().Hex(), "from", from, "nonce", tx.Nonce(), "contract", addr.Hex(), "value", tx.Value())
	} else {
		log.Info("Submitted transaction", "hash", tx.Hash().Hex(), "from", from, "nonce", tx.Nonce(), "recipient", tx.To(), "value", tx.Value())
	}
	return tx.Hash(), nil
}

// SendTransaction creates a transaction for the given argument, sign it and submit it to the
// transaction pool.
func (s *TransactionAPI) SendTransaction(ctx context.Context, args TransactionArgs) (common.Hash, error) {
	// Look up the wallet containing the requested signer
	account := accounts.Account{Address: args.from()}

	wallet, err := s.b.AccountManager().Find(account)
	if err != nil {
		return common.Hash{}, err
	}

	if args.Nonce == nil {
		// Hold the mutex around signing to prevent concurrent assignment of
		// the same nonce to multiple accounts.
		s.nonceLock.LockAddr(args.from())
		defer s.nonceLock.UnlockAddr(args.from())
	}
	if args.IsEIP4844() {
		return common.Hash{}, errBlobTxNotSupported
	}

	// Set some sanity defaults and terminate on failure
	if err := args.setDefaults(ctx, s.b, false); err != nil {
		return common.Hash{}, err
	}
	// Assemble the transaction and sign with the wallet
	tx := args.ToTransaction()

	signed, err := wallet.SignTx(account, tx, s.b.ChainConfig().ChainID)
	if err != nil {
		return common.Hash{}, err
	}
	return SubmitTransaction(ctx, s.b, signed)
}

// FillTransaction fills the defaults (nonce, gas, gasPrice or 1559 fields)
// on a given unsigned transaction, and returns it to the caller for further
// processing (signing + broadcast).
func (s *TransactionAPI) FillTransaction(ctx context.Context, args TransactionArgs) (*SignTransactionResult, error) {
	args.blobSidecarAllowed = true

	// Set some sanity defaults and terminate on failure
	if err := args.setDefaults(ctx, s.b, false); err != nil {
		return nil, err
	}
	// Assemble the transaction and obtain rlp
	tx := args.ToTransaction()
	data, err := tx.MarshalBinary()
	if err != nil {
		return nil, err
	}
	return &SignTransactionResult{data, tx}, nil
}

// SendRawTransaction will add the signed transaction to the transaction pool.
// The sender is responsible for signing the transaction and using the correct nonce.
func (s *TransactionAPI) SendRawTransaction(ctx context.Context, input hexutil.Bytes) (common.Hash, error) {
	tx := new(types.Transaction)
	if err := tx.UnmarshalBinary(input); err != nil {
		return common.Hash{}, err
	}
	return SubmitTransaction(ctx, s.b, tx)
}

// Sign calculates an ECDSA signature for:
// keccak256("\x19Ethereum Signed Message:\n" + len(message) + message).
//
// Note, the produced signature conforms to the secp256k1 curve R, S and V values,
// where the V value will be 27 or 28 for legacy reasons.
//
// The account associated with addr must be unlocked.
//
// https://github.com/ethereum/wiki/wiki/JSON-RPC#eth_sign
func (s *TransactionAPI) Sign(addr common.Address, data hexutil.Bytes) (hexutil.Bytes, error) {
	// Look up the wallet containing the requested signer
	account := accounts.Account{Address: addr}

	wallet, err := s.b.AccountManager().Find(account)
	if err != nil {
		return nil, err
	}
	// Sign the requested hash with the wallet
	signature, err := wallet.SignText(account, data)
	if err == nil {
		signature[64] += 27 // Transform V from 0/1 to 27/28 according to the yellow paper
	}
	return signature, err
}

// SignTransactionResult represents a RLP encoded signed transaction.
type SignTransactionResult struct {
	Raw hexutil.Bytes      `json:"raw"`
	Tx  *types.Transaction `json:"tx"`
}

// SignTransaction will sign the given transaction with the from account.
// The node needs to have the private key of the account corresponding with
// the given from address and it needs to be unlocked.
func (s *TransactionAPI) SignTransaction(ctx context.Context, args TransactionArgs) (*SignTransactionResult, error) {
	args.blobSidecarAllowed = true

	if args.Gas == nil {
		return nil, errors.New("gas not specified")
	}
	if args.GasPrice == nil && (args.MaxPriorityFeePerGas == nil || args.MaxFeePerGas == nil) {
		return nil, errors.New("missing gasPrice or maxFeePerGas/maxPriorityFeePerGas")
	}
	if args.Nonce == nil {
		return nil, errors.New("nonce not specified")
	}
	if err := args.setDefaults(ctx, s.b, false); err != nil {
		return nil, err
	}
	// Before actually sign the transaction, ensure the transaction fee is reasonable.
	tx := args.ToTransaction()
	if err := checkTxFee(tx.GasPrice(), tx.Gas(), s.b.RPCTxFeeCap()); err != nil {
		return nil, err
	}
	signed, err := s.sign(args.from(), tx)
	if err != nil {
		return nil, err
	}
	// If the transaction-to-sign was a blob transaction, then the signed one
	// no longer retains the blobs, only the blob hashes. In this step, we need
	// to put back the blob(s).
	if args.IsEIP4844() {
		signed = signed.WithBlobTxSidecar(&types.BlobTxSidecar{
			Blobs:       args.Blobs,
			Commitments: args.Commitments,
			Proofs:      args.Proofs,
		})
	}
	data, err := signed.MarshalBinary()
	if err != nil {
		return nil, err
	}
	return &SignTransactionResult{data, signed}, nil
}

// PendingTransactions returns the transactions that are in the transaction pool
// and have a from address that is one of the accounts this node manages.
func (s *TransactionAPI) PendingTransactions() ([]*RPCTransaction, error) {
	pending, err := s.b.GetPoolTransactions()
	if err != nil {
		return nil, err
	}
	accounts := make(map[common.Address]struct{})
	for _, wallet := range s.b.AccountManager().Wallets() {
		for _, account := range wallet.Accounts() {
			accounts[account.Address] = struct{}{}
		}
	}
	curHeader := s.b.CurrentHeader()
	transactions := make([]*RPCTransaction, 0, len(pending))
	for _, tx := range pending {
		from, _ := types.Sender(s.signer, tx)
		if _, exists := accounts[from]; exists {
			transactions = append(transactions, NewRPCPendingTransaction(tx, curHeader, s.b.ChainConfig()))
		}
	}
	return transactions, nil
}

// Resend accepts an existing transaction and a new gas price and limit. It will remove
// the given transaction from the pool and reinsert it with the new gas price and limit.
func (s *TransactionAPI) Resend(ctx context.Context, sendArgs TransactionArgs, gasPrice *hexutil.Big, gasLimit *hexutil.Uint64) (common.Hash, error) {
	if sendArgs.Nonce == nil {
		return common.Hash{}, errors.New("missing transaction nonce in transaction spec")
	}
	if err := sendArgs.setDefaults(ctx, s.b, false); err != nil {
		return common.Hash{}, err
	}
	matchTx := sendArgs.ToTransaction()

	// Before replacing the old transaction, ensure the _new_ transaction fee is reasonable.
	var price = matchTx.GasPrice()
	if gasPrice != nil {
		price = gasPrice.ToInt()
	}
	var gas = matchTx.Gas()
	if gasLimit != nil {
		gas = uint64(*gasLimit)
	}
	if err := checkTxFee(price, gas, s.b.RPCTxFeeCap()); err != nil {
		return common.Hash{}, err
	}
	// Iterate the pending list for replacement
	pending, err := s.b.GetPoolTransactions()
	if err != nil {
		return common.Hash{}, err
	}
	for _, p := range pending {
		wantSigHash := s.signer.Hash(matchTx)
		pFrom, err := types.Sender(s.signer, p)
		if err == nil && pFrom == sendArgs.from() && s.signer.Hash(p) == wantSigHash {
			// Match. Re-sign and send the transaction.
			if gasPrice != nil && (*big.Int)(gasPrice).Sign() != 0 {
				sendArgs.GasPrice = gasPrice
			}
			if gasLimit != nil && *gasLimit != 0 {
				sendArgs.Gas = gasLimit
			}
			signedTx, err := s.sign(sendArgs.from(), sendArgs.ToTransaction())
			if err != nil {
				return common.Hash{}, err
			}
			if err = s.b.SendTx(ctx, signedTx); err != nil {
				return common.Hash{}, err
			}
			return signedTx.Hash(), nil
		}
	}
	return common.Hash{}, fmt.Errorf("transaction %#x not found", matchTx.Hash())
}

// DebugAPI is the collection of Ethereum APIs exposed over the debugging
// namespace.
type DebugAPI struct {
	b Backend
}

// NewDebugAPI creates a new instance of DebugAPI.
func NewDebugAPI(b Backend) *DebugAPI {
	return &DebugAPI{b: b}
}

// GetRawHeader retrieves the RLP encoding for a single header.
func (api *DebugAPI) GetRawHeader(ctx context.Context, blockNrOrHash rpc.BlockNumberOrHash) (hexutil.Bytes, error) {
	var hash common.Hash
	if h, ok := blockNrOrHash.Hash(); ok {
		hash = h
	} else {
		block, err := api.b.BlockByNumberOrHash(ctx, blockNrOrHash)
		if err != nil {
			return nil, err
		}
		hash = block.Hash()
	}
	header, _ := api.b.HeaderByHash(ctx, hash)
	if header == nil {
		return nil, fmt.Errorf("header #%d not found", hash)
	}
	return rlp.EncodeToBytes(header)
}

// GetRawBlock retrieves the RLP encoded for a single block.
func (api *DebugAPI) GetRawBlock(ctx context.Context, blockNrOrHash rpc.BlockNumberOrHash) (hexutil.Bytes, error) {
	var hash common.Hash
	if h, ok := blockNrOrHash.Hash(); ok {
		hash = h
	} else {
		block, err := api.b.BlockByNumberOrHash(ctx, blockNrOrHash)
		if err != nil {
			return nil, err
		}
		hash = block.Hash()
	}
	block, _ := api.b.BlockByHash(ctx, hash)
	if block == nil {
		return nil, fmt.Errorf("block #%d not found", hash)
	}
	return rlp.EncodeToBytes(block)
}

// GetRawReceipts retrieves the binary-encoded receipts of a single block.
func (api *DebugAPI) GetRawReceipts(ctx context.Context, blockNrOrHash rpc.BlockNumberOrHash) ([]hexutil.Bytes, error) {
	var hash common.Hash
	if h, ok := blockNrOrHash.Hash(); ok {
		hash = h
	} else {
		block, err := api.b.BlockByNumberOrHash(ctx, blockNrOrHash)
		if err != nil {
			return nil, err
		}
		hash = block.Hash()
	}
	receipts, err := api.b.GetReceipts(ctx, hash)
	if err != nil {
		return nil, err
	}
	result := make([]hexutil.Bytes, len(receipts))
	for i, receipt := range receipts {
		b, err := receipt.MarshalBinary()
		if err != nil {
			return nil, err
		}
		result[i] = b
	}
	return result, nil
}

// GetRawTransaction returns the bytes of the transaction for the given hash.
func (s *DebugAPI) GetRawTransaction(ctx context.Context, hash common.Hash) (hexutil.Bytes, error) {
	// Retrieve a finalized transaction, or a pooled otherwise
	found, tx, _, _, _, err := s.b.GetTransaction(ctx, hash)
	if !found {
		if tx = s.b.GetPoolTransaction(hash); tx != nil {
			return tx.MarshalBinary()
		}
		if err == nil {
			return nil, nil
		}
		return nil, NewTxIndexingError()
	}
	return tx.MarshalBinary()
}

// PrintBlock retrieves a block and returns its pretty printed form.
func (api *DebugAPI) PrintBlock(ctx context.Context, number uint64) (string, error) {
	block, _ := api.b.BlockByNumber(ctx, rpc.BlockNumber(number))
	if block == nil {
		return "", fmt.Errorf("block #%d not found", number)
	}
	return spew.Sdump(block), nil
}

// ChaindbProperty returns leveldb properties of the key-value database.
func (api *DebugAPI) ChaindbProperty(property string) (string, error) {
	return api.b.ChainDb().Stat(property)
}

// ChaindbCompact flattens the entire key-value database into a single level,
// removing all unused slots and merging all keys.
func (api *DebugAPI) ChaindbCompact() error {
	cstart := time.Now()
	for b := 0; b <= 255; b++ {
		var (
			start = []byte{byte(b)}
			end   = []byte{byte(b + 1)}
		)
		if b == 255 {
			end = nil
		}
		log.Info("Compacting database", "range", fmt.Sprintf("%#X-%#X", start, end), "elapsed", common.PrettyDuration(time.Since(cstart)))
		if err := api.b.ChainDb().Compact(start, end); err != nil {
			log.Error("Database compaction failed", "err", err)
			return err
		}
	}
	return nil
}

// SetHead rewinds the head of the blockchain to a previous block.
func (api *DebugAPI) SetHead(number hexutil.Uint64) {
	api.b.SetHead(uint64(number))
}

// NetAPI offers network related RPC methods
type NetAPI struct {
	net            *p2p.Server
	networkVersion uint64
}

// NewNetAPI creates a new net API instance.
func NewNetAPI(net *p2p.Server, networkVersion uint64) *NetAPI {
	return &NetAPI{net, networkVersion}
}

// Listening returns an indication if the node is listening for network connections.
func (s *NetAPI) Listening() bool {
	return true // always listening
}

// PeerCount returns the number of connected peers
func (s *NetAPI) PeerCount() hexutil.Uint {
	return hexutil.Uint(s.net.PeerCount())
}

// Version returns the current ethereum protocol version.
func (s *NetAPI) Version() string {
	return fmt.Sprintf("%d", s.networkVersion)
}

func CheckTxFee(gasPrice *big.Int, gas uint64, cap float64) error {
	return checkTxFee(gasPrice, gas, cap)
}

// checkTxFee is an internal function used to check whether the fee of
// the given transaction is _reasonable_(under the cap).
func checkTxFee(gasPrice *big.Int, gas uint64, cap float64) error {
	// Short circuit if there is no cap for transaction fee at all.
	if cap == 0 {
		return nil
	}
	feeEth := new(big.Float).Quo(new(big.Float).SetInt(new(big.Int).Mul(gasPrice, new(big.Int).SetUint64(gas))), new(big.Float).SetInt(big.NewInt(params.Ether)))
	feeFloat, _ := feeEth.Float64()
	if feeFloat > cap {
		return fmt.Errorf("tx fee (%.2f ether) exceeds the configured cap (%.2f ether)", feeFloat, cap)
	}
	return nil
}<|MERGE_RESOLUTION|>--- conflicted
+++ resolved
@@ -1127,7 +1127,6 @@
 	if blockOverrides != nil {
 		blockOverrides.Apply(&blockCtx)
 	}
-<<<<<<< HEAD
 
 	// Get a new instance of the EVM.
 	var err error
@@ -1143,12 +1142,6 @@
 		return res, err
 	}
 
-=======
-	if err := args.CallDefaults(globalGasCap, blockCtx.BaseFee, b.ChainConfig().ChainID); err != nil {
-		return nil, err
-	}
-	msg := args.ToMessage(blockCtx.BaseFee)
->>>>>>> 35b2d07f
 	evm := b.GetEVM(ctx, msg, state, header, &vm.Config{NoBaseFee: true}, &blockCtx)
 
 	// Wait for the context to be done and cancel the evm. Even if the
@@ -1305,7 +1298,6 @@
 	if err := args.CallDefaults(gasCap, header.BaseFee, b.ChainConfig().ChainID); err != nil {
 		return 0, err
 	}
-<<<<<<< HEAD
 	// Run the gas estimation andwrap any revertals into a custom return
 	// Arbitrum: this also appropriately recursively calls another args.ToMessage with increased gasCap by posterCostInL2Gas amount
 	call := args.ToMessage(header.BaseFee, gasCap, header, state, core.MessageGasEstimationMode)
@@ -1318,13 +1310,6 @@
 		}
 	}
 
-=======
-	if err := args.CallDefaults(gasCap, header.BaseFee, b.ChainConfig().ChainID); err != nil {
-		return 0, err
-	}
-	call := args.ToMessage(header.BaseFee)
-	// Run the gas estimation andwrap any revertals into a custom return
->>>>>>> 35b2d07f
 	estimate, revert, err := gasestimator.Estimate(ctx, call, opts, gasCap)
 	if err != nil {
 		if len(revert) > 0 {
@@ -1768,11 +1753,7 @@
 		statedb := db.Copy()
 		// Set the accesslist to the last al
 		args.AccessList = &accessList
-<<<<<<< HEAD
 		msg := args.ToMessage(header.BaseFee, b.RPCGasCap(), header, statedb, core.MessageEthcallMode)
-=======
-		msg := args.ToMessage(header.BaseFee)
->>>>>>> 35b2d07f
 
 		// Apply the transaction with the access list tracer
 		tracer := logger.NewAccessListTracer(accessList, args.from(), to, precompiles)

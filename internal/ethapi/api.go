// Copyright 2015 The go-ethereum Authors
// This file is part of the go-ethereum library.
//
// The go-ethereum library is free software: you can redistribute it and/or modify
// it under the terms of the GNU Lesser General Public License as published by
// the Free Software Foundation, either version 3 of the License, or
// (at your option) any later version.
//
// The go-ethereum library is distributed in the hope that it will be useful,
// but WITHOUT ANY WARRANTY; without even the implied warranty of
// MERCHANTABILITY or FITNESS FOR A PARTICULAR PURPOSE. See the
// GNU Lesser General Public License for more details.
//
// You should have received a copy of the GNU Lesser General Public License
// along with the go-ethereum library. If not, see <http://www.gnu.org/licenses/>.

package ethapi

import (
	"context"
	"encoding/hex"
	"errors"
	"fmt"
	"maps"
	gomath "math"
	"math/big"
	"strings"
	"time"

	"github.com/davecgh/go-spew/spew"
	"github.com/ethereum/go-ethereum/accounts"
	"github.com/ethereum/go-ethereum/accounts/keystore"
	"github.com/ethereum/go-ethereum/accounts/scwallet"
	"github.com/ethereum/go-ethereum/common"
	"github.com/ethereum/go-ethereum/common/hexutil"
	"github.com/ethereum/go-ethereum/common/math"
	"github.com/ethereum/go-ethereum/consensus"
	"github.com/ethereum/go-ethereum/consensus/misc/eip1559"
	"github.com/ethereum/go-ethereum/core"
	"github.com/ethereum/go-ethereum/core/state"
	"github.com/ethereum/go-ethereum/core/tracing"
	"github.com/ethereum/go-ethereum/core/types"
	"github.com/ethereum/go-ethereum/core/vm"
	"github.com/ethereum/go-ethereum/crypto"
	"github.com/ethereum/go-ethereum/eth/gasestimator"
	"github.com/ethereum/go-ethereum/eth/tracers/logger"
	"github.com/ethereum/go-ethereum/log"
	"github.com/ethereum/go-ethereum/metrics"
	"github.com/ethereum/go-ethereum/p2p"
	"github.com/ethereum/go-ethereum/params"
	"github.com/ethereum/go-ethereum/rlp"
	"github.com/ethereum/go-ethereum/rpc"
	"github.com/ethereum/go-ethereum/trie"
	"github.com/holiman/uint256"
	"github.com/tyler-smith/go-bip39"
)

var errBlobTxNotSupported = errors.New("signing blob transactions not supported")
var (
	gasUsedEthEstimateGasGauge = metrics.NewRegisteredCounter("rpc/gas_used/eth_estimategas", nil)
	gasUsedEthCallGauge        = metrics.NewRegisteredCounter("rpc/gas_used/eth_call", nil)
)

func fallbackClientFor(b Backend, err error) types.FallbackClient {
	if !errors.Is(err, types.ErrUseFallback) {
		return nil
	}
	return b.FallbackClient()
}

// EthereumAPI provides an API to access Ethereum related information.
type EthereumAPI struct {
	b Backend
}

// NewEthereumAPI creates a new Ethereum protocol API.
func NewEthereumAPI(b Backend) *EthereumAPI {
	return &EthereumAPI{b}
}

// GasPrice returns a suggestion for a gas price for legacy transactions.
func (api *EthereumAPI) GasPrice(ctx context.Context) (*hexutil.Big, error) {
	tipcap, err := api.b.SuggestGasTipCap(ctx)
	if err != nil {
		return nil, err
	}
	if head := api.b.CurrentHeader(); head.BaseFee != nil {
		tipcap.Add(tipcap, head.BaseFee)
	}
	return (*hexutil.Big)(tipcap), err
}

// MaxPriorityFeePerGas returns a suggestion for a gas tip cap for dynamic fee transactions.
func (api *EthereumAPI) MaxPriorityFeePerGas(ctx context.Context) (*hexutil.Big, error) {
	tipcap, err := api.b.SuggestGasTipCap(ctx)
	if err != nil {
		return nil, err
	}
	return (*hexutil.Big)(tipcap), err
}

type feeHistoryResult struct {
	OldestBlock      *hexutil.Big     `json:"oldestBlock"`
	Reward           [][]*hexutil.Big `json:"reward,omitempty"`
	BaseFee          []*hexutil.Big   `json:"baseFeePerGas,omitempty"`
	GasUsedRatio     []float64        `json:"gasUsedRatio"`
	BlobBaseFee      []*hexutil.Big   `json:"baseFeePerBlobGas,omitempty"`
	BlobGasUsedRatio []float64        `json:"blobGasUsedRatio,omitempty"`
}

// FeeHistory returns the fee market history.
func (api *EthereumAPI) FeeHistory(ctx context.Context, blockCount math.HexOrDecimal64, lastBlock rpc.BlockNumber, rewardPercentiles []float64) (*feeHistoryResult, error) {
	oldest, reward, baseFee, gasUsed, blobBaseFee, blobGasUsed, err := api.b.FeeHistory(ctx, uint64(blockCount), lastBlock, rewardPercentiles)
	if err != nil {
		return nil, err
	}
	results := &feeHistoryResult{
		OldestBlock:  (*hexutil.Big)(oldest),
		GasUsedRatio: gasUsed,
	}
	if reward != nil {
		results.Reward = make([][]*hexutil.Big, len(reward))
		for i, w := range reward {
			results.Reward[i] = make([]*hexutil.Big, len(w))
			for j, v := range w {
				results.Reward[i][j] = (*hexutil.Big)(v)
			}
		}
	}
	if baseFee != nil {
		results.BaseFee = make([]*hexutil.Big, len(baseFee))
		for i, v := range baseFee {
			results.BaseFee[i] = (*hexutil.Big)(v)
		}
	}
	if blobBaseFee != nil {
		results.BlobBaseFee = make([]*hexutil.Big, len(blobBaseFee))
		for i, v := range blobBaseFee {
			results.BlobBaseFee[i] = (*hexutil.Big)(v)
		}
	}
	if blobGasUsed != nil {
		results.BlobGasUsedRatio = blobGasUsed
	}
	return results, nil
}

// BlobBaseFee returns the base fee for blob gas at the current head.
func (api *EthereumAPI) BlobBaseFee(ctx context.Context) *hexutil.Big {
	return (*hexutil.Big)(api.b.BlobBaseFee(ctx))
}

// Syncing returns false in case the node is currently not syncing with the network. It can be up-to-date or has not
// yet received the latest block headers from its peers. In case it is synchronizing:
// - startingBlock: block number this node started to synchronize from
// - currentBlock:  block number this node is currently importing
// - highestBlock:  block number of the highest block header this node has received from peers
// - pulledStates:  number of state entries processed until now
// - knownStates:   number of known state entries that still need to be pulled
func (api *EthereumAPI) Syncing() (interface{}, error) {
	progress := api.b.SyncProgressMap()

	if len(progress) == 0 {
		return false, nil
	}
	return progress, nil
}

// TxPoolAPI offers and API for the transaction pool. It only operates on data that is non-confidential.
type TxPoolAPI struct {
	b Backend
}

// NewTxPoolAPI creates a new tx pool service that gives information about the transaction pool.
func NewTxPoolAPI(b Backend) *TxPoolAPI {
	return &TxPoolAPI{b}
}

// Content returns the transactions contained within the transaction pool.
func (api *TxPoolAPI) Content() map[string]map[string]map[string]*RPCTransaction {
	content := map[string]map[string]map[string]*RPCTransaction{
		"pending": make(map[string]map[string]*RPCTransaction),
		"queued":  make(map[string]map[string]*RPCTransaction),
	}
	pending, queue := api.b.TxPoolContent()
	curHeader := api.b.CurrentHeader()
	// Flatten the pending transactions
	for account, txs := range pending {
		dump := make(map[string]*RPCTransaction)
		for _, tx := range txs {
			dump[fmt.Sprintf("%d", tx.Nonce())] = NewRPCPendingTransaction(tx, curHeader, api.b.ChainConfig())
		}
		content["pending"][account.Hex()] = dump
	}
	// Flatten the queued transactions
	for account, txs := range queue {
		dump := make(map[string]*RPCTransaction)
		for _, tx := range txs {
			dump[fmt.Sprintf("%d", tx.Nonce())] = NewRPCPendingTransaction(tx, curHeader, api.b.ChainConfig())
		}
		content["queued"][account.Hex()] = dump
	}
	return content
}

// ContentFrom returns the transactions contained within the transaction pool.
func (api *TxPoolAPI) ContentFrom(addr common.Address) map[string]map[string]*RPCTransaction {
	content := make(map[string]map[string]*RPCTransaction, 2)
	pending, queue := api.b.TxPoolContentFrom(addr)
	curHeader := api.b.CurrentHeader()

	// Build the pending transactions
	dump := make(map[string]*RPCTransaction, len(pending))
	for _, tx := range pending {
		dump[fmt.Sprintf("%d", tx.Nonce())] = NewRPCPendingTransaction(tx, curHeader, api.b.ChainConfig())
	}
	content["pending"] = dump

	// Build the queued transactions
	dump = make(map[string]*RPCTransaction, len(queue))
	for _, tx := range queue {
		dump[fmt.Sprintf("%d", tx.Nonce())] = NewRPCPendingTransaction(tx, curHeader, api.b.ChainConfig())
	}
	content["queued"] = dump

	return content
}

// Status returns the number of pending and queued transaction in the pool.
func (api *TxPoolAPI) Status() map[string]hexutil.Uint {
	pending, queue := api.b.Stats()
	return map[string]hexutil.Uint{
		"pending": hexutil.Uint(pending),
		"queued":  hexutil.Uint(queue),
	}
}

// Inspect retrieves the content of the transaction pool and flattens it into an
// easily inspectable list.
func (api *TxPoolAPI) Inspect() map[string]map[string]map[string]string {
	content := map[string]map[string]map[string]string{
		"pending": make(map[string]map[string]string),
		"queued":  make(map[string]map[string]string),
	}
	pending, queue := api.b.TxPoolContent()

	// Define a formatter to flatten a transaction into a string
	var format = func(tx *types.Transaction) string {
		if to := tx.To(); to != nil {
			return fmt.Sprintf("%s: %v wei + %v gas × %v wei", tx.To().Hex(), tx.Value(), tx.Gas(), tx.GasPrice())
		}
		return fmt.Sprintf("contract creation: %v wei + %v gas × %v wei", tx.Value(), tx.Gas(), tx.GasPrice())
	}
	// Flatten the pending transactions
	for account, txs := range pending {
		dump := make(map[string]string)
		for _, tx := range txs {
			dump[fmt.Sprintf("%d", tx.Nonce())] = format(tx)
		}
		content["pending"][account.Hex()] = dump
	}
	// Flatten the queued transactions
	for account, txs := range queue {
		dump := make(map[string]string)
		for _, tx := range txs {
			dump[fmt.Sprintf("%d", tx.Nonce())] = format(tx)
		}
		content["queued"][account.Hex()] = dump
	}
	return content
}

// EthereumAccountAPI provides an API to access accounts managed by this node.
// It offers only methods that can retrieve accounts.
type EthereumAccountAPI struct {
	am *accounts.Manager
}

// NewEthereumAccountAPI creates a new EthereumAccountAPI.
func NewEthereumAccountAPI(am *accounts.Manager) *EthereumAccountAPI {
	return &EthereumAccountAPI{am: am}
}

// Accounts returns the collection of accounts this node manages.
func (api *EthereumAccountAPI) Accounts() []common.Address {
	return api.am.Accounts()
}

// PersonalAccountAPI provides an API to access accounts managed by this node.
// It offers methods to create, (un)lock en list accounts. Some methods accept
// passwords and are therefore considered private by default.
type PersonalAccountAPI struct {
	am        *accounts.Manager
	nonceLock *AddrLocker
	b         Backend
}

// NewPersonalAccountAPI creates a new PersonalAccountAPI.
func NewPersonalAccountAPI(b Backend, nonceLock *AddrLocker) *PersonalAccountAPI {
	return &PersonalAccountAPI{
		am:        b.AccountManager(),
		nonceLock: nonceLock,
		b:         b,
	}
}

// ListAccounts will return a list of addresses for accounts this node manages.
func (api *PersonalAccountAPI) ListAccounts() []common.Address {
	return api.am.Accounts()
}

// rawWallet is a JSON representation of an accounts.Wallet interface, with its
// data contents extracted into plain fields.
type rawWallet struct {
	URL      string             `json:"url"`
	Status   string             `json:"status"`
	Failure  string             `json:"failure,omitempty"`
	Accounts []accounts.Account `json:"accounts,omitempty"`
}

// ListWallets will return a list of wallets this node manages.
func (api *PersonalAccountAPI) ListWallets() []rawWallet {
	wallets := make([]rawWallet, 0) // return [] instead of nil if empty
	for _, wallet := range api.am.Wallets() {
		status, failure := wallet.Status()

		raw := rawWallet{
			URL:      wallet.URL().String(),
			Status:   status,
			Accounts: wallet.Accounts(),
		}
		if failure != nil {
			raw.Failure = failure.Error()
		}
		wallets = append(wallets, raw)
	}
	return wallets
}

// OpenWallet initiates a hardware wallet opening procedure, establishing a USB
// connection and attempting to authenticate via the provided passphrase. Note,
// the method may return an extra challenge requiring a second open (e.g. the
// Trezor PIN matrix challenge).
func (api *PersonalAccountAPI) OpenWallet(url string, passphrase *string) error {
	wallet, err := api.am.Wallet(url)
	if err != nil {
		return err
	}
	pass := ""
	if passphrase != nil {
		pass = *passphrase
	}
	return wallet.Open(pass)
}

// DeriveAccount requests an HD wallet to derive a new account, optionally pinning
// it for later reuse.
func (api *PersonalAccountAPI) DeriveAccount(url string, path string, pin *bool) (accounts.Account, error) {
	wallet, err := api.am.Wallet(url)
	if err != nil {
		return accounts.Account{}, err
	}
	derivPath, err := accounts.ParseDerivationPath(path)
	if err != nil {
		return accounts.Account{}, err
	}
	if pin == nil {
		pin = new(bool)
	}
	return wallet.Derive(derivPath, *pin)
}

// NewAccount will create a new account and returns the address for the new account.
func (api *PersonalAccountAPI) NewAccount(password string) (common.AddressEIP55, error) {
	ks, err := fetchKeystore(api.am)
	if err != nil {
		return common.AddressEIP55{}, err
	}
	acc, err := ks.NewAccount(password)
	if err == nil {
		addrEIP55 := common.AddressEIP55(acc.Address)
		log.Info("Your new key was generated", "address", addrEIP55.String())
		log.Warn("Please backup your key file!", "path", acc.URL.Path)
		log.Warn("Please remember your password!")
		return addrEIP55, nil
	}
	return common.AddressEIP55{}, err
}

// fetchKeystore retrieves the encrypted keystore from the account manager.
func fetchKeystore(am *accounts.Manager) (*keystore.KeyStore, error) {
	if ks := am.Backends(keystore.KeyStoreType); len(ks) > 0 {
		return ks[0].(*keystore.KeyStore), nil
	}
	return nil, errors.New("local keystore not used")
}

// ImportRawKey stores the given hex encoded ECDSA key into the key directory,
// encrypting it with the passphrase.
func (api *PersonalAccountAPI) ImportRawKey(privkey string, password string) (common.Address, error) {
	key, err := crypto.HexToECDSA(privkey)
	if err != nil {
		return common.Address{}, err
	}
	ks, err := fetchKeystore(api.am)
	if err != nil {
		return common.Address{}, err
	}
	acc, err := ks.ImportECDSA(key, password)
	return acc.Address, err
}

// UnlockAccount will unlock the account associated with the given address with
// the given password for duration seconds. If duration is nil it will use a
// default of 300 seconds. It returns an indication if the account was unlocked.
func (api *PersonalAccountAPI) UnlockAccount(ctx context.Context, addr common.Address, password string, duration *uint64) (bool, error) {
	// When the API is exposed by external RPC(http, ws etc), unless the user
	// explicitly specifies to allow the insecure account unlocking, otherwise
	// it is disabled.
	if api.b.ExtRPCEnabled() && !api.b.AccountManager().Config().InsecureUnlockAllowed {
		return false, errors.New("account unlock with HTTP access is forbidden")
	}

	const max = uint64(time.Duration(gomath.MaxInt64) / time.Second)
	var d time.Duration
	if duration == nil {
		d = 300 * time.Second
	} else if *duration > max {
		return false, errors.New("unlock duration too large")
	} else {
		d = time.Duration(*duration) * time.Second
	}
	ks, err := fetchKeystore(api.am)
	if err != nil {
		return false, err
	}
	err = ks.TimedUnlock(accounts.Account{Address: addr}, password, d)
	if err != nil {
		log.Warn("Failed account unlock attempt", "address", addr, "err", err)
	}
	return err == nil, err
}

// LockAccount will lock the account associated with the given address when it's unlocked.
func (api *PersonalAccountAPI) LockAccount(addr common.Address) bool {
	if ks, err := fetchKeystore(api.am); err == nil {
		return ks.Lock(addr) == nil
	}
	return false
}

// signTransaction sets defaults and signs the given transaction
// NOTE: the caller needs to ensure that the nonceLock is held, if applicable,
// and release it after the transaction has been submitted to the tx pool
func (api *PersonalAccountAPI) signTransaction(ctx context.Context, args *TransactionArgs, passwd string) (*types.Transaction, error) {
	// Look up the wallet containing the requested signer
	account := accounts.Account{Address: args.from()}
	wallet, err := api.am.Find(account)
	if err != nil {
		return nil, err
	}
	// Set some sanity defaults and terminate on failure
	if err := args.setDefaults(ctx, api.b, false); err != nil {
		return nil, err
	}
	// Assemble the transaction and sign with the wallet
	tx := args.ToTransaction(types.LegacyTxType)

	return wallet.SignTxWithPassphrase(account, passwd, tx, api.b.ChainConfig().ChainID)
}

// SendTransaction will create a transaction from the given arguments and
// tries to sign it with the key associated with args.From. If the given
// passwd isn't able to decrypt the key it fails.
func (api *PersonalAccountAPI) SendTransaction(ctx context.Context, args TransactionArgs, passwd string) (common.Hash, error) {
	if args.Nonce == nil {
		// Hold the mutex around signing to prevent concurrent assignment of
		// the same nonce to multiple accounts.
		api.nonceLock.LockAddr(args.from())
		defer api.nonceLock.UnlockAddr(args.from())
	}
	if args.IsEIP4844() {
		return common.Hash{}, errBlobTxNotSupported
	}
	signed, err := api.signTransaction(ctx, &args, passwd)
	if err != nil {
		log.Warn("Failed transaction send attempt", "from", args.from(), "to", args.To, "value", args.Value.ToInt(), "err", err)
		return common.Hash{}, err
	}
	return SubmitTransaction(ctx, api.b, signed)
}

// SignTransaction will create a transaction from the given arguments and
// tries to sign it with the key associated with args.From. If the given passwd isn't
// able to decrypt the key it fails. The transaction is returned in RLP-form, not broadcast
// to other nodes
func (api *PersonalAccountAPI) SignTransaction(ctx context.Context, args TransactionArgs, passwd string) (*SignTransactionResult, error) {
	// No need to obtain the noncelock mutex, since we won't be sending this
	// tx into the transaction pool, but right back to the user
	if args.From == nil {
		return nil, errors.New("sender not specified")
	}
	if args.Gas == nil {
		return nil, errors.New("gas not specified")
	}
	if args.GasPrice == nil && (args.MaxFeePerGas == nil || args.MaxPriorityFeePerGas == nil) {
		return nil, errors.New("missing gasPrice or maxFeePerGas/maxPriorityFeePerGas")
	}
	if args.IsEIP4844() {
		return nil, errBlobTxNotSupported
	}
	if args.Nonce == nil {
		return nil, errors.New("nonce not specified")
	}
	// Before actually signing the transaction, ensure the transaction fee is reasonable.
	tx := args.ToTransaction(types.LegacyTxType)
	if err := checkTxFee(tx.GasPrice(), tx.Gas(), api.b.RPCTxFeeCap()); err != nil {
		return nil, err
	}
	signed, err := api.signTransaction(ctx, &args, passwd)
	if err != nil {
		log.Warn("Failed transaction sign attempt", "from", args.from(), "to", args.To, "value", args.Value.ToInt(), "err", err)
		return nil, err
	}
	data, err := signed.MarshalBinary()
	if err != nil {
		return nil, err
	}
	return &SignTransactionResult{data, signed}, nil
}

// Sign calculates an Ethereum ECDSA signature for:
// keccak256("\x19Ethereum Signed Message:\n" + len(message) + message))
//
// Note, the produced signature conforms to the secp256k1 curve R, S and V values,
// where the V value will be 27 or 28 for legacy reasons.
//
// The key used to calculate the signature is decrypted with the given password.
//
// https://geth.ethereum.org/docs/interacting-with-geth/rpc/ns-personal#personal-sign
func (api *PersonalAccountAPI) Sign(ctx context.Context, data hexutil.Bytes, addr common.Address, passwd string) (hexutil.Bytes, error) {
	// Look up the wallet containing the requested signer
	account := accounts.Account{Address: addr}

	wallet, err := api.b.AccountManager().Find(account)
	if err != nil {
		return nil, err
	}
	// Assemble sign the data with the wallet
	signature, err := wallet.SignTextWithPassphrase(account, passwd, data)
	if err != nil {
		log.Warn("Failed data sign attempt", "address", addr, "err", err)
		return nil, err
	}
	signature[crypto.RecoveryIDOffset] += 27 // Transform V from 0/1 to 27/28 according to the yellow paper
	return signature, nil
}

// EcRecover returns the address for the account that was used to create the signature.
// Note, this function is compatible with eth_sign and personal_sign. As such it recovers
// the address of:
// hash = keccak256("\x19Ethereum Signed Message:\n"${message length}${message})
// addr = ecrecover(hash, signature)
//
// Note, the signature must conform to the secp256k1 curve R, S and V values, where
// the V value must be 27 or 28 for legacy reasons.
//
// https://geth.ethereum.org/docs/interacting-with-geth/rpc/ns-personal#personal-ecrecover
func (api *PersonalAccountAPI) EcRecover(ctx context.Context, data, sig hexutil.Bytes) (common.Address, error) {
	if len(sig) != crypto.SignatureLength {
		return common.Address{}, fmt.Errorf("signature must be %d bytes long", crypto.SignatureLength)
	}
	if sig[crypto.RecoveryIDOffset] != 27 && sig[crypto.RecoveryIDOffset] != 28 {
		return common.Address{}, errors.New("invalid Ethereum signature (V is not 27 or 28)")
	}
	sig[crypto.RecoveryIDOffset] -= 27 // Transform yellow paper V from 27/28 to 0/1

	rpk, err := crypto.SigToPub(accounts.TextHash(data), sig)
	if err != nil {
		return common.Address{}, err
	}
	return crypto.PubkeyToAddress(*rpk), nil
}

// InitializeWallet initializes a new wallet at the provided URL, by generating and returning a new private key.
func (api *PersonalAccountAPI) InitializeWallet(ctx context.Context, url string) (string, error) {
	wallet, err := api.am.Wallet(url)
	if err != nil {
		return "", err
	}

	entropy, err := bip39.NewEntropy(256)
	if err != nil {
		return "", err
	}

	mnemonic, err := bip39.NewMnemonic(entropy)
	if err != nil {
		return "", err
	}

	seed := bip39.NewSeed(mnemonic, "")

	switch wallet := wallet.(type) {
	case *scwallet.Wallet:
		return mnemonic, wallet.Initialize(seed)
	default:
		return "", errors.New("specified wallet does not support initialization")
	}
}

// Unpair deletes a pairing between wallet and geth.
func (api *PersonalAccountAPI) Unpair(ctx context.Context, url string, pin string) error {
	wallet, err := api.am.Wallet(url)
	if err != nil {
		return err
	}

	switch wallet := wallet.(type) {
	case *scwallet.Wallet:
		return wallet.Unpair([]byte(pin))
	default:
		return errors.New("specified wallet does not support pairing")
	}
}

// BlockChainAPI provides an API to access Ethereum blockchain data.
type BlockChainAPI struct {
	b Backend
}

// NewBlockChainAPI creates a new Ethereum blockchain API.
func NewBlockChainAPI(b Backend) *BlockChainAPI {
	return &BlockChainAPI{b}
}

// ChainId is the EIP-155 replay-protection chain id for the current Ethereum chain config.
//
// Note, this method does not conform to EIP-695 because the configured chain ID is always
// returned, regardless of the current head block. We used to return an error when the chain
// wasn't synced up to a block where EIP-155 is enabled, but this behavior caused issues
// in CL clients.
func (api *BlockChainAPI) ChainId() *hexutil.Big {
	return (*hexutil.Big)(api.b.ChainConfig().ChainID)
}

// BlockNumber returns the block number of the chain head.
func (api *BlockChainAPI) BlockNumber() hexutil.Uint64 {
	header, _ := api.b.HeaderByNumber(context.Background(), rpc.LatestBlockNumber) // latest header should always be available
	return hexutil.Uint64(header.Number.Uint64())
}

// GetBalance returns the amount of wei for the given address in the state of the
// given block number. The rpc.LatestBlockNumber and rpc.PendingBlockNumber meta
// block numbers are also allowed.
func (api *BlockChainAPI) GetBalance(ctx context.Context, address common.Address, blockNrOrHash rpc.BlockNumberOrHash) (*hexutil.Big, error) {
	state, _, err := api.b.StateAndHeaderByNumberOrHash(ctx, blockNrOrHash)
	if state == nil || err != nil {
		if client := fallbackClientFor(api.b, err); client != nil {
			var res hexutil.Big
			err := client.CallContext(ctx, &res, "eth_getBalance", address, blockNrOrHash)
			return &res, err
		}
		return nil, err
	}
	b := state.GetBalance(address).ToBig()
	return (*hexutil.Big)(b), state.Error()
}

// AccountResult structs for GetProof
type AccountResult struct {
	Address      common.Address  `json:"address"`
	AccountProof []string        `json:"accountProof"`
	Balance      *hexutil.Big    `json:"balance"`
	CodeHash     common.Hash     `json:"codeHash"`
	Nonce        hexutil.Uint64  `json:"nonce"`
	StorageHash  common.Hash     `json:"storageHash"`
	StorageProof []StorageResult `json:"storageProof"`
}

type StorageResult struct {
	Key   string       `json:"key"`
	Value *hexutil.Big `json:"value"`
	Proof []string     `json:"proof"`
}

// proofList implements ethdb.KeyValueWriter and collects the proofs as
// hex-strings for delivery to rpc-caller.
type proofList []string

func (n *proofList) Put(key []byte, value []byte) error {
	*n = append(*n, hexutil.Encode(value))
	return nil
}

func (n *proofList) Delete(key []byte) error {
	panic("not supported")
}

// GetProof returns the Merkle-proof for a given account and optionally some storage keys.
func (api *BlockChainAPI) GetProof(ctx context.Context, address common.Address, storageKeys []string, blockNrOrHash rpc.BlockNumberOrHash) (*AccountResult, error) {
	var (
		keys         = make([]common.Hash, len(storageKeys))
		keyLengths   = make([]int, len(storageKeys))
		storageProof = make([]StorageResult, len(storageKeys))
	)
	// Deserialize all keys. This prevents state access on invalid input.
	for i, hexKey := range storageKeys {
		var err error
		keys[i], keyLengths[i], err = decodeHash(hexKey)
		if err != nil {
			return nil, err
		}
	}
	statedb, header, err := api.b.StateAndHeaderByNumberOrHash(ctx, blockNrOrHash)
	if statedb == nil || err != nil {
		return nil, err
	}
	codeHash := statedb.GetCodeHash(address)
	storageRoot := statedb.GetStorageRoot(address)

	if len(keys) > 0 {
		var storageTrie state.Trie
		if storageRoot != types.EmptyRootHash && storageRoot != (common.Hash{}) {
			id := trie.StorageTrieID(header.Root, crypto.Keccak256Hash(address.Bytes()), storageRoot)
			st, err := trie.NewStateTrie(id, statedb.Database().TrieDB())
			if err != nil {
				return nil, err
			}
			storageTrie = st
		}
		// Create the proofs for the storageKeys.
		for i, key := range keys {
			// Output key encoding is a bit special: if the input was a 32-byte hash, it is
			// returned as such. Otherwise, we apply the QUANTITY encoding mandated by the
			// JSON-RPC spec for getProof. This behavior exists to preserve backwards
			// compatibility with older client versions.
			var outputKey string
			if keyLengths[i] != 32 {
				outputKey = hexutil.EncodeBig(key.Big())
			} else {
				outputKey = hexutil.Encode(key[:])
			}
			if storageTrie == nil {
				storageProof[i] = StorageResult{outputKey, &hexutil.Big{}, []string{}}
				continue
			}
			var proof proofList
			if err := storageTrie.Prove(crypto.Keccak256(key.Bytes()), &proof); err != nil {
				return nil, err
			}
			value := (*hexutil.Big)(statedb.GetState(address, key).Big())
			storageProof[i] = StorageResult{outputKey, value, proof}
		}
	}
	// Create the accountProof.
	tr, err := trie.NewStateTrie(trie.StateTrieID(header.Root), statedb.Database().TrieDB())
	if err != nil {
		return nil, err
	}
	var accountProof proofList
	if err := tr.Prove(crypto.Keccak256(address.Bytes()), &accountProof); err != nil {
		return nil, err
	}
	balance := statedb.GetBalance(address).ToBig()
	return &AccountResult{
		Address:      address,
		AccountProof: accountProof,
		Balance:      (*hexutil.Big)(balance),
		CodeHash:     codeHash,
		Nonce:        hexutil.Uint64(statedb.GetNonce(address)),
		StorageHash:  storageRoot,
		StorageProof: storageProof,
	}, statedb.Error()
}

// decodeHash parses a hex-encoded 32-byte hash. The input may optionally
// be prefixed by 0x and can have a byte length up to 32.
func decodeHash(s string) (h common.Hash, inputLength int, err error) {
	if strings.HasPrefix(s, "0x") || strings.HasPrefix(s, "0X") {
		s = s[2:]
	}
	if (len(s) & 1) > 0 {
		s = "0" + s
	}
	b, err := hex.DecodeString(s)
	if err != nil {
		return common.Hash{}, 0, errors.New("hex string invalid")
	}
	if len(b) > 32 {
		return common.Hash{}, len(b), errors.New("hex string too long, want at most 32 bytes")
	}
	return common.BytesToHash(b), len(b), nil
}

// GetHeaderByNumber returns the requested canonical block header.
//   - When blockNr is -1 the chain pending header is returned.
//   - When blockNr is -2 the chain latest header is returned.
//   - When blockNr is -3 the chain finalized header is returned.
//   - When blockNr is -4 the chain safe header is returned.
func (api *BlockChainAPI) GetHeaderByNumber(ctx context.Context, number rpc.BlockNumber) (map[string]interface{}, error) {
	header, err := api.b.HeaderByNumber(ctx, number)
	if header != nil && err == nil {
		response := RPCMarshalHeader(header)
		if api.b.ChainConfig().IsArbitrumNitro(header.Number) {
			fillArbitrumNitroHeaderInfo(header, response)
		}
		if number == rpc.PendingBlockNumber {
			// Pending header need to nil out a few fields
			for _, field := range []string{"hash", "nonce", "miner"} {
				response[field] = nil
			}
		}
		return response, err
	}
	return nil, err
}

// GetHeaderByHash returns the requested header by hash.
func (api *BlockChainAPI) GetHeaderByHash(ctx context.Context, hash common.Hash) map[string]interface{} {
	header, _ := api.b.HeaderByHash(ctx, hash)
	if header != nil {
		response := RPCMarshalHeader(header)
		if api.b.ChainConfig().IsArbitrumNitro(header.Number) {
			fillArbitrumNitroHeaderInfo(header, response)
		}
	}
	return nil
}

// GetBlockByNumber returns the requested canonical block.
//   - When blockNr is -1 the chain pending block is returned.
//   - When blockNr is -2 the chain latest block is returned.
//   - When blockNr is -3 the chain finalized block is returned.
//   - When blockNr is -4 the chain safe block is returned.
//   - When fullTx is true all transactions in the block are returned, otherwise
//     only the transaction hash is returned.
func (api *BlockChainAPI) GetBlockByNumber(ctx context.Context, number rpc.BlockNumber, fullTx bool) (map[string]interface{}, error) {
	block, err := api.b.BlockByNumber(ctx, number)
	if block != nil && err == nil {
		response := RPCMarshalBlock(block, true, fullTx, api.b.ChainConfig())
		api.checkAndFillArbClassicL1BlockNumber(ctx, block, response)
		if number == rpc.PendingBlockNumber {
			// Pending blocks need to nil out a few fields
			for _, field := range []string{"hash", "nonce", "miner"} {
				response[field] = nil
			}
		}
		return response, nil
	}
	return nil, err
}

// GetBlockByHash returns the requested block. When fullTx is true all transactions in the block are returned in full
// detail, otherwise only the transaction hash is returned.
func (api *BlockChainAPI) GetBlockByHash(ctx context.Context, hash common.Hash, fullTx bool) (map[string]interface{}, error) {
	block, err := api.b.BlockByHash(ctx, hash)
	if block != nil {
		response := RPCMarshalBlock(block, true, fullTx, api.b.ChainConfig())
		api.checkAndFillArbClassicL1BlockNumber(ctx, block, response)
	}
	return nil, err
}

// GetUncleByBlockNumberAndIndex returns the uncle block for the given block hash and index.
func (api *BlockChainAPI) GetUncleByBlockNumberAndIndex(ctx context.Context, blockNr rpc.BlockNumber, index hexutil.Uint) (map[string]interface{}, error) {
	block, err := api.b.BlockByNumber(ctx, blockNr)
	if block != nil {
		uncles := block.Uncles()
		if index >= hexutil.Uint(len(uncles)) {
			log.Debug("Requested uncle not found", "number", blockNr, "hash", block.Hash(), "index", index)
			return nil, nil
		}
		block = types.NewBlockWithHeader(uncles[index])
		response := RPCMarshalBlock(block, false, false, api.b.ChainConfig())
		api.checkAndFillArbClassicL1BlockNumber(ctx, block, response)
	}
	return nil, err
}

// GetUncleByBlockHashAndIndex returns the uncle block for the given block hash and index.
func (api *BlockChainAPI) GetUncleByBlockHashAndIndex(ctx context.Context, blockHash common.Hash, index hexutil.Uint) (map[string]interface{}, error) {
	block, err := api.b.BlockByHash(ctx, blockHash)
	if block != nil {
		uncles := block.Uncles()
		if index >= hexutil.Uint(len(uncles)) {
			log.Debug("Requested uncle not found", "number", block.Number(), "hash", blockHash, "index", index)
			return nil, nil
		}
		block = types.NewBlockWithHeader(uncles[index])
		response := RPCMarshalBlock(block, false, false, api.b.ChainConfig())
		api.checkAndFillArbClassicL1BlockNumber(ctx, block, response)
		return response, nil
	}
	return nil, err
}

// GetUncleCountByBlockNumber returns number of uncles in the block for the given block number
func (api *BlockChainAPI) GetUncleCountByBlockNumber(ctx context.Context, blockNr rpc.BlockNumber) *hexutil.Uint {
	if block, _ := api.b.BlockByNumber(ctx, blockNr); block != nil {
		n := hexutil.Uint(len(block.Uncles()))
		return &n
	}
	return nil
}

// GetUncleCountByBlockHash returns number of uncles in the block for the given block hash
func (api *BlockChainAPI) GetUncleCountByBlockHash(ctx context.Context, blockHash common.Hash) *hexutil.Uint {
	if block, _ := api.b.BlockByHash(ctx, blockHash); block != nil {
		n := hexutil.Uint(len(block.Uncles()))
		return &n
	}
	return nil
}

// GetCode returns the code stored at the given address in the state for the given block number.
func (api *BlockChainAPI) GetCode(ctx context.Context, address common.Address, blockNrOrHash rpc.BlockNumberOrHash) (hexutil.Bytes, error) {
	state, _, err := api.b.StateAndHeaderByNumberOrHash(ctx, blockNrOrHash)
	if state == nil || err != nil {
		if client := fallbackClientFor(api.b, err); client != nil {
			var res hexutil.Bytes
			err := client.CallContext(ctx, &res, "eth_getCode", address, blockNrOrHash)
			return res, err
		}
		return nil, err
	}
	code := state.GetCode(address)
	return code, state.Error()
}

// GetStorageAt returns the storage from the state at the given address, key and
// block number. The rpc.LatestBlockNumber and rpc.PendingBlockNumber meta block
// numbers are also allowed.
func (api *BlockChainAPI) GetStorageAt(ctx context.Context, address common.Address, hexKey string, blockNrOrHash rpc.BlockNumberOrHash) (hexutil.Bytes, error) {
	key, _, err := decodeHash(hexKey)
	if err != nil {
		return nil, fmt.Errorf("unable to decode storage key: %s", err)
	}
	state, _, err := api.b.StateAndHeaderByNumberOrHash(ctx, blockNrOrHash)
	if state == nil || err != nil {
		if client := fallbackClientFor(api.b, err); client != nil {
			var res hexutil.Bytes
			err := client.CallContext(ctx, &res, "eth_getStorageAt", address, key, blockNrOrHash)
			return res, err
		}
		return nil, err
	}
	res := state.GetState(address, key)
	return res[:], state.Error()
}

// GetBlockReceipts returns the block receipts for the given block hash or number or tag.
func (api *BlockChainAPI) GetBlockReceipts(ctx context.Context, blockNrOrHash rpc.BlockNumberOrHash) ([]map[string]interface{}, error) {
	block, err := api.b.BlockByNumberOrHash(ctx, blockNrOrHash)
	if block == nil || err != nil {
		// When the block doesn't exist, the RPC method should return JSON null
		// as per specification.
		return nil, nil
	}
	receipts, err := api.b.GetReceipts(ctx, block.Hash())
	if err != nil {
		return nil, err
	}
	txs := block.Transactions()
	if len(txs) != len(receipts) {
		return nil, fmt.Errorf("receipts length mismatch: %d vs %d", len(txs), len(receipts))
	}

	// Derive the sender.
	signer := types.MakeSigner(api.b.ChainConfig(), block.Number(), block.Time())

	result := make([]map[string]interface{}, len(receipts))
	for i, receipt := range receipts {
		result[i], err = marshalReceipt(ctx, receipt, block.Hash(), block.NumberU64(), signer, txs[i], i, api.b)
		if err != nil {
			return nil, err
		}
	}

	return result, nil
}

// OverrideAccount indicates the overriding fields of account during the execution
// of a message call.
// Note, state and stateDiff can't be specified at the same time. If state is
// set, message execution will only use the data in the given state. Otherwise
// if stateDiff is set, all diff will be applied first and then execute the call
// message.
type OverrideAccount struct {
	Nonce            *hexutil.Uint64             `json:"nonce"`
	Code             *hexutil.Bytes              `json:"code"`
	Balance          *hexutil.Big                `json:"balance"`
	State            map[common.Hash]common.Hash `json:"state"`
	StateDiff        map[common.Hash]common.Hash `json:"stateDiff"`
	MovePrecompileTo *common.Address             `json:"movePrecompileToAddress"`
}

// StateOverride is the collection of overridden accounts.
type StateOverride map[common.Address]OverrideAccount

func (diff *StateOverride) has(address common.Address) bool {
	_, ok := (*diff)[address]
	return ok
}

// Apply overrides the fields of specified accounts into the given state.
func (diff *StateOverride) Apply(statedb *state.StateDB, precompiles vm.PrecompiledContracts) error {
	if diff == nil {
		return nil
	}
	// Tracks destinations of precompiles that were moved.
	dirtyAddrs := make(map[common.Address]struct{})
	for addr, account := range *diff {
		if addr == types.ArbosStateAddress {
			return fmt.Errorf("overriding address %v  not allowed", types.ArbosStateAddress)
		}
		// If a precompile was moved to this address already, it can't be overridden.
		if _, ok := dirtyAddrs[addr]; ok {
			return fmt.Errorf("account %s has already been overridden by a precompile", addr.Hex())
		}
		p, isPrecompile := precompiles[addr]
		// The MoveTo feature makes it possible to move a precompile
		// code to another address. If the target address is another precompile
		// the code for the latter is lost for this session.
		// Note the destination account is not cleared upon move.
		if account.MovePrecompileTo != nil {
			if !isPrecompile {
				return fmt.Errorf("account %s is not a precompile", addr.Hex())
			}
			// Refuse to move a precompile to an address that has been
			// or will be overridden.
			if diff.has(*account.MovePrecompileTo) {
				return fmt.Errorf("account %s is already overridden", account.MovePrecompileTo.Hex())
			}
			precompiles[*account.MovePrecompileTo] = p
			dirtyAddrs[*account.MovePrecompileTo] = struct{}{}
		}
		if isPrecompile {
			delete(precompiles, addr)
		}
		// Override account nonce.
		if account.Nonce != nil {
			statedb.SetNonce(addr, uint64(*account.Nonce))
		}
		// Override account(contract) code.
		if account.Code != nil {
			statedb.SetCode(addr, *account.Code)
		}
		// Override account balance.
		if account.Balance != nil {
			u256Balance, _ := uint256.FromBig((*big.Int)(account.Balance))
			statedb.SetBalance(addr, u256Balance, tracing.BalanceChangeUnspecified)
		}
		if account.State != nil && account.StateDiff != nil {
			return fmt.Errorf("account %s has both 'state' and 'stateDiff'", addr.Hex())
		}
		// Replace entire state if caller requires.
		if account.State != nil {
			statedb.SetStorage(addr, account.State)
		}
		// Apply state diff into specified accounts.
		if account.StateDiff != nil {
			for key, value := range account.StateDiff {
				statedb.SetState(addr, key, value)
			}
		}
	}
	// Now finalize the changes. Finalize is normally performed between transactions.
	// By using finalize, the overrides are semantically behaving as
	// if they were created in a transaction just before the tracing occur.
	statedb.Finalise(false)
	return nil
}

// BlockOverrides is a set of header fields to override.
type BlockOverrides struct {
	Number        *hexutil.Big
	Difficulty    *hexutil.Big // No-op if we're simulating post-merge calls.
	Time          *hexutil.Uint64
	GasLimit      *hexutil.Uint64
	FeeRecipient  *common.Address
	PrevRandao    *common.Hash
	BaseFeePerGas *hexutil.Big
	BlobBaseFee   *hexutil.Big
}

// Apply overrides the given header fields into the given block context.
func (o *BlockOverrides) Apply(blockCtx *vm.BlockContext) {
	if o == nil {
		return
	}
	if o.Number != nil {
		blockCtx.BlockNumber = o.Number.ToInt()
	}
	if o.Difficulty != nil {
		blockCtx.Difficulty = o.Difficulty.ToInt()
		if blockCtx.ArbOSVersion > 0 {
			difficultHash := common.BigToHash(o.Difficulty.ToInt())
			blockCtx.Random = &difficultHash
		}
	}
	if o.Time != nil {
		blockCtx.Time = uint64(*o.Time)
	}
	if o.GasLimit != nil {
		blockCtx.GasLimit = uint64(*o.GasLimit)
	}
	if o.FeeRecipient != nil {
		blockCtx.Coinbase = *o.FeeRecipient
	}
	if blockCtx.ArbOSVersion == 0 && o.PrevRandao != nil {
		blockCtx.Random = o.PrevRandao
	}
	if o.BaseFeePerGas != nil {
		blockCtx.BaseFee = o.BaseFeePerGas.ToInt()
	}
	if o.BlobBaseFee != nil {
		blockCtx.BlobBaseFee = o.BlobBaseFee.ToInt()
	}
}

// MakeHeader returns a new header object with the overridden
// fields.
// Note: MakeHeader ignores BlobBaseFee if set. That's because
// header has no such field.
func (o *BlockOverrides) MakeHeader(header *types.Header) *types.Header {
	if o == nil {
		return header
	}
	h := types.CopyHeader(header)
	if o.Number != nil {
		h.Number = o.Number.ToInt()
	}
	if o.Difficulty != nil {
		h.Difficulty = o.Difficulty.ToInt()
	}
	if o.Time != nil {
		h.Time = uint64(*o.Time)
	}
	if o.GasLimit != nil {
		h.GasLimit = uint64(*o.GasLimit)
	}
	if o.FeeRecipient != nil {
		h.Coinbase = *o.FeeRecipient
	}
	if o.PrevRandao != nil {
		h.MixDigest = *o.PrevRandao
	}
	if o.BaseFeePerGas != nil {
		h.BaseFee = o.BaseFeePerGas.ToInt()
	}
	return h
}

// ChainContextBackend provides methods required to implement ChainContext.
type ChainContextBackend interface {
	Engine() consensus.Engine
	HeaderByNumber(context.Context, rpc.BlockNumber) (*types.Header, error)
}

// ChainContext is an implementation of core.ChainContext. It's main use-case
// is instantiating a vm.BlockContext without having access to the BlockChain object.
type ChainContext struct {
	b   ChainContextBackend
	ctx context.Context
}

// NewChainContext creates a new ChainContext object.
func NewChainContext(ctx context.Context, backend ChainContextBackend) *ChainContext {
	return &ChainContext{ctx: ctx, b: backend}
}

func (context *ChainContext) Engine() consensus.Engine {
	return context.b.Engine()
}

func (context *ChainContext) GetHeader(hash common.Hash, number uint64) *types.Header {
	// This method is called to get the hash for a block number when executing the BLOCKHASH
	// opcode. Hence no need to search for non-canonical blocks.
	header, err := context.b.HeaderByNumber(context.ctx, rpc.BlockNumber(number))
	if err != nil || header.Hash() != hash {
		return nil
	}
	return header
}

func doCall(ctx context.Context, b Backend, args TransactionArgs, state *state.StateDB, header *types.Header, overrides *StateOverride, blockOverrides *BlockOverrides, timeout time.Duration, globalGasCap uint64, runMode core.MessageRunMode) (*core.ExecutionResult, error) {
	blockCtx := core.NewEVMBlockContext(header, NewChainContext(ctx, b), nil)
	if blockOverrides != nil {
		blockOverrides.Apply(&blockCtx)
	}
	rules := b.ChainConfig().Rules(blockCtx.BlockNumber, blockCtx.Random != nil, blockCtx.Time, blockCtx.ArbOSVersion)
	precompiles := maps.Clone(vm.ActivePrecompiledContracts(rules))
	if err := overrides.Apply(state, precompiles); err != nil {
		return nil, err
	}

	// Setup context so it may be cancelled the call has completed
	// or, in case of unmetered gas, setup a context with a timeout.
	var cancel context.CancelFunc
	if timeout > 0 {
		ctx, cancel = context.WithTimeout(ctx, timeout)
	} else {
		ctx, cancel = context.WithCancel(ctx)
	}
	// Make sure the context is cancelled when the call has completed
	// this makes sure resources are cleaned up.
	defer cancel()
	gp := new(core.GasPool)
	if globalGasCap == 0 {
		gp.AddGas(gomath.MaxUint64)
	} else {
		gp.AddGas(globalGasCap)
	}
	return applyMessage(ctx, b, args, state, header, timeout, gp, &blockCtx, &vm.Config{NoBaseFee: true}, precompiles, true, runMode)
}

func applyMessage(ctx context.Context, b Backend, args TransactionArgs, state *state.StateDB, header *types.Header, timeout time.Duration, gp *core.GasPool, blockContext *vm.BlockContext, vmConfig *vm.Config, precompiles vm.PrecompiledContracts, skipChecks bool, runMode core.MessageRunMode) (*core.ExecutionResult, error) {
	// Get a new instance of the EVM.
	if err := args.CallDefaults(gp.Gas(), blockContext.BaseFee, b.ChainConfig().ChainID); err != nil {
		return nil, err
	}
	msg := args.ToMessage(blockContext.BaseFee, gp.Gas(), header, state, runMode, skipChecks, skipChecks)

	// Arbitrum: raise the gas cap to ignore L1 costs so that it's compute-only
	if gp.Gas() > 0 {
		postingGas, err := core.RPCPostingGasHook(msg, header, state)
		if err != nil {
			return nil, err
		}
		gp.AddGas(postingGas)
	}
	if msg.GasLimit > gp.Gas() {
		gp.SetGas(msg.GasLimit)
	}
	// Arbitrum: support NodeInterface.sol by swapping out the message if needed
	var res *core.ExecutionResult
	var err error
	msg, res, err = core.InterceptRPCMessage(msg, ctx, state, header, b, blockContext)
	if err != nil || res != nil {
		return res, err
	}
	// Lower the basefee to 0 to avoid breaking EVM
	// invariants (basefee < feecap).
	if msg.GasPrice.Sign() == 0 {
		blockContext.BaseFeeInBlock = new(big.Int).Set(blockContext.BaseFee)
		blockContext.BaseFee = new(big.Int)
	}
	if msg.BlobGasFeeCap != nil && msg.BlobGasFeeCap.BitLen() == 0 {
		blockContext.BlobBaseFee = new(big.Int)
	}
	evm := b.GetEVM(ctx, msg, state, header, vmConfig, blockContext)
	if precompiles != nil {
		evm.SetPrecompiles(precompiles)
	}
<<<<<<< HEAD

	return applyMessageWithEVM(ctx, evm, msg, state, timeout, gp, b, header, *blockContext)
}

func applyMessageWithEVM(ctx context.Context, evm *vm.EVM, msg *core.Message, state *state.StateDB, timeout time.Duration, gp *core.GasPool, b Backend, header *types.Header, blockContext vm.BlockContext) (*core.ExecutionResult, error) {
=======
	res, err := applyMessageWithEVM(ctx, evm, msg, timeout, gp)
	// If an internal state error occurred, let that have precedence. Otherwise,
	// a "trie root missing" type of error will masquerade as e.g. "insufficient gas"
	if err := state.Error(); err != nil {
		return nil, err
	}
	return res, err
}

func applyMessageWithEVM(ctx context.Context, evm *vm.EVM, msg *core.Message, timeout time.Duration, gp *core.GasPool) (*core.ExecutionResult, error) {
>>>>>>> d7434fac
	// Wait for the context to be done and cancel the evm. Even if the
	// EVM has finished, cancelling may be done (repeatedly)
	go func() {
		<-ctx.Done()
		evm.Cancel()
	}()

	// Execute the message.
	result, err := core.ApplyMessage(evm, msg, gp)

	// If the timer caused an abort, return an appropriate error message
	if evm.Cancelled() {
		return nil, fmt.Errorf("execution aborted (timeout = %v)", timeout)
	}
	if err != nil {
		return result, fmt.Errorf("err: %w (supplied gas %d)", err, msg.GasLimit)
	}

	// Arbitrum: a tx can schedule another (see retryables)
	result, err = runScheduledTxes(ctx, b, state, header, blockContext, core.MessageGasEstimationMode, result)
	if err != nil {
		return nil, err
	}

	return result, nil
}

func runScheduledTxes(ctx context.Context, b core.NodeInterfaceBackendAPI, state *state.StateDB, header *types.Header, blockCtx vm.BlockContext, runMode core.MessageRunMode, result *core.ExecutionResult) (*core.ExecutionResult, error) {
	scheduled := result.ScheduledTxes
	for runMode == core.MessageGasEstimationMode && len(scheduled) > 0 {
		// This will panic if the scheduled tx is signed, but we only schedule unsigned ones
		msg, err := core.TransactionToMessage(scheduled[0], types.NewArbitrumSigner(nil), header.BaseFee, runMode)
		if err != nil {
			return nil, err
		}
		// The scheduling transaction will "use" all of the gas available to it,
		// but it's really just passing it on to the scheduled tx, so we subtract it out here.
		if result.UsedGas >= msg.GasLimit {
			result.UsedGas -= msg.GasLimit
		} else {
			log.Warn("Scheduling tx used less gas than scheduled tx has available", "usedGas", result.UsedGas, "scheduledGas", msg.GasLimit)
			result.UsedGas = 0
		}
		// make a new EVM for the scheduled Tx (an EVM must never be reused)
		evm := b.GetEVM(ctx, msg, state, header, &vm.Config{NoBaseFee: true}, &blockCtx)
		go func() {
			<-ctx.Done()
			evm.Cancel()
		}()

		scheduledTxResult, err := core.ApplyMessage(evm, msg, new(core.GasPool).AddGas(math.MaxUint64))
		if err != nil {
			return nil, err // Bail out
		}
		if err := state.Error(); err != nil {
			return nil, err
		}
		if scheduledTxResult.Failed() {
			return scheduledTxResult, nil
		}
		// Add back in any gas used by the scheduled transaction.
		result.UsedGas += scheduledTxResult.UsedGas
		scheduled = append(scheduled[1:], scheduledTxResult.ScheduledTxes...)
	}
	return result, nil
}

func updateHeaderForPendingBlocks(blockNrOrHash rpc.BlockNumberOrHash, header *types.Header) *types.Header {
	if blockNrOrHash.BlockNumber != nil &&
		*blockNrOrHash.BlockNumber == rpc.PendingBlockNumber {
		headerCopy := types.CopyHeader(header)
		now := uint64(time.Now().Unix())
		if now > headerCopy.Time {
			headerCopy.Time = now
		}
		headerCopy.Number = new(big.Int).Add(headerCopy.Number, common.Big1)
		headerCopy.ParentHash = header.Hash()
		return headerCopy
	}
	return header
}

func DoCall(ctx context.Context, b Backend, args TransactionArgs, blockNrOrHash rpc.BlockNumberOrHash, overrides *StateOverride, blockOverrides *BlockOverrides, timeout time.Duration, globalGasCap uint64, runMode core.MessageRunMode) (*core.ExecutionResult, error) {
	defer func(start time.Time) { log.Debug("Executing EVM call finished", "runtime", time.Since(start)) }(time.Now())

	state, header, err := b.StateAndHeaderByNumberOrHash(ctx, blockNrOrHash)
	if state == nil || err != nil {
		return nil, err
	}
	header = updateHeaderForPendingBlocks(blockNrOrHash, header)
	return doCall(ctx, b, args, state, header, overrides, blockOverrides, timeout, globalGasCap, runMode)
}

// Call executes the given transaction on the state for the given block number.
//
// Additionally, the caller can specify a batch of contract for fields overriding.
//
// Note, this function doesn't make and changes in the state/blockchain and is
// useful to execute and retrieve values.
func (api *BlockChainAPI) Call(ctx context.Context, args TransactionArgs, blockNrOrHash *rpc.BlockNumberOrHash, overrides *StateOverride, blockOverrides *BlockOverrides) (hexutil.Bytes, error) {
	if blockNrOrHash == nil {
		latest := rpc.BlockNumberOrHashWithNumber(rpc.LatestBlockNumber)
		blockNrOrHash = &latest
	}
	result, err := DoCall(ctx, api.b, args, *blockNrOrHash, overrides, blockOverrides, api.b.RPCEVMTimeout(), api.b.RPCGasCap(), core.MessageEthcallMode)
	if err != nil {
		if client := fallbackClientFor(api.b, err); client != nil {
			var res hexutil.Bytes
			err := client.CallContext(ctx, &res, "eth_call", args, blockNrOrHash, overrides)
			return res, err
		}
		return nil, err
	}
	// If the result contains a revert reason, try to unpack and return it.
	if len(result.Revert()) > 0 {
		return nil, newRevertError(result.Revert())
	}
	gasUsedEthCallGauge.Inc(int64(result.UsedGas))
	return result.Return(), result.Err
}

// SimulateV1 executes series of transactions on top of a base state.
// The transactions are packed into blocks. For each block, block header
// fields can be overridden. The state can also be overridden prior to
// execution of each block.
//
// Note, this function doesn't make any changes in the state/blockchain and is
// useful to execute and retrieve values.
func (api *BlockChainAPI) SimulateV1(ctx context.Context, opts simOpts, blockNrOrHash *rpc.BlockNumberOrHash) ([]map[string]interface{}, error) {
	if len(opts.BlockStateCalls) == 0 {
		return nil, &invalidParamsError{message: "empty input"}
	} else if len(opts.BlockStateCalls) > maxSimulateBlocks {
		return nil, &clientLimitExceededError{message: "too many blocks"}
	}
	if blockNrOrHash == nil {
		n := rpc.BlockNumberOrHashWithNumber(rpc.LatestBlockNumber)
		blockNrOrHash = &n
	}
	state, base, err := api.b.StateAndHeaderByNumberOrHash(ctx, *blockNrOrHash)
	if state == nil || err != nil {
		return nil, err
	}
	gasCap := api.b.RPCGasCap()
	if gasCap == 0 {
		gasCap = gomath.MaxUint64
	}
	sim := &simulator{
		b:           api.b,
		state:       state,
		base:        base,
		chainConfig: api.b.ChainConfig(),
		// Each tx and all the series of txes shouldn't consume more gas than cap
		gp:             new(core.GasPool).AddGas(gasCap),
		traceTransfers: opts.TraceTransfers,
		validate:       opts.Validation,
		fullTx:         opts.ReturnFullTransactions,
	}
	return sim.execute(ctx, opts.BlockStateCalls)
}

// DoEstimateGas returns the lowest possible gas limit that allows the transaction to run
// successfully at block `blockNrOrHash`. It returns error if the transaction would revert, or if
// there are unexpected failures. The gas limit is capped by both `args.Gas` (if non-nil &
// non-zero) and `gasCap` (if non-zero).
func DoEstimateGas(ctx context.Context, b Backend, args TransactionArgs, blockNrOrHash rpc.BlockNumberOrHash, overrides *StateOverride, gasCap uint64) (hexutil.Uint64, error) {
	// Retrieve the base state and mutate it with any overrides
	state, header, err := b.StateAndHeaderByNumberOrHash(ctx, blockNrOrHash)
	if state == nil || err != nil {
		return 0, err
	}
	if err := overrides.Apply(state, nil); err != nil {
		return 0, err
	}
	header = updateHeaderForPendingBlocks(blockNrOrHash, header)

	// Construct the gas estimator option from the user input
	opts := &gasestimator.Options{
		Config:           b.ChainConfig(),
		Chain:            NewChainContext(ctx, b),
		Header:           header,
		State:            state,
		Backend:          b,
		ErrorRatio:       gasestimator.EstimateGasErrorRatio,
		RunScheduledTxes: runScheduledTxes,
	}
	// Set any required transaction default, but make sure the gas cap itself is not messed with
	// if it was not specified in the original argument list.
	if args.Gas == nil {
		args.Gas = new(hexutil.Uint64)
	}
	if err := args.CallDefaults(gasCap, header.BaseFee, b.ChainConfig().ChainID); err != nil {
		return 0, err
	}
	// Run the gas estimation and wrap any revertals into a custom return
	// Arbitrum: this also appropriately recursively calls another args.ToMessage with increased gasCap by posterCostInL2Gas amount
	call := args.ToMessage(header.BaseFee, gasCap, header, state, core.MessageGasEstimationMode, true, true)

	// Arbitrum: raise the gas cap to ignore L1 costs so that it's compute-only
	if gasCap > 0 {
		postingGas, err := core.RPCPostingGasHook(call, header, state)
		if err != nil {
			return 0, err
		}
		gasCap += postingGas
	}

	estimate, revert, err := gasestimator.Estimate(ctx, call, opts, gasCap)
	if err != nil {
		if len(revert) > 0 {
			return 0, newRevertError(revert)
		}
		return 0, err
	}
	return hexutil.Uint64(estimate), nil
}

// EstimateGas returns the lowest possible gas limit that allows the transaction to run
// successfully at block `blockNrOrHash`, or the latest block if `blockNrOrHash` is unspecified. It
// returns error if the transaction would revert or if there are unexpected failures. The returned
// value is capped by both `args.Gas` (if non-nil & non-zero) and the backend's RPCGasCap
// configuration (if non-zero).
// Note: Required blob gas is not computed in this method.
func (api *BlockChainAPI) EstimateGas(ctx context.Context, args TransactionArgs, blockNrOrHash *rpc.BlockNumberOrHash, overrides *StateOverride) (hexutil.Uint64, error) {
	bNrOrHash := rpc.BlockNumberOrHashWithNumber(rpc.PendingBlockNumber)
	if blockNrOrHash != nil {
		bNrOrHash = *blockNrOrHash
	}
	res, err := DoEstimateGas(ctx, api.b, args, bNrOrHash, overrides, api.b.RPCGasCap())
	if client := fallbackClientFor(api.b, err); client != nil {
		var res hexutil.Uint64
		err := client.CallContext(ctx, &res, "eth_estimateGas", args, blockNrOrHash, overrides)
		return res, err
	}
	if err != nil {
		gasUsedEthEstimateGasGauge.Inc(int64(res))
	}
	return res, err
}

// RPCMarshalHeader converts the given header to the RPC output .
func RPCMarshalHeader(head *types.Header) map[string]interface{} {
	result := map[string]interface{}{
		"number":           (*hexutil.Big)(head.Number),
		"hash":             head.Hash(),
		"parentHash":       head.ParentHash,
		"nonce":            head.Nonce,
		"mixHash":          head.MixDigest,
		"sha3Uncles":       head.UncleHash,
		"logsBloom":        head.Bloom,
		"stateRoot":        head.Root,
		"miner":            head.Coinbase,
		"difficulty":       (*hexutil.Big)(head.Difficulty),
		"extraData":        hexutil.Bytes(head.Extra),
		"gasLimit":         hexutil.Uint64(head.GasLimit),
		"gasUsed":          hexutil.Uint64(head.GasUsed),
		"timestamp":        hexutil.Uint64(head.Time),
		"transactionsRoot": head.TxHash,
		"receiptsRoot":     head.ReceiptHash,
	}
	if head.BaseFee != nil {
		result["baseFeePerGas"] = (*hexutil.Big)(head.BaseFee)
	}
	if head.WithdrawalsHash != nil {
		result["withdrawalsRoot"] = head.WithdrawalsHash
	}
	if head.BlobGasUsed != nil {
		result["blobGasUsed"] = hexutil.Uint64(*head.BlobGasUsed)
	}
	if head.ExcessBlobGas != nil {
		result["excessBlobGas"] = hexutil.Uint64(*head.ExcessBlobGas)
	}
	if head.ParentBeaconRoot != nil {
		result["parentBeaconBlockRoot"] = head.ParentBeaconRoot
	}
	if head.RequestsHash != nil {
		result["requestsRoot"] = head.RequestsHash
	}
	return result
}

// RPCMarshalBlock converts the given block to the RPC output which depends on fullTx. If inclTx is true transactions are
// returned. When fullTx is true the returned block contains full transaction details, otherwise it will only contain
// transaction hashes.
func RPCMarshalBlock(block *types.Block, inclTx bool, fullTx bool, config *params.ChainConfig) map[string]interface{} {
	fields := RPCMarshalHeader(block.Header())
	fields["size"] = hexutil.Uint64(block.Size())

	if inclTx {
		formatTx := func(idx int, tx *types.Transaction) interface{} {
			return tx.Hash()
		}
		if fullTx {
			formatTx = func(idx int, tx *types.Transaction) interface{} {
				return newRPCTransactionFromBlockIndex(block, uint64(idx), config)
			}
		}
		txs := block.Transactions()
		transactions := make([]interface{}, len(txs))
		for i, tx := range txs {
			transactions[i] = formatTx(i, tx)
		}
		fields["transactions"] = transactions
	}
	uncles := block.Uncles()
	uncleHashes := make([]common.Hash, len(uncles))
	for i, uncle := range uncles {
		uncleHashes[i] = uncle.Hash()
	}
	fields["uncles"] = uncleHashes

	if config.IsArbitrumNitro(block.Header().Number) {
		fillArbitrumNitroHeaderInfo(block.Header(), fields)
	}

	if block.Withdrawals() != nil {
		fields["withdrawals"] = block.Withdrawals()
	}
	return fields
}

func fillArbitrumNitroHeaderInfo(header *types.Header, fields map[string]interface{}) {
	info := types.DeserializeHeaderExtraInformation(header)
	fields["l1BlockNumber"] = hexutil.Uint64(info.L1BlockNumber)
	fields["sendRoot"] = info.SendRoot
	fields["sendCount"] = hexutil.Uint64(info.SendCount)
}

func (api *BlockChainAPI) checkAndFillArbClassicL1BlockNumber(ctx context.Context, block *types.Block, response map[string]interface{}) {
	if api.b.ChainConfig().IsArbitrum() && !api.b.ChainConfig().IsArbitrumNitro(block.Number()) {
		l1BlockNumber, err := api.arbClassicL1BlockNumber(ctx, block)
		if err != nil {
			log.Error("error trying to fill legacy l1BlockNumber", "err", err)
		} else {
			response["l1BlockNumber"] = l1BlockNumber
		}
	}
}

func (api *BlockChainAPI) arbClassicL1BlockNumber(ctx context.Context, block *types.Block) (hexutil.Uint64, error) {
	startBlockNum := block.Number().Int64()
	blockNum := startBlockNum
	i := int64(0)
	for {
		transactions := block.Transactions()
		if len(transactions) > 0 {
			legacyTx, ok := transactions[0].GetInner().(*types.ArbitrumLegacyTxData)
			if !ok {
				return 0, fmt.Errorf("couldn't read legacy transaction from block %d", blockNum)
			}
			return hexutil.Uint64(legacyTx.L1BlockNumber), nil
		}
		if blockNum == 0 {
			return 0, nil
		}
		i++
		blockNum = startBlockNum - i
		if i > 50 {
			return 0, fmt.Errorf("couldn't find block with transactions. Reached %d", blockNum)
		}
		var err error
		block, err = api.b.BlockByNumber(ctx, rpc.BlockNumber(blockNum))
		if err != nil {
			return 0, err
		}
	}
}

// RPCTransaction represents a transaction that will serialize to the RPC representation of a transaction
type RPCTransaction struct {
	BlockHash           *common.Hash      `json:"blockHash"`
	BlockNumber         *hexutil.Big      `json:"blockNumber"`
	From                common.Address    `json:"from"`
	Gas                 hexutil.Uint64    `json:"gas"`
	GasPrice            *hexutil.Big      `json:"gasPrice"`
	GasFeeCap           *hexutil.Big      `json:"maxFeePerGas,omitempty"`
	GasTipCap           *hexutil.Big      `json:"maxPriorityFeePerGas,omitempty"`
	MaxFeePerBlobGas    *hexutil.Big      `json:"maxFeePerBlobGas,omitempty"`
	Hash                common.Hash       `json:"hash"`
	Input               hexutil.Bytes     `json:"input"`
	Nonce               hexutil.Uint64    `json:"nonce"`
	To                  *common.Address   `json:"to"`
	TransactionIndex    *hexutil.Uint64   `json:"transactionIndex"`
	Value               *hexutil.Big      `json:"value"`
	Type                hexutil.Uint64    `json:"type"`
	Accesses            *types.AccessList `json:"accessList,omitempty"`
	ChainID             *hexutil.Big      `json:"chainId,omitempty"`
	BlobVersionedHashes []common.Hash     `json:"blobVersionedHashes,omitempty"`
	V                   *hexutil.Big      `json:"v"`
	R                   *hexutil.Big      `json:"r"`
	S                   *hexutil.Big      `json:"s"`
	YParity             *hexutil.Uint64   `json:"yParity,omitempty"`

	// Arbitrum fields:
	RequestId           *common.Hash    `json:"requestId,omitempty"`           // Contract SubmitRetryable Deposit
	TicketId            *common.Hash    `json:"ticketId,omitempty"`            // Retry
	MaxRefund           *hexutil.Big    `json:"maxRefund,omitempty"`           // Retry
	SubmissionFeeRefund *hexutil.Big    `json:"submissionFeeRefund,omitempty"` // Retry
	RefundTo            *common.Address `json:"refundTo,omitempty"`            // SubmitRetryable Retry
	L1BaseFee           *hexutil.Big    `json:"l1BaseFee,omitempty"`           // SubmitRetryable
	DepositValue        *hexutil.Big    `json:"depositValue,omitempty"`        // SubmitRetryable
	RetryTo             *common.Address `json:"retryTo,omitempty"`             // SubmitRetryable
	RetryValue          *hexutil.Big    `json:"retryValue,omitempty"`          // SubmitRetryable
	RetryData           *hexutil.Bytes  `json:"retryData,omitempty"`           // SubmitRetryable
	Beneficiary         *common.Address `json:"beneficiary,omitempty"`         // SubmitRetryable
	MaxSubmissionFee    *hexutil.Big    `json:"maxSubmissionFee,omitempty"`    // SubmitRetryable
}

// newRPCTransaction returns a transaction that will serialize to the RPC
// representation, with the given location metadata set (if available).
func newRPCTransaction(tx *types.Transaction, blockHash common.Hash, blockNumber uint64, blockTime uint64, index uint64, baseFee *big.Int, config *params.ChainConfig) *RPCTransaction {
	signer := types.MakeSigner(config, new(big.Int).SetUint64(blockNumber), blockTime)
	from, _ := types.Sender(signer, tx)
	v, r, s := tx.RawSignatureValues()
	result := &RPCTransaction{
		Type:     hexutil.Uint64(tx.Type()),
		From:     from,
		Gas:      hexutil.Uint64(tx.Gas()),
		GasPrice: (*hexutil.Big)(tx.GasPrice()),
		Hash:     tx.Hash(),
		Input:    hexutil.Bytes(tx.Data()),
		Nonce:    hexutil.Uint64(tx.Nonce()),
		To:       tx.To(),
		Value:    (*hexutil.Big)(tx.Value()),
		V:        (*hexutil.Big)(v),
		R:        (*hexutil.Big)(r),
		S:        (*hexutil.Big)(s),
	}
	if blockHash != (common.Hash{}) {
		result.BlockHash = &blockHash
		result.BlockNumber = (*hexutil.Big)(new(big.Int).SetUint64(blockNumber))
		result.TransactionIndex = (*hexutil.Uint64)(&index)
	}

	switch tx.Type() {
	case types.LegacyTxType:
		// if a legacy transaction has an EIP-155 chain id, include it explicitly
		if id := tx.ChainId(); id.Sign() != 0 {
			result.ChainID = (*hexutil.Big)(id)
		}

	case types.AccessListTxType:
		al := tx.AccessList()
		yparity := hexutil.Uint64(v.Sign())
		result.Accesses = &al
		result.ChainID = (*hexutil.Big)(tx.ChainId())
		result.YParity = &yparity

	case types.DynamicFeeTxType:
		al := tx.AccessList()
		yparity := hexutil.Uint64(v.Sign())
		result.Accesses = &al
		result.ChainID = (*hexutil.Big)(tx.ChainId())
		result.YParity = &yparity
		result.GasFeeCap = (*hexutil.Big)(tx.GasFeeCap())
		result.GasTipCap = (*hexutil.Big)(tx.GasTipCap())
		// if the transaction has been mined, compute the effective gas price
		if baseFee != nil && blockHash != (common.Hash{}) {
			// price = min(gasTipCap + baseFee, gasFeeCap)
			result.GasPrice = (*hexutil.Big)(effectiveGasPrice(tx, baseFee))
		} else {
			result.GasPrice = (*hexutil.Big)(tx.GasFeeCap())
		}

	case types.BlobTxType:
		al := tx.AccessList()
		yparity := hexutil.Uint64(v.Sign())
		result.Accesses = &al
		result.ChainID = (*hexutil.Big)(tx.ChainId())
		result.YParity = &yparity
		result.GasFeeCap = (*hexutil.Big)(tx.GasFeeCap())
		result.GasTipCap = (*hexutil.Big)(tx.GasTipCap())
		// if the transaction has been mined, compute the effective gas price
		if baseFee != nil && blockHash != (common.Hash{}) {
			result.GasPrice = (*hexutil.Big)(effectiveGasPrice(tx, baseFee))
		} else {
			result.GasPrice = (*hexutil.Big)(tx.GasFeeCap())
		}
		result.MaxFeePerBlobGas = (*hexutil.Big)(tx.BlobGasFeeCap())
		result.BlobVersionedHashes = tx.BlobHashes()
	}

	// Arbitrum: support arbitrum-specific transaction types
	switch inner := tx.GetInner().(type) {
	case *types.ArbitrumInternalTx:
		result.ChainID = (*hexutil.Big)(inner.ChainId)
	case *types.ArbitrumDepositTx:
		result.RequestId = &inner.L1RequestId
		result.ChainID = (*hexutil.Big)(inner.ChainId)
	case *types.ArbitrumContractTx:
		result.RequestId = &inner.RequestId
		result.GasFeeCap = (*hexutil.Big)(inner.GasFeeCap)
		result.ChainID = (*hexutil.Big)(inner.ChainId)
	case *types.ArbitrumRetryTx:
		result.TicketId = &inner.TicketId
		result.RefundTo = &inner.RefundTo
		result.GasFeeCap = (*hexutil.Big)(inner.GasFeeCap)
		result.ChainID = (*hexutil.Big)(inner.ChainId)
		result.MaxRefund = (*hexutil.Big)(inner.MaxRefund)
		result.SubmissionFeeRefund = (*hexutil.Big)(inner.SubmissionFeeRefund)
	case *types.ArbitrumSubmitRetryableTx:
		result.RequestId = &inner.RequestId
		result.L1BaseFee = (*hexutil.Big)(inner.L1BaseFee)
		result.DepositValue = (*hexutil.Big)(inner.DepositValue)
		result.RetryTo = inner.RetryTo
		result.RetryValue = (*hexutil.Big)(inner.RetryValue)
		result.RetryData = (*hexutil.Bytes)(&inner.RetryData)
		result.Beneficiary = &inner.Beneficiary
		result.RefundTo = &inner.FeeRefundAddr
		result.MaxSubmissionFee = (*hexutil.Big)(inner.MaxSubmissionFee)
		result.GasFeeCap = (*hexutil.Big)(inner.GasFeeCap)
		result.ChainID = (*hexutil.Big)(inner.ChainId)
	case *types.ArbitrumUnsignedTx:
		result.ChainID = (*hexutil.Big)(inner.ChainId)
	}
	return result
}

// effectiveGasPrice computes the transaction gas fee, based on the given basefee value.
//
//	price = min(gasTipCap + baseFee, gasFeeCap)
func effectiveGasPrice(tx *types.Transaction, baseFee *big.Int) *big.Int {
	fee := tx.GasTipCap()
	fee = fee.Add(fee, baseFee)
	if tx.GasFeeCapIntCmp(fee) < 0 {
		return tx.GasFeeCap()
	}
	return fee
}

// NewRPCPendingTransaction returns a pending transaction that will serialize to the RPC representation
func NewRPCPendingTransaction(tx *types.Transaction, current *types.Header, config *params.ChainConfig) *RPCTransaction {
	var (
		baseFee     *big.Int
		blockNumber = uint64(0)
		blockTime   = uint64(0)
	)
	if current != nil {
		baseFee = eip1559.CalcBaseFee(config, current)
		blockNumber = current.Number.Uint64()
		blockTime = current.Time
	}
	return newRPCTransaction(tx, common.Hash{}, blockNumber, blockTime, 0, baseFee, config)
}

// newRPCTransactionFromBlockIndex returns a transaction that will serialize to the RPC representation.
func newRPCTransactionFromBlockIndex(b *types.Block, index uint64, config *params.ChainConfig) *RPCTransaction {
	txs := b.Transactions()
	if index >= uint64(len(txs)) {
		return nil
	}
	return newRPCTransaction(txs[index], b.Hash(), b.NumberU64(), b.Time(), index, b.BaseFee(), config)
}

// newRPCRawTransactionFromBlockIndex returns the bytes of a transaction given a block and a transaction index.
func newRPCRawTransactionFromBlockIndex(b *types.Block, index uint64) hexutil.Bytes {
	txs := b.Transactions()
	if index >= uint64(len(txs)) {
		return nil
	}
	blob, _ := txs[index].MarshalBinary()
	return blob
}

// accessListResult returns an optional accesslist
// It's the result of the `debug_createAccessList` RPC call.
// It contains an error if the transaction itself failed.
type accessListResult struct {
	Accesslist *types.AccessList `json:"accessList"`
	Error      string            `json:"error,omitempty"`
	GasUsed    hexutil.Uint64    `json:"gasUsed"`
}

// CreateAccessList creates an EIP-2930 type AccessList for the given transaction.
// Reexec and BlockNrOrHash can be specified to create the accessList on top of a certain state.
func (api *BlockChainAPI) CreateAccessList(ctx context.Context, args TransactionArgs, blockNrOrHash *rpc.BlockNumberOrHash) (*accessListResult, error) {
	bNrOrHash := rpc.BlockNumberOrHashWithNumber(rpc.LatestBlockNumber)
	if blockNrOrHash != nil {
		bNrOrHash = *blockNrOrHash
	}
	acl, gasUsed, vmerr, err := AccessList(ctx, api.b, bNrOrHash, args)
	if err != nil {
		return nil, err
	}
	result := &accessListResult{Accesslist: &acl, GasUsed: hexutil.Uint64(gasUsed)}
	if vmerr != nil {
		result.Error = vmerr.Error()
	}
	return result, nil
}

// AccessList creates an access list for the given transaction.
// If the accesslist creation fails an error is returned.
// If the transaction itself fails, an vmErr is returned.
func AccessList(ctx context.Context, b Backend, blockNrOrHash rpc.BlockNumberOrHash, args TransactionArgs) (acl types.AccessList, gasUsed uint64, vmErr error, err error) {
	// Retrieve the execution context
	db, header, err := b.StateAndHeaderByNumberOrHash(ctx, blockNrOrHash)
	if db == nil || err != nil {
		return nil, 0, nil, err
	}

	// Ensure any missing fields are filled, extract the recipient and input data
	if err := args.setDefaults(ctx, b, true); err != nil {
		return nil, 0, nil, err
	}
	var to common.Address
	if args.To != nil {
		to = *args.To
	} else {
		to = crypto.CreateAddress(args.from(), uint64(*args.Nonce))
	}
	isPostMerge := header.Difficulty.Sign() == 0
	// Retrieve the precompiles since they don't need to be added to the access list
	precompiles := vm.ActivePrecompiles(b.ChainConfig().Rules(header.Number, isPostMerge, header.Time, types.DeserializeHeaderExtraInformation(header).ArbOSFormatVersion))

	// Create an initial tracer
	prevTracer := logger.NewAccessListTracer(nil, args.from(), to, precompiles)
	if args.AccessList != nil {
		prevTracer = logger.NewAccessListTracer(*args.AccessList, args.from(), to, precompiles)
	}
	for {
		if err := ctx.Err(); err != nil {
			return nil, 0, nil, err
		}
		// Retrieve the current access list to expand
		accessList := prevTracer.AccessList()
		log.Trace("Creating access list", "input", accessList)

		// Copy the original db so we don't modify it
		statedb := db.Copy()
		// Set the accesslist to the last al
		args.AccessList = &accessList
		msg := args.ToMessage(header.BaseFee, b.RPCGasCap(), header, statedb, core.MessageEthcallMode, true, true)

		// Apply the transaction with the access list tracer
		tracer := logger.NewAccessListTracer(accessList, args.from(), to, precompiles)
		config := vm.Config{Tracer: tracer.Hooks(), NoBaseFee: true}
		vmenv := b.GetEVM(ctx, msg, statedb, header, &config, nil)
		// Lower the basefee to 0 to avoid breaking EVM
		// invariants (basefee < feecap).
		if msg.GasPrice.Sign() == 0 {
			vmenv.Context.BaseFeeInBlock = new(big.Int).Set(vmenv.Context.BaseFee)
			vmenv.Context.BaseFee = new(big.Int)
		}
		if msg.BlobGasFeeCap != nil && msg.BlobGasFeeCap.BitLen() == 0 {
			vmenv.Context.BlobBaseFee = new(big.Int)
		}
		res, err := core.ApplyMessage(vmenv, msg, new(core.GasPool).AddGas(msg.GasLimit))
		if err != nil {
			return nil, 0, nil, fmt.Errorf("failed to apply transaction: %v err: %v", args.ToTransaction(types.LegacyTxType).Hash(), err)
		}
		if tracer.Equal(prevTracer) {
			return accessList, res.UsedGas, res.Err, nil
		}
		prevTracer = tracer
	}
}

// TransactionAPI exposes methods for reading and creating transaction data.
type TransactionAPI struct {
	b         Backend
	nonceLock *AddrLocker
	signer    types.Signer
}

// NewTransactionAPI creates a new RPC service with methods for interacting with transactions.
func NewTransactionAPI(b Backend, nonceLock *AddrLocker) *TransactionAPI {
	// The signer used by the API should always be the 'latest' known one because we expect
	// signers to be backwards-compatible with old transactions.
	signer := types.LatestSigner(b.ChainConfig())
	return &TransactionAPI{b, nonceLock, signer}
}

// GetBlockTransactionCountByNumber returns the number of transactions in the block with the given block number.
func (api *TransactionAPI) GetBlockTransactionCountByNumber(ctx context.Context, blockNr rpc.BlockNumber) *hexutil.Uint {
	if block, _ := api.b.BlockByNumber(ctx, blockNr); block != nil {
		n := hexutil.Uint(len(block.Transactions()))
		return &n
	}
	return nil
}

// GetBlockTransactionCountByHash returns the number of transactions in the block with the given hash.
func (api *TransactionAPI) GetBlockTransactionCountByHash(ctx context.Context, blockHash common.Hash) *hexutil.Uint {
	if block, _ := api.b.BlockByHash(ctx, blockHash); block != nil {
		n := hexutil.Uint(len(block.Transactions()))
		return &n
	}
	return nil
}

// GetTransactionByBlockNumberAndIndex returns the transaction for the given block number and index.
func (api *TransactionAPI) GetTransactionByBlockNumberAndIndex(ctx context.Context, blockNr rpc.BlockNumber, index hexutil.Uint) *RPCTransaction {
	if block, _ := api.b.BlockByNumber(ctx, blockNr); block != nil {
		return newRPCTransactionFromBlockIndex(block, uint64(index), api.b.ChainConfig())
	}
	return nil
}

// GetTransactionByBlockHashAndIndex returns the transaction for the given block hash and index.
func (api *TransactionAPI) GetTransactionByBlockHashAndIndex(ctx context.Context, blockHash common.Hash, index hexutil.Uint) *RPCTransaction {
	if block, _ := api.b.BlockByHash(ctx, blockHash); block != nil {
		return newRPCTransactionFromBlockIndex(block, uint64(index), api.b.ChainConfig())
	}
	return nil
}

// GetRawTransactionByBlockNumberAndIndex returns the bytes of the transaction for the given block number and index.
func (api *TransactionAPI) GetRawTransactionByBlockNumberAndIndex(ctx context.Context, blockNr rpc.BlockNumber, index hexutil.Uint) hexutil.Bytes {
	if block, _ := api.b.BlockByNumber(ctx, blockNr); block != nil {
		return newRPCRawTransactionFromBlockIndex(block, uint64(index))
	}
	return nil
}

// GetRawTransactionByBlockHashAndIndex returns the bytes of the transaction for the given block hash and index.
func (api *TransactionAPI) GetRawTransactionByBlockHashAndIndex(ctx context.Context, blockHash common.Hash, index hexutil.Uint) hexutil.Bytes {
	if block, _ := api.b.BlockByHash(ctx, blockHash); block != nil {
		return newRPCRawTransactionFromBlockIndex(block, uint64(index))
	}
	return nil
}

// GetTransactionCount returns the number of transactions the given address has sent for the given block number
func (api *TransactionAPI) GetTransactionCount(ctx context.Context, address common.Address, blockNrOrHash rpc.BlockNumberOrHash) (*hexutil.Uint64, error) {
	// Ask transaction pool for the nonce which includes pending transactions
	if blockNr, ok := blockNrOrHash.Number(); ok && blockNr == rpc.PendingBlockNumber {
		nonce, err := api.b.GetPoolNonce(ctx, address)
		if err != nil {
			return nil, err
		}
		return (*hexutil.Uint64)(&nonce), nil
	}
	// Resolve block number and use its state to ask for the nonce
	state, _, err := api.b.StateAndHeaderByNumberOrHash(ctx, blockNrOrHash)
	if state == nil || err != nil {
		if client := fallbackClientFor(api.b, err); client != nil {
			var res hexutil.Uint64
			err := client.CallContext(ctx, &res, "eth_getTransactionCount", address, blockNrOrHash)
			return &res, err
		}
		return nil, err
	}
	nonce := state.GetNonce(address)
	return (*hexutil.Uint64)(&nonce), state.Error()
}

// GetTransactionByHash returns the transaction for the given hash
func (api *TransactionAPI) GetTransactionByHash(ctx context.Context, hash common.Hash) (*RPCTransaction, error) {
	// Try to return an already finalized transaction
	found, tx, blockHash, blockNumber, index, err := api.b.GetTransaction(ctx, hash)
	if !found {
		// No finalized transaction, try to retrieve it from the pool
		if tx := api.b.GetPoolTransaction(hash); tx != nil {
			return NewRPCPendingTransaction(tx, api.b.CurrentHeader(), api.b.ChainConfig()), nil
		}
		if err == nil {
			return nil, nil
		}
		return nil, NewTxIndexingError()
	}
	header, err := api.b.HeaderByHash(ctx, blockHash)
	if err != nil {
		return nil, err
	}
	return newRPCTransaction(tx, blockHash, blockNumber, header.Time, index, header.BaseFee, api.b.ChainConfig()), nil
}

// GetRawTransactionByHash returns the bytes of the transaction for the given hash.
func (api *TransactionAPI) GetRawTransactionByHash(ctx context.Context, hash common.Hash) (hexutil.Bytes, error) {
	// Retrieve a finalized transaction, or a pooled otherwise
	found, tx, _, _, _, err := api.b.GetTransaction(ctx, hash)
	if !found {
		if tx = api.b.GetPoolTransaction(hash); tx != nil {
			return tx.MarshalBinary()
		}
		if err == nil {
			return nil, nil
		}
		return nil, NewTxIndexingError()
	}
	return tx.MarshalBinary()
}

// GetTransactionReceipt returns the transaction receipt for the given transaction hash.
func (api *TransactionAPI) GetTransactionReceipt(ctx context.Context, hash common.Hash) (map[string]interface{}, error) {
	found, tx, blockHash, blockNumber, index, err := api.b.GetTransaction(ctx, hash)
	if err != nil {
		return nil, NewTxIndexingError() // transaction is not fully indexed
	}
	if !found {
		return nil, nil // transaction is not existent or reachable
	}
	header, err := api.b.HeaderByHash(ctx, blockHash)
	if err != nil {
		return nil, err
	}
	receipts, err := api.b.GetReceipts(ctx, blockHash)
	if err != nil {
		return nil, err
	}
	if uint64(len(receipts)) <= index {
		return nil, nil
	}
	receipt := receipts[index]

	// Derive the sender.
	signer := types.MakeSigner(api.b.ChainConfig(), header.Number, header.Time)
	return marshalReceipt(ctx, receipt, blockHash, blockNumber, signer, tx, int(index), api.b)
}

// marshalReceipt marshals a transaction receipt into a JSON object.
func marshalReceipt(ctx context.Context, receipt *types.Receipt, blockHash common.Hash, blockNumber uint64, signer types.Signer, tx *types.Transaction, txIndex int, backend Backend) (map[string]interface{}, error) {
	from, _ := types.Sender(signer, tx)

	fields := map[string]interface{}{
		"blockHash":         blockHash,
		"blockNumber":       hexutil.Uint64(blockNumber),
		"transactionHash":   tx.Hash(),
		"transactionIndex":  hexutil.Uint64(txIndex),
		"from":              from,
		"to":                tx.To(),
		"gasUsed":           hexutil.Uint64(receipt.GasUsed),
		"cumulativeGasUsed": hexutil.Uint64(receipt.CumulativeGasUsed),
		"contractAddress":   nil,
		"logs":              receipt.Logs,
		"logsBloom":         receipt.Bloom,
		"type":              hexutil.Uint(tx.Type()),
		"effectiveGasPrice": (*hexutil.Big)(receipt.EffectiveGasPrice),
	}

	// Assign receipt status or post state.
	if len(receipt.PostState) > 0 && tx.Type() != types.ArbitrumLegacyTxType {
		fields["root"] = hexutil.Bytes(receipt.PostState)
	} else {
		fields["status"] = hexutil.Uint(receipt.Status)
	}
	if receipt.Logs == nil {
		fields["logs"] = []*types.Log{}
	}

	if tx.Type() == types.BlobTxType {
		fields["blobGasUsed"] = hexutil.Uint64(receipt.BlobGasUsed)
		fields["blobGasPrice"] = (*hexutil.Big)(receipt.BlobGasPrice)
	}

	// If the ContractAddress is 20 0x0 bytes, assume it is not a contract creation
	if receipt.ContractAddress != (common.Address{}) {
		fields["contractAddress"] = receipt.ContractAddress
	}
	if backend.ChainConfig().IsArbitrum() {
		fields["gasUsedForL1"] = hexutil.Uint64(receipt.GasUsedForL1)

		header, err := backend.HeaderByHash(ctx, blockHash)
		if err != nil {
			return nil, err
		}
		if backend.ChainConfig().IsArbitrumNitro(header.Number) {
			fields["effectiveGasPrice"] = hexutil.Uint64(header.BaseFee.Uint64())
			fields["l1BlockNumber"] = hexutil.Uint64(types.DeserializeHeaderExtraInformation(header).L1BlockNumber)
		} else {
			inner := tx.GetInner()
			arbTx, ok := inner.(*types.ArbitrumLegacyTxData)
			if !ok {
				log.Error("Expected transaction to contain arbitrum data", "txHash", tx.Hash())
			} else {
				fields["effectiveGasPrice"] = hexutil.Uint64(arbTx.EffectiveGasPrice)
				fields["l1BlockNumber"] = hexutil.Uint64(arbTx.L1BlockNumber)
			}
		}

		// If blockMetadata exists for the block containing this tx, then we will determine if it was timeboosted or not
		// and add that info to the receipt object
		blockMetadata, err := backend.BlockMetadataByNumber(blockNumber)
		if err != nil {
			return nil, err
		}
		if blockMetadata != nil {
			fields["timeboosted"], err = blockMetadata.IsTxTimeboosted(txIndex)
			if err != nil {
				log.Error("Error checking if a tx was timeboosted", "txIndex", txIndex, "txHash", tx.Hash(), "err", err)
			}
		}
	}
	return fields, nil
}

// sign is a helper function that signs a transaction with the private key of the given address.
func (api *TransactionAPI) sign(addr common.Address, tx *types.Transaction) (*types.Transaction, error) {
	// Look up the wallet containing the requested signer
	account := accounts.Account{Address: addr}

	wallet, err := api.b.AccountManager().Find(account)
	if err != nil {
		return nil, err
	}
	// Request the wallet to sign the transaction
	return wallet.SignTx(account, tx, api.b.ChainConfig().ChainID)
}

// SubmitTransaction is a helper function that submits tx to txPool and logs a message.
func SubmitTransaction(ctx context.Context, b Backend, tx *types.Transaction) (common.Hash, error) {
	// If the transaction fee cap is already specified, ensure the
	// fee of the given transaction is _reasonable_.
	if err := checkTxFee(tx.GasPrice(), tx.Gas(), b.RPCTxFeeCap()); err != nil {
		return common.Hash{}, err
	}
	if !b.UnprotectedAllowed() && !tx.Protected() {
		// Ensure only eip155 signed transactions are submitted if EIP155Required is set.
		return common.Hash{}, errors.New("only replay-protected (EIP-155) transactions allowed over RPC")
	}
	if err := b.SendTx(ctx, tx); err != nil {
		return common.Hash{}, err
	}
	// Print a log with full tx details for manual investigations and interventions
	head := b.CurrentBlock()
	signer := types.MakeSigner(b.ChainConfig(), head.Number, head.Time)
	from, err := types.Sender(signer, tx)
	if err != nil {
		return common.Hash{}, err
	}

	if tx.To() == nil {
		addr := crypto.CreateAddress(from, tx.Nonce())
		log.Info("Submitted contract creation", "hash", tx.Hash().Hex(), "from", from, "nonce", tx.Nonce(), "contract", addr.Hex(), "value", tx.Value())
	} else {
		log.Info("Submitted transaction", "hash", tx.Hash().Hex(), "from", from, "nonce", tx.Nonce(), "recipient", tx.To(), "value", tx.Value())
	}
	return tx.Hash(), nil
}

// SendTransaction creates a transaction for the given argument, sign it and submit it to the
// transaction pool.
func (api *TransactionAPI) SendTransaction(ctx context.Context, args TransactionArgs) (common.Hash, error) {
	// Look up the wallet containing the requested signer
	account := accounts.Account{Address: args.from()}

	wallet, err := api.b.AccountManager().Find(account)
	if err != nil {
		return common.Hash{}, err
	}

	if args.Nonce == nil {
		// Hold the mutex around signing to prevent concurrent assignment of
		// the same nonce to multiple accounts.
		api.nonceLock.LockAddr(args.from())
		defer api.nonceLock.UnlockAddr(args.from())
	}
	if args.IsEIP4844() {
		return common.Hash{}, errBlobTxNotSupported
	}

	// Set some sanity defaults and terminate on failure
	if err := args.setDefaults(ctx, api.b, false); err != nil {
		return common.Hash{}, err
	}
	// Assemble the transaction and sign with the wallet
	tx := args.ToTransaction(types.LegacyTxType)

	signed, err := wallet.SignTx(account, tx, api.b.ChainConfig().ChainID)
	if err != nil {
		return common.Hash{}, err
	}
	return SubmitTransaction(ctx, api.b, signed)
}

// FillTransaction fills the defaults (nonce, gas, gasPrice or 1559 fields)
// on a given unsigned transaction, and returns it to the caller for further
// processing (signing + broadcast).
func (api *TransactionAPI) FillTransaction(ctx context.Context, args TransactionArgs) (*SignTransactionResult, error) {
	args.blobSidecarAllowed = true

	// Set some sanity defaults and terminate on failure
	if err := args.setDefaults(ctx, api.b, false); err != nil {
		return nil, err
	}
	// Assemble the transaction and obtain rlp
	tx := args.ToTransaction(types.LegacyTxType)
	data, err := tx.MarshalBinary()
	if err != nil {
		return nil, err
	}
	return &SignTransactionResult{data, tx}, nil
}

// SendRawTransaction will add the signed transaction to the transaction pool.
// The sender is responsible for signing the transaction and using the correct nonce.
func (api *TransactionAPI) SendRawTransaction(ctx context.Context, input hexutil.Bytes) (common.Hash, error) {
	tx := new(types.Transaction)
	if err := tx.UnmarshalBinary(input); err != nil {
		return common.Hash{}, err
	}
	return SubmitTransaction(ctx, api.b, tx)
}

// Sign calculates an ECDSA signature for:
// keccak256("\x19Ethereum Signed Message:\n" + len(message) + message).
//
// Note, the produced signature conforms to the secp256k1 curve R, S and V values,
// where the V value will be 27 or 28 for legacy reasons.
//
// The account associated with addr must be unlocked.
//
// https://github.com/ethereum/wiki/wiki/JSON-RPC#eth_sign
func (api *TransactionAPI) Sign(addr common.Address, data hexutil.Bytes) (hexutil.Bytes, error) {
	// Look up the wallet containing the requested signer
	account := accounts.Account{Address: addr}

	wallet, err := api.b.AccountManager().Find(account)
	if err != nil {
		return nil, err
	}
	// Sign the requested hash with the wallet
	signature, err := wallet.SignText(account, data)
	if err == nil {
		signature[64] += 27 // Transform V from 0/1 to 27/28 according to the yellow paper
	}
	return signature, err
}

// SignTransactionResult represents a RLP encoded signed transaction.
type SignTransactionResult struct {
	Raw hexutil.Bytes      `json:"raw"`
	Tx  *types.Transaction `json:"tx"`
}

// SignTransaction will sign the given transaction with the from account.
// The node needs to have the private key of the account corresponding with
// the given from address and it needs to be unlocked.
func (api *TransactionAPI) SignTransaction(ctx context.Context, args TransactionArgs) (*SignTransactionResult, error) {
	args.blobSidecarAllowed = true

	if args.Gas == nil {
		return nil, errors.New("gas not specified")
	}
	if args.GasPrice == nil && (args.MaxPriorityFeePerGas == nil || args.MaxFeePerGas == nil) {
		return nil, errors.New("missing gasPrice or maxFeePerGas/maxPriorityFeePerGas")
	}
	if args.Nonce == nil {
		return nil, errors.New("nonce not specified")
	}
	if err := args.setDefaults(ctx, api.b, false); err != nil {
		return nil, err
	}
	// Before actually sign the transaction, ensure the transaction fee is reasonable.
	tx := args.ToTransaction(types.LegacyTxType)
	if err := checkTxFee(tx.GasPrice(), tx.Gas(), api.b.RPCTxFeeCap()); err != nil {
		return nil, err
	}
	signed, err := api.sign(args.from(), tx)
	if err != nil {
		return nil, err
	}
	// If the transaction-to-sign was a blob transaction, then the signed one
	// no longer retains the blobs, only the blob hashes. In this step, we need
	// to put back the blob(s).
	if args.IsEIP4844() {
		signed = signed.WithBlobTxSidecar(&types.BlobTxSidecar{
			Blobs:       args.Blobs,
			Commitments: args.Commitments,
			Proofs:      args.Proofs,
		})
	}
	data, err := signed.MarshalBinary()
	if err != nil {
		return nil, err
	}
	return &SignTransactionResult{data, signed}, nil
}

// PendingTransactions returns the transactions that are in the transaction pool
// and have a from address that is one of the accounts this node manages.
func (api *TransactionAPI) PendingTransactions() ([]*RPCTransaction, error) {
	pending, err := api.b.GetPoolTransactions()
	if err != nil {
		return nil, err
	}
	accounts := make(map[common.Address]struct{})
	for _, wallet := range api.b.AccountManager().Wallets() {
		for _, account := range wallet.Accounts() {
			accounts[account.Address] = struct{}{}
		}
	}
	curHeader := api.b.CurrentHeader()
	transactions := make([]*RPCTransaction, 0, len(pending))
	for _, tx := range pending {
		from, _ := types.Sender(api.signer, tx)
		if _, exists := accounts[from]; exists {
			transactions = append(transactions, NewRPCPendingTransaction(tx, curHeader, api.b.ChainConfig()))
		}
	}
	return transactions, nil
}

// Resend accepts an existing transaction and a new gas price and limit. It will remove
// the given transaction from the pool and reinsert it with the new gas price and limit.
func (api *TransactionAPI) Resend(ctx context.Context, sendArgs TransactionArgs, gasPrice *hexutil.Big, gasLimit *hexutil.Uint64) (common.Hash, error) {
	if sendArgs.Nonce == nil {
		return common.Hash{}, errors.New("missing transaction nonce in transaction spec")
	}
	if err := sendArgs.setDefaults(ctx, api.b, false); err != nil {
		return common.Hash{}, err
	}
	matchTx := sendArgs.ToTransaction(types.LegacyTxType)

	// Before replacing the old transaction, ensure the _new_ transaction fee is reasonable.
	var price = matchTx.GasPrice()
	if gasPrice != nil {
		price = gasPrice.ToInt()
	}
	var gas = matchTx.Gas()
	if gasLimit != nil {
		gas = uint64(*gasLimit)
	}
	if err := checkTxFee(price, gas, api.b.RPCTxFeeCap()); err != nil {
		return common.Hash{}, err
	}
	// Iterate the pending list for replacement
	pending, err := api.b.GetPoolTransactions()
	if err != nil {
		return common.Hash{}, err
	}
	for _, p := range pending {
		wantSigHash := api.signer.Hash(matchTx)
		pFrom, err := types.Sender(api.signer, p)
		if err == nil && pFrom == sendArgs.from() && api.signer.Hash(p) == wantSigHash {
			// Match. Re-sign and send the transaction.
			if gasPrice != nil && (*big.Int)(gasPrice).Sign() != 0 {
				sendArgs.GasPrice = gasPrice
			}
			if gasLimit != nil && *gasLimit != 0 {
				sendArgs.Gas = gasLimit
			}
			signedTx, err := api.sign(sendArgs.from(), sendArgs.ToTransaction(types.LegacyTxType))
			if err != nil {
				return common.Hash{}, err
			}
			if err = api.b.SendTx(ctx, signedTx); err != nil {
				return common.Hash{}, err
			}
			return signedTx.Hash(), nil
		}
	}
	return common.Hash{}, fmt.Errorf("transaction %#x not found", matchTx.Hash())
}

// DebugAPI is the collection of Ethereum APIs exposed over the debugging
// namespace.
type DebugAPI struct {
	b Backend
}

// NewDebugAPI creates a new instance of DebugAPI.
func NewDebugAPI(b Backend) *DebugAPI {
	return &DebugAPI{b: b}
}

// GetRawHeader retrieves the RLP encoding for a single header.
func (api *DebugAPI) GetRawHeader(ctx context.Context, blockNrOrHash rpc.BlockNumberOrHash) (hexutil.Bytes, error) {
	var hash common.Hash
	if h, ok := blockNrOrHash.Hash(); ok {
		hash = h
	} else {
		block, err := api.b.BlockByNumberOrHash(ctx, blockNrOrHash)
		if err != nil {
			return nil, err
		}
		hash = block.Hash()
	}
	header, _ := api.b.HeaderByHash(ctx, hash)
	if header == nil {
		return nil, fmt.Errorf("header #%d not found", hash)
	}
	return rlp.EncodeToBytes(header)
}

// GetRawBlock retrieves the RLP encoded for a single block.
func (api *DebugAPI) GetRawBlock(ctx context.Context, blockNrOrHash rpc.BlockNumberOrHash) (hexutil.Bytes, error) {
	var hash common.Hash
	if h, ok := blockNrOrHash.Hash(); ok {
		hash = h
	} else {
		block, err := api.b.BlockByNumberOrHash(ctx, blockNrOrHash)
		if err != nil {
			return nil, err
		}
		hash = block.Hash()
	}
	block, _ := api.b.BlockByHash(ctx, hash)
	if block == nil {
		return nil, fmt.Errorf("block #%d not found", hash)
	}
	return rlp.EncodeToBytes(block)
}

// GetRawReceipts retrieves the binary-encoded receipts of a single block.
func (api *DebugAPI) GetRawReceipts(ctx context.Context, blockNrOrHash rpc.BlockNumberOrHash) ([]hexutil.Bytes, error) {
	var hash common.Hash
	if h, ok := blockNrOrHash.Hash(); ok {
		hash = h
	} else {
		block, err := api.b.BlockByNumberOrHash(ctx, blockNrOrHash)
		if err != nil {
			return nil, err
		}
		hash = block.Hash()
	}
	receipts, err := api.b.GetReceipts(ctx, hash)
	if err != nil {
		return nil, err
	}
	result := make([]hexutil.Bytes, len(receipts))
	for i, receipt := range receipts {
		b, err := receipt.MarshalBinary()
		if err != nil {
			return nil, err
		}
		result[i] = b
	}
	return result, nil
}

// GetRawTransaction returns the bytes of the transaction for the given hash.
func (api *DebugAPI) GetRawTransaction(ctx context.Context, hash common.Hash) (hexutil.Bytes, error) {
	// Retrieve a finalized transaction, or a pooled otherwise
	found, tx, _, _, _, err := api.b.GetTransaction(ctx, hash)
	if !found {
		if tx = api.b.GetPoolTransaction(hash); tx != nil {
			return tx.MarshalBinary()
		}
		if err == nil {
			return nil, nil
		}
		return nil, NewTxIndexingError()
	}
	return tx.MarshalBinary()
}

// PrintBlock retrieves a block and returns its pretty printed form.
func (api *DebugAPI) PrintBlock(ctx context.Context, number uint64) (string, error) {
	block, _ := api.b.BlockByNumber(ctx, rpc.BlockNumber(number))
	if block == nil {
		return "", fmt.Errorf("block #%d not found", number)
	}
	return spew.Sdump(block), nil
}

// ChaindbProperty returns leveldb properties of the key-value database.
func (api *DebugAPI) ChaindbProperty() (string, error) {
	return api.b.ChainDb().Stat()
}

// ChaindbCompact flattens the entire key-value database into a single level,
// removing all unused slots and merging all keys.
func (api *DebugAPI) ChaindbCompact() error {
	cstart := time.Now()
	for b := 0; b <= 255; b++ {
		var (
			start = []byte{byte(b)}
			end   = []byte{byte(b + 1)}
		)
		if b == 255 {
			end = nil
		}
		log.Info("Compacting database", "range", fmt.Sprintf("%#X-%#X", start, end), "elapsed", common.PrettyDuration(time.Since(cstart)))
		if err := api.b.ChainDb().Compact(start, end); err != nil {
			log.Error("Database compaction failed", "err", err)
			return err
		}
	}
	return nil
}

// SetHead rewinds the head of the blockchain to a previous block.
func (api *DebugAPI) SetHead(number hexutil.Uint64) {
	api.b.SetHead(uint64(number))
}

// NetAPI offers network related RPC methods
type NetAPI struct {
	net            *p2p.Server
	networkVersion uint64
}

// NewNetAPI creates a new net API instance.
func NewNetAPI(net *p2p.Server, networkVersion uint64) *NetAPI {
	return &NetAPI{net, networkVersion}
}

// Listening returns an indication if the node is listening for network connections.
func (api *NetAPI) Listening() bool {
	return true // always listening
}

// PeerCount returns the number of connected peers
func (api *NetAPI) PeerCount() hexutil.Uint {
	return hexutil.Uint(api.net.PeerCount())
}

// Version returns the current ethereum protocol version.
func (api *NetAPI) Version() string {
	return fmt.Sprintf("%d", api.networkVersion)
}

func CheckTxFee(gasPrice *big.Int, gas uint64, cap float64) error {
	return checkTxFee(gasPrice, gas, cap)
}

// checkTxFee is an internal function used to check whether the fee of
// the given transaction is _reasonable_(under the cap).
func checkTxFee(gasPrice *big.Int, gas uint64, cap float64) error {
	// Short circuit if there is no cap for transaction fee at all.
	if cap == 0 {
		return nil
	}
	feeEth := new(big.Float).Quo(new(big.Float).SetInt(new(big.Int).Mul(gasPrice, new(big.Int).SetUint64(gas))), new(big.Float).SetInt(big.NewInt(params.Ether)))
	feeFloat, _ := feeEth.Float64()
	if feeFloat > cap {
		return fmt.Errorf("tx fee (%.2f ether) exceeds the configured cap (%.2f ether)", feeFloat, cap)
	}
	return nil
}<|MERGE_RESOLUTION|>--- conflicted
+++ resolved
@@ -1253,14 +1253,8 @@
 	if precompiles != nil {
 		evm.SetPrecompiles(precompiles)
 	}
-<<<<<<< HEAD
-
-	return applyMessageWithEVM(ctx, evm, msg, state, timeout, gp, b, header, *blockContext)
-}
-
-func applyMessageWithEVM(ctx context.Context, evm *vm.EVM, msg *core.Message, state *state.StateDB, timeout time.Duration, gp *core.GasPool, b Backend, header *types.Header, blockContext vm.BlockContext) (*core.ExecutionResult, error) {
-=======
-	res, err := applyMessageWithEVM(ctx, evm, msg, timeout, gp)
+
+	res, err = applyMessageWithEVM(ctx, evm, msg, state, timeout, gp, b, header, *blockContext)
 	// If an internal state error occurred, let that have precedence. Otherwise,
 	// a "trie root missing" type of error will masquerade as e.g. "insufficient gas"
 	if err := state.Error(); err != nil {
@@ -1269,8 +1263,7 @@
 	return res, err
 }
 
-func applyMessageWithEVM(ctx context.Context, evm *vm.EVM, msg *core.Message, timeout time.Duration, gp *core.GasPool) (*core.ExecutionResult, error) {
->>>>>>> d7434fac
+func applyMessageWithEVM(ctx context.Context, evm *vm.EVM, msg *core.Message, state *state.StateDB, timeout time.Duration, gp *core.GasPool, b Backend, header *types.Header, blockContext vm.BlockContext) (*core.ExecutionResult, error) {
 	// Wait for the context to be done and cancel the evm. Even if the
 	// EVM has finished, cancelling may be done (repeatedly)
 	go func() {
@@ -1321,7 +1314,7 @@
 			evm.Cancel()
 		}()
 
-		scheduledTxResult, err := core.ApplyMessage(evm, msg, new(core.GasPool).AddGas(math.MaxUint64))
+		scheduledTxResult, err := core.ApplyMessage(evm, msg, new(core.GasPool).AddGas(gomath.MaxUint64))
 		if err != nil {
 			return nil, err // Bail out
 		}

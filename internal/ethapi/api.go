--- conflicted
+++ resolved
@@ -1464,11 +1464,7 @@
 	}
 	isPostMerge := header.Difficulty.Cmp(common.Big0) == 0
 	// Retrieve the precompiles since they don't need to be added to the access list
-<<<<<<< HEAD
-	precompiles := vm.ActivePrecompiles(b.ChainConfig().Rules(header.Number, header.Time, isPostMerge))
-=======
 	precompiles := vm.ActivePrecompiles(b.ChainConfig().Rules(header.Number, isPostMerge, new(big.Int).SetUint64(header.Time)))
->>>>>>> 793f0f9e
 
 	// Create an initial tracer
 	prevTracer := logger.NewAccessListTracer(nil, args.from(), to, precompiles)

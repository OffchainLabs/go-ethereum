--- conflicted
+++ resolved
@@ -155,13 +155,8 @@
 // - highestBlock:  block number of the highest block header this node has received from peers
 // - pulledStates:  number of state entries processed until now
 // - knownStates:   number of known state entries that still need to be pulled
-<<<<<<< HEAD
-func (s *EthereumAPI) Syncing() (interface{}, error) {
-	progress := s.b.SyncProgressMap()
-=======
 func (api *EthereumAPI) Syncing() (interface{}, error) {
-	progress := api.b.SyncProgress()
->>>>>>> 1e971482
+	progress := api.b.SyncProgressMap()
 
 	if len(progress) == 0 {
 		return false, nil
@@ -659,7 +654,7 @@
 func (api *BlockChainAPI) GetBalance(ctx context.Context, address common.Address, blockNrOrHash rpc.BlockNumberOrHash) (*hexutil.Big, error) {
 	state, _, err := api.b.StateAndHeaderByNumberOrHash(ctx, blockNrOrHash)
 	if state == nil || err != nil {
-		if client := fallbackClientFor(s.b, err); client != nil {
+		if client := fallbackClientFor(api.b, err); client != nil {
 			var res hexutil.Big
 			err := client.CallContext(ctx, &res, "eth_getBalance", address, blockNrOrHash)
 			return &res, err
@@ -909,7 +904,7 @@
 func (api *BlockChainAPI) GetCode(ctx context.Context, address common.Address, blockNrOrHash rpc.BlockNumberOrHash) (hexutil.Bytes, error) {
 	state, _, err := api.b.StateAndHeaderByNumberOrHash(ctx, blockNrOrHash)
 	if state == nil || err != nil {
-		if client := fallbackClientFor(s.b, err); client != nil {
+		if client := fallbackClientFor(api.b, err); client != nil {
 			var res hexutil.Bytes
 			err := client.CallContext(ctx, &res, "eth_getCode", address, blockNrOrHash)
 			return res, err
@@ -923,22 +918,14 @@
 // GetStorageAt returns the storage from the state at the given address, key and
 // block number. The rpc.LatestBlockNumber and rpc.PendingBlockNumber meta block
 // numbers are also allowed.
-<<<<<<< HEAD
-func (s *BlockChainAPI) GetStorageAt(ctx context.Context, address common.Address, hexKey string, blockNrOrHash rpc.BlockNumberOrHash) (hexutil.Bytes, error) {
-=======
 func (api *BlockChainAPI) GetStorageAt(ctx context.Context, address common.Address, hexKey string, blockNrOrHash rpc.BlockNumberOrHash) (hexutil.Bytes, error) {
+	key, _, err := decodeHash(hexKey)
+	if err != nil {
+		return nil, fmt.Errorf("unable to decode storage key: %s", err)
+	}
 	state, _, err := api.b.StateAndHeaderByNumberOrHash(ctx, blockNrOrHash)
 	if state == nil || err != nil {
-		return nil, err
-	}
->>>>>>> 1e971482
-	key, _, err := decodeHash(hexKey)
-	if err != nil {
-		return nil, fmt.Errorf("unable to decode storage key: %s", err)
-	}
-	state, _, err := s.b.StateAndHeaderByNumberOrHash(ctx, blockNrOrHash)
-	if state == nil || err != nil {
-		if client := fallbackClientFor(s.b, err); client != nil {
+		if client := fallbackClientFor(api.b, err); client != nil {
 			var res hexutil.Bytes
 			err := client.CallContext(ctx, &res, "eth_getStorageAt", address, key, blockNrOrHash)
 			return res, err
@@ -971,7 +958,7 @@
 
 	result := make([]map[string]interface{}, len(receipts))
 	for i, receipt := range receipts {
-		result[i], err = marshalReceipt(ctx, receipt, block.Hash(), block.NumberU64(), signer, txs[i], i, s.b)
+		result[i], err = marshalReceipt(ctx, receipt, block.Hash(), block.NumberU64(), signer, txs[i], i, api.b)
 		if err != nil {
 			return nil, err
 		}
@@ -1265,13 +1252,9 @@
 		latest := rpc.BlockNumberOrHashWithNumber(rpc.LatestBlockNumber)
 		blockNrOrHash = &latest
 	}
-<<<<<<< HEAD
-	result, err := DoCall(ctx, s.b, args, *blockNrOrHash, overrides, blockOverrides, s.b.RPCEVMTimeout(), s.b.RPCGasCap(), core.MessageEthcallMode)
-=======
-	result, err := DoCall(ctx, api.b, args, *blockNrOrHash, overrides, blockOverrides, api.b.RPCEVMTimeout(), api.b.RPCGasCap())
->>>>>>> 1e971482
-	if err != nil {
-		if client := fallbackClientFor(s.b, err); client != nil {
+	result, err := DoCall(ctx, api.b, args, *blockNrOrHash, overrides, blockOverrides, api.b.RPCEVMTimeout(), api.b.RPCGasCap(), core.MessageEthcallMode)
+	if err != nil {
+		if client := fallbackClientFor(api.b, err); client != nil {
 			var res hexutil.Bytes
 			err := client.CallContext(ctx, &res, "eth_call", args, blockNrOrHash, overrides)
 			return res, err
@@ -1348,14 +1331,13 @@
 // value is capped by both `args.Gas` (if non-nil & non-zero) and the backend's RPCGasCap
 // configuration (if non-zero).
 // Note: Required blob gas is not computed in this method.
-<<<<<<< HEAD
-func (s *BlockChainAPI) EstimateGas(ctx context.Context, args TransactionArgs, blockNrOrHash *rpc.BlockNumberOrHash, overrides *StateOverride) (hexutil.Uint64, error) {
+func (api *BlockChainAPI) EstimateGas(ctx context.Context, args TransactionArgs, blockNrOrHash *rpc.BlockNumberOrHash, overrides *StateOverride) (hexutil.Uint64, error) {
 	bNrOrHash := rpc.BlockNumberOrHashWithNumber(rpc.PendingBlockNumber)
 	if blockNrOrHash != nil {
 		bNrOrHash = *blockNrOrHash
 	}
-	res, err := DoEstimateGas(ctx, s.b, args, bNrOrHash, overrides, s.b.RPCGasCap())
-	if client := fallbackClientFor(s.b, err); client != nil {
+	res, err := DoEstimateGas(ctx, api.b, args, bNrOrHash, overrides, api.b.RPCGasCap())
+	if client := fallbackClientFor(api.b, err); client != nil {
 		var res hexutil.Uint64
 		err := client.CallContext(ctx, &res, "eth_estimateGas", args, blockNrOrHash, overrides)
 		return res, err
@@ -1364,14 +1346,6 @@
 		gasUsedEthEstimateGasGauge.Inc(int64(res))
 	}
 	return res, err
-=======
-func (api *BlockChainAPI) EstimateGas(ctx context.Context, args TransactionArgs, blockNrOrHash *rpc.BlockNumberOrHash, overrides *StateOverride) (hexutil.Uint64, error) {
-	bNrOrHash := rpc.BlockNumberOrHashWithNumber(rpc.LatestBlockNumber)
-	if blockNrOrHash != nil {
-		bNrOrHash = *blockNrOrHash
-	}
-	return DoEstimateGas(ctx, api.b, args, bNrOrHash, overrides, api.b.RPCGasCap())
->>>>>>> 1e971482
 }
 
 // RPCMarshalHeader converts the given header to the RPC output .
@@ -1464,14 +1438,10 @@
 // a `BlockchainAPI`.
 func (api *BlockChainAPI) rpcMarshalHeader(ctx context.Context, header *types.Header) map[string]interface{} {
 	fields := RPCMarshalHeader(header)
-<<<<<<< HEAD
-	fields["totalDifficulty"] = (*hexutil.Big)(s.b.GetTd(ctx, header.Hash()))
-	if s.b.ChainConfig().IsArbitrumNitro(header.Number) {
+	fields["totalDifficulty"] = (*hexutil.Big)(api.b.GetTd(ctx, header.Hash()))
+	if api.b.ChainConfig().IsArbitrumNitro(header.Number) {
 		fillArbitrumNitroHeaderInfo(header, fields)
 	}
-=======
-	fields["totalDifficulty"] = (*hexutil.Big)(api.b.GetTd(ctx, header.Hash()))
->>>>>>> 1e971482
 	return fields
 }
 
@@ -1506,19 +1476,14 @@
 
 // rpcMarshalBlock uses the generalized output filler, then adds the total difficulty field, which requires
 // a `BlockchainAPI`.
-<<<<<<< HEAD
-func (s *BlockChainAPI) rpcMarshalBlock(ctx context.Context, b *types.Block, inclTx bool, fullTx bool) (map[string]interface{}, error) {
-	chainConfig := s.b.ChainConfig()
+func (api *BlockChainAPI) rpcMarshalBlock(ctx context.Context, b *types.Block, inclTx bool, fullTx bool) (map[string]interface{}, error) {
+	chainConfig := api.b.ChainConfig()
 	fields := RPCMarshalBlock(b, inclTx, fullTx, chainConfig)
-=======
-func (api *BlockChainAPI) rpcMarshalBlock(ctx context.Context, b *types.Block, inclTx bool, fullTx bool) (map[string]interface{}, error) {
-	fields := RPCMarshalBlock(b, inclTx, fullTx, api.b.ChainConfig())
->>>>>>> 1e971482
 	if inclTx {
 		fields["totalDifficulty"] = (*hexutil.Big)(api.b.GetTd(ctx, b.Hash()))
 	}
 	if chainConfig.IsArbitrum() && !chainConfig.IsArbitrumNitro(b.Number()) {
-		l1BlockNumber, err := s.arbClassicL1BlockNumber(ctx, b)
+		l1BlockNumber, err := api.arbClassicL1BlockNumber(ctx, b)
 		if err != nil {
 			log.Error("error trying to fill legacy l1BlockNumber", "err", err)
 			return fields, err
@@ -1888,7 +1853,7 @@
 	// Resolve block number and use its state to ask for the nonce
 	state, _, err := api.b.StateAndHeaderByNumberOrHash(ctx, blockNrOrHash)
 	if state == nil || err != nil {
-		if client := fallbackClientFor(s.b, err); client != nil {
+		if client := fallbackClientFor(api.b, err); client != nil {
 			var res hexutil.Uint64
 			err := client.CallContext(ctx, &res, "eth_getTransactionCount", address, blockNrOrHash)
 			return &res, err
@@ -1959,13 +1924,8 @@
 	receipt := receipts[index]
 
 	// Derive the sender.
-<<<<<<< HEAD
-	signer := types.MakeSigner(s.b.ChainConfig(), header.Number, header.Time)
-	return marshalReceipt(ctx, receipt, blockHash, blockNumber, signer, tx, int(index), s.b)
-=======
 	signer := types.MakeSigner(api.b.ChainConfig(), header.Number, header.Time)
-	return marshalReceipt(receipt, blockHash, blockNumber, signer, tx, int(index)), nil
->>>>>>> 1e971482
+	return marshalReceipt(ctx, receipt, blockHash, blockNumber, signer, tx, int(index), api.b)
 }
 
 // marshalReceipt marshals a transaction receipt into a JSON object.

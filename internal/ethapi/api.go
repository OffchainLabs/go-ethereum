// Copyright 2015 The go-ethereum Authors
// This file is part of the go-ethereum library.
//
// The go-ethereum library is free software: you can redistribute it and/or modify
// it under the terms of the GNU Lesser General Public License as published by
// the Free Software Foundation, either version 3 of the License, or
// (at your option) any later version.
//
// The go-ethereum library is distributed in the hope that it will be useful,
// but WITHOUT ANY WARRANTY; without even the implied warranty of
// MERCHANTABILITY or FITNESS FOR A PARTICULAR PURPOSE. See the
// GNU Lesser General Public License for more details.
//
// You should have received a copy of the GNU Lesser General Public License
// along with the go-ethereum library. If not, see <http://www.gnu.org/licenses/>.

package ethapi

import (
	"context"
	"encoding/hex"
	"errors"
	"fmt"
	gomath "math"
	"math/big"
	"strings"
	"time"

	"github.com/davecgh/go-spew/spew"
	"github.com/ethereum/go-ethereum/accounts"
	"github.com/ethereum/go-ethereum/common"
	"github.com/ethereum/go-ethereum/common/hexutil"
	"github.com/ethereum/go-ethereum/common/math"
	"github.com/ethereum/go-ethereum/consensus"
	"github.com/ethereum/go-ethereum/consensus/misc/eip1559"
	"github.com/ethereum/go-ethereum/core"
	"github.com/ethereum/go-ethereum/core/state"
	"github.com/ethereum/go-ethereum/core/tracing"
	"github.com/ethereum/go-ethereum/core/types"
	"github.com/ethereum/go-ethereum/core/vm"
	"github.com/ethereum/go-ethereum/crypto"
	"github.com/ethereum/go-ethereum/eth/gasestimator"
	"github.com/ethereum/go-ethereum/eth/tracers/logger"
	"github.com/ethereum/go-ethereum/log"
	"github.com/ethereum/go-ethereum/metrics"
	"github.com/ethereum/go-ethereum/p2p"
	"github.com/ethereum/go-ethereum/params"
	"github.com/ethereum/go-ethereum/rlp"
	"github.com/ethereum/go-ethereum/rpc"
	"github.com/ethereum/go-ethereum/trie"
	"github.com/holiman/uint256"
)

var errBlobTxNotSupported = errors.New("signing blob transactions not supported")
var (
	gasUsedEthEstimateGasGauge = metrics.NewRegisteredCounter("rpc/gas_used/eth_estimategas", nil)
	gasUsedEthCallGauge        = metrics.NewRegisteredCounter("rpc/gas_used/eth_call", nil)
)

func fallbackClientFor(b Backend, err error) types.FallbackClient {
	if !errors.Is(err, types.ErrUseFallback) {
		return nil
	}
	return b.FallbackClient()
}

// EthereumAPI provides an API to access Ethereum related information.
type EthereumAPI struct {
	b Backend
}

// NewEthereumAPI creates a new Ethereum protocol API.
func NewEthereumAPI(b Backend) *EthereumAPI {
	return &EthereumAPI{b}
}

// GasPrice returns a suggestion for a gas price for legacy transactions.
func (api *EthereumAPI) GasPrice(ctx context.Context) (*hexutil.Big, error) {
	tipcap, err := api.b.SuggestGasTipCap(ctx)
	if err != nil {
		return nil, err
	}
	if head := api.b.CurrentHeader(); head.BaseFee != nil {
		tipcap.Add(tipcap, head.BaseFee)
	}
	return (*hexutil.Big)(tipcap), err
}

// MaxPriorityFeePerGas returns a suggestion for a gas tip cap for dynamic fee transactions.
func (api *EthereumAPI) MaxPriorityFeePerGas(ctx context.Context) (*hexutil.Big, error) {
	tipcap, err := api.b.SuggestGasTipCap(ctx)
	if err != nil {
		return nil, err
	}
	return (*hexutil.Big)(tipcap), err
}

type feeHistoryResult struct {
	OldestBlock      *hexutil.Big     `json:"oldestBlock"`
	Reward           [][]*hexutil.Big `json:"reward,omitempty"`
	BaseFee          []*hexutil.Big   `json:"baseFeePerGas,omitempty"`
	GasUsedRatio     []float64        `json:"gasUsedRatio"`
	BlobBaseFee      []*hexutil.Big   `json:"baseFeePerBlobGas,omitempty"`
	BlobGasUsedRatio []float64        `json:"blobGasUsedRatio,omitempty"`
}

// FeeHistory returns the fee market history.
func (api *EthereumAPI) FeeHistory(ctx context.Context, blockCount math.HexOrDecimal64, lastBlock rpc.BlockNumber, rewardPercentiles []float64) (*feeHistoryResult, error) {
	oldest, reward, baseFee, gasUsed, blobBaseFee, blobGasUsed, err := api.b.FeeHistory(ctx, uint64(blockCount), lastBlock, rewardPercentiles)
	if err != nil {
		return nil, err
	}
	results := &feeHistoryResult{
		OldestBlock:  (*hexutil.Big)(oldest),
		GasUsedRatio: gasUsed,
	}
	if reward != nil {
		results.Reward = make([][]*hexutil.Big, len(reward))
		for i, w := range reward {
			results.Reward[i] = make([]*hexutil.Big, len(w))
			for j, v := range w {
				results.Reward[i][j] = (*hexutil.Big)(v)
			}
		}
	}
	if baseFee != nil {
		results.BaseFee = make([]*hexutil.Big, len(baseFee))
		for i, v := range baseFee {
			results.BaseFee[i] = (*hexutil.Big)(v)
		}
	}
	if blobBaseFee != nil {
		results.BlobBaseFee = make([]*hexutil.Big, len(blobBaseFee))
		for i, v := range blobBaseFee {
			results.BlobBaseFee[i] = (*hexutil.Big)(v)
		}
	}
	if blobGasUsed != nil {
		results.BlobGasUsedRatio = blobGasUsed
	}
	return results, nil
}

// BlobBaseFee returns the base fee for blob gas at the current head.
func (api *EthereumAPI) BlobBaseFee(ctx context.Context) *hexutil.Big {
	return (*hexutil.Big)(api.b.BlobBaseFee(ctx))
}

// Syncing returns false in case the node is currently not syncing with the network. It can be up-to-date or has not
// yet received the latest block headers from its peers. In case it is synchronizing:
// - startingBlock: block number this node started to synchronize from
// - currentBlock:  block number this node is currently importing
// - highestBlock:  block number of the highest block header this node has received from peers
// - pulledStates:  number of state entries processed until now
// - knownStates:   number of known state entries that still need to be pulled
func (api *EthereumAPI) Syncing() (interface{}, error) {
	progress := api.b.SyncProgressMap()

	if len(progress) == 0 {
		return false, nil
	}
	return progress, nil
}

// TxPoolAPI offers and API for the transaction pool. It only operates on data that is non-confidential.
type TxPoolAPI struct {
	b Backend
}

// NewTxPoolAPI creates a new tx pool service that gives information about the transaction pool.
func NewTxPoolAPI(b Backend) *TxPoolAPI {
	return &TxPoolAPI{b}
}

// Content returns the transactions contained within the transaction pool.
func (api *TxPoolAPI) Content() map[string]map[string]map[string]*RPCTransaction {
	content := map[string]map[string]map[string]*RPCTransaction{
		"pending": make(map[string]map[string]*RPCTransaction),
		"queued":  make(map[string]map[string]*RPCTransaction),
	}
	pending, queue := api.b.TxPoolContent()
	curHeader := api.b.CurrentHeader()
	// Flatten the pending transactions
	for account, txs := range pending {
		dump := make(map[string]*RPCTransaction)
		for _, tx := range txs {
			dump[fmt.Sprintf("%d", tx.Nonce())] = NewRPCPendingTransaction(tx, curHeader, api.b.ChainConfig())
		}
		content["pending"][account.Hex()] = dump
	}
	// Flatten the queued transactions
	for account, txs := range queue {
		dump := make(map[string]*RPCTransaction)
		for _, tx := range txs {
			dump[fmt.Sprintf("%d", tx.Nonce())] = NewRPCPendingTransaction(tx, curHeader, api.b.ChainConfig())
		}
		content["queued"][account.Hex()] = dump
	}
	return content
}

// ContentFrom returns the transactions contained within the transaction pool.
func (api *TxPoolAPI) ContentFrom(addr common.Address) map[string]map[string]*RPCTransaction {
	content := make(map[string]map[string]*RPCTransaction, 2)
	pending, queue := api.b.TxPoolContentFrom(addr)
	curHeader := api.b.CurrentHeader()

	// Build the pending transactions
	dump := make(map[string]*RPCTransaction, len(pending))
	for _, tx := range pending {
		dump[fmt.Sprintf("%d", tx.Nonce())] = NewRPCPendingTransaction(tx, curHeader, api.b.ChainConfig())
	}
	content["pending"] = dump

	// Build the queued transactions
	dump = make(map[string]*RPCTransaction, len(queue))
	for _, tx := range queue {
		dump[fmt.Sprintf("%d", tx.Nonce())] = NewRPCPendingTransaction(tx, curHeader, api.b.ChainConfig())
	}
	content["queued"] = dump

	return content
}

// Status returns the number of pending and queued transaction in the pool.
func (api *TxPoolAPI) Status() map[string]hexutil.Uint {
	pending, queue := api.b.Stats()
	return map[string]hexutil.Uint{
		"pending": hexutil.Uint(pending),
		"queued":  hexutil.Uint(queue),
	}
}

// Inspect retrieves the content of the transaction pool and flattens it into an
// easily inspectable list.
func (api *TxPoolAPI) Inspect() map[string]map[string]map[string]string {
	content := map[string]map[string]map[string]string{
		"pending": make(map[string]map[string]string),
		"queued":  make(map[string]map[string]string),
	}
	pending, queue := api.b.TxPoolContent()

	// Define a formatter to flatten a transaction into a string
	format := func(tx *types.Transaction) string {
		if to := tx.To(); to != nil {
			return fmt.Sprintf("%s: %v wei + %v gas × %v wei", tx.To().Hex(), tx.Value(), tx.Gas(), tx.GasPrice())
		}
		return fmt.Sprintf("contract creation: %v wei + %v gas × %v wei", tx.Value(), tx.Gas(), tx.GasPrice())
	}
	// Flatten the pending transactions
	for account, txs := range pending {
		dump := make(map[string]string)
		for _, tx := range txs {
			dump[fmt.Sprintf("%d", tx.Nonce())] = format(tx)
		}
		content["pending"][account.Hex()] = dump
	}
	// Flatten the queued transactions
	for account, txs := range queue {
		dump := make(map[string]string)
		for _, tx := range txs {
			dump[fmt.Sprintf("%d", tx.Nonce())] = format(tx)
		}
		content["queued"][account.Hex()] = dump
	}
	return content
}

// EthereumAccountAPI provides an API to access accounts managed by this node.
// It offers only methods that can retrieve accounts.
type EthereumAccountAPI struct {
	am *accounts.Manager
}

// NewEthereumAccountAPI creates a new EthereumAccountAPI.
func NewEthereumAccountAPI(am *accounts.Manager) *EthereumAccountAPI {
	return &EthereumAccountAPI{am: am}
}

// Accounts returns the collection of accounts this node manages.
func (api *EthereumAccountAPI) Accounts() []common.Address {
	return api.am.Accounts()
}

// BlockChainAPI provides an API to access Ethereum blockchain data.
type BlockChainAPI struct {
	b Backend
}

// NewBlockChainAPI creates a new Ethereum blockchain API.
func NewBlockChainAPI(b Backend) *BlockChainAPI {
	return &BlockChainAPI{b}
}

// ChainId is the EIP-155 replay-protection chain id for the current Ethereum chain config.
//
// Note, this method does not conform to EIP-695 because the configured chain ID is always
// returned, regardless of the current head block. We used to return an error when the chain
// wasn't synced up to a block where EIP-155 is enabled, but this behavior caused issues
// in CL clients.
func (api *BlockChainAPI) ChainId() *hexutil.Big {
	return (*hexutil.Big)(api.b.ChainConfig().ChainID)
}

// BlockNumber returns the block number of the chain head.
func (api *BlockChainAPI) BlockNumber() hexutil.Uint64 {
	header, _ := api.b.HeaderByNumber(context.Background(), rpc.LatestBlockNumber) // latest header should always be available
	return hexutil.Uint64(header.Number.Uint64())
}

// GetBalance returns the amount of wei for the given address in the state of the
// given block number. The rpc.LatestBlockNumber and rpc.PendingBlockNumber meta
// block numbers are also allowed.
func (api *BlockChainAPI) GetBalance(ctx context.Context, address common.Address, blockNrOrHash rpc.BlockNumberOrHash) (*hexutil.Big, error) {
	state, _, err := api.b.StateAndHeaderByNumberOrHash(ctx, blockNrOrHash)
	if state == nil || err != nil {
		if client := fallbackClientFor(api.b, err); client != nil {
			var res hexutil.Big
			err := client.CallContext(ctx, &res, "eth_getBalance", address, blockNrOrHash)
			return &res, err
		}
		return nil, err
	}
	b := state.GetBalance(address).ToBig()
	return (*hexutil.Big)(b), state.Error()
}

// AccountResult structs for GetProof
type AccountResult struct {
	Address      common.Address  `json:"address"`
	AccountProof []string        `json:"accountProof"`
	Balance      *hexutil.Big    `json:"balance"`
	CodeHash     common.Hash     `json:"codeHash"`
	Nonce        hexutil.Uint64  `json:"nonce"`
	StorageHash  common.Hash     `json:"storageHash"`
	StorageProof []StorageResult `json:"storageProof"`
}

type StorageResult struct {
	Key   string       `json:"key"`
	Value *hexutil.Big `json:"value"`
	Proof []string     `json:"proof"`
}

// proofList implements ethdb.KeyValueWriter and collects the proofs as
// hex-strings for delivery to rpc-caller.
type proofList []string

func (n *proofList) Put(key []byte, value []byte) error {
	*n = append(*n, hexutil.Encode(value))
	return nil
}

func (n *proofList) Delete(key []byte) error {
	panic("not supported")
}

// GetProof returns the Merkle-proof for a given account and optionally some storage keys.
func (api *BlockChainAPI) GetProof(ctx context.Context, address common.Address, storageKeys []string, blockNrOrHash rpc.BlockNumberOrHash) (*AccountResult, error) {
	var (
		keys         = make([]common.Hash, len(storageKeys))
		keyLengths   = make([]int, len(storageKeys))
		storageProof = make([]StorageResult, len(storageKeys))
	)
	// Deserialize all keys. This prevents state access on invalid input.
	for i, hexKey := range storageKeys {
		var err error
		keys[i], keyLengths[i], err = decodeHash(hexKey)
		if err != nil {
			return nil, err
		}
	}
	statedb, header, err := api.b.StateAndHeaderByNumberOrHash(ctx, blockNrOrHash)
	if statedb == nil || err != nil {
		return nil, err
	}
	codeHash := statedb.GetCodeHash(address)
	storageRoot := statedb.GetStorageRoot(address)

	if len(keys) > 0 {
		var storageTrie state.Trie
		if storageRoot != types.EmptyRootHash && storageRoot != (common.Hash{}) {
			id := trie.StorageTrieID(header.Root, crypto.Keccak256Hash(address.Bytes()), storageRoot)
			st, err := trie.NewStateTrie(id, statedb.Database().TrieDB())
			if err != nil {
				return nil, err
			}
			storageTrie = st
		}
		// Create the proofs for the storageKeys.
		for i, key := range keys {
			// Output key encoding is a bit special: if the input was a 32-byte hash, it is
			// returned as such. Otherwise, we apply the QUANTITY encoding mandated by the
			// JSON-RPC spec for getProof. This behavior exists to preserve backwards
			// compatibility with older client versions.
			var outputKey string
			if keyLengths[i] != 32 {
				outputKey = hexutil.EncodeBig(key.Big())
			} else {
				outputKey = hexutil.Encode(key[:])
			}
			if storageTrie == nil {
				storageProof[i] = StorageResult{outputKey, &hexutil.Big{}, []string{}}
				continue
			}
			var proof proofList
			if err := storageTrie.Prove(crypto.Keccak256(key.Bytes()), &proof); err != nil {
				return nil, err
			}
			value := (*hexutil.Big)(statedb.GetState(address, key).Big())
			storageProof[i] = StorageResult{outputKey, value, proof}
		}
	}
	// Create the accountProof.
	tr, err := trie.NewStateTrie(trie.StateTrieID(header.Root), statedb.Database().TrieDB())
	if err != nil {
		return nil, err
	}
	var accountProof proofList
	if err := tr.Prove(crypto.Keccak256(address.Bytes()), &accountProof); err != nil {
		return nil, err
	}
	balance := statedb.GetBalance(address).ToBig()
	return &AccountResult{
		Address:      address,
		AccountProof: accountProof,
		Balance:      (*hexutil.Big)(balance),
		CodeHash:     codeHash,
		Nonce:        hexutil.Uint64(statedb.GetNonce(address)),
		StorageHash:  storageRoot,
		StorageProof: storageProof,
	}, statedb.Error()
}

// decodeHash parses a hex-encoded 32-byte hash. The input may optionally
// be prefixed by 0x and can have a byte length up to 32.
func decodeHash(s string) (h common.Hash, inputLength int, err error) {
	if strings.HasPrefix(s, "0x") || strings.HasPrefix(s, "0X") {
		s = s[2:]
	}
	if (len(s) & 1) > 0 {
		s = "0" + s
	}
	b, err := hex.DecodeString(s)
	if err != nil {
		return common.Hash{}, 0, errors.New("hex string invalid")
	}
	if len(b) > 32 {
		return common.Hash{}, len(b), errors.New("hex string too long, want at most 32 bytes")
	}
	return common.BytesToHash(b), len(b), nil
}

// GetHeaderByNumber returns the requested canonical block header.
//   - When blockNr is -1 the chain pending header is returned.
//   - When blockNr is -2 the chain latest header is returned.
//   - When blockNr is -3 the chain finalized header is returned.
//   - When blockNr is -4 the chain safe header is returned.
func (api *BlockChainAPI) GetHeaderByNumber(ctx context.Context, number rpc.BlockNumber) (map[string]interface{}, error) {
	header, err := api.b.HeaderByNumber(ctx, number)
	if header != nil && err == nil {
		response := RPCMarshalHeader(header)
		if api.b.ChainConfig().IsArbitrumNitro(header.Number) {
			fillArbitrumNitroHeaderInfo(header, response)
		}
		if number == rpc.PendingBlockNumber {
			// Pending header need to nil out a few fields
			for _, field := range []string{"hash", "nonce", "miner"} {
				response[field] = nil
			}
		}
		return response, err
	}
	return nil, err
}

// GetHeaderByHash returns the requested header by hash.
func (api *BlockChainAPI) GetHeaderByHash(ctx context.Context, hash common.Hash) map[string]interface{} {
	header, _ := api.b.HeaderByHash(ctx, hash)
	if header != nil {
		response := RPCMarshalHeader(header)
		if api.b.ChainConfig().IsArbitrumNitro(header.Number) {
			fillArbitrumNitroHeaderInfo(header, response)
		}
		return response
	}
	return nil
}

// GetBlockByNumber returns the requested canonical block.
//   - When blockNr is -1 the chain pending block is returned.
//   - When blockNr is -2 the chain latest block is returned.
//   - When blockNr is -3 the chain finalized block is returned.
//   - When blockNr is -4 the chain safe block is returned.
//   - When fullTx is true all transactions in the block are returned, otherwise
//     only the transaction hash is returned.
func (api *BlockChainAPI) GetBlockByNumber(ctx context.Context, number rpc.BlockNumber, fullTx bool) (map[string]interface{}, error) {
	block, err := api.b.BlockByNumber(ctx, number)
	if block != nil && err == nil {
		response := RPCMarshalBlock(block, true, fullTx, api.b.ChainConfig())
		api.checkAndFillArbClassicL1BlockNumber(ctx, block, response)
		if number == rpc.PendingBlockNumber {
			// Pending blocks need to nil out a few fields
			for _, field := range []string{"hash", "nonce", "miner"} {
				response[field] = nil
			}
		}
		return response, nil
	}
	return nil, err
}

// GetBlockByHash returns the requested block. When fullTx is true all transactions in the block are returned in full
// detail, otherwise only the transaction hash is returned.
func (api *BlockChainAPI) GetBlockByHash(ctx context.Context, hash common.Hash, fullTx bool) (map[string]interface{}, error) {
	block, err := api.b.BlockByHash(ctx, hash)
	if block != nil {
		response := RPCMarshalBlock(block, true, fullTx, api.b.ChainConfig())
		api.checkAndFillArbClassicL1BlockNumber(ctx, block, response)
		return response, nil
	}
	return nil, err
}

// GetUncleByBlockNumberAndIndex returns the uncle block for the given block hash and index.
func (api *BlockChainAPI) GetUncleByBlockNumberAndIndex(ctx context.Context, blockNr rpc.BlockNumber, index hexutil.Uint) (map[string]interface{}, error) {
	block, err := api.b.BlockByNumber(ctx, blockNr)
	if block != nil {
		uncles := block.Uncles()
		if index >= hexutil.Uint(len(uncles)) {
			log.Debug("Requested uncle not found", "number", blockNr, "hash", block.Hash(), "index", index)
			return nil, nil
		}
		block = types.NewBlockWithHeader(uncles[index])
		response := RPCMarshalBlock(block, false, false, api.b.ChainConfig())
		api.checkAndFillArbClassicL1BlockNumber(ctx, block, response)
	}
	return nil, err
}

// GetUncleByBlockHashAndIndex returns the uncle block for the given block hash and index.
func (api *BlockChainAPI) GetUncleByBlockHashAndIndex(ctx context.Context, blockHash common.Hash, index hexutil.Uint) (map[string]interface{}, error) {
	block, err := api.b.BlockByHash(ctx, blockHash)
	if block != nil {
		uncles := block.Uncles()
		if index >= hexutil.Uint(len(uncles)) {
			log.Debug("Requested uncle not found", "number", block.Number(), "hash", blockHash, "index", index)
			return nil, nil
		}
		block = types.NewBlockWithHeader(uncles[index])
		response := RPCMarshalBlock(block, false, false, api.b.ChainConfig())
		api.checkAndFillArbClassicL1BlockNumber(ctx, block, response)
		return response, nil
	}
	return nil, err
}

// GetUncleCountByBlockNumber returns number of uncles in the block for the given block number
func (api *BlockChainAPI) GetUncleCountByBlockNumber(ctx context.Context, blockNr rpc.BlockNumber) *hexutil.Uint {
	if block, _ := api.b.BlockByNumber(ctx, blockNr); block != nil {
		n := hexutil.Uint(len(block.Uncles()))
		return &n
	}
	return nil
}

// GetUncleCountByBlockHash returns number of uncles in the block for the given block hash
func (api *BlockChainAPI) GetUncleCountByBlockHash(ctx context.Context, blockHash common.Hash) *hexutil.Uint {
	if block, _ := api.b.BlockByHash(ctx, blockHash); block != nil {
		n := hexutil.Uint(len(block.Uncles()))
		return &n
	}
	return nil
}

// GetCode returns the code stored at the given address in the state for the given block number.
func (api *BlockChainAPI) GetCode(ctx context.Context, address common.Address, blockNrOrHash rpc.BlockNumberOrHash) (hexutil.Bytes, error) {
	state, _, err := api.b.StateAndHeaderByNumberOrHash(ctx, blockNrOrHash)
	if state == nil || err != nil {
		if client := fallbackClientFor(api.b, err); client != nil {
			var res hexutil.Bytes
			err := client.CallContext(ctx, &res, "eth_getCode", address, blockNrOrHash)
			return res, err
		}
		return nil, err
	}
	code := state.GetCode(address)
	return code, state.Error()
}

// GetStorageAt returns the storage from the state at the given address, key and
// block number. The rpc.LatestBlockNumber and rpc.PendingBlockNumber meta block
// numbers are also allowed.
func (api *BlockChainAPI) GetStorageAt(ctx context.Context, address common.Address, hexKey string, blockNrOrHash rpc.BlockNumberOrHash) (hexutil.Bytes, error) {
	key, _, err := decodeHash(hexKey)
	if err != nil {
		return nil, fmt.Errorf("unable to decode storage key: %s", err)
	}
	state, _, err := api.b.StateAndHeaderByNumberOrHash(ctx, blockNrOrHash)
	if state == nil || err != nil {
		if client := fallbackClientFor(api.b, err); client != nil {
			var res hexutil.Bytes
			err := client.CallContext(ctx, &res, "eth_getStorageAt", address, key, blockNrOrHash)
			return res, err
		}
		return nil, err
	}
	res := state.GetState(address, key)
	return res[:], state.Error()
}

// GetBlockReceipts returns the block receipts for the given block hash or number or tag.
func (api *BlockChainAPI) GetBlockReceipts(ctx context.Context, blockNrOrHash rpc.BlockNumberOrHash) ([]map[string]interface{}, error) {
	block, err := api.b.BlockByNumberOrHash(ctx, blockNrOrHash)
	if block == nil || err != nil {
		// When the block doesn't exist, the RPC method should return JSON null
		// as per specification.
		return nil, nil
	}
	receipts, err := api.b.GetReceipts(ctx, block.Hash())
	if err != nil {
		return nil, err
	}
	txs := block.Transactions()
	if len(txs) != len(receipts) {
		return nil, fmt.Errorf("receipts length mismatch: %d vs %d", len(txs), len(receipts))
	}

	// Derive the sender.
	signer := types.MakeSigner(api.b.ChainConfig(), block.Number(), block.Time())

	result := make([]map[string]interface{}, len(receipts))
	for i, receipt := range receipts {
		result[i], err = marshalReceipt(ctx, receipt, block.Hash(), block.NumberU64(), signer, txs[i], i, api.b)
		if err != nil {
			return nil, err
		}
	}

	return result, nil
}

// OverrideAccount indicates the overriding fields of account during the execution
// of a message call.
// Note, state and stateDiff can't be specified at the same time. If state is
// set, message execution will only use the data in the given state. Otherwise
// if stateDiff is set, all diff will be applied first and then execute the call
// message.
type OverrideAccount struct {
	Nonce            *hexutil.Uint64             `json:"nonce"`
	Code             *hexutil.Bytes              `json:"code"`
	Balance          *hexutil.Big                `json:"balance"`
	State            map[common.Hash]common.Hash `json:"state"`
	StateDiff        map[common.Hash]common.Hash `json:"stateDiff"`
	MovePrecompileTo *common.Address             `json:"movePrecompileToAddress"`
}

// StateOverride is the collection of overridden accounts.
type StateOverride map[common.Address]OverrideAccount

func (diff *StateOverride) has(address common.Address) bool {
	_, ok := (*diff)[address]
	return ok
}

// Apply overrides the fields of specified accounts into the given state.
func (diff *StateOverride) Apply(statedb *state.StateDB, precompiles vm.PrecompiledContracts) error {
	if diff == nil {
		return nil
	}
	// Tracks destinations of precompiles that were moved.
	dirtyAddrs := make(map[common.Address]struct{})
	for addr, account := range *diff {
		if addr == types.ArbosStateAddress {
			return fmt.Errorf("overriding address %v  not allowed", types.ArbosStateAddress)
		}
		// If a precompile was moved to this address already, it can't be overridden.
		if _, ok := dirtyAddrs[addr]; ok {
			return fmt.Errorf("account %s has already been overridden by a precompile", addr.Hex())
		}
		p, isPrecompile := precompiles[addr]
		// The MoveTo feature makes it possible to move a precompile
		// code to another address. If the target address is another precompile
		// the code for the latter is lost for this session.
		// Note the destination account is not cleared upon move.
		if account.MovePrecompileTo != nil {
			if !isPrecompile {
				return fmt.Errorf("account %s is not a precompile", addr.Hex())
			}
			// Refuse to move a precompile to an address that has been
			// or will be overridden.
			if diff.has(*account.MovePrecompileTo) {
				return fmt.Errorf("account %s is already overridden", account.MovePrecompileTo.Hex())
			}
			precompiles[*account.MovePrecompileTo] = p
			dirtyAddrs[*account.MovePrecompileTo] = struct{}{}
		}
		if isPrecompile {
			delete(precompiles, addr)
		}
		// Override account nonce.
		if account.Nonce != nil {
			statedb.SetNonce(addr, uint64(*account.Nonce))
		}
		// Override account(contract) code.
		if account.Code != nil {
			statedb.SetCode(addr, *account.Code)
		}
		// Override account balance.
		if account.Balance != nil {
			u256Balance, _ := uint256.FromBig((*big.Int)(account.Balance))
			statedb.SetBalance(addr, u256Balance, tracing.BalanceChangeUnspecified)
		}
		if account.State != nil && account.StateDiff != nil {
			return fmt.Errorf("account %s has both 'state' and 'stateDiff'", addr.Hex())
		}
		// Replace entire state if caller requires.
		if account.State != nil {
			statedb.SetStorage(addr, account.State)
		}
		// Apply state diff into specified accounts.
		if account.StateDiff != nil {
			for key, value := range account.StateDiff {
				statedb.SetState(addr, key, value)
			}
		}
	}
	// Now finalize the changes. Finalize is normally performed between transactions.
	// By using finalize, the overrides are semantically behaving as
	// if they were created in a transaction just before the tracing occur.
	statedb.Finalise(false)
	return nil
}

// BlockOverrides is a set of header fields to override.
type BlockOverrides struct {
	Number        *hexutil.Big
	Difficulty    *hexutil.Big // No-op if we're simulating post-merge calls.
	Time          *hexutil.Uint64
	GasLimit      *hexutil.Uint64
	FeeRecipient  *common.Address
	PrevRandao    *common.Hash
	BaseFeePerGas *hexutil.Big
	BlobBaseFee   *hexutil.Big
}

// Apply overrides the given header fields into the given block context.
func (o *BlockOverrides) Apply(blockCtx *vm.BlockContext) {
	if o == nil {
		return
	}
	if o.Number != nil {
		blockCtx.BlockNumber = o.Number.ToInt()
	}
	if o.Difficulty != nil {
		blockCtx.Difficulty = o.Difficulty.ToInt()
		if blockCtx.ArbOSVersion > 0 {
			difficultHash := common.BigToHash(o.Difficulty.ToInt())
			blockCtx.Random = &difficultHash
		}
	}
	if o.Time != nil {
		blockCtx.Time = uint64(*o.Time)
	}
	if o.GasLimit != nil {
		blockCtx.GasLimit = uint64(*o.GasLimit)
	}
	if o.FeeRecipient != nil {
		blockCtx.Coinbase = *o.FeeRecipient
	}
	if blockCtx.ArbOSVersion == 0 && o.PrevRandao != nil {
		blockCtx.Random = o.PrevRandao
	}
	if o.BaseFeePerGas != nil {
		blockCtx.BaseFee = o.BaseFeePerGas.ToInt()
	}
	if o.BlobBaseFee != nil {
		blockCtx.BlobBaseFee = o.BlobBaseFee.ToInt()
	}
}

// MakeHeader returns a new header object with the overridden
// fields.
// Note: MakeHeader ignores BlobBaseFee if set. That's because
// header has no such field.
func (o *BlockOverrides) MakeHeader(header *types.Header) *types.Header {
	if o == nil {
		return header
	}
	h := types.CopyHeader(header)
	if o.Number != nil {
		h.Number = o.Number.ToInt()
	}
	if o.Difficulty != nil {
		h.Difficulty = o.Difficulty.ToInt()
	}
	if o.Time != nil {
		h.Time = uint64(*o.Time)
	}
	if o.GasLimit != nil {
		h.GasLimit = uint64(*o.GasLimit)
	}
	if o.FeeRecipient != nil {
		h.Coinbase = *o.FeeRecipient
	}
	if o.PrevRandao != nil {
		h.MixDigest = *o.PrevRandao
	}
	if o.BaseFeePerGas != nil {
		h.BaseFee = o.BaseFeePerGas.ToInt()
	}
	return h
}

// ChainContextBackend provides methods required to implement ChainContext.
type ChainContextBackend interface {
	Engine() consensus.Engine
	HeaderByNumber(context.Context, rpc.BlockNumber) (*types.Header, error)
}

// ChainContext is an implementation of core.ChainContext. It's main use-case
// is instantiating a vm.BlockContext without having access to the BlockChain object.
type ChainContext struct {
	b   ChainContextBackend
	ctx context.Context
}

// NewChainContext creates a new ChainContext object.
func NewChainContext(ctx context.Context, backend ChainContextBackend) *ChainContext {
	return &ChainContext{ctx: ctx, b: backend}
}

func (context *ChainContext) Engine() consensus.Engine {
	return context.b.Engine()
}

func (context *ChainContext) GetHeader(hash common.Hash, number uint64) *types.Header {
	// This method is called to get the hash for a block number when executing the BLOCKHASH
	// opcode. Hence no need to search for non-canonical blocks.
	header, err := context.b.HeaderByNumber(context.ctx, rpc.BlockNumber(number))
	if err != nil || header.Hash() != hash {
		return nil
	}
	return header
}

func doCall(ctx context.Context, b Backend, args TransactionArgs, state *state.StateDB, header *types.Header, overrides *StateOverride, blockOverrides *BlockOverrides, timeout time.Duration, globalGasCap uint64, runMode core.MessageRunMode) (*core.ExecutionResult, error) {
	blockCtx := core.NewEVMBlockContext(header, NewChainContext(ctx, b), nil)
	if blockOverrides != nil {
		blockOverrides.Apply(&blockCtx)
	}
	rules := b.ChainConfig().Rules(blockCtx.BlockNumber, blockCtx.Random != nil, blockCtx.Time, blockCtx.ArbOSVersion)
	precompiles := vm.ActivePrecompiledContracts(rules)
	if err := overrides.Apply(state, precompiles); err != nil {
		return nil, err
	}

	// Setup context so it may be cancelled the call has completed
	// or, in case of unmetered gas, setup a context with a timeout.
	var cancel context.CancelFunc
	if timeout > 0 {
		ctx, cancel = context.WithTimeout(ctx, timeout)
	} else {
		ctx, cancel = context.WithCancel(ctx)
	}
	// Make sure the context is cancelled when the call has completed
	// this makes sure resources are cleaned up.
	defer cancel()
	gp := new(core.GasPool)
	if globalGasCap == 0 {
		gp.AddGas(gomath.MaxUint64)
	} else {
		gp.AddGas(globalGasCap)
	}
	return applyMessage(ctx, b, args, state, header, timeout, gp, &blockCtx, &vm.Config{NoBaseFee: true}, precompiles, true, runMode)
}

func applyMessage(ctx context.Context, b Backend, args TransactionArgs, state *state.StateDB, header *types.Header, timeout time.Duration, gp *core.GasPool, blockContext *vm.BlockContext, vmConfig *vm.Config, precompiles vm.PrecompiledContracts, skipChecks bool, runMode core.MessageRunMode) (*core.ExecutionResult, error) {
	// Get a new instance of the EVM.
	if err := args.CallDefaults(gp.Gas(), blockContext.BaseFee, b.ChainConfig().ChainID); err != nil {
		return nil, err
	}
	msg := args.ToMessage(blockContext.BaseFee, gp.Gas(), header, state, runMode, skipChecks, skipChecks)

	// Arbitrum: raise the gas cap to ignore L1 costs so that it's compute-only
	if gp.Gas() > 0 {
		postingGas, err := core.RPCPostingGasHook(msg, header, state)
		if err != nil {
			return nil, err
		}
		gp.AddGas(postingGas)
	}
	if msg.GasLimit > gp.Gas() {
		gp.SetGas(msg.GasLimit)
	}
	// Arbitrum: support NodeInterface.sol by swapping out the message if needed
	var res *core.ExecutionResult
	var err error
	msg, res, err = core.InterceptRPCMessage(msg, ctx, state, header, b, blockContext)
	if err != nil || res != nil {
		return res, err
	}
	// Lower the basefee to 0 to avoid breaking EVM
	// invariants (basefee < feecap).
	if msg.GasPrice.Sign() == 0 {
		blockContext.BaseFeeInBlock = new(big.Int).Set(blockContext.BaseFee)
		blockContext.BaseFee = new(big.Int)
	}
	if msg.BlobGasFeeCap != nil && msg.BlobGasFeeCap.BitLen() == 0 {
		blockContext.BlobBaseFee = new(big.Int)
	}
	evm := b.GetEVM(ctx, state, header, vmConfig, blockContext)
	if precompiles != nil {
		evm.SetPrecompiles(precompiles)
	}
<<<<<<< HEAD
	evm.SetTxContext(core.NewEVMTxContext(msg))
	res, err = applyMessageWithEVM(ctx, evm, msg, state, timeout, gp, b, header, *blockContext)
=======
	res, err := applyMessageWithEVM(ctx, evm, msg, timeout, gp)
>>>>>>> a793bc7f
	// If an internal state error occurred, let that have precedence. Otherwise,
	// a "trie root missing" type of error will masquerade as e.g. "insufficient gas"
	if err := state.Error(); err != nil {
		return nil, err
	}
	return res, err
}

func applyMessageWithEVM(ctx context.Context, evm *vm.EVM, msg *core.Message, state *state.StateDB, timeout time.Duration, gp *core.GasPool, b Backend, header *types.Header, blockContext vm.BlockContext) (*core.ExecutionResult, error) {
	// Wait for the context to be done and cancel the evm. Even if the
	// EVM has finished, cancelling may be done (repeatedly)
	go func() {
		<-ctx.Done()
		evm.Cancel()
	}()

	// Execute the message.
	result, err := core.ApplyMessage(evm, msg, gp)

	// If the timer caused an abort, return an appropriate error message
	if evm.Cancelled() {
		return nil, fmt.Errorf("execution aborted (timeout = %v)", timeout)
	}
	if err != nil {
		return result, fmt.Errorf("err: %w (supplied gas %d)", err, msg.GasLimit)
	}

	// Arbitrum: a tx can schedule another (see retryables)
	result, err = runScheduledTxes(ctx, b, state, header, blockContext, core.MessageGasEstimationMode, result)
	if err != nil {
		return nil, err
	}

	return result, nil
}

func runScheduledTxes(ctx context.Context, b core.NodeInterfaceBackendAPI, state *state.StateDB, header *types.Header, blockCtx vm.BlockContext, runMode core.MessageRunMode, result *core.ExecutionResult) (*core.ExecutionResult, error) {
	scheduled := result.ScheduledTxes
	for runMode == core.MessageGasEstimationMode && len(scheduled) > 0 {
		// This will panic if the scheduled tx is signed, but we only schedule unsigned ones
		msg, err := core.TransactionToMessage(scheduled[0], types.NewArbitrumSigner(nil), header.BaseFee, runMode)
		if err != nil {
			return nil, err
		}
		// The scheduling transaction will "use" all of the gas available to it,
		// but it's really just passing it on to the scheduled tx, so we subtract it out here.
		if result.UsedGas >= msg.GasLimit {
			result.UsedGas -= msg.GasLimit
		} else {
			log.Warn("Scheduling tx used less gas than scheduled tx has available", "usedGas", result.UsedGas, "scheduledGas", msg.GasLimit)
			result.UsedGas = 0
		}
		// make a new EVM for the scheduled Tx (an EVM must never be reused)
		evm := b.GetEVM(ctx, state, header, &vm.Config{NoBaseFee: true}, &blockCtx)
		go func() {
			<-ctx.Done()
			evm.Cancel()
		}()

		evm.SetTxContext(core.NewEVMTxContext(msg))
		scheduledTxResult, err := core.ApplyMessage(evm, msg, new(core.GasPool).AddGas(gomath.MaxUint64))
		if err != nil {
			return nil, err // Bail out
		}
		if err := state.Error(); err != nil {
			return nil, err
		}
		if scheduledTxResult.Failed() {
			return scheduledTxResult, nil
		}
		// Add back in any gas used by the scheduled transaction.
		result.UsedGas += scheduledTxResult.UsedGas
		scheduled = append(scheduled[1:], scheduledTxResult.ScheduledTxes...)
	}
	return result, nil
}

func updateHeaderForPendingBlocks(blockNrOrHash rpc.BlockNumberOrHash, header *types.Header) *types.Header {
	if blockNrOrHash.BlockNumber != nil &&
		*blockNrOrHash.BlockNumber == rpc.PendingBlockNumber {
		headerCopy := types.CopyHeader(header)
		now := uint64(time.Now().Unix())
		if now > headerCopy.Time {
			headerCopy.Time = now
		}
		headerCopy.Number = new(big.Int).Add(headerCopy.Number, common.Big1)
		headerCopy.ParentHash = header.Hash()
		return headerCopy
	}
	return header
}

func DoCall(ctx context.Context, b Backend, args TransactionArgs, blockNrOrHash rpc.BlockNumberOrHash, overrides *StateOverride, blockOverrides *BlockOverrides, timeout time.Duration, globalGasCap uint64, runMode core.MessageRunMode) (*core.ExecutionResult, error) {
	defer func(start time.Time) { log.Debug("Executing EVM call finished", "runtime", time.Since(start)) }(time.Now())

	state, header, err := b.StateAndHeaderByNumberOrHash(ctx, blockNrOrHash)
	if state == nil || err != nil {
		return nil, err
	}
	header = updateHeaderForPendingBlocks(blockNrOrHash, header)
	return doCall(ctx, b, args, state, header, overrides, blockOverrides, timeout, globalGasCap, runMode)
}

// Call executes the given transaction on the state for the given block number.
//
// Additionally, the caller can specify a batch of contract for fields overriding.
//
// Note, this function doesn't make and changes in the state/blockchain and is
// useful to execute and retrieve values.
func (api *BlockChainAPI) Call(ctx context.Context, args TransactionArgs, blockNrOrHash *rpc.BlockNumberOrHash, overrides *StateOverride, blockOverrides *BlockOverrides) (hexutil.Bytes, error) {
	if blockNrOrHash == nil {
		latest := rpc.BlockNumberOrHashWithNumber(rpc.LatestBlockNumber)
		blockNrOrHash = &latest
	}
	result, err := DoCall(ctx, api.b, args, *blockNrOrHash, overrides, blockOverrides, api.b.RPCEVMTimeout(), api.b.RPCGasCap(), core.MessageEthcallMode)
	if err != nil {
		if client := fallbackClientFor(api.b, err); client != nil {
			var res hexutil.Bytes
			err := client.CallContext(ctx, &res, "eth_call", args, blockNrOrHash, overrides)
			return res, err
		}
		return nil, err
	}
	// If the result contains a revert reason, try to unpack and return it.
	if len(result.Revert()) > 0 {
		return nil, newRevertError(result.Revert())
	}
	gasUsedEthCallGauge.Inc(int64(result.UsedGas))
	return result.Return(), result.Err
}

// SimulateV1 executes series of transactions on top of a base state.
// The transactions are packed into blocks. For each block, block header
// fields can be overridden. The state can also be overridden prior to
// execution of each block.
//
// Note, this function doesn't make any changes in the state/blockchain and is
// useful to execute and retrieve values.
func (api *BlockChainAPI) SimulateV1(ctx context.Context, opts simOpts, blockNrOrHash *rpc.BlockNumberOrHash) ([]map[string]interface{}, error) {
	if len(opts.BlockStateCalls) == 0 {
		return nil, &invalidParamsError{message: "empty input"}
	} else if len(opts.BlockStateCalls) > maxSimulateBlocks {
		return nil, &clientLimitExceededError{message: "too many blocks"}
	}
	if blockNrOrHash == nil {
		n := rpc.BlockNumberOrHashWithNumber(rpc.LatestBlockNumber)
		blockNrOrHash = &n
	}
	state, base, err := api.b.StateAndHeaderByNumberOrHash(ctx, *blockNrOrHash)
	if state == nil || err != nil {
		return nil, err
	}
	gasCap := api.b.RPCGasCap()
	if gasCap == 0 {
		gasCap = gomath.MaxUint64
	}
	sim := &simulator{
		b:           api.b,
		state:       state,
		base:        base,
		chainConfig: api.b.ChainConfig(),
		// Each tx and all the series of txes shouldn't consume more gas than cap
		gp:             new(core.GasPool).AddGas(gasCap),
		traceTransfers: opts.TraceTransfers,
		validate:       opts.Validation,
		fullTx:         opts.ReturnFullTransactions,
	}
	return sim.execute(ctx, opts.BlockStateCalls)
}

// DoEstimateGas returns the lowest possible gas limit that allows the transaction to run
// successfully at block `blockNrOrHash`. It returns error if the transaction would revert, or if
// there are unexpected failures. The gas limit is capped by both `args.Gas` (if non-nil &
// non-zero) and `gasCap` (if non-zero).
func DoEstimateGas(ctx context.Context, b Backend, args TransactionArgs, blockNrOrHash rpc.BlockNumberOrHash, overrides *StateOverride, gasCap uint64) (hexutil.Uint64, error) {
	// Retrieve the base state and mutate it with any overrides
	state, header, err := b.StateAndHeaderByNumberOrHash(ctx, blockNrOrHash)
	if state == nil || err != nil {
		return 0, err
	}
	if err := overrides.Apply(state, nil); err != nil {
		return 0, err
	}
	header = updateHeaderForPendingBlocks(blockNrOrHash, header)

	// Construct the gas estimator option from the user input
	opts := &gasestimator.Options{
		Config:           b.ChainConfig(),
		Chain:            NewChainContext(ctx, b),
		Header:           header,
		State:            state,
		Backend:          b,
		ErrorRatio:       gasestimator.EstimateGasErrorRatio,
		RunScheduledTxes: runScheduledTxes,
	}
	// Set any required transaction default, but make sure the gas cap itself is not messed with
	// if it was not specified in the original argument list.
	if args.Gas == nil {
		args.Gas = new(hexutil.Uint64)
	}
	if err := args.CallDefaults(gasCap, header.BaseFee, b.ChainConfig().ChainID); err != nil {
		return 0, err
	}
	// Run the gas estimation and wrap any revertals into a custom return
	// Arbitrum: this also appropriately recursively calls another args.ToMessage with increased gasCap by posterCostInL2Gas amount
	call := args.ToMessage(header.BaseFee, gasCap, header, state, core.MessageGasEstimationMode, true, true)

	// Arbitrum: raise the gas cap to ignore L1 costs so that it's compute-only
	if gasCap > 0 {
		postingGas, err := core.RPCPostingGasHook(call, header, state)
		if err != nil {
			return 0, err
		}
		gasCap += postingGas
	}

	estimate, revert, err := gasestimator.Estimate(ctx, call, opts, gasCap)
	if err != nil {
		if len(revert) > 0 {
			return 0, newRevertError(revert)
		}
		return 0, err
	}
	return hexutil.Uint64(estimate), nil
}

// EstimateGas returns the lowest possible gas limit that allows the transaction to run
// successfully at block `blockNrOrHash`, or the latest block if `blockNrOrHash` is unspecified. It
// returns error if the transaction would revert or if there are unexpected failures. The returned
// value is capped by both `args.Gas` (if non-nil & non-zero) and the backend's RPCGasCap
// configuration (if non-zero).
// Note: Required blob gas is not computed in this method.
func (api *BlockChainAPI) EstimateGas(ctx context.Context, args TransactionArgs, blockNrOrHash *rpc.BlockNumberOrHash, overrides *StateOverride) (hexutil.Uint64, error) {
	bNrOrHash := rpc.BlockNumberOrHashWithNumber(rpc.PendingBlockNumber)
	if blockNrOrHash != nil {
		bNrOrHash = *blockNrOrHash
	}
	res, err := DoEstimateGas(ctx, api.b, args, bNrOrHash, overrides, api.b.RPCGasCap())
	if client := fallbackClientFor(api.b, err); client != nil {
		var res hexutil.Uint64
		err := client.CallContext(ctx, &res, "eth_estimateGas", args, blockNrOrHash, overrides)
		return res, err
	}
	if err != nil {
		gasUsedEthEstimateGasGauge.Inc(int64(res))
	}
	return res, err
}

// RPCMarshalHeader converts the given header to the RPC output .
func RPCMarshalHeader(head *types.Header) map[string]interface{} {
	result := map[string]interface{}{
		"number":           (*hexutil.Big)(head.Number),
		"hash":             head.Hash(),
		"parentHash":       head.ParentHash,
		"nonce":            head.Nonce,
		"mixHash":          head.MixDigest,
		"sha3Uncles":       head.UncleHash,
		"logsBloom":        head.Bloom,
		"stateRoot":        head.Root,
		"miner":            head.Coinbase,
		"difficulty":       (*hexutil.Big)(head.Difficulty),
		"extraData":        hexutil.Bytes(head.Extra),
		"gasLimit":         hexutil.Uint64(head.GasLimit),
		"gasUsed":          hexutil.Uint64(head.GasUsed),
		"timestamp":        hexutil.Uint64(head.Time),
		"transactionsRoot": head.TxHash,
		"receiptsRoot":     head.ReceiptHash,
	}
	if head.BaseFee != nil {
		result["baseFeePerGas"] = (*hexutil.Big)(head.BaseFee)
	}
	if head.WithdrawalsHash != nil {
		result["withdrawalsRoot"] = head.WithdrawalsHash
	}
	if head.BlobGasUsed != nil {
		result["blobGasUsed"] = hexutil.Uint64(*head.BlobGasUsed)
	}
	if head.ExcessBlobGas != nil {
		result["excessBlobGas"] = hexutil.Uint64(*head.ExcessBlobGas)
	}
	if head.ParentBeaconRoot != nil {
		result["parentBeaconBlockRoot"] = head.ParentBeaconRoot
	}
	if head.RequestsHash != nil {
		result["requestsRoot"] = head.RequestsHash
	}
	return result
}

// RPCMarshalBlock converts the given block to the RPC output which depends on fullTx. If inclTx is true transactions are
// returned. When fullTx is true the returned block contains full transaction details, otherwise it will only contain
// transaction hashes.
func RPCMarshalBlock(block *types.Block, inclTx bool, fullTx bool, config *params.ChainConfig) map[string]interface{} {
	fields := RPCMarshalHeader(block.Header())
	fields["size"] = hexutil.Uint64(block.Size())

	if inclTx {
		formatTx := func(idx int, tx *types.Transaction) interface{} {
			return tx.Hash()
		}
		if fullTx {
			formatTx = func(idx int, tx *types.Transaction) interface{} {
				return newRPCTransactionFromBlockIndex(block, uint64(idx), config)
			}
		}
		txs := block.Transactions()
		transactions := make([]interface{}, len(txs))
		for i, tx := range txs {
			transactions[i] = formatTx(i, tx)
		}
		fields["transactions"] = transactions
	}
	uncles := block.Uncles()
	uncleHashes := make([]common.Hash, len(uncles))
	for i, uncle := range uncles {
		uncleHashes[i] = uncle.Hash()
	}
	fields["uncles"] = uncleHashes
	if block.Withdrawals() != nil {
		fields["withdrawals"] = block.Withdrawals()
	}
	if config.IsArbitrumNitro(block.Header().Number) {
		fillArbitrumNitroHeaderInfo(block.Header(), fields)
	}
	return fields
}

func fillArbitrumNitroHeaderInfo(header *types.Header, fields map[string]interface{}) {
	info := types.DeserializeHeaderExtraInformation(header)
	fields["l1BlockNumber"] = hexutil.Uint64(info.L1BlockNumber)
	fields["sendRoot"] = info.SendRoot
	fields["sendCount"] = hexutil.Uint64(info.SendCount)
}

func (api *BlockChainAPI) checkAndFillArbClassicL1BlockNumber(ctx context.Context, block *types.Block, response map[string]interface{}) {
	if api.b.ChainConfig().IsArbitrum() && !api.b.ChainConfig().IsArbitrumNitro(block.Number()) {
		l1BlockNumber, err := api.arbClassicL1BlockNumber(ctx, block)
		if err != nil {
			log.Error("error trying to fill legacy l1BlockNumber", "err", err)
		} else {
			response["l1BlockNumber"] = l1BlockNumber
		}
	}
}

func (api *BlockChainAPI) arbClassicL1BlockNumber(ctx context.Context, block *types.Block) (hexutil.Uint64, error) {
	startBlockNum := block.Number().Int64()
	blockNum := startBlockNum
	i := int64(0)
	for {
		transactions := block.Transactions()
		if len(transactions) > 0 {
			legacyTx, ok := transactions[0].GetInner().(*types.ArbitrumLegacyTxData)
			if !ok {
				return 0, fmt.Errorf("couldn't read legacy transaction from block %d", blockNum)
			}
			return hexutil.Uint64(legacyTx.L1BlockNumber), nil
		}
		if blockNum == 0 {
			return 0, nil
		}
		i++
		blockNum = startBlockNum - i
		if i > 50 {
			return 0, fmt.Errorf("couldn't find block with transactions. Reached %d", blockNum)
		}
		var err error
		block, err = api.b.BlockByNumber(ctx, rpc.BlockNumber(blockNum))
		if err != nil {
			return 0, err
		}
	}
}

// RPCTransaction represents a transaction that will serialize to the RPC representation of a transaction
type RPCTransaction struct {
	BlockHash           *common.Hash      `json:"blockHash"`
	BlockNumber         *hexutil.Big      `json:"blockNumber"`
	From                common.Address    `json:"from"`
	Gas                 hexutil.Uint64    `json:"gas"`
	GasPrice            *hexutil.Big      `json:"gasPrice"`
	GasFeeCap           *hexutil.Big      `json:"maxFeePerGas,omitempty"`
	GasTipCap           *hexutil.Big      `json:"maxPriorityFeePerGas,omitempty"`
	MaxFeePerBlobGas    *hexutil.Big      `json:"maxFeePerBlobGas,omitempty"`
	Hash                common.Hash       `json:"hash"`
	Input               hexutil.Bytes     `json:"input"`
	Nonce               hexutil.Uint64    `json:"nonce"`
	To                  *common.Address   `json:"to"`
	TransactionIndex    *hexutil.Uint64   `json:"transactionIndex"`
	Value               *hexutil.Big      `json:"value"`
	Type                hexutil.Uint64    `json:"type"`
	Accesses            *types.AccessList `json:"accessList,omitempty"`
	ChainID             *hexutil.Big      `json:"chainId,omitempty"`
	BlobVersionedHashes []common.Hash     `json:"blobVersionedHashes,omitempty"`
	V                   *hexutil.Big      `json:"v"`
	R                   *hexutil.Big      `json:"r"`
	S                   *hexutil.Big      `json:"s"`
	YParity             *hexutil.Uint64   `json:"yParity,omitempty"`

	// Arbitrum fields:
	RequestId           *common.Hash    `json:"requestId,omitempty"`           // Contract SubmitRetryable Deposit
	TicketId            *common.Hash    `json:"ticketId,omitempty"`            // Retry
	MaxRefund           *hexutil.Big    `json:"maxRefund,omitempty"`           // Retry
	SubmissionFeeRefund *hexutil.Big    `json:"submissionFeeRefund,omitempty"` // Retry
	RefundTo            *common.Address `json:"refundTo,omitempty"`            // SubmitRetryable Retry
	L1BaseFee           *hexutil.Big    `json:"l1BaseFee,omitempty"`           // SubmitRetryable
	DepositValue        *hexutil.Big    `json:"depositValue,omitempty"`        // SubmitRetryable
	RetryTo             *common.Address `json:"retryTo,omitempty"`             // SubmitRetryable
	RetryValue          *hexutil.Big    `json:"retryValue,omitempty"`          // SubmitRetryable
	RetryData           *hexutil.Bytes  `json:"retryData,omitempty"`           // SubmitRetryable
	Beneficiary         *common.Address `json:"beneficiary,omitempty"`         // SubmitRetryable
	MaxSubmissionFee    *hexutil.Big    `json:"maxSubmissionFee,omitempty"`    // SubmitRetryable
}

// newRPCTransaction returns a transaction that will serialize to the RPC
// representation, with the given location metadata set (if available).
func newRPCTransaction(tx *types.Transaction, blockHash common.Hash, blockNumber uint64, blockTime uint64, index uint64, baseFee *big.Int, config *params.ChainConfig) *RPCTransaction {
	signer := types.MakeSigner(config, new(big.Int).SetUint64(blockNumber), blockTime)
	from, _ := types.Sender(signer, tx)
	v, r, s := tx.RawSignatureValues()
	result := &RPCTransaction{
		Type:     hexutil.Uint64(tx.Type()),
		From:     from,
		Gas:      hexutil.Uint64(tx.Gas()),
		GasPrice: (*hexutil.Big)(tx.GasPrice()),
		Hash:     tx.Hash(),
		Input:    hexutil.Bytes(tx.Data()),
		Nonce:    hexutil.Uint64(tx.Nonce()),
		To:       tx.To(),
		Value:    (*hexutil.Big)(tx.Value()),
		V:        (*hexutil.Big)(v),
		R:        (*hexutil.Big)(r),
		S:        (*hexutil.Big)(s),
	}
	if blockHash != (common.Hash{}) {
		result.BlockHash = &blockHash
		result.BlockNumber = (*hexutil.Big)(new(big.Int).SetUint64(blockNumber))
		result.TransactionIndex = (*hexutil.Uint64)(&index)
	}

	switch tx.Type() {
	case types.LegacyTxType:
		// if a legacy transaction has an EIP-155 chain id, include it explicitly
		if id := tx.ChainId(); id.Sign() != 0 {
			result.ChainID = (*hexutil.Big)(id)
		}

	case types.AccessListTxType:
		al := tx.AccessList()
		yparity := hexutil.Uint64(v.Sign())
		result.Accesses = &al
		result.ChainID = (*hexutil.Big)(tx.ChainId())
		result.YParity = &yparity

	case types.DynamicFeeTxType:
		al := tx.AccessList()
		yparity := hexutil.Uint64(v.Sign())
		result.Accesses = &al
		result.ChainID = (*hexutil.Big)(tx.ChainId())
		result.YParity = &yparity
		result.GasFeeCap = (*hexutil.Big)(tx.GasFeeCap())
		result.GasTipCap = (*hexutil.Big)(tx.GasTipCap())
		// if the transaction has been mined, compute the effective gas price
		if baseFee != nil && blockHash != (common.Hash{}) {
			// price = min(gasTipCap + baseFee, gasFeeCap)
			result.GasPrice = (*hexutil.Big)(effectiveGasPrice(tx, baseFee))
		} else {
			result.GasPrice = (*hexutil.Big)(tx.GasFeeCap())
		}

	case types.BlobTxType:
		al := tx.AccessList()
		yparity := hexutil.Uint64(v.Sign())
		result.Accesses = &al
		result.ChainID = (*hexutil.Big)(tx.ChainId())
		result.YParity = &yparity
		result.GasFeeCap = (*hexutil.Big)(tx.GasFeeCap())
		result.GasTipCap = (*hexutil.Big)(tx.GasTipCap())
		// if the transaction has been mined, compute the effective gas price
		if baseFee != nil && blockHash != (common.Hash{}) {
			result.GasPrice = (*hexutil.Big)(effectiveGasPrice(tx, baseFee))
		} else {
			result.GasPrice = (*hexutil.Big)(tx.GasFeeCap())
		}
		result.MaxFeePerBlobGas = (*hexutil.Big)(tx.BlobGasFeeCap())
		result.BlobVersionedHashes = tx.BlobHashes()
	}

	// Arbitrum: support arbitrum-specific transaction types
	switch inner := tx.GetInner().(type) {
	case *types.ArbitrumInternalTx:
		result.ChainID = (*hexutil.Big)(inner.ChainId)
	case *types.ArbitrumDepositTx:
		result.RequestId = &inner.L1RequestId
		result.ChainID = (*hexutil.Big)(inner.ChainId)
	case *types.ArbitrumContractTx:
		result.RequestId = &inner.RequestId
		result.GasFeeCap = (*hexutil.Big)(inner.GasFeeCap)
		result.ChainID = (*hexutil.Big)(inner.ChainId)
	case *types.ArbitrumRetryTx:
		result.TicketId = &inner.TicketId
		result.RefundTo = &inner.RefundTo
		result.GasFeeCap = (*hexutil.Big)(inner.GasFeeCap)
		result.ChainID = (*hexutil.Big)(inner.ChainId)
		result.MaxRefund = (*hexutil.Big)(inner.MaxRefund)
		result.SubmissionFeeRefund = (*hexutil.Big)(inner.SubmissionFeeRefund)
	case *types.ArbitrumSubmitRetryableTx:
		result.RequestId = &inner.RequestId
		result.L1BaseFee = (*hexutil.Big)(inner.L1BaseFee)
		result.DepositValue = (*hexutil.Big)(inner.DepositValue)
		result.RetryTo = inner.RetryTo
		result.RetryValue = (*hexutil.Big)(inner.RetryValue)
		result.RetryData = (*hexutil.Bytes)(&inner.RetryData)
		result.Beneficiary = &inner.Beneficiary
		result.RefundTo = &inner.FeeRefundAddr
		result.MaxSubmissionFee = (*hexutil.Big)(inner.MaxSubmissionFee)
		result.GasFeeCap = (*hexutil.Big)(inner.GasFeeCap)
		result.ChainID = (*hexutil.Big)(inner.ChainId)
	case *types.ArbitrumUnsignedTx:
		result.ChainID = (*hexutil.Big)(inner.ChainId)
	}
	return result
}

// effectiveGasPrice computes the transaction gas fee, based on the given basefee value.
//
//	price = min(gasTipCap + baseFee, gasFeeCap)
func effectiveGasPrice(tx *types.Transaction, baseFee *big.Int) *big.Int {
	fee := tx.GasTipCap()
	fee = fee.Add(fee, baseFee)
	if tx.GasFeeCapIntCmp(fee) < 0 {
		return tx.GasFeeCap()
	}
	return fee
}

// NewRPCPendingTransaction returns a pending transaction that will serialize to the RPC representation
func NewRPCPendingTransaction(tx *types.Transaction, current *types.Header, config *params.ChainConfig) *RPCTransaction {
	var (
		baseFee     *big.Int
		blockNumber = uint64(0)
		blockTime   = uint64(0)
	)
	if current != nil {
		baseFee = eip1559.CalcBaseFee(config, current)
		blockNumber = current.Number.Uint64()
		blockTime = current.Time
	}
	return newRPCTransaction(tx, common.Hash{}, blockNumber, blockTime, 0, baseFee, config)
}

// newRPCTransactionFromBlockIndex returns a transaction that will serialize to the RPC representation.
func newRPCTransactionFromBlockIndex(b *types.Block, index uint64, config *params.ChainConfig) *RPCTransaction {
	txs := b.Transactions()
	if index >= uint64(len(txs)) {
		return nil
	}
	return newRPCTransaction(txs[index], b.Hash(), b.NumberU64(), b.Time(), index, b.BaseFee(), config)
}

// newRPCRawTransactionFromBlockIndex returns the bytes of a transaction given a block and a transaction index.
func newRPCRawTransactionFromBlockIndex(b *types.Block, index uint64) hexutil.Bytes {
	txs := b.Transactions()
	if index >= uint64(len(txs)) {
		return nil
	}
	blob, _ := txs[index].MarshalBinary()
	return blob
}

// accessListResult returns an optional accesslist
// It's the result of the `debug_createAccessList` RPC call.
// It contains an error if the transaction itself failed.
type accessListResult struct {
	Accesslist *types.AccessList `json:"accessList"`
	Error      string            `json:"error,omitempty"`
	GasUsed    hexutil.Uint64    `json:"gasUsed"`
}

// CreateAccessList creates an EIP-2930 type AccessList for the given transaction.
// Reexec and BlockNrOrHash can be specified to create the accessList on top of a certain state.
func (api *BlockChainAPI) CreateAccessList(ctx context.Context, args TransactionArgs, blockNrOrHash *rpc.BlockNumberOrHash) (*accessListResult, error) {
	bNrOrHash := rpc.BlockNumberOrHashWithNumber(rpc.LatestBlockNumber)
	if blockNrOrHash != nil {
		bNrOrHash = *blockNrOrHash
	}
	acl, gasUsed, vmerr, err := AccessList(ctx, api.b, bNrOrHash, args)
	if err != nil {
		return nil, err
	}
	result := &accessListResult{Accesslist: &acl, GasUsed: hexutil.Uint64(gasUsed)}
	if vmerr != nil {
		result.Error = vmerr.Error()
	}
	return result, nil
}

// AccessList creates an access list for the given transaction.
// If the accesslist creation fails an error is returned.
// If the transaction itself fails, an vmErr is returned.
func AccessList(ctx context.Context, b Backend, blockNrOrHash rpc.BlockNumberOrHash, args TransactionArgs) (acl types.AccessList, gasUsed uint64, vmErr error, err error) {
	// Retrieve the execution context
	db, header, err := b.StateAndHeaderByNumberOrHash(ctx, blockNrOrHash)
	if db == nil || err != nil {
		return nil, 0, nil, err
	}

	// Ensure any missing fields are filled, extract the recipient and input data
	if err = args.setFeeDefaults(ctx, b, header); err != nil {
		return nil, 0, nil, err
	}
	if args.Nonce == nil {
		nonce := hexutil.Uint64(db.GetNonce(args.from()))
		args.Nonce = &nonce
	}
	blockCtx := core.NewEVMBlockContext(header, NewChainContext(ctx, b), nil)
	if err = args.CallDefaults(b.RPCGasCap(), blockCtx.BaseFee, b.ChainConfig().ChainID); err != nil {
		return nil, 0, nil, err
	}

	var to common.Address
	if args.To != nil {
		to = *args.To
	} else {
		to = crypto.CreateAddress(args.from(), uint64(*args.Nonce))
	}
	isPostMerge := header.Difficulty.Sign() == 0
	// Retrieve the precompiles since they don't need to be added to the access list
	precompiles := vm.ActivePrecompiles(b.ChainConfig().Rules(header.Number, isPostMerge, header.Time, types.DeserializeHeaderExtraInformation(header).ArbOSFormatVersion))

	// Create an initial tracer
	prevTracer := logger.NewAccessListTracer(nil, args.from(), to, precompiles)
	if args.AccessList != nil {
		prevTracer = logger.NewAccessListTracer(*args.AccessList, args.from(), to, precompiles)
	}
	for {
		if err := ctx.Err(); err != nil {
			return nil, 0, nil, err
		}
		// Retrieve the current access list to expand
		accessList := prevTracer.AccessList()
		log.Trace("Creating access list", "input", accessList)

		// Copy the original db so we don't modify it
		statedb := db.Copy()
		// Set the accesslist to the last al
		args.AccessList = &accessList
		msg := args.ToMessage(header.BaseFee, b.RPCGasCap(), header, statedb, core.MessageEthcallMode, true, true)

		// Apply the transaction with the access list tracer
		tracer := logger.NewAccessListTracer(accessList, args.from(), to, precompiles)
		config := vm.Config{Tracer: tracer.Hooks(), NoBaseFee: true}
		evm := b.GetEVM(ctx, statedb, header, &config, nil)

		// Lower the basefee to 0 to avoid breaking EVM
		// invariants (basefee < feecap).
		if msg.GasPrice.Sign() == 0 {
<<<<<<< HEAD
			vmenv.Context.BaseFeeInBlock = new(big.Int).Set(vmenv.Context.BaseFee)
			vmenv.Context.BaseFee = new(big.Int)
=======
			evm.Context.BaseFee = new(big.Int)
>>>>>>> a793bc7f
		}
		if msg.BlobGasFeeCap != nil && msg.BlobGasFeeCap.BitLen() == 0 {
			evm.Context.BlobBaseFee = new(big.Int)
		}
		res, err := core.ApplyMessage(evm, msg, new(core.GasPool).AddGas(msg.GasLimit))
		if err != nil {
			return nil, 0, nil, fmt.Errorf("failed to apply transaction: %v err: %v", args.ToTransaction(types.LegacyTxType).Hash(), err)
		}
		if tracer.Equal(prevTracer) {
			return accessList, res.UsedGas, res.Err, nil
		}
		prevTracer = tracer
	}
}

// TransactionAPI exposes methods for reading and creating transaction data.
type TransactionAPI struct {
	b         Backend
	nonceLock *AddrLocker
	signer    types.Signer
}

// NewTransactionAPI creates a new RPC service with methods for interacting with transactions.
func NewTransactionAPI(b Backend, nonceLock *AddrLocker) *TransactionAPI {
	// The signer used by the API should always be the 'latest' known one because we expect
	// signers to be backwards-compatible with old transactions.
	signer := types.LatestSigner(b.ChainConfig())
	return &TransactionAPI{b, nonceLock, signer}
}

// GetBlockTransactionCountByNumber returns the number of transactions in the block with the given block number.
func (api *TransactionAPI) GetBlockTransactionCountByNumber(ctx context.Context, blockNr rpc.BlockNumber) *hexutil.Uint {
	if block, _ := api.b.BlockByNumber(ctx, blockNr); block != nil {
		n := hexutil.Uint(len(block.Transactions()))
		return &n
	}
	return nil
}

// GetBlockTransactionCountByHash returns the number of transactions in the block with the given hash.
func (api *TransactionAPI) GetBlockTransactionCountByHash(ctx context.Context, blockHash common.Hash) *hexutil.Uint {
	if block, _ := api.b.BlockByHash(ctx, blockHash); block != nil {
		n := hexutil.Uint(len(block.Transactions()))
		return &n
	}
	return nil
}

// GetTransactionByBlockNumberAndIndex returns the transaction for the given block number and index.
func (api *TransactionAPI) GetTransactionByBlockNumberAndIndex(ctx context.Context, blockNr rpc.BlockNumber, index hexutil.Uint) *RPCTransaction {
	if block, _ := api.b.BlockByNumber(ctx, blockNr); block != nil {
		return newRPCTransactionFromBlockIndex(block, uint64(index), api.b.ChainConfig())
	}
	return nil
}

// GetTransactionByBlockHashAndIndex returns the transaction for the given block hash and index.
func (api *TransactionAPI) GetTransactionByBlockHashAndIndex(ctx context.Context, blockHash common.Hash, index hexutil.Uint) *RPCTransaction {
	if block, _ := api.b.BlockByHash(ctx, blockHash); block != nil {
		return newRPCTransactionFromBlockIndex(block, uint64(index), api.b.ChainConfig())
	}
	return nil
}

// GetRawTransactionByBlockNumberAndIndex returns the bytes of the transaction for the given block number and index.
func (api *TransactionAPI) GetRawTransactionByBlockNumberAndIndex(ctx context.Context, blockNr rpc.BlockNumber, index hexutil.Uint) hexutil.Bytes {
	if block, _ := api.b.BlockByNumber(ctx, blockNr); block != nil {
		return newRPCRawTransactionFromBlockIndex(block, uint64(index))
	}
	return nil
}

// GetRawTransactionByBlockHashAndIndex returns the bytes of the transaction for the given block hash and index.
func (api *TransactionAPI) GetRawTransactionByBlockHashAndIndex(ctx context.Context, blockHash common.Hash, index hexutil.Uint) hexutil.Bytes {
	if block, _ := api.b.BlockByHash(ctx, blockHash); block != nil {
		return newRPCRawTransactionFromBlockIndex(block, uint64(index))
	}
	return nil
}

// GetTransactionCount returns the number of transactions the given address has sent for the given block number
func (api *TransactionAPI) GetTransactionCount(ctx context.Context, address common.Address, blockNrOrHash rpc.BlockNumberOrHash) (*hexutil.Uint64, error) {
	// Ask transaction pool for the nonce which includes pending transactions
	if blockNr, ok := blockNrOrHash.Number(); ok && blockNr == rpc.PendingBlockNumber {
		nonce, err := api.b.GetPoolNonce(ctx, address)
		if err != nil {
			return nil, err
		}
		return (*hexutil.Uint64)(&nonce), nil
	}
	// Resolve block number and use its state to ask for the nonce
	state, _, err := api.b.StateAndHeaderByNumberOrHash(ctx, blockNrOrHash)
	if state == nil || err != nil {
		if client := fallbackClientFor(api.b, err); client != nil {
			var res hexutil.Uint64
			err := client.CallContext(ctx, &res, "eth_getTransactionCount", address, blockNrOrHash)
			return &res, err
		}
		return nil, err
	}
	nonce := state.GetNonce(address)
	return (*hexutil.Uint64)(&nonce), state.Error()
}

// GetTransactionByHash returns the transaction for the given hash
func (api *TransactionAPI) GetTransactionByHash(ctx context.Context, hash common.Hash) (*RPCTransaction, error) {
	// Try to return an already finalized transaction
	found, tx, blockHash, blockNumber, index, err := api.b.GetTransaction(ctx, hash)
	if !found {
		// No finalized transaction, try to retrieve it from the pool
		if tx := api.b.GetPoolTransaction(hash); tx != nil {
			return NewRPCPendingTransaction(tx, api.b.CurrentHeader(), api.b.ChainConfig()), nil
		}
		if err == nil {
			return nil, nil
		}
		return nil, NewTxIndexingError()
	}
	header, err := api.b.HeaderByHash(ctx, blockHash)
	if err != nil {
		return nil, err
	}
	return newRPCTransaction(tx, blockHash, blockNumber, header.Time, index, header.BaseFee, api.b.ChainConfig()), nil
}

// GetRawTransactionByHash returns the bytes of the transaction for the given hash.
func (api *TransactionAPI) GetRawTransactionByHash(ctx context.Context, hash common.Hash) (hexutil.Bytes, error) {
	// Retrieve a finalized transaction, or a pooled otherwise
	found, tx, _, _, _, err := api.b.GetTransaction(ctx, hash)
	if !found {
		if tx = api.b.GetPoolTransaction(hash); tx != nil {
			return tx.MarshalBinary()
		}
		if err == nil {
			return nil, nil
		}
		return nil, NewTxIndexingError()
	}
	return tx.MarshalBinary()
}

// GetTransactionReceipt returns the transaction receipt for the given transaction hash.
func (api *TransactionAPI) GetTransactionReceipt(ctx context.Context, hash common.Hash) (map[string]interface{}, error) {
	found, tx, blockHash, blockNumber, index, err := api.b.GetTransaction(ctx, hash)
	if err != nil {
		return nil, NewTxIndexingError() // transaction is not fully indexed
	}
	if !found {
		return nil, nil // transaction is not existent or reachable
	}
	header, err := api.b.HeaderByHash(ctx, blockHash)
	if err != nil {
		return nil, err
	}
	receipts, err := api.b.GetReceipts(ctx, blockHash)
	if err != nil {
		return nil, err
	}
	if uint64(len(receipts)) <= index {
		return nil, nil
	}
	receipt := receipts[index]

	// Derive the sender.
	signer := types.MakeSigner(api.b.ChainConfig(), header.Number, header.Time)
	return marshalReceipt(ctx, receipt, blockHash, blockNumber, signer, tx, int(index), api.b)
}

// marshalReceipt marshals a transaction receipt into a JSON object.
func marshalReceipt(ctx context.Context, receipt *types.Receipt, blockHash common.Hash, blockNumber uint64, signer types.Signer, tx *types.Transaction, txIndex int, backend Backend) (map[string]interface{}, error) {
	from, _ := types.Sender(signer, tx)

	fields := map[string]interface{}{
		"blockHash":         blockHash,
		"blockNumber":       hexutil.Uint64(blockNumber),
		"transactionHash":   tx.Hash(),
		"transactionIndex":  hexutil.Uint64(txIndex),
		"from":              from,
		"to":                tx.To(),
		"gasUsed":           hexutil.Uint64(receipt.GasUsed),
		"cumulativeGasUsed": hexutil.Uint64(receipt.CumulativeGasUsed),
		"contractAddress":   nil,
		"logs":              receipt.Logs,
		"logsBloom":         receipt.Bloom,
		"type":              hexutil.Uint(tx.Type()),
		"effectiveGasPrice": (*hexutil.Big)(receipt.EffectiveGasPrice),
	}

	// Assign receipt status or post state.
	if len(receipt.PostState) > 0 && tx.Type() != types.ArbitrumLegacyTxType {
		fields["root"] = hexutil.Bytes(receipt.PostState)
	} else {
		fields["status"] = hexutil.Uint(receipt.Status)
	}
	if receipt.Logs == nil {
		fields["logs"] = []*types.Log{}
	}

	if tx.Type() == types.BlobTxType {
		fields["blobGasUsed"] = hexutil.Uint64(receipt.BlobGasUsed)
		fields["blobGasPrice"] = (*hexutil.Big)(receipt.BlobGasPrice)
	}

	// If the ContractAddress is 20 0x0 bytes, assume it is not a contract creation
	if receipt.ContractAddress != (common.Address{}) {
		fields["contractAddress"] = receipt.ContractAddress
	}
	if backend.ChainConfig().IsArbitrum() {
		fields["gasUsedForL1"] = hexutil.Uint64(receipt.GasUsedForL1)

		header, err := backend.HeaderByHash(ctx, blockHash)
		if err != nil {
			return nil, err
		}
		if backend.ChainConfig().IsArbitrumNitro(header.Number) {
			fields["effectiveGasPrice"] = hexutil.Uint64(header.BaseFee.Uint64())
			fields["l1BlockNumber"] = hexutil.Uint64(types.DeserializeHeaderExtraInformation(header).L1BlockNumber)
		} else {
			inner := tx.GetInner()
			arbTx, ok := inner.(*types.ArbitrumLegacyTxData)
			if !ok {
				log.Error("Expected transaction to contain arbitrum data", "txHash", tx.Hash())
			} else {
				fields["effectiveGasPrice"] = hexutil.Uint64(arbTx.EffectiveGasPrice)
				fields["l1BlockNumber"] = hexutil.Uint64(arbTx.L1BlockNumber)
			}
		}

		// If blockMetadata exists for the block containing this tx, then we will determine if it was timeboosted or not
		// and add that info to the receipt object
		blockMetadata, err := backend.BlockMetadataByNumber(blockNumber)
		if err != nil {
			return nil, err
		}
		if blockMetadata != nil {
			fields["timeboosted"], err = blockMetadata.IsTxTimeboosted(txIndex)
			if err != nil {
				log.Error("Error checking if a tx was timeboosted", "txIndex", txIndex, "txHash", tx.Hash(), "err", err)
			}
		}
	}
	return fields, nil
}

// sign is a helper function that signs a transaction with the private key of the given address.
func (api *TransactionAPI) sign(addr common.Address, tx *types.Transaction) (*types.Transaction, error) {
	// Look up the wallet containing the requested signer
	account := accounts.Account{Address: addr}

	wallet, err := api.b.AccountManager().Find(account)
	if err != nil {
		return nil, err
	}
	// Request the wallet to sign the transaction
	return wallet.SignTx(account, tx, api.b.ChainConfig().ChainID)
}

// SubmitTransaction is a helper function that submits tx to txPool and logs a message.
func SubmitTransaction(ctx context.Context, b Backend, tx *types.Transaction) (common.Hash, error) {
	// If the transaction fee cap is already specified, ensure the
	// fee of the given transaction is _reasonable_.
	if err := checkTxFee(tx.GasPrice(), tx.Gas(), b.RPCTxFeeCap()); err != nil {
		return common.Hash{}, err
	}
	if !b.UnprotectedAllowed() && !tx.Protected() {
		// Ensure only eip155 signed transactions are submitted if EIP155Required is set.
		return common.Hash{}, errors.New("only replay-protected (EIP-155) transactions allowed over RPC")
	}
	if err := b.SendTx(ctx, tx); err != nil {
		return common.Hash{}, err
	}
	// Print a log with full tx details for manual investigations and interventions
	head := b.CurrentBlock()
	signer := types.MakeSigner(b.ChainConfig(), head.Number, head.Time)
	from, err := types.Sender(signer, tx)
	if err != nil {
		return common.Hash{}, err
	}

	if tx.To() == nil {
		addr := crypto.CreateAddress(from, tx.Nonce())
		log.Info("Submitted contract creation", "hash", tx.Hash().Hex(), "from", from, "nonce", tx.Nonce(), "contract", addr.Hex(), "value", tx.Value())
	} else {
		log.Info("Submitted transaction", "hash", tx.Hash().Hex(), "from", from, "nonce", tx.Nonce(), "recipient", tx.To(), "value", tx.Value())
	}
	return tx.Hash(), nil
}

// SendTransaction creates a transaction for the given argument, sign it and submit it to the
// transaction pool.
func (api *TransactionAPI) SendTransaction(ctx context.Context, args TransactionArgs) (common.Hash, error) {
	// Look up the wallet containing the requested signer
	account := accounts.Account{Address: args.from()}

	wallet, err := api.b.AccountManager().Find(account)
	if err != nil {
		return common.Hash{}, err
	}

	if args.Nonce == nil {
		// Hold the mutex around signing to prevent concurrent assignment of
		// the same nonce to multiple accounts.
		api.nonceLock.LockAddr(args.from())
		defer api.nonceLock.UnlockAddr(args.from())
	}
	if args.IsEIP4844() {
		return common.Hash{}, errBlobTxNotSupported
	}

	// Set some sanity defaults and terminate on failure
	if err := args.setDefaults(ctx, api.b, false); err != nil {
		return common.Hash{}, err
	}
	// Assemble the transaction and sign with the wallet
	tx := args.ToTransaction(types.LegacyTxType)

	signed, err := wallet.SignTx(account, tx, api.b.ChainConfig().ChainID)
	if err != nil {
		return common.Hash{}, err
	}
	return SubmitTransaction(ctx, api.b, signed)
}

// FillTransaction fills the defaults (nonce, gas, gasPrice or 1559 fields)
// on a given unsigned transaction, and returns it to the caller for further
// processing (signing + broadcast).
func (api *TransactionAPI) FillTransaction(ctx context.Context, args TransactionArgs) (*SignTransactionResult, error) {
	args.blobSidecarAllowed = true

	// Set some sanity defaults and terminate on failure
	if err := args.setDefaults(ctx, api.b, false); err != nil {
		return nil, err
	}
	// Assemble the transaction and obtain rlp
	tx := args.ToTransaction(types.LegacyTxType)
	data, err := tx.MarshalBinary()
	if err != nil {
		return nil, err
	}
	return &SignTransactionResult{data, tx}, nil
}

// SendRawTransaction will add the signed transaction to the transaction pool.
// The sender is responsible for signing the transaction and using the correct nonce.
func (api *TransactionAPI) SendRawTransaction(ctx context.Context, input hexutil.Bytes) (common.Hash, error) {
	tx := new(types.Transaction)
	if err := tx.UnmarshalBinary(input); err != nil {
		return common.Hash{}, err
	}
	return SubmitTransaction(ctx, api.b, tx)
}

// Sign calculates an ECDSA signature for:
// keccak256("\x19Ethereum Signed Message:\n" + len(message) + message).
//
// Note, the produced signature conforms to the secp256k1 curve R, S and V values,
// where the V value will be 27 or 28 for legacy reasons.
//
// The account associated with addr must be unlocked.
//
// https://github.com/ethereum/wiki/wiki/JSON-RPC#eth_sign
func (api *TransactionAPI) Sign(addr common.Address, data hexutil.Bytes) (hexutil.Bytes, error) {
	// Look up the wallet containing the requested signer
	account := accounts.Account{Address: addr}

	wallet, err := api.b.AccountManager().Find(account)
	if err != nil {
		return nil, err
	}
	// Sign the requested hash with the wallet
	signature, err := wallet.SignText(account, data)
	if err == nil {
		signature[64] += 27 // Transform V from 0/1 to 27/28 according to the yellow paper
	}
	return signature, err
}

// SignTransactionResult represents a RLP encoded signed transaction.
type SignTransactionResult struct {
	Raw hexutil.Bytes      `json:"raw"`
	Tx  *types.Transaction `json:"tx"`
}

// SignTransaction will sign the given transaction with the from account.
// The node needs to have the private key of the account corresponding with
// the given from address and it needs to be unlocked.
func (api *TransactionAPI) SignTransaction(ctx context.Context, args TransactionArgs) (*SignTransactionResult, error) {
	args.blobSidecarAllowed = true

	if args.Gas == nil {
		return nil, errors.New("gas not specified")
	}
	if args.GasPrice == nil && (args.MaxPriorityFeePerGas == nil || args.MaxFeePerGas == nil) {
		return nil, errors.New("missing gasPrice or maxFeePerGas/maxPriorityFeePerGas")
	}
	if args.Nonce == nil {
		return nil, errors.New("nonce not specified")
	}
	if err := args.setDefaults(ctx, api.b, false); err != nil {
		return nil, err
	}
	// Before actually sign the transaction, ensure the transaction fee is reasonable.
	tx := args.ToTransaction(types.LegacyTxType)
	if err := checkTxFee(tx.GasPrice(), tx.Gas(), api.b.RPCTxFeeCap()); err != nil {
		return nil, err
	}
	signed, err := api.sign(args.from(), tx)
	if err != nil {
		return nil, err
	}
	// If the transaction-to-sign was a blob transaction, then the signed one
	// no longer retains the blobs, only the blob hashes. In this step, we need
	// to put back the blob(s).
	if args.IsEIP4844() {
		signed = signed.WithBlobTxSidecar(&types.BlobTxSidecar{
			Blobs:       args.Blobs,
			Commitments: args.Commitments,
			Proofs:      args.Proofs,
		})
	}
	data, err := signed.MarshalBinary()
	if err != nil {
		return nil, err
	}
	return &SignTransactionResult{data, signed}, nil
}

// PendingTransactions returns the transactions that are in the transaction pool
// and have a from address that is one of the accounts this node manages.
func (api *TransactionAPI) PendingTransactions() ([]*RPCTransaction, error) {
	pending, err := api.b.GetPoolTransactions()
	if err != nil {
		return nil, err
	}
	accounts := make(map[common.Address]struct{})
	for _, wallet := range api.b.AccountManager().Wallets() {
		for _, account := range wallet.Accounts() {
			accounts[account.Address] = struct{}{}
		}
	}
	curHeader := api.b.CurrentHeader()
	transactions := make([]*RPCTransaction, 0, len(pending))
	for _, tx := range pending {
		from, _ := types.Sender(api.signer, tx)
		if _, exists := accounts[from]; exists {
			transactions = append(transactions, NewRPCPendingTransaction(tx, curHeader, api.b.ChainConfig()))
		}
	}
	return transactions, nil
}

// Resend accepts an existing transaction and a new gas price and limit. It will remove
// the given transaction from the pool and reinsert it with the new gas price and limit.
func (api *TransactionAPI) Resend(ctx context.Context, sendArgs TransactionArgs, gasPrice *hexutil.Big, gasLimit *hexutil.Uint64) (common.Hash, error) {
	if sendArgs.Nonce == nil {
		return common.Hash{}, errors.New("missing transaction nonce in transaction spec")
	}
	if err := sendArgs.setDefaults(ctx, api.b, false); err != nil {
		return common.Hash{}, err
	}
	matchTx := sendArgs.ToTransaction(types.LegacyTxType)

	// Before replacing the old transaction, ensure the _new_ transaction fee is reasonable.
	price := matchTx.GasPrice()
	if gasPrice != nil {
		price = gasPrice.ToInt()
	}
	gas := matchTx.Gas()
	if gasLimit != nil {
		gas = uint64(*gasLimit)
	}
	if err := checkTxFee(price, gas, api.b.RPCTxFeeCap()); err != nil {
		return common.Hash{}, err
	}
	// Iterate the pending list for replacement
	pending, err := api.b.GetPoolTransactions()
	if err != nil {
		return common.Hash{}, err
	}
	for _, p := range pending {
		wantSigHash := api.signer.Hash(matchTx)
		pFrom, err := types.Sender(api.signer, p)
		if err == nil && pFrom == sendArgs.from() && api.signer.Hash(p) == wantSigHash {
			// Match. Re-sign and send the transaction.
			if gasPrice != nil && (*big.Int)(gasPrice).Sign() != 0 {
				sendArgs.GasPrice = gasPrice
			}
			if gasLimit != nil && *gasLimit != 0 {
				sendArgs.Gas = gasLimit
			}
			signedTx, err := api.sign(sendArgs.from(), sendArgs.ToTransaction(types.LegacyTxType))
			if err != nil {
				return common.Hash{}, err
			}
			if err = api.b.SendTx(ctx, signedTx); err != nil {
				return common.Hash{}, err
			}
			return signedTx.Hash(), nil
		}
	}
	return common.Hash{}, fmt.Errorf("transaction %#x not found", matchTx.Hash())
}

// DebugAPI is the collection of Ethereum APIs exposed over the debugging
// namespace.
type DebugAPI struct {
	b Backend
}

// NewDebugAPI creates a new instance of DebugAPI.
func NewDebugAPI(b Backend) *DebugAPI {
	return &DebugAPI{b: b}
}

// GetRawHeader retrieves the RLP encoding for a single header.
func (api *DebugAPI) GetRawHeader(ctx context.Context, blockNrOrHash rpc.BlockNumberOrHash) (hexutil.Bytes, error) {
	var hash common.Hash
	if h, ok := blockNrOrHash.Hash(); ok {
		hash = h
	} else {
		block, err := api.b.BlockByNumberOrHash(ctx, blockNrOrHash)
		if err != nil {
			return nil, err
		}
		hash = block.Hash()
	}
	header, _ := api.b.HeaderByHash(ctx, hash)
	if header == nil {
		return nil, fmt.Errorf("header #%d not found", hash)
	}
	return rlp.EncodeToBytes(header)
}

// GetRawBlock retrieves the RLP encoded for a single block.
func (api *DebugAPI) GetRawBlock(ctx context.Context, blockNrOrHash rpc.BlockNumberOrHash) (hexutil.Bytes, error) {
	var hash common.Hash
	if h, ok := blockNrOrHash.Hash(); ok {
		hash = h
	} else {
		block, err := api.b.BlockByNumberOrHash(ctx, blockNrOrHash)
		if err != nil {
			return nil, err
		}
		hash = block.Hash()
	}
	block, _ := api.b.BlockByHash(ctx, hash)
	if block == nil {
		return nil, fmt.Errorf("block #%d not found", hash)
	}
	return rlp.EncodeToBytes(block)
}

// GetRawReceipts retrieves the binary-encoded receipts of a single block.
func (api *DebugAPI) GetRawReceipts(ctx context.Context, blockNrOrHash rpc.BlockNumberOrHash) ([]hexutil.Bytes, error) {
	var hash common.Hash
	if h, ok := blockNrOrHash.Hash(); ok {
		hash = h
	} else {
		block, err := api.b.BlockByNumberOrHash(ctx, blockNrOrHash)
		if err != nil {
			return nil, err
		}
		hash = block.Hash()
	}
	receipts, err := api.b.GetReceipts(ctx, hash)
	if err != nil {
		return nil, err
	}
	result := make([]hexutil.Bytes, len(receipts))
	for i, receipt := range receipts {
		b, err := receipt.MarshalBinary()
		if err != nil {
			return nil, err
		}
		result[i] = b
	}
	return result, nil
}

// GetRawTransaction returns the bytes of the transaction for the given hash.
func (api *DebugAPI) GetRawTransaction(ctx context.Context, hash common.Hash) (hexutil.Bytes, error) {
	// Retrieve a finalized transaction, or a pooled otherwise
	found, tx, _, _, _, err := api.b.GetTransaction(ctx, hash)
	if !found {
		if tx = api.b.GetPoolTransaction(hash); tx != nil {
			return tx.MarshalBinary()
		}
		if err == nil {
			return nil, nil
		}
		return nil, NewTxIndexingError()
	}
	return tx.MarshalBinary()
}

// PrintBlock retrieves a block and returns its pretty printed form.
func (api *DebugAPI) PrintBlock(ctx context.Context, number uint64) (string, error) {
	block, _ := api.b.BlockByNumber(ctx, rpc.BlockNumber(number))
	if block == nil {
		return "", fmt.Errorf("block #%d not found", number)
	}
	return spew.Sdump(block), nil
}

// ChaindbProperty returns leveldb properties of the key-value database.
func (api *DebugAPI) ChaindbProperty() (string, error) {
	return api.b.ChainDb().Stat()
}

// ChaindbCompact flattens the entire key-value database into a single level,
// removing all unused slots and merging all keys.
func (api *DebugAPI) ChaindbCompact() error {
	cstart := time.Now()
	for b := 0; b <= 255; b++ {
		var (
			start = []byte{byte(b)}
			end   = []byte{byte(b + 1)}
		)
		if b == 255 {
			end = nil
		}
		log.Info("Compacting database", "range", fmt.Sprintf("%#X-%#X", start, end), "elapsed", common.PrettyDuration(time.Since(cstart)))
		if err := api.b.ChainDb().Compact(start, end); err != nil {
			log.Error("Database compaction failed", "err", err)
			return err
		}
	}
	return nil
}

// SetHead rewinds the head of the blockchain to a previous block.
func (api *DebugAPI) SetHead(number hexutil.Uint64) {
	api.b.SetHead(uint64(number))
}

// NetAPI offers network related RPC methods
type NetAPI struct {
	net            *p2p.Server
	networkVersion uint64
}

// NewNetAPI creates a new net API instance.
func NewNetAPI(net *p2p.Server, networkVersion uint64) *NetAPI {
	return &NetAPI{net, networkVersion}
}

// Listening returns an indication if the node is listening for network connections.
func (api *NetAPI) Listening() bool {
	return true // always listening
}

// PeerCount returns the number of connected peers
func (api *NetAPI) PeerCount() hexutil.Uint {
	return hexutil.Uint(api.net.PeerCount())
}

// Version returns the current ethereum protocol version.
func (api *NetAPI) Version() string {
	return fmt.Sprintf("%d", api.networkVersion)
}

func CheckTxFee(gasPrice *big.Int, gas uint64, cap float64) error {
	return checkTxFee(gasPrice, gas, cap)
}

// checkTxFee is an internal function used to check whether the fee of
// the given transaction is _reasonable_(under the cap).
func checkTxFee(gasPrice *big.Int, gas uint64, cap float64) error {
	// Short circuit if there is no cap for transaction fee at all.
	if cap == 0 {
		return nil
	}
	feeEth := new(big.Float).Quo(new(big.Float).SetInt(new(big.Int).Mul(gasPrice, new(big.Int).SetUint64(gas))), new(big.Float).SetInt(big.NewInt(params.Ether)))
	feeFloat, _ := feeEth.Float64()
	if feeFloat > cap {
		return fmt.Errorf("tx fee (%.2f ether) exceeds the configured cap (%.2f ether)", feeFloat, cap)
	}
	return nil
}<|MERGE_RESOLUTION|>--- conflicted
+++ resolved
@@ -913,12 +913,7 @@
 	if precompiles != nil {
 		evm.SetPrecompiles(precompiles)
 	}
-<<<<<<< HEAD
-	evm.SetTxContext(core.NewEVMTxContext(msg))
 	res, err = applyMessageWithEVM(ctx, evm, msg, state, timeout, gp, b, header, *blockContext)
-=======
-	res, err := applyMessageWithEVM(ctx, evm, msg, timeout, gp)
->>>>>>> a793bc7f
 	// If an internal state error occurred, let that have precedence. Otherwise,
 	// a "trie root missing" type of error will masquerade as e.g. "insufficient gas"
 	if err := state.Error(); err != nil {
@@ -978,7 +973,6 @@
 			evm.Cancel()
 		}()
 
-		evm.SetTxContext(core.NewEVMTxContext(msg))
 		scheduledTxResult, err := core.ApplyMessage(evm, msg, new(core.GasPool).AddGas(gomath.MaxUint64))
 		if err != nil {
 			return nil, err // Bail out
@@ -1577,12 +1571,8 @@
 		// Lower the basefee to 0 to avoid breaking EVM
 		// invariants (basefee < feecap).
 		if msg.GasPrice.Sign() == 0 {
-<<<<<<< HEAD
-			vmenv.Context.BaseFeeInBlock = new(big.Int).Set(vmenv.Context.BaseFee)
-			vmenv.Context.BaseFee = new(big.Int)
-=======
+			evm.Context.BaseFeeInBlock = new(big.Int).Set(evm.Context.BaseFee)
 			evm.Context.BaseFee = new(big.Int)
->>>>>>> a793bc7f
 		}
 		if msg.BlobGasFeeCap != nil && msg.BlobGasFeeCap.BitLen() == 0 {
 			evm.Context.BlobBaseFee = new(big.Int)

--- conflicted
+++ resolved
@@ -622,18 +622,12 @@
 func (b testBackend) NewMatcherBackend() filtermaps.MatcherBackend {
 	panic("implement me")
 }
-<<<<<<< HEAD
-
 func (b testBackend) FallbackClient() types.FallbackClient {
 	return nil
 }
-
 func (b testBackend) SyncProgressMap(ctx context.Context) map[string]interface{} {
 	return map[string]interface{}{}
 }
-
-=======
->>>>>>> d85f7963
 func TestEstimateGas(t *testing.T) {
 	t.Parallel()
 	// Initialize test accounts

--- conflicted
+++ resolved
@@ -444,20 +444,17 @@
 
 func newTestBackend(t *testing.T, n int, gspec *core.Genesis, engine consensus.Engine, generator func(i int, b *core.BlockGen)) *testBackend {
 	options := core.DefaultConfig().WithArchive(true)
-	options.TxLookupLimit = 0 // index all txs
+	options.TxIndexer = &core.TxIndexerConfig{
+		Limit: 0, // index all txs
+	}
 
 	accman, acc := newTestAccountManager(t)
 	gspec.Alloc[acc.Address] = types.Account{Balance: big.NewInt(params.Ether)}
 
 	// Generate blocks for testing
 	db, blocks, _ := core.GenerateChainWithGenesis(gspec, engine, n, generator)
-<<<<<<< HEAD
-	txlookupLimit := uint64(0)
-	chain, err := core.NewBlockChain(db, cacheConfig, nil, gspec, nil, engine, vm.Config{}, &txlookupLimit)
-=======
-
-	chain, err := core.NewBlockChain(db, gspec, engine, options)
->>>>>>> ac50181b
+
+	chain, err := core.NewBlockChain(db, nil, gspec, engine, options)
 	if err != nil {
 		t.Fatalf("failed to create tester chain: %v", err)
 	}

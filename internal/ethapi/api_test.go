// Copyright 2023 The go-ethereum Authors
// This file is part of the go-ethereum library.
//
// The go-ethereum library is free software: you can redistribute it and/or modify
// it under the terms of the GNU Lesser General Public License as published by
// the Free Software Foundation, either version 3 of the License, or
// (at your option) any later version.
//
// The go-ethereum library is distributed in the hope that it will be useful,
// but WITHOUT ANY WARRANTY; without even the implied warranty of
// MERCHANTABILITY or FITNESS FOR A PARTICULAR PURPOSE. See the
// GNU Lesser General Public License for more details.
//
// You should have received a copy of the GNU Lesser General Public License
// along with the go-ethereum library. If not, see <http://www.gnu.org/licenses/>.

package ethapi

import (
	"bytes"
	"context"
	"crypto/ecdsa"
	"crypto/sha256"
	"encoding/json"
	"errors"
	"fmt"
	"math"
	"math/big"
	"os"
	"path/filepath"
	"reflect"
	"slices"
	"strings"
	"testing"
	"time"

	"github.com/ethereum/go-ethereum/accounts/abi"
	"github.com/ethereum/go-ethereum/internal/ethapi/override"

	"github.com/ethereum/go-ethereum"
	"github.com/ethereum/go-ethereum/accounts"
	"github.com/ethereum/go-ethereum/accounts/keystore"
	"github.com/ethereum/go-ethereum/common"
	"github.com/ethereum/go-ethereum/common/hexutil"
	"github.com/ethereum/go-ethereum/consensus"
	"github.com/ethereum/go-ethereum/consensus/beacon"
	"github.com/ethereum/go-ethereum/consensus/ethash"
	"github.com/ethereum/go-ethereum/core"
	"github.com/ethereum/go-ethereum/core/filtermaps"
	"github.com/ethereum/go-ethereum/core/rawdb"
	"github.com/ethereum/go-ethereum/core/state"
	"github.com/ethereum/go-ethereum/core/types"
	"github.com/ethereum/go-ethereum/core/vm"
	"github.com/ethereum/go-ethereum/crypto"
	"github.com/ethereum/go-ethereum/crypto/kzg4844"
	"github.com/ethereum/go-ethereum/eth/gasestimator"
	"github.com/ethereum/go-ethereum/ethdb"
	"github.com/ethereum/go-ethereum/event"
	"github.com/ethereum/go-ethereum/internal/blocktest"
	"github.com/ethereum/go-ethereum/params"
	"github.com/ethereum/go-ethereum/rpc"
	"github.com/holiman/uint256"
	"github.com/stretchr/testify/require"
)

func testTransactionMarshal(t *testing.T, tests []txData, config *params.ChainConfig) {
	var (
		signer = types.LatestSigner(config)
		key, _ = crypto.HexToECDSA("b71c71a67e1177ad4e901695e1b4b9ee17ae16c6668d313eac2f96dbcda3f291")
	)

	for i, tt := range tests {
		var tx2 types.Transaction
		tx, err := types.SignNewTx(key, signer, tt.Tx)
		if err != nil {
			t.Fatalf("test %d: signing failed: %v", i, err)
		}
		// Regular transaction
		if data, err := json.Marshal(tx); err != nil {
			t.Fatalf("test %d: marshalling failed; %v", i, err)
		} else if err = tx2.UnmarshalJSON(data); err != nil {
			t.Fatalf("test %d: sunmarshal failed: %v", i, err)
		} else if want, have := tx.Hash(), tx2.Hash(); want != have {
			t.Fatalf("test %d: stx changed, want %x have %x", i, want, have)
		}

		// rpcTransaction
		rpcTx := newRPCTransaction(tx, common.Hash{}, 0, 0, 0, nil, config, params.MaxArbosVersionSupported)
		if data, err := json.Marshal(rpcTx); err != nil {
			t.Fatalf("test %d: marshalling failed; %v", i, err)
		} else if err = tx2.UnmarshalJSON(data); err != nil {
			t.Fatalf("test %d: unmarshal failed: %v", i, err)
		} else if want, have := tx.Hash(), tx2.Hash(); want != have {
			t.Fatalf("test %d: tx changed, want %x have %x", i, want, have)
		} else {
			want, have := tt.Want, string(data)
			require.JSONEqf(t, want, have, "test %d: rpc json not match, want %s have %s", i, want, have)
		}
	}
}

func TestTransaction_RoundTripRpcJSON(t *testing.T) {
	t.Parallel()

	var (
		config = params.AllEthashProtocolChanges
		tests  = allTransactionTypes(common.Address{0xde, 0xad}, config)
	)
	testTransactionMarshal(t, tests, config)
}

func TestTransactionBlobTx(t *testing.T) {
	t.Parallel()

	config := *params.TestChainConfig
	config.ShanghaiTime = new(uint64)
	config.CancunTime = new(uint64)
	tests := allBlobTxs(common.Address{0xde, 0xad}, &config)

	testTransactionMarshal(t, tests, &config)
}

type txData struct {
	Tx   types.TxData
	Want string
}

func allTransactionTypes(addr common.Address, config *params.ChainConfig) []txData {
	return []txData{
		{
			Tx: &types.LegacyTx{
				Nonce:    5,
				GasPrice: big.NewInt(6),
				Gas:      7,
				To:       &addr,
				Value:    big.NewInt(8),
				Data:     []byte{0, 1, 2, 3, 4},
				V:        big.NewInt(9),
				R:        big.NewInt(10),
				S:        big.NewInt(11),
			},
			Want: `{
				"blockHash": null,
				"blockNumber": null,
				"from": "0x71562b71999873db5b286df957af199ec94617f7",
				"gas": "0x7",
				"gasPrice": "0x6",
				"hash": "0x5f3240454cd09a5d8b1c5d651eefae7a339262875bcd2d0e6676f3d989967008",
				"input": "0x0001020304",
				"nonce": "0x5",
				"to": "0xdead000000000000000000000000000000000000",
				"transactionIndex": null,
				"value": "0x8",
				"type": "0x0",
				"chainId": "0x539",
				"v": "0xa96",
				"r": "0xbc85e96592b95f7160825d837abb407f009df9ebe8f1b9158a4b8dd093377f75",
				"s": "0x1b55ea3af5574c536967b039ba6999ef6c89cf22fc04bcb296e0e8b0b9b576f5"
			}`,
		}, {
			Tx: &types.LegacyTx{
				Nonce:    5,
				GasPrice: big.NewInt(6),
				Gas:      7,
				To:       nil,
				Value:    big.NewInt(8),
				Data:     []byte{0, 1, 2, 3, 4},
				V:        big.NewInt(32),
				R:        big.NewInt(10),
				S:        big.NewInt(11),
			},
			Want: `{
				"blockHash": null,
				"blockNumber": null,
				"from": "0x71562b71999873db5b286df957af199ec94617f7",
				"gas": "0x7",
				"gasPrice": "0x6",
				"hash": "0x806e97f9d712b6cb7e781122001380a2837531b0fc1e5f5d78174ad4cb699873",
				"input": "0x0001020304",
				"nonce": "0x5",
				"to": null,
				"transactionIndex": null,
				"value": "0x8",
				"type": "0x0",
				"chainId": "0x539",
				"v": "0xa96",
				"r": "0x9dc28b267b6ad4e4af6fe9289668f9305c2eb7a3241567860699e478af06835a",
				"s": "0xa0b51a071aa9bed2cd70aedea859779dff039e3630ea38497d95202e9b1fec7"
			}`,
		},
		{
			Tx: &types.AccessListTx{
				ChainID:  config.ChainID,
				Nonce:    5,
				GasPrice: big.NewInt(6),
				Gas:      7,
				To:       &addr,
				Value:    big.NewInt(8),
				Data:     []byte{0, 1, 2, 3, 4},
				AccessList: types.AccessList{
					types.AccessTuple{
						Address:     common.Address{0x2},
						StorageKeys: []common.Hash{types.EmptyRootHash},
					},
				},
				V: big.NewInt(32),
				R: big.NewInt(10),
				S: big.NewInt(11),
			},
			Want: `{
				"blockHash": null,
				"blockNumber": null,
				"from": "0x71562b71999873db5b286df957af199ec94617f7",
				"gas": "0x7",
				"gasPrice": "0x6",
				"hash": "0x121347468ee5fe0a29f02b49b4ffd1c8342bc4255146bb686cd07117f79e7129",
				"input": "0x0001020304",
				"nonce": "0x5",
				"to": "0xdead000000000000000000000000000000000000",
				"transactionIndex": null,
				"value": "0x8",
				"type": "0x1",
				"accessList": [
					{
						"address": "0x0200000000000000000000000000000000000000",
						"storageKeys": [
							"0x56e81f171bcc55a6ff8345e692c0f86e5b48e01b996cadc001622fb5e363b421"
						]
					}
				],
				"chainId": "0x539",
				"v": "0x0",
				"r": "0xf372ad499239ae11d91d34c559ffc5dab4daffc0069e03afcabdcdf231a0c16b",
				"s": "0x28573161d1f9472fa0fd4752533609e72f06414f7ab5588699a7141f65d2abf",
				"yParity": "0x0"
			}`,
		}, {
			Tx: &types.AccessListTx{
				ChainID:  config.ChainID,
				Nonce:    5,
				GasPrice: big.NewInt(6),
				Gas:      7,
				To:       nil,
				Value:    big.NewInt(8),
				Data:     []byte{0, 1, 2, 3, 4},
				AccessList: types.AccessList{
					types.AccessTuple{
						Address:     common.Address{0x2},
						StorageKeys: []common.Hash{types.EmptyRootHash},
					},
				},
				V: big.NewInt(32),
				R: big.NewInt(10),
				S: big.NewInt(11),
			},
			Want: `{
				"blockHash": null,
				"blockNumber": null,
				"from": "0x71562b71999873db5b286df957af199ec94617f7",
				"gas": "0x7",
				"gasPrice": "0x6",
				"hash": "0x067c3baebede8027b0f828a9d933be545f7caaec623b00684ac0659726e2055b",
				"input": "0x0001020304",
				"nonce": "0x5",
				"to": null,
				"transactionIndex": null,
				"value": "0x8",
				"type": "0x1",
				"accessList": [
					{
						"address": "0x0200000000000000000000000000000000000000",
						"storageKeys": [
							"0x56e81f171bcc55a6ff8345e692c0f86e5b48e01b996cadc001622fb5e363b421"
						]
					}
				],
				"chainId": "0x539",
				"v": "0x1",
				"r": "0x542981b5130d4613897fbab144796cb36d3cb3d7807d47d9c7f89ca7745b085c",
				"s": "0x7425b9dd6c5deaa42e4ede35d0c4570c4624f68c28d812c10d806ffdf86ce63",
				"yParity": "0x1"
			}`,
		}, {
			Tx: &types.DynamicFeeTx{
				ChainID:   config.ChainID,
				Nonce:     5,
				GasTipCap: big.NewInt(6),
				GasFeeCap: big.NewInt(9),
				Gas:       7,
				To:        &addr,
				Value:     big.NewInt(8),
				Data:      []byte{0, 1, 2, 3, 4},
				AccessList: types.AccessList{
					types.AccessTuple{
						Address:     common.Address{0x2},
						StorageKeys: []common.Hash{types.EmptyRootHash},
					},
				},
				V: big.NewInt(32),
				R: big.NewInt(10),
				S: big.NewInt(11),
			},
			Want: `{
				"blockHash": null,
				"blockNumber": null,
				"from": "0x71562b71999873db5b286df957af199ec94617f7",
				"gas": "0x7",
				"gasPrice": "0x9",
				"maxFeePerGas": "0x9",
				"maxPriorityFeePerGas": "0x6",
				"hash": "0xb63e0b146b34c3e9cb7fbabb5b3c081254a7ded6f1b65324b5898cc0545d79ff",
				"input": "0x0001020304",
				"nonce": "0x5",
				"to": "0xdead000000000000000000000000000000000000",
				"transactionIndex": null,
				"value": "0x8",
				"type": "0x2",
				"accessList": [
					{
						"address": "0x0200000000000000000000000000000000000000",
						"storageKeys": [
							"0x56e81f171bcc55a6ff8345e692c0f86e5b48e01b996cadc001622fb5e363b421"
						]
					}
				],
				"chainId": "0x539",
				"v": "0x1",
				"r": "0x3b167e05418a8932cd53d7578711fe1a76b9b96c48642402bb94978b7a107e80",
				"s": "0x22f98a332d15ea2cc80386c1ebaa31b0afebfa79ebc7d039a1e0074418301fef",
				"yParity": "0x1"
			}`,
		}, {
			Tx: &types.DynamicFeeTx{
				ChainID:    config.ChainID,
				Nonce:      5,
				GasTipCap:  big.NewInt(6),
				GasFeeCap:  big.NewInt(9),
				Gas:        7,
				To:         nil,
				Value:      big.NewInt(8),
				Data:       []byte{0, 1, 2, 3, 4},
				AccessList: types.AccessList{},
				V:          big.NewInt(32),
				R:          big.NewInt(10),
				S:          big.NewInt(11),
			},
			Want: `{
				"blockHash": null,
				"blockNumber": null,
				"from": "0x71562b71999873db5b286df957af199ec94617f7",
				"gas": "0x7",
				"gasPrice": "0x9",
				"maxFeePerGas": "0x9",
				"maxPriorityFeePerGas": "0x6",
				"hash": "0xcbab17ee031a9d5b5a09dff909f0a28aedb9b295ac0635d8710d11c7b806ec68",
				"input": "0x0001020304",
				"nonce": "0x5",
				"to": null,
				"transactionIndex": null,
				"value": "0x8",
				"type": "0x2",
				"accessList": [],
				"chainId": "0x539",
				"v": "0x0",
				"r": "0x6446b8a682db7e619fc6b4f6d1f708f6a17351a41c7fbd63665f469bc78b41b9",
				"s": "0x7626abc15834f391a117c63450047309dbf84c5ce3e8e609b607062641e2de43",
				"yParity": "0x0"
			}`,
		},
	}
}

func allBlobTxs(addr common.Address, config *params.ChainConfig) []txData {
	return []txData{
		{
			Tx: &types.BlobTx{
				Nonce:      6,
				GasTipCap:  uint256.NewInt(1),
				GasFeeCap:  uint256.NewInt(5),
				Gas:        6,
				To:         addr,
				BlobFeeCap: uint256.NewInt(1),
				BlobHashes: []common.Hash{{1}},
				Value:      new(uint256.Int),
				V:          uint256.NewInt(32),
				R:          uint256.NewInt(10),
				S:          uint256.NewInt(11),
			},
			Want: `{
                "blockHash": null,
                "blockNumber": null,
                "from": "0x71562b71999873db5b286df957af199ec94617f7",
                "gas": "0x6",
                "gasPrice": "0x5",
                "maxFeePerGas": "0x5",
                "maxPriorityFeePerGas": "0x1",
                "maxFeePerBlobGas": "0x1",
                "hash": "0x1f2b59a20e61efc615ad0cbe936379d6bbea6f938aafaf35eb1da05d8e7f46a3",
                "input": "0x",
                "nonce": "0x6",
                "to": "0xdead000000000000000000000000000000000000",
                "transactionIndex": null,
                "value": "0x0",
                "type": "0x3",
                "accessList": [],
                "chainId": "0x1",
                "blobVersionedHashes": [
                    "0x0100000000000000000000000000000000000000000000000000000000000000"
                ],
                "v": "0x0",
                "r": "0x618be8908e0e5320f8f3b48042a079fe5a335ebd4ed1422a7d2207cd45d872bc",
                "s": "0x27b2bc6c80e849a8e8b764d4549d8c2efac3441e73cf37054eb0a9b9f8e89b27",
                "yParity": "0x0"
            }`,
		},
	}
}

func newTestAccountManager(t *testing.T) (*accounts.Manager, accounts.Account) {
	var (
		dir        = t.TempDir()
		am         = accounts.NewManager(nil)
		b          = keystore.NewKeyStore(dir, 2, 1)
		testKey, _ = crypto.HexToECDSA("b71c71a67e1177ad4e901695e1b4b9ee17ae16c6668d313eac2f96dbcda3f291")
	)
	acc, err := b.ImportECDSA(testKey, "")
	if err != nil {
		t.Fatalf("failed to create test account: %v", err)
	}
	if err := b.Unlock(acc, ""); err != nil {
		t.Fatalf("failed to unlock account: %v\n", err)
	}
	am.AddBackend(b)
	return am, acc
}

type testBackend struct {
	db      ethdb.Database
	chain   *core.BlockChain
	pending *types.Block
	accman  *accounts.Manager
	acc     accounts.Account
}

func newTestBackend(t *testing.T, n int, gspec *core.Genesis, engine consensus.Engine, generator func(i int, b *core.BlockGen)) *testBackend {
	var (
		cacheConfig = &core.CacheConfig{
			TrieCleanLimit:    256,
			TrieDirtyLimit:    256,
			TrieTimeLimit:     5 * time.Minute,
			SnapshotLimit:     0,
			TrieDirtyDisabled: true, // Archive mode
		}
	)
	accman, acc := newTestAccountManager(t)
	gspec.Alloc[acc.Address] = types.Account{Balance: big.NewInt(params.Ether)}
	// Generate blocks for testing
	db, blocks, _ := core.GenerateChainWithGenesis(gspec, engine, n, generator)
	txlookupLimit := uint64(0)
	chain, err := core.NewBlockChain(db, cacheConfig, nil, gspec, nil, engine, vm.Config{}, &txlookupLimit)
	if err != nil {
		t.Fatalf("failed to create tester chain: %v", err)
	}
	if n, err := chain.InsertChain(blocks); err != nil {
		t.Fatalf("block %d: failed to insert into chain: %v", n, err)
	}

	backend := &testBackend{db: db, chain: chain, accman: accman, acc: acc}
	return backend
}

func (b *testBackend) setPendingBlock(block *types.Block) {
	b.pending = block
}

func (b testBackend) SyncProgress(ctx context.Context) ethereum.SyncProgress {
	return ethereum.SyncProgress{}
}
func (b testBackend) SuggestGasTipCap(ctx context.Context) (*big.Int, error) {
	return big.NewInt(0), nil
}
func (b testBackend) FeeHistory(ctx context.Context, blockCount uint64, lastBlock rpc.BlockNumber, rewardPercentiles []float64) (*big.Int, [][]*big.Int, []*big.Int, []float64, []*big.Int, []float64, error) {
	return nil, nil, nil, nil, nil, nil, nil
}
func (b testBackend) BlobBaseFee(ctx context.Context) *big.Int { return new(big.Int) }
func (b testBackend) ChainDb() ethdb.Database                  { return b.db }
func (b testBackend) AccountManager() *accounts.Manager        { return b.accman }
func (b testBackend) ExtRPCEnabled() bool                      { return false }
func (b testBackend) RPCGasCap() uint64                        { return 10000000 }
func (b testBackend) RPCEVMTimeout() time.Duration             { return time.Second }
func (b testBackend) RPCTxFeeCap() float64                     { return 0 }
func (b testBackend) UnprotectedAllowed() bool                 { return false }
func (b testBackend) SetHead(number uint64)                    {}
func (b testBackend) HeaderByNumber(ctx context.Context, number rpc.BlockNumber) (*types.Header, error) {
	if number == rpc.LatestBlockNumber {
		return b.chain.CurrentBlock(), nil
	}
	if number == rpc.PendingBlockNumber && b.pending != nil {
		return b.pending.Header(), nil
	}
	return b.chain.GetHeaderByNumber(uint64(number)), nil
}
func (b testBackend) HeaderByHash(ctx context.Context, hash common.Hash) (*types.Header, error) {
	return b.chain.GetHeaderByHash(hash), nil
}
func (b testBackend) HeaderByNumberOrHash(ctx context.Context, blockNrOrHash rpc.BlockNumberOrHash) (*types.Header, error) {
	if blockNr, ok := blockNrOrHash.Number(); ok {
		return b.HeaderByNumber(ctx, blockNr)
	}
	if blockHash, ok := blockNrOrHash.Hash(); ok {
		return b.HeaderByHash(ctx, blockHash)
	}
	panic("unknown type rpc.BlockNumberOrHash")
}

func (b testBackend) CurrentHeader() *types.Header { return b.chain.CurrentHeader() }
func (b testBackend) CurrentBlock() *types.Header  { return b.chain.CurrentBlock() }
func (b testBackend) BlockByNumber(ctx context.Context, number rpc.BlockNumber) (*types.Block, error) {
	if number == rpc.LatestBlockNumber {
		head := b.chain.CurrentBlock()
		return b.chain.GetBlock(head.Hash(), head.Number.Uint64()), nil
	}
	if number == rpc.PendingBlockNumber {
		return b.pending, nil
	}
	if number == rpc.EarliestBlockNumber {
		number = 0
	}
	return b.chain.GetBlockByNumber(uint64(number)), nil
}

func (b testBackend) BlockByHash(ctx context.Context, hash common.Hash) (*types.Block, error) {
	return b.chain.GetBlockByHash(hash), nil
}
func (b testBackend) BlockByNumberOrHash(ctx context.Context, blockNrOrHash rpc.BlockNumberOrHash) (*types.Block, error) {
	if blockNr, ok := blockNrOrHash.Number(); ok {
		return b.BlockByNumber(ctx, blockNr)
	}
	if blockHash, ok := blockNrOrHash.Hash(); ok {
		return b.BlockByHash(ctx, blockHash)
	}
	panic("unknown type rpc.BlockNumberOrHash")
}
func (b testBackend) BlockMetadataByNumber(ctx context.Context, blockNum uint64) (common.BlockMetadata, error) {
	return nil, nil
}
func (b testBackend) GetBody(ctx context.Context, hash common.Hash, number rpc.BlockNumber) (*types.Body, error) {
	return b.chain.GetBlock(hash, uint64(number.Int64())).Body(), nil
}
func (b testBackend) StateAndHeaderByNumber(ctx context.Context, number rpc.BlockNumber) (*state.StateDB, *types.Header, error) {
	if number == rpc.PendingBlockNumber {
		panic("pending state not implemented")
	}
	header, err := b.HeaderByNumber(ctx, number)
	if err != nil {
		return nil, nil, err
	}
	if header == nil {
		return nil, nil, errors.New("header not found")
	}
	stateDb, err := b.chain.StateAt(header.Root)
	return stateDb, header, err
}
func (b testBackend) StateAndHeaderByNumberOrHash(ctx context.Context, blockNrOrHash rpc.BlockNumberOrHash) (*state.StateDB, *types.Header, error) {
	if blockNr, ok := blockNrOrHash.Number(); ok {
		return b.StateAndHeaderByNumber(ctx, blockNr)
	}
	panic("only implemented for number")
}
func (b testBackend) Pending() (*types.Block, types.Receipts, *state.StateDB) { panic("implement me") }
func (b testBackend) GetReceipts(ctx context.Context, hash common.Hash) (types.Receipts, error) {
	header, err := b.HeaderByHash(ctx, hash)
	if header == nil || err != nil {
		return nil, err
	}
	receipts := rawdb.ReadReceipts(b.db, hash, header.Number.Uint64(), header.Time, b.chain.Config())
	return receipts, nil
}
func (b testBackend) GetEVM(ctx context.Context, state *state.StateDB, header *types.Header, vmConfig *vm.Config, blockContext *vm.BlockContext) *vm.EVM {
	if vmConfig == nil {
		vmConfig = b.chain.GetVMConfig()
	}
	context := core.NewEVMBlockContext(header, b.chain, nil)
	if blockContext != nil {
		context = *blockContext
	}
	return vm.NewEVM(context, state, b.chain.Config(), *vmConfig)
}
func (b testBackend) SubscribeChainEvent(ch chan<- core.ChainEvent) event.Subscription {
	panic("implement me")
}
func (b testBackend) SubscribeChainHeadEvent(ch chan<- core.ChainHeadEvent) event.Subscription {
	panic("implement me")
}
func (b testBackend) SendTx(ctx context.Context, signedTx *types.Transaction) error {
	panic("implement me")
}
func (b testBackend) GetTransaction(txHash common.Hash) (bool, *types.Transaction, common.Hash, uint64, uint64) {
	tx, blockHash, blockNumber, index := rawdb.ReadTransaction(b.db, txHash)
	return true, tx, blockHash, blockNumber, index
}
func (b testBackend) TxIndexDone() bool {
	return true
}
func (b testBackend) GetPoolTransactions() (types.Transactions, error)         { panic("implement me") }
func (b testBackend) GetPoolTransaction(txHash common.Hash) *types.Transaction { panic("implement me") }
func (b testBackend) GetPoolNonce(ctx context.Context, addr common.Address) (uint64, error) {
	return 0, nil
}
func (b testBackend) Stats() (pending int, queued int) { panic("implement me") }
func (b testBackend) TxPoolContent() (map[common.Address][]*types.Transaction, map[common.Address][]*types.Transaction) {
	panic("implement me")
}
func (b testBackend) TxPoolContentFrom(addr common.Address) ([]*types.Transaction, []*types.Transaction) {
	panic("implement me")
}
func (b testBackend) SubscribeNewTxsEvent(events chan<- core.NewTxsEvent) event.Subscription {
	panic("implement me")
}
func (b testBackend) ChainConfig() *params.ChainConfig { return b.chain.Config() }
func (b testBackend) Engine() consensus.Engine         { return b.chain.Engine() }
func (b testBackend) GetLogs(ctx context.Context, blockHash common.Hash, number uint64) ([][]*types.Log, error) {
	panic("implement me")
}
func (b testBackend) SubscribeRemovedLogsEvent(ch chan<- core.RemovedLogsEvent) event.Subscription {
	panic("implement me")
}
func (b testBackend) SubscribeLogsEvent(ch chan<- []*types.Log) event.Subscription {
	panic("implement me")
}
func (b testBackend) CurrentView() *filtermaps.ChainView {
	panic("implement me")
}
func (b testBackend) NewMatcherBackend() filtermaps.MatcherBackend {
	panic("implement me")
}
func (b testBackend) FallbackClient() types.FallbackClient {
	return nil
}
<<<<<<< HEAD
=======

func (b testBackend) ArchiveFallbackClient(_ uint64) types.FallbackClient {
	return nil
}

>>>>>>> 4654b34f
func (b testBackend) SyncProgressMap(ctx context.Context) map[string]interface{} {
	return map[string]interface{}{}
}

func (b testBackend) HistoryPruningCutoff() uint64 {
	bn, _ := b.chain.HistoryPruningCutoff()
	return bn
}

func TestEstimateGas(t *testing.T) {
	t.Parallel()
	// Initialize test accounts
	var (
		accounts = newAccounts(4)
		genesis  = &core.Genesis{
			Config: params.MergedTestChainConfig,
			Alloc: types.GenesisAlloc{
				accounts[0].addr: {Balance: big.NewInt(params.Ether)},
				accounts[1].addr: {Balance: big.NewInt(params.Ether)},
				accounts[2].addr: {Balance: big.NewInt(params.Ether), Code: append(types.DelegationPrefix, accounts[3].addr.Bytes()...)},
			},
		}
		genBlocks      = 10
		signer         = types.HomesteadSigner{}
		randomAccounts = newAccounts(2)
	)
	packRevert := func(revertMessage string) []byte {
		var revertSelector = crypto.Keccak256([]byte("Error(string)"))[:4]
		stringType, _ := abi.NewType("string", "", nil)
		args := abi.Arguments{
			{Type: stringType},
		}
		encodedMessage, _ := args.Pack(revertMessage)

		return append(revertSelector, encodedMessage...)
	}

	api := NewBlockChainAPI(newTestBackend(t, genBlocks, genesis, beacon.New(ethash.NewFaker()), func(i int, b *core.BlockGen) {
		// Transfer from account[0] to account[1]
		//    value: 1000 wei
		//    fee:   0 wei
		tx, _ := types.SignTx(types.NewTx(&types.LegacyTx{Nonce: uint64(i), To: &accounts[1].addr, Value: big.NewInt(1000), Gas: params.TxGas, GasPrice: b.BaseFee(), Data: nil}), signer, accounts[0].key)
		b.AddTx(tx)
		b.SetPoS()
	}))

	setCodeAuthorization, _ := types.SignSetCode(accounts[0].key, types.SetCodeAuthorization{
		Address: accounts[0].addr,
		Nonce:   uint64(genBlocks + 1),
	})

	var testSuite = []struct {
		blockNumber    rpc.BlockNumber
		call           TransactionArgs
		overrides      override.StateOverride
		blockOverrides override.BlockOverrides
		expectErr      error
		want           uint64
	}{
		//simple transfer on latest block
		{
			blockNumber: rpc.LatestBlockNumber,
			call: TransactionArgs{
				From:  &accounts[0].addr,
				To:    &accounts[1].addr,
				Value: (*hexutil.Big)(big.NewInt(1000)),
			},
			expectErr: nil,
			want:      21000,
		},
		// simple transfer with insufficient funds on latest block
		{
			blockNumber: rpc.LatestBlockNumber,
			call: TransactionArgs{
				From:  &randomAccounts[0].addr,
				To:    &accounts[1].addr,
				Value: (*hexutil.Big)(big.NewInt(1000)),
			},
			expectErr: core.ErrInsufficientFunds,
			want:      21000,
		},
		// empty create
		{
			blockNumber: rpc.LatestBlockNumber,
			call:        TransactionArgs{},
			expectErr:   nil,
			want:        53000,
		},
		{
			blockNumber: rpc.LatestBlockNumber,
			call:        TransactionArgs{},
			overrides: override.StateOverride{
				randomAccounts[0].addr: override.OverrideAccount{Balance: newRPCBalance(new(big.Int).Mul(big.NewInt(1), big.NewInt(params.Ether)))},
			},
			expectErr: nil,
			want:      53000,
		},
		{
			blockNumber: rpc.LatestBlockNumber,
			call: TransactionArgs{
				From:  &randomAccounts[0].addr,
				To:    &randomAccounts[1].addr,
				Value: (*hexutil.Big)(big.NewInt(1000)),
			},
			overrides: override.StateOverride{
				randomAccounts[0].addr: override.OverrideAccount{Balance: newRPCBalance(big.NewInt(0))},
			},
			expectErr: core.ErrInsufficientFunds,
		},
		// Test for a bug where the gas price was set to zero but the basefee non-zero
		//
		// contract BasefeeChecker {
		//    constructor() {
		//        require(tx.gasprice >= block.basefee);
		//        if (tx.gasprice > 0) {
		//            require(block.basefee > 0);
		//        }
		//    }
		//}
		{
			blockNumber: rpc.LatestBlockNumber,
			call: TransactionArgs{
				From:     &accounts[0].addr,
				Input:    hex2Bytes("6080604052348015600f57600080fd5b50483a1015601c57600080fd5b60003a111560315760004811603057600080fd5b5b603f80603e6000396000f3fe6080604052600080fdfea264697066735822122060729c2cee02b10748fae5200f1c9da4661963354973d9154c13a8e9ce9dee1564736f6c63430008130033"),
				GasPrice: (*hexutil.Big)(big.NewInt(1_000_000_000)), // Legacy as pricing
			},
			expectErr: nil,
			want:      67617,
		},
		{
			blockNumber: rpc.LatestBlockNumber,
			call: TransactionArgs{
				From:         &accounts[0].addr,
				Input:        hex2Bytes("6080604052348015600f57600080fd5b50483a1015601c57600080fd5b60003a111560315760004811603057600080fd5b5b603f80603e6000396000f3fe6080604052600080fdfea264697066735822122060729c2cee02b10748fae5200f1c9da4661963354973d9154c13a8e9ce9dee1564736f6c63430008130033"),
				MaxFeePerGas: (*hexutil.Big)(big.NewInt(1_000_000_000)), // 1559 gas pricing
			},
			expectErr: nil,
			want:      67617,
		},
		{
			blockNumber: rpc.LatestBlockNumber,
			call: TransactionArgs{
				From:         &accounts[0].addr,
				Input:        hex2Bytes("6080604052348015600f57600080fd5b50483a1015601c57600080fd5b60003a111560315760004811603057600080fd5b5b603f80603e6000396000f3fe6080604052600080fdfea264697066735822122060729c2cee02b10748fae5200f1c9da4661963354973d9154c13a8e9ce9dee1564736f6c63430008130033"),
				GasPrice:     nil, // No legacy gas pricing
				MaxFeePerGas: nil, // No 1559 gas pricing
			},
			expectErr: nil,
			want:      67595,
		},
		// Blobs should have no effect on gas estimate
		{
			blockNumber: rpc.LatestBlockNumber,
			call: TransactionArgs{
				From:       &accounts[0].addr,
				To:         &accounts[1].addr,
				Value:      (*hexutil.Big)(big.NewInt(1)),
				BlobHashes: []common.Hash{{0x01, 0x22}},
				BlobFeeCap: (*hexutil.Big)(big.NewInt(1)),
			},
			want: 21000,
		},
		// // SPDX-License-Identifier: GPL-3.0
		//pragma solidity >=0.8.2 <0.9.0;
		//
		//contract BlockOverridesTest {
		//    function call() public view returns (uint256) {
		//        return block.number;
		//    }
		//
		//    function estimate() public view {
		//        revert(string.concat("block ", uint2str(block.number)));
		//    }
		//
		//    function uint2str(uint256 _i) internal pure returns (string memory str) {
		//        if (_i == 0) {
		//            return "0";
		//        }
		//        uint256 j = _i;
		//        uint256 length;
		//        while (j != 0) {
		//            length++;
		//            j /= 10;
		//        }
		//        bytes memory bstr = new bytes(length);
		//        uint256 k = length;
		//        j = _i;
		//        while (j != 0) {
		//            bstr[--k] = bytes1(uint8(48 + (j % 10)));
		//            j /= 10;
		//        }
		//        str = string(bstr);
		//    }
		//}
		{
			blockNumber: rpc.LatestBlockNumber,
			call: TransactionArgs{
				From: &accounts[0].addr,
				To:   &accounts[1].addr,
				Data: hex2Bytes("0x3592d016"), //estimate
			},
			overrides: override.StateOverride{
				accounts[1].addr: override.OverrideAccount{
					Code: hex2Bytes("608060405234801561000f575f5ffd5b5060043610610034575f3560e01c806328b5e32b146100385780633592d0161461004b575b5f5ffd5b4360405190815260200160405180910390f35b610053610055565b005b61005e4361009d565b60405160200161006e91906101a5565b60408051601f198184030181529082905262461bcd60e51b8252610094916004016101cd565b60405180910390fd5b6060815f036100c35750506040805180820190915260018152600360fc1b602082015290565b815f5b81156100ec57806100d681610216565b91506100e59050600a83610242565b91506100c6565b5f8167ffffffffffffffff81111561010657610106610255565b6040519080825280601f01601f191660200182016040528015610130576020820181803683370190505b508593509050815b831561019c57610149600a85610269565b61015490603061027c565b60f81b8261016183610295565b92508281518110610174576101746102aa565b60200101906001600160f81b03191690815f1a905350610195600a85610242565b9350610138565b50949350505050565b650313637b1b5960d51b81525f82518060208501600685015e5f920160060191825250919050565b602081525f82518060208401528060208501604085015e5f604082850101526040601f19601f83011684010191505092915050565b634e487b7160e01b5f52601160045260245ffd5b5f6001820161022757610227610202565b5060010190565b634e487b7160e01b5f52601260045260245ffd5b5f826102505761025061022e565b500490565b634e487b7160e01b5f52604160045260245ffd5b5f826102775761027761022e565b500690565b8082018082111561028f5761028f610202565b92915050565b5f816102a3576102a3610202565b505f190190565b634e487b7160e01b5f52603260045260245ffdfea2646970667358221220a253cad1e2e3523b8c053c1d0cd1e39d7f3bafcedd73440a244872701f05dab264736f6c634300081c0033"),
				},
			},
			blockOverrides: override.BlockOverrides{Number: (*hexutil.Big)(big.NewInt(11))},
			expectErr:      newRevertError(packRevert("block 11")),
		},
		// Should be able to send to an EIP-7702 delegated account.
		{
			blockNumber: rpc.LatestBlockNumber,
			call: TransactionArgs{
				From:  &accounts[0].addr,
				To:    &accounts[2].addr,
				Value: (*hexutil.Big)(big.NewInt(1)),
			},
			want: 21000,
		},
		// Should be able to send as EIP-7702 delegated account.
		{
			blockNumber: rpc.LatestBlockNumber,
			call: TransactionArgs{
				From:  &accounts[2].addr,
				To:    &accounts[1].addr,
				Value: (*hexutil.Big)(big.NewInt(1)),
			},
			want: 21000,
		},
		// Should be able to estimate SetCodeTx.
		{
			blockNumber: rpc.LatestBlockNumber,
			call: TransactionArgs{
				From:              &accounts[0].addr,
				To:                &accounts[1].addr,
				Value:             (*hexutil.Big)(big.NewInt(0)),
				AuthorizationList: []types.SetCodeAuthorization{setCodeAuthorization},
			},
			want: 46000,
		},
		// Should retrieve the code of 0xef0001 || accounts[0].addr and return an invalid opcode error.
		{
			blockNumber: rpc.LatestBlockNumber,
			call: TransactionArgs{
				From:              &accounts[0].addr,
				To:                &accounts[0].addr,
				Value:             (*hexutil.Big)(big.NewInt(0)),
				AuthorizationList: []types.SetCodeAuthorization{setCodeAuthorization},
			},
			expectErr: errors.New("invalid opcode: opcode 0xef not defined"),
		},
		// SetCodeTx with empty authorization list should fail.
		{
			blockNumber: rpc.LatestBlockNumber,
			call: TransactionArgs{
				From:              &accounts[0].addr,
				To:                &common.Address{},
				Value:             (*hexutil.Big)(big.NewInt(0)),
				AuthorizationList: []types.SetCodeAuthorization{},
			},
			expectErr: core.ErrEmptyAuthList,
		},
		// SetCodeTx with nil `to` should fail.
		{
			blockNumber: rpc.LatestBlockNumber,
			call: TransactionArgs{
				From:              &accounts[0].addr,
				To:                nil,
				Value:             (*hexutil.Big)(big.NewInt(0)),
				AuthorizationList: []types.SetCodeAuthorization{setCodeAuthorization},
			},
			expectErr: core.ErrSetCodeTxCreate,
		},
	}
	for i, tc := range testSuite {
		result, err := api.EstimateGas(context.Background(), tc.call, &rpc.BlockNumberOrHash{BlockNumber: &tc.blockNumber}, &tc.overrides, &tc.blockOverrides)
		if tc.expectErr != nil {
			if err == nil {
				t.Errorf("test %d: want error %v, have nothing", i, tc.expectErr)
				continue
			}
			if !errors.Is(err, tc.expectErr) {
				if err.Error() != tc.expectErr.Error() {
					t.Errorf("test %d: error mismatch, want %v, have %v", i, tc.expectErr, err)
				}
			}
			continue
		}
		if err != nil {
			t.Errorf("test %d: want no error, have %v", i, err)
			continue
		}
		if float64(result) > float64(tc.want)*(1+gasestimator.EstimateGasErrorRatio) {
			t.Errorf("test %d, result mismatch, have\n%v\n, want\n%v\n", i, uint64(result), tc.want)
		}
	}
}

func TestCall(t *testing.T) {
	t.Parallel()

	// Initialize test accounts
	var (
		accounts = newAccounts(3)
		dad      = common.HexToAddress("0x0000000000000000000000000000000000000dad")
		genesis  = &core.Genesis{
			Config: params.MergedTestChainConfig,
			Alloc: types.GenesisAlloc{
				accounts[0].addr: {Balance: big.NewInt(params.Ether)},
				accounts[1].addr: {Balance: big.NewInt(params.Ether)},
				accounts[2].addr: {Balance: big.NewInt(params.Ether)},
				dad: {
					Balance: big.NewInt(params.Ether),
					Nonce:   1,
					Storage: map[common.Hash]common.Hash{
						common.Hash{}: common.HexToHash("0x0000000000000000000000000000000000000000000000000000000000000001"),
					},
				},
			},
		}
		genBlocks = 10
		signer    = types.HomesteadSigner{}
	)
	api := NewBlockChainAPI(newTestBackend(t, genBlocks, genesis, beacon.New(ethash.NewFaker()), func(i int, b *core.BlockGen) {
		// Transfer from account[0] to account[1]
		//    value: 1000 wei
		//    fee:   0 wei
		tx, _ := types.SignTx(types.NewTx(&types.LegacyTx{Nonce: uint64(i), To: &accounts[1].addr, Value: big.NewInt(1000), Gas: params.TxGas, GasPrice: b.BaseFee(), Data: nil}), signer, accounts[0].key)
		b.AddTx(tx)
		b.SetPoS()
	}))
	randomAccounts := newAccounts(3)
	var testSuite = []struct {
		name           string
		blockNumber    rpc.BlockNumber
		overrides      override.StateOverride
		call           TransactionArgs
		blockOverrides override.BlockOverrides
		expectErr      error
		want           string
	}{
		// transfer on genesis
		{
			name:        "transfer-on-genesis",
			blockNumber: rpc.BlockNumber(0),
			call: TransactionArgs{
				From:  &accounts[0].addr,
				To:    &accounts[1].addr,
				Value: (*hexutil.Big)(big.NewInt(1000)),
			},
			expectErr: nil,
			want:      "0x",
		},
		// transfer on the head
		{
			name:        "transfer-on-the-head",
			blockNumber: rpc.BlockNumber(genBlocks),
			call: TransactionArgs{
				From:  &accounts[0].addr,
				To:    &accounts[1].addr,
				Value: (*hexutil.Big)(big.NewInt(1000)),
			},
			expectErr: nil,
			want:      "0x",
		},
		// transfer on a non-existent block, error expects
		{
			name:        "transfer-non-existent-block",
			blockNumber: rpc.BlockNumber(genBlocks + 1),
			call: TransactionArgs{
				From:  &accounts[0].addr,
				To:    &accounts[1].addr,
				Value: (*hexutil.Big)(big.NewInt(1000)),
			},
			expectErr: errors.New("header not found"),
		},
		// transfer on the latest block
		{
			name:        "transfer-latest-block",
			blockNumber: rpc.LatestBlockNumber,
			call: TransactionArgs{
				From:  &accounts[0].addr,
				To:    &accounts[1].addr,
				Value: (*hexutil.Big)(big.NewInt(1000)),
			},
			expectErr: nil,
			want:      "0x",
		},
		// Call which can only succeed if state is state overridden
		{
			name:        "state-override-success",
			blockNumber: rpc.LatestBlockNumber,
			call: TransactionArgs{
				From:  &randomAccounts[0].addr,
				To:    &randomAccounts[1].addr,
				Value: (*hexutil.Big)(big.NewInt(1000)),
			},
			overrides: override.StateOverride{
				randomAccounts[0].addr: override.OverrideAccount{Balance: newRPCBalance(new(big.Int).Mul(big.NewInt(1), big.NewInt(params.Ether)))},
			},
			want: "0x",
		},
		// Invalid call without state overriding
		{
			name:        "insufficient-funds-simple",
			blockNumber: rpc.LatestBlockNumber,
			call: TransactionArgs{
				From:  &randomAccounts[0].addr,
				To:    &randomAccounts[1].addr,
				Value: (*hexutil.Big)(big.NewInt(1000)),
			},
			expectErr: core.ErrInsufficientFunds,
		},
		// Successful simple contract call
		//
		// // SPDX-License-Identifier: GPL-3.0
		//
		//  pragma solidity >=0.7.0 <0.8.0;
		//
		//  /**
		//   * @title Storage
		//   * @dev Store & retrieve value in a variable
		//   */
		//  contract Storage {
		//      uint256 public number;
		//      constructor() {
		//          number = block.number;
		//      }
		//  }
		{
			name:        "simple-contract-call",
			blockNumber: rpc.LatestBlockNumber,
			call: TransactionArgs{
				From: &randomAccounts[0].addr,
				To:   &randomAccounts[2].addr,
				Data: hex2Bytes("8381f58a"), // call number()
			},
			overrides: override.StateOverride{
				randomAccounts[2].addr: override.OverrideAccount{
					Code:      hex2Bytes("6080604052348015600f57600080fd5b506004361060285760003560e01c80638381f58a14602d575b600080fd5b60336049565b6040518082815260200191505060405180910390f35b6000548156fea2646970667358221220eab35ffa6ab2adfe380772a48b8ba78e82a1b820a18fcb6f59aa4efb20a5f60064736f6c63430007040033"),
					StateDiff: map[common.Hash]common.Hash{{}: common.BigToHash(big.NewInt(123))},
				},
			},
			want: "0x000000000000000000000000000000000000000000000000000000000000007b",
		},
		// // SPDX-License-Identifier: GPL-3.0
		//pragma solidity >=0.8.2 <0.9.0;
		//
		//contract BlockOverridesTest {
		//    function call() public view returns (uint256) {
		//        return block.number;
		//    }
		//
		//    function estimate() public view {
		//        revert(string.concat("block ", uint2str(block.number)));
		//    }
		//
		//    function uint2str(uint256 _i) internal pure returns (string memory str) {
		//        if (_i == 0) {
		//            return "0";
		//        }
		//        uint256 j = _i;
		//        uint256 length;
		//        while (j != 0) {
		//            length++;
		//            j /= 10;
		//        }
		//        bytes memory bstr = new bytes(length);
		//        uint256 k = length;
		//        j = _i;
		//        while (j != 0) {
		//            bstr[--k] = bytes1(uint8(48 + (j % 10)));
		//            j /= 10;
		//        }
		//        str = string(bstr);
		//    }
		//}
		{
			name:        "block-override-with-state-override",
			blockNumber: rpc.LatestBlockNumber,
			call: TransactionArgs{
				From: &accounts[1].addr,
				To:   &accounts[2].addr,
				Data: hex2Bytes("0x28b5e32b"), //call
			},
			overrides: override.StateOverride{
				accounts[2].addr: override.OverrideAccount{
					Code: hex2Bytes("608060405234801561000f575f5ffd5b5060043610610034575f3560e01c806328b5e32b146100385780633592d0161461004b575b5f5ffd5b4360405190815260200160405180910390f35b610053610055565b005b61005e4361009d565b60405160200161006e91906101a5565b60408051601f198184030181529082905262461bcd60e51b8252610094916004016101cd565b60405180910390fd5b6060815f036100c35750506040805180820190915260018152600360fc1b602082015290565b815f5b81156100ec57806100d681610216565b91506100e59050600a83610242565b91506100c6565b5f8167ffffffffffffffff81111561010657610106610255565b6040519080825280601f01601f191660200182016040528015610130576020820181803683370190505b508593509050815b831561019c57610149600a85610269565b61015490603061027c565b60f81b8261016183610295565b92508281518110610174576101746102aa565b60200101906001600160f81b03191690815f1a905350610195600a85610242565b9350610138565b50949350505050565b650313637b1b5960d51b81525f82518060208501600685015e5f920160060191825250919050565b602081525f82518060208401528060208501604085015e5f604082850101526040601f19601f83011684010191505092915050565b634e487b7160e01b5f52601160045260245ffd5b5f6001820161022757610227610202565b5060010190565b634e487b7160e01b5f52601260045260245ffd5b5f826102505761025061022e565b500490565b634e487b7160e01b5f52604160045260245ffd5b5f826102775761027761022e565b500690565b8082018082111561028f5761028f610202565b92915050565b5f816102a3576102a3610202565b505f190190565b634e487b7160e01b5f52603260045260245ffdfea2646970667358221220a253cad1e2e3523b8c053c1d0cd1e39d7f3bafcedd73440a244872701f05dab264736f6c634300081c0033"),
				},
			},
			blockOverrides: override.BlockOverrides{Number: (*hexutil.Big)(big.NewInt(11))},
			want:           "0x000000000000000000000000000000000000000000000000000000000000000b",
		},
		// Clear storage trie
		{
			name:        "clear-storage-trie",
			blockNumber: rpc.LatestBlockNumber,
			call: TransactionArgs{
				From: &accounts[1].addr,
				// Yul:
				// object "Test" {
				//    code {
				//        let dad := 0x0000000000000000000000000000000000000dad
				//        if eq(balance(dad), 0) {
				//            revert(0, 0)
				//        }
				//        let slot := sload(0)
				//        mstore(0, slot)
				//        return(0, 32)
				//    }
				// }
				Input: hex2Bytes("610dad6000813103600f57600080fd5b6000548060005260206000f3"),
			},
			overrides: override.StateOverride{
				dad: override.OverrideAccount{
					State: map[common.Hash]common.Hash{},
				},
			},
			want: "0x0000000000000000000000000000000000000000000000000000000000000000",
		},
		// Invalid blob tx
		{
			name:        "invalid-blob-tx",
			blockNumber: rpc.LatestBlockNumber,
			call: TransactionArgs{
				From:       &accounts[1].addr,
				Input:      &hexutil.Bytes{0x00},
				BlobHashes: []common.Hash{},
			},
			expectErr: core.ErrBlobTxCreate,
		},
		// BLOBHASH opcode
		{
			name:        "blobhash-opcode",
			blockNumber: rpc.LatestBlockNumber,
			call: TransactionArgs{
				From:       &accounts[1].addr,
				To:         &randomAccounts[2].addr,
				BlobHashes: []common.Hash{{0x01, 0x22}},
				BlobFeeCap: (*hexutil.Big)(big.NewInt(1)),
			},
			overrides: override.StateOverride{
				randomAccounts[2].addr: {
					Code: hex2Bytes("60004960005260206000f3"),
				},
			},
			want: "0x0122000000000000000000000000000000000000000000000000000000000000",
		},
		// Clear the entire storage set
		{
			blockNumber: rpc.LatestBlockNumber,
			call: TransactionArgs{
				From: &accounts[1].addr,
				// Yul:
				// object "Test" {
				//    code {
				//        let dad := 0x0000000000000000000000000000000000000dad
				//        if eq(balance(dad), 0) {
				//            revert(0, 0)
				//        }
				//        let slot := sload(0)
				//        mstore(0, slot)
				//        return(0, 32)
				//    }
				// }
				Input: hex2Bytes("610dad6000813103600f57600080fd5b6000548060005260206000f3"),
			},
			overrides: override.StateOverride{
				dad: override.OverrideAccount{
					State: map[common.Hash]common.Hash{},
				},
			},
			want: "0x0000000000000000000000000000000000000000000000000000000000000000",
		},
		{
			name:        "unsupported block override beaconRoot",
			blockNumber: rpc.LatestBlockNumber,
			call:        TransactionArgs{},
			blockOverrides: override.BlockOverrides{
				BeaconRoot: &common.Hash{0, 1, 2},
			},
			expectErr: errors.New(`block override "beaconRoot" is not supported for this RPC method`),
		},
		{
			name:        "unsupported block override withdrawals",
			blockNumber: rpc.LatestBlockNumber,
			call:        TransactionArgs{},
			blockOverrides: override.BlockOverrides{
				Withdrawals: &types.Withdrawals{},
			},
			expectErr: errors.New(`block override "withdrawals" is not supported for this RPC method`),
		},
	}
	for _, tc := range testSuite {
		result, err := api.Call(context.Background(), tc.call, &rpc.BlockNumberOrHash{BlockNumber: &tc.blockNumber}, &tc.overrides, &tc.blockOverrides)
		if tc.expectErr != nil {
			if err == nil {
				t.Errorf("test %s: want error %v, have nothing", tc.name, tc.expectErr)
				continue
			}
			if !errors.Is(err, tc.expectErr) {
				// Second try
				if !reflect.DeepEqual(err, tc.expectErr) {
					t.Errorf("test %s: error mismatch, want %v, have %v", tc.name, tc.expectErr, err)
				}
			}
			continue
		}
		if err != nil {
			t.Errorf("test %s: want no error, have %v", tc.name, err)
			continue
		}
		if !reflect.DeepEqual(result.String(), tc.want) {
			t.Errorf("test %s, result mismatch, have\n%v\n, want\n%v\n", tc.name, result.String(), tc.want)
		}
	}
}

func TestSimulateV1(t *testing.T) {
	t.Parallel()
	// Initialize test accounts
	var (
		accounts     = newAccounts(3)
		fixedAccount = newTestAccount()
		genBlocks    = 10
		signer       = types.HomesteadSigner{}
		cac          = common.HexToAddress("0x0000000000000000000000000000000000000cac")
		bab          = common.HexToAddress("0x0000000000000000000000000000000000000bab")
		coinbase     = "0x000000000000000000000000000000000000ffff"
		genesis      = &core.Genesis{
			Config: params.TestChainConfig,
			Alloc: types.GenesisAlloc{
				accounts[0].addr: {Balance: big.NewInt(params.Ether)},
				accounts[1].addr: {Balance: big.NewInt(params.Ether)},
				accounts[2].addr: {Balance: big.NewInt(params.Ether)},
				// Yul:
				// object "Test" {
				//     code {
				//         let dad := 0x0000000000000000000000000000000000000dad
				//         selfdestruct(dad)
				//     }
				// }
				cac: {Balance: big.NewInt(params.Ether), Code: common.Hex2Bytes("610dad80ff")},
				bab: {
					Balance: big.NewInt(1),
					// object "Test" {
					//    code {
					//        let value1 := sload(1)
					//        let value2 := sload(2)
					//
					//        // Shift value1 by 128 bits to the left by multiplying it with 2^128
					//        value1 := mul(value1, 0x100000000000000000000000000000000)
					//
					//        // Concatenate value1 and value2
					//        let concatenatedValue := add(value1, value2)
					//
					//        // Store the result in memory and return it
					//        mstore(0, concatenatedValue)
					//        return(0, 0x20)
					//    }
					// }
					Code: common.FromHex("0x600154600254700100000000000000000000000000000000820291508082018060005260206000f3"),
					Storage: map[common.Hash]common.Hash{
						common.BigToHash(big.NewInt(1)): common.BigToHash(big.NewInt(10)),
						common.BigToHash(big.NewInt(2)): common.BigToHash(big.NewInt(12)),
					},
				},
			},
		}
		sha256Address = common.BytesToAddress([]byte{0x02})
	)
	api := NewBlockChainAPI(newTestBackend(t, genBlocks, genesis, ethash.NewFaker(), func(i int, b *core.BlockGen) {
		b.SetCoinbase(common.HexToAddress(coinbase))
		// Transfer from account[0] to account[1]
		//    value: 1000 wei
		//    fee:   0 wei
		tx, _ := types.SignTx(types.NewTx(&types.LegacyTx{
			Nonce:    uint64(i),
			To:       &accounts[1].addr,
			Value:    big.NewInt(1000),
			Gas:      params.TxGas,
			GasPrice: b.BaseFee(),
			Data:     nil,
		}), signer, accounts[0].key)
		b.AddTx(tx)
	}))
	var (
		randomAccounts   = newAccounts(4)
		latest           = rpc.BlockNumberOrHashWithNumber(rpc.LatestBlockNumber)
		includeTransfers = true
		validation       = true
	)
	type log struct {
		Address     common.Address `json:"address"`
		Topics      []common.Hash  `json:"topics"`
		Data        hexutil.Bytes  `json:"data"`
		BlockNumber hexutil.Uint64 `json:"blockNumber"`
		// Skip txHash
		//TxHash common.Hash `json:"transactionHash" gencodec:"required"`
		TxIndex hexutil.Uint `json:"transactionIndex"`
		//BlockHash common.Hash  `json:"blockHash"`
		Index hexutil.Uint `json:"logIndex"`
	}
	type callErr struct {
		Message string
		Code    int
	}
	type callRes struct {
		ReturnValue string `json:"returnData"`
		Error       callErr
		Logs        []log
		GasUsed     string
		Status      string
	}
	type blockRes struct {
		Number string
		//Hash   string
		// Ignore timestamp
		GasLimit      string
		GasUsed       string
		Miner         string
		BaseFeePerGas string
		Calls         []callRes
	}
	var testSuite = []struct {
		name             string
		blocks           []simBlock
		tag              rpc.BlockNumberOrHash
		includeTransfers *bool
		validation       *bool
		expectErr        error
		want             []blockRes
	}{
		// State build-up over calls:
		// First value transfer OK after state override.
		// Second one should succeed because of first transfer.
		{
			name: "simple",
			tag:  latest,
			blocks: []simBlock{{
				StateOverrides: &override.StateOverride{
					randomAccounts[0].addr: override.OverrideAccount{Balance: newRPCBalance(big.NewInt(1000))},
				},
				Calls: []TransactionArgs{{
					From:  &randomAccounts[0].addr,
					To:    &randomAccounts[1].addr,
					Value: (*hexutil.Big)(big.NewInt(1000)),
				}, {
					From:  &randomAccounts[1].addr,
					To:    &randomAccounts[2].addr,
					Value: (*hexutil.Big)(big.NewInt(1000)),
				}, {
					To: &randomAccounts[3].addr,
				}},
			}},
			want: []blockRes{{
				Number:        "0xb",
				GasLimit:      "0x47e7c4",
				GasUsed:       "0xf618",
				Miner:         coinbase,
				BaseFeePerGas: "0x0",
				Calls: []callRes{{
					ReturnValue: "0x",
					GasUsed:     "0x5208",
					Logs:        []log{},
					Status:      "0x1",
				}, {
					ReturnValue: "0x",
					GasUsed:     "0x5208",
					Logs:        []log{},
					Status:      "0x1",
				}, {
					ReturnValue: "0x",
					GasUsed:     "0x5208",
					Logs:        []log{},
					Status:      "0x1",
				}},
			}},
		}, {
			// State build-up over blocks.
			name: "simple-multi-block",
			tag:  latest,
			blocks: []simBlock{{
				StateOverrides: &override.StateOverride{
					randomAccounts[0].addr: override.OverrideAccount{Balance: newRPCBalance(big.NewInt(2000))},
				},
				Calls: []TransactionArgs{
					{
						From:  &randomAccounts[0].addr,
						To:    &randomAccounts[1].addr,
						Value: (*hexutil.Big)(big.NewInt(1000)),
					}, {
						From:  &randomAccounts[0].addr,
						To:    &randomAccounts[3].addr,
						Value: (*hexutil.Big)(big.NewInt(1000)),
					},
				},
			}, {
				StateOverrides: &override.StateOverride{
					randomAccounts[3].addr: override.OverrideAccount{Balance: newRPCBalance(big.NewInt(0))},
				},
				Calls: []TransactionArgs{
					{
						From:  &randomAccounts[1].addr,
						To:    &randomAccounts[2].addr,
						Value: (*hexutil.Big)(big.NewInt(1000)),
					},
				},
			}},
			want: []blockRes{{
				Number:        "0xb",
				GasLimit:      "0x47e7c4",
				GasUsed:       "0xa410",
				Miner:         coinbase,
				BaseFeePerGas: "0x0",
				Calls: []callRes{{
					ReturnValue: "0x",
					GasUsed:     "0x5208",
					Logs:        []log{},
					Status:      "0x1",
				}, {
					ReturnValue: "0x",
					GasUsed:     "0x5208",
					Logs:        []log{},
					Status:      "0x1",
				}},
			}, {
				Number:        "0xc",
				GasLimit:      "0x47e7c4",
				GasUsed:       "0x5208",
				Miner:         coinbase,
				BaseFeePerGas: "0x0",
				Calls: []callRes{{
					ReturnValue: "0x",
					GasUsed:     "0x5208",
					Logs:        []log{},
					Status:      "0x1",
				}},
			}},
		}, {
			// insufficient funds
			name: "insufficient-funds",
			tag:  latest,
			blocks: []simBlock{{
				Calls: []TransactionArgs{{
					From:  &randomAccounts[0].addr,
					To:    &randomAccounts[1].addr,
					Value: (*hexutil.Big)(big.NewInt(1000)),
				}},
			}},
			want:      nil,
			expectErr: &invalidTxError{Message: fmt.Sprintf("err: insufficient funds for gas * price + value: address %s have 0 want 1000 (supplied gas 4712388)", randomAccounts[0].addr.String()), Code: errCodeInsufficientFunds},
		}, {
			// EVM error
			name: "evm-error",
			tag:  latest,
			blocks: []simBlock{{
				StateOverrides: &override.StateOverride{
					randomAccounts[2].addr: override.OverrideAccount{Code: hex2Bytes("f3")},
				},
				Calls: []TransactionArgs{{
					From: &randomAccounts[0].addr,
					To:   &randomAccounts[2].addr,
				}},
			}},
			want: []blockRes{{
				Number:        "0xb",
				GasLimit:      "0x47e7c4",
				GasUsed:       "0x47e7c4",
				Miner:         coinbase,
				BaseFeePerGas: "0x0",
				Calls: []callRes{{
					ReturnValue: "0x",
					Error:       callErr{Message: "stack underflow (0 <=> 2)", Code: errCodeVMError},
					GasUsed:     "0x47e7c4",
					Logs:        []log{},
					Status:      "0x0",
				}},
			}},
		}, {
			// Block overrides should work, each call is simulated on a different block number
			name: "block-overrides",
			tag:  latest,
			blocks: []simBlock{{
				BlockOverrides: &override.BlockOverrides{
					Number:       (*hexutil.Big)(big.NewInt(11)),
					FeeRecipient: &cac,
				},
				Calls: []TransactionArgs{
					{
						From: &accounts[0].addr,
						Input: &hexutil.Bytes{
							0x43,             // NUMBER
							0x60, 0x00, 0x52, // MSTORE offset 0
							0x60, 0x20, 0x60, 0x00, 0xf3, // RETURN
						},
					},
				},
			}, {
				BlockOverrides: &override.BlockOverrides{
					Number: (*hexutil.Big)(big.NewInt(12)),
				},
				Calls: []TransactionArgs{{
					From: &accounts[1].addr,
					Input: &hexutil.Bytes{
						0x43,             // NUMBER
						0x60, 0x00, 0x52, // MSTORE offset 0
						0x60, 0x20, 0x60, 0x00, 0xf3,
					},
				}},
			}},
			want: []blockRes{{
				Number:        "0xb",
				GasLimit:      "0x47e7c4",
				GasUsed:       "0xe891",
				Miner:         strings.ToLower(cac.String()),
				BaseFeePerGas: "0x0",
				Calls: []callRes{{
					ReturnValue: "0x000000000000000000000000000000000000000000000000000000000000000b",
					GasUsed:     "0xe891",
					Logs:        []log{},
					Status:      "0x1",
				}},
			}, {
				Number:        "0xc",
				GasLimit:      "0x47e7c4",
				GasUsed:       "0xe891",
				Miner:         strings.ToLower(cac.String()),
				BaseFeePerGas: "0x0",
				Calls: []callRes{{
					ReturnValue: "0x000000000000000000000000000000000000000000000000000000000000000c",
					GasUsed:     "0xe891",
					Logs:        []log{},
					Status:      "0x1",
				}},
			}},
		},
		// Block numbers must be in order.
		{
			name: "block-number-order",
			tag:  latest,
			blocks: []simBlock{{
				BlockOverrides: &override.BlockOverrides{
					Number: (*hexutil.Big)(big.NewInt(12)),
				},
				Calls: []TransactionArgs{{
					From: &accounts[1].addr,
					Input: &hexutil.Bytes{
						0x43,             // NUMBER
						0x60, 0x00, 0x52, // MSTORE offset 0
						0x60, 0x20, 0x60, 0x00, 0xf3, // RETURN
					},
				}},
			}, {
				BlockOverrides: &override.BlockOverrides{
					Number: (*hexutil.Big)(big.NewInt(11)),
				},
				Calls: []TransactionArgs{{
					From: &accounts[0].addr,
					Input: &hexutil.Bytes{
						0x43,             // NUMBER
						0x60, 0x00, 0x52, // MSTORE offset 0
						0x60, 0x20, 0x60, 0x00, 0xf3, // RETURN
					},
				}},
			}},
			want:      []blockRes{},
			expectErr: &invalidBlockNumberError{message: "block numbers must be in order: 11 <= 12"},
		},
		// Test on solidity storage example. Set value in one call, read in next.
		{
			name: "storage-contract",
			tag:  latest,
			blocks: []simBlock{{
				StateOverrides: &override.StateOverride{
					randomAccounts[2].addr: override.OverrideAccount{
						Code: hex2Bytes("608060405234801561001057600080fd5b50600436106100365760003560e01c80632e64cec11461003b5780636057361d14610059575b600080fd5b610043610075565b60405161005091906100d9565b60405180910390f35b610073600480360381019061006e919061009d565b61007e565b005b60008054905090565b8060008190555050565b60008135905061009781610103565b92915050565b6000602082840312156100b3576100b26100fe565b5b60006100c184828501610088565b91505092915050565b6100d3816100f4565b82525050565b60006020820190506100ee60008301846100ca565b92915050565b6000819050919050565b600080fd5b61010c816100f4565b811461011757600080fd5b5056fea2646970667358221220404e37f487a89a932dca5e77faaf6ca2de3b991f93d230604b1b8daaef64766264736f6c63430008070033"),
					},
				},
				Calls: []TransactionArgs{{
					// Set value to 5
					From:  &randomAccounts[0].addr,
					To:    &randomAccounts[2].addr,
					Input: hex2Bytes("6057361d0000000000000000000000000000000000000000000000000000000000000005"),
				}, {
					// Read value
					From:  &randomAccounts[0].addr,
					To:    &randomAccounts[2].addr,
					Input: hex2Bytes("2e64cec1"),
				},
				},
			}},
			want: []blockRes{{
				Number:        "0xb",
				GasLimit:      "0x47e7c4",
				GasUsed:       "0x10683",
				Miner:         coinbase,
				BaseFeePerGas: "0x0",
				Calls: []callRes{{
					ReturnValue: "0x",
					GasUsed:     "0xaacc",
					Logs:        []log{},
					Status:      "0x1",
				}, {
					ReturnValue: "0x0000000000000000000000000000000000000000000000000000000000000005",
					GasUsed:     "0x5bb7",
					Logs:        []log{},
					Status:      "0x1",
				}},
			}},
		},
		// Test logs output.
		{
			name: "logs",
			tag:  latest,
			blocks: []simBlock{{
				StateOverrides: &override.StateOverride{
					randomAccounts[2].addr: override.OverrideAccount{
						// Yul code:
						// object "Test" {
						//    code {
						//        let hash:u256 := 0xffffffffffffffffffffffffffffffffffffffffffffffffffffffffffffffff
						//        log1(0, 0, hash)
						//        return (0, 0)
						//    }
						// }
						Code: hex2Bytes("7fffffffffffffffffffffffffffffffffffffffffffffffffffffffffffffffff80600080a1600080f3"),
					},
				},
				Calls: []TransactionArgs{{
					From: &randomAccounts[0].addr,
					To:   &randomAccounts[2].addr,
				}},
			}},
			want: []blockRes{{
				Number:        "0xb",
				GasLimit:      "0x47e7c4",
				GasUsed:       "0x5508",
				Miner:         coinbase,
				BaseFeePerGas: "0x0",
				Calls: []callRes{{
					ReturnValue: "0x",
					Logs: []log{{
						Address:     randomAccounts[2].addr,
						Topics:      []common.Hash{common.HexToHash("0xffffffffffffffffffffffffffffffffffffffffffffffffffffffffffffffff")},
						BlockNumber: hexutil.Uint64(11),
						Data:        hexutil.Bytes{},
					}},
					GasUsed: "0x5508",
					Status:  "0x1",
				}},
			}},
		},
		// Test ecrecover override
		{
			name: "ecrecover-override",
			tag:  latest,
			blocks: []simBlock{{
				StateOverrides: &override.StateOverride{
					randomAccounts[2].addr: override.OverrideAccount{
						// Yul code that returns ecrecover(0, 0, 0, 0).
						// object "Test" {
						//    code {
						//        // Free memory pointer
						//        let free_ptr := mload(0x40)
						//
						//        // Initialize inputs with zeros
						//        mstore(free_ptr, 0)  // Hash
						//        mstore(add(free_ptr, 0x20), 0)  // v
						//        mstore(add(free_ptr, 0x40), 0)  // r
						//        mstore(add(free_ptr, 0x60), 0)  // s
						//
						//        // Call ecrecover precompile (at address 1) with all 0 inputs
						//        let success := staticcall(gas(), 1, free_ptr, 0x80, free_ptr, 0x20)
						//
						//        // Check if the call was successful
						//        if eq(success, 0) {
						//            revert(0, 0)
						//        }
						//
						//        // Return the recovered address
						//        return(free_ptr, 0x14)
						//    }
						// }
						Code: hex2Bytes("6040516000815260006020820152600060408201526000606082015260208160808360015afa60008103603157600080fd5b601482f3"),
					},
					common.BytesToAddress([]byte{0x01}): override.OverrideAccount{
						// Yul code that returns the address of the caller.
						// object "Test" {
						//    code {
						//        let c := caller()
						//        mstore(0, c)
						//        return(0xc, 0x14)
						//    }
						// }
						Code: hex2Bytes("33806000526014600cf3"),
					},
				},
				Calls: []TransactionArgs{{
					From: &randomAccounts[0].addr,
					To:   &randomAccounts[2].addr,
				}},
			}},
			want: []blockRes{{
				Number:        "0xb",
				GasLimit:      "0x47e7c4",
				GasUsed:       "0x52f6",
				Miner:         coinbase,
				BaseFeePerGas: "0x0",
				Calls: []callRes{{
					// Caller is in this case the contract that invokes ecrecover.
					ReturnValue: strings.ToLower(randomAccounts[2].addr.String()),
					GasUsed:     "0x52f6",
					Logs:        []log{},
					Status:      "0x1",
				}},
			}},
		},
		// Test moving the sha256 precompile.
		{
			name: "precompile-move",
			tag:  latest,
			blocks: []simBlock{{
				StateOverrides: &override.StateOverride{
					sha256Address: override.OverrideAccount{
						// Yul code that returns the calldata.
						// object "Test" {
						//    code {
						//        let size := calldatasize() // Get the size of the calldata
						//
						//        // Allocate memory to store the calldata
						//        let memPtr := msize()
						//
						//        // Copy calldata to memory
						//        calldatacopy(memPtr, 0, size)
						//
						//        // Return the calldata from memory
						//        return(memPtr, size)
						//    }
						// }
						Code:             hex2Bytes("365981600082378181f3"),
						MovePrecompileTo: &randomAccounts[2].addr,
					},
				},
				Calls: []TransactionArgs{{
					From:  &randomAccounts[0].addr,
					To:    &randomAccounts[2].addr,
					Input: hex2Bytes("0000000000000000000000000000000000000000000000000000000000000001"),
				}, {
					From:  &randomAccounts[0].addr,
					To:    &sha256Address,
					Input: hex2Bytes("0000000000000000000000000000000000000000000000000000000000000001"),
				}},
			}},
			want: []blockRes{{
				Number:        "0xb",
				GasLimit:      "0x47e7c4",
				GasUsed:       "0xa58c",
				Miner:         coinbase,
				BaseFeePerGas: "0x0",
				Calls: []callRes{{
					ReturnValue: "0xec4916dd28fc4c10d78e287ca5d9cc51ee1ae73cbfde08c6b37324cbfaac8bc5",
					GasUsed:     "0x52dc",
					Logs:        []log{},
					Status:      "0x1",
				}, {
					ReturnValue: "0x0000000000000000000000000000000000000000000000000000000000000001",
					GasUsed:     "0x52b0",
					Logs:        []log{},
					Status:      "0x1",
				}},
			}},
		},
		// Test ether transfers.
		{
			name: "transfer-logs",
			tag:  latest,
			blocks: []simBlock{{
				StateOverrides: &override.StateOverride{
					randomAccounts[0].addr: override.OverrideAccount{
						Balance: newRPCBalance(big.NewInt(100)),
						// Yul code that transfers 100 wei to address passed in calldata:
						// object "Test" {
						//    code {
						//        let recipient := shr(96, calldataload(0))
						//        let value := 100
						//        let success := call(gas(), recipient, value, 0, 0, 0, 0)
						//        if eq(success, 0) {
						//            revert(0, 0)
						//        }
						//    }
						// }
						Code: hex2Bytes("60003560601c606460008060008084865af160008103601d57600080fd5b505050"),
					},
				},
				Calls: []TransactionArgs{{
					From:  &accounts[0].addr,
					To:    &randomAccounts[0].addr,
					Value: (*hexutil.Big)(big.NewInt(50)),
					Input: hex2Bytes(strings.TrimPrefix(fixedAccount.addr.String(), "0x")),
				}},
			}},
			includeTransfers: &includeTransfers,
			want: []blockRes{{
				Number:        "0xb",
				GasLimit:      "0x47e7c4",
				GasUsed:       "0x77dc",
				Miner:         coinbase,
				BaseFeePerGas: "0x0",
				Calls: []callRes{{
					ReturnValue: "0x",
					GasUsed:     "0x77dc",
					Logs: []log{{
						Address: transferAddress,
						Topics: []common.Hash{
							transferTopic,
							addressToHash(accounts[0].addr),
							addressToHash(randomAccounts[0].addr),
						},
						Data:        hexutil.Bytes(common.BigToHash(big.NewInt(50)).Bytes()),
						BlockNumber: hexutil.Uint64(11),
					}, {
						Address: transferAddress,
						Topics: []common.Hash{
							transferTopic,
							addressToHash(randomAccounts[0].addr),
							addressToHash(fixedAccount.addr),
						},
						Data:        hexutil.Bytes(common.BigToHash(big.NewInt(100)).Bytes()),
						BlockNumber: hexutil.Uint64(11),
						Index:       hexutil.Uint(1),
					}},
					Status: "0x1",
				}},
			}},
		},
		// Tests selfdestructed contract.
		{
			name: "selfdestruct",
			tag:  latest,
			blocks: []simBlock{{
				Calls: []TransactionArgs{{
					From: &accounts[0].addr,
					To:   &cac,
				}, {
					From: &accounts[0].addr,
					// Check that cac is selfdestructed and balance transferred to dad.
					// object "Test" {
					//    code {
					//        let cac := 0x0000000000000000000000000000000000000cac
					//        let dad := 0x0000000000000000000000000000000000000dad
					//        if gt(balance(cac), 0) {
					//            revert(0, 0)
					//        }
					//        if gt(extcodesize(cac), 0) {
					//            revert(0, 0)
					//        }
					//        if eq(balance(dad), 0) {
					//            revert(0, 0)
					//        }
					//    }
					// }
					Input: hex2Bytes("610cac610dad600082311115601357600080fd5b6000823b1115602157600080fd5b6000813103602e57600080fd5b5050"),
				}},
			}, {
				Calls: []TransactionArgs{{
					From:  &accounts[0].addr,
					Input: hex2Bytes("610cac610dad600082311115601357600080fd5b6000823b1115602157600080fd5b6000813103602e57600080fd5b5050"),
				}},
			}},
			want: []blockRes{{
				Number:        "0xb",
				GasLimit:      "0x47e7c4",
				GasUsed:       "0x1b83f",
				Miner:         coinbase,
				BaseFeePerGas: "0x0",
				Calls: []callRes{{
					ReturnValue: "0x",
					GasUsed:     "0xd166",
					Logs:        []log{},
					Status:      "0x1",
				}, {
					ReturnValue: "0x",
					GasUsed:     "0xe6d9",
					Logs:        []log{},
					Status:      "0x1",
				}},
			}, {
				Number:        "0xc",
				GasLimit:      "0x47e7c4",
				GasUsed:       "0xe6d9",
				Miner:         coinbase,
				BaseFeePerGas: "0x0",
				Calls: []callRes{{
					ReturnValue: "0x",
					GasUsed:     "0xe6d9",
					Logs:        []log{},
					Status:      "0x1",
				}},
			}},
		},
		// Enable validation checks.
		{
			name: "validation-checks",
			tag:  latest,
			blocks: []simBlock{{
				Calls: []TransactionArgs{{
					From:  &accounts[2].addr,
					To:    &cac,
					Nonce: newUint64(2),
				}},
			}},
			validation: &validation,
			want:       nil,
			expectErr:  &invalidTxError{Message: fmt.Sprintf("err: nonce too high: address %s, tx: 2 state: 0 (supplied gas 4712388)", accounts[2].addr), Code: errCodeNonceTooHigh},
		},
		// Contract sends tx in validation mode.
		{
			name: "validation-checks-from-contract",
			tag:  latest,
			blocks: []simBlock{{
				StateOverrides: &override.StateOverride{
					randomAccounts[2].addr: override.OverrideAccount{
						Balance: newRPCBalance(big.NewInt(2098640803896784)),
						Code:    hex2Bytes("00"),
						Nonce:   newUint64(1),
					},
				},
				Calls: []TransactionArgs{{
					From:                 &randomAccounts[2].addr,
					To:                   &cac,
					Nonce:                newUint64(1),
					MaxFeePerGas:         newInt(233138868),
					MaxPriorityFeePerGas: newInt(1),
				}},
			}},
			validation: &validation,
			want: []blockRes{{
				Number:        "0xb",
				GasLimit:      "0x47e7c4",
				GasUsed:       "0xd166",
				Miner:         coinbase,
				BaseFeePerGas: "0xde56ab3",
				Calls: []callRes{{
					ReturnValue: "0x",
					GasUsed:     "0xd166",
					Logs:        []log{},
					Status:      "0x1",
				}},
			}},
		},
		// Successful validation
		{
			name: "validation-checks-success",
			tag:  latest,
			blocks: []simBlock{{
				BlockOverrides: &override.BlockOverrides{
					BaseFeePerGas: (*hexutil.Big)(big.NewInt(1)),
				},
				StateOverrides: &override.StateOverride{
					randomAccounts[0].addr: override.OverrideAccount{Balance: newRPCBalance(big.NewInt(10000000))},
				},
				Calls: []TransactionArgs{{
					From:         &randomAccounts[0].addr,
					To:           &randomAccounts[1].addr,
					Value:        (*hexutil.Big)(big.NewInt(1000)),
					MaxFeePerGas: (*hexutil.Big)(big.NewInt(2)),
				}},
			}},
			validation: &validation,
			want: []blockRes{{
				Number:        "0xb",
				GasLimit:      "0x47e7c4",
				GasUsed:       "0x5208",
				Miner:         coinbase,
				BaseFeePerGas: "0x1",
				Calls: []callRes{{
					ReturnValue: "0x",
					GasUsed:     "0x5208",
					Logs:        []log{},
					Status:      "0x1",
				}},
			}},
		},
		// Clear storage.
		{
			name: "clear-storage",
			tag:  latest,
			blocks: []simBlock{{
				StateOverrides: &override.StateOverride{
					randomAccounts[2].addr: {
						Code: newBytes(genesis.Alloc[bab].Code),
						StateDiff: map[common.Hash]common.Hash{
							common.BigToHash(big.NewInt(1)): common.BigToHash(big.NewInt(2)),
							common.BigToHash(big.NewInt(2)): common.BigToHash(big.NewInt(3)),
						},
					},
					bab: {
						State: map[common.Hash]common.Hash{
							common.BigToHash(big.NewInt(1)): common.BigToHash(big.NewInt(1)),
						},
					},
				},
				Calls: []TransactionArgs{{
					From: &accounts[0].addr,
					To:   &randomAccounts[2].addr,
				}, {
					From: &accounts[0].addr,
					To:   &bab,
				}},
			}, {
				StateOverrides: &override.StateOverride{
					randomAccounts[2].addr: {
						State: map[common.Hash]common.Hash{
							common.BigToHash(big.NewInt(1)): common.BigToHash(big.NewInt(5)),
						},
					},
				},
				Calls: []TransactionArgs{{
					From: &accounts[0].addr,
					To:   &randomAccounts[2].addr,
				}},
			}},
			want: []blockRes{{
				Number:        "0xb",
				GasLimit:      "0x47e7c4",
				GasUsed:       "0xc542",
				Miner:         coinbase,
				BaseFeePerGas: "0x0",
				Calls: []callRes{{
					ReturnValue: "0x0000000000000000000000000000000200000000000000000000000000000003",
					GasUsed:     "0x62a1",
					Logs:        []log{},
					Status:      "0x1",
				}, {
					ReturnValue: "0x0000000000000000000000000000000100000000000000000000000000000000",
					GasUsed:     "0x62a1",
					Logs:        []log{},
					Status:      "0x1",
				}},
			}, {
				Number:        "0xc",
				GasLimit:      "0x47e7c4",
				GasUsed:       "0x62a1",
				Miner:         coinbase,
				BaseFeePerGas: "0x0",
				Calls: []callRes{{
					ReturnValue: "0x0000000000000000000000000000000500000000000000000000000000000000",
					GasUsed:     "0x62a1",
					Logs:        []log{},
					Status:      "0x1",
				}},
			}},
		},
		{
			name: "blockhash-opcode",
			tag:  latest,
			blocks: []simBlock{{
				BlockOverrides: &override.BlockOverrides{
					Number: (*hexutil.Big)(big.NewInt(12)),
				},
				StateOverrides: &override.StateOverride{
					randomAccounts[2].addr: {
						Code: hex2Bytes("600035804060008103601057600080fd5b5050"),
					},
				},
				Calls: []TransactionArgs{{
					From: &accounts[0].addr,
					To:   &randomAccounts[2].addr,
					// Phantom block after base.
					Input: uint256ToBytes(uint256.NewInt(11)),
				}, {
					From: &accounts[0].addr,
					To:   &randomAccounts[2].addr,
					// Canonical block.
					Input: uint256ToBytes(uint256.NewInt(8)),
				}, {
					From: &accounts[0].addr,
					To:   &randomAccounts[2].addr,
					// base block.
					Input: uint256ToBytes(uint256.NewInt(10)),
				}},
			}, {
				BlockOverrides: &override.BlockOverrides{
					Number: (*hexutil.Big)(big.NewInt(16)),
				},
				Calls: []TransactionArgs{{
					From: &accounts[0].addr,
					To:   &randomAccounts[2].addr,
					// blocks[0]
					Input: uint256ToBytes(uint256.NewInt(12)),
				}, {
					From: &accounts[0].addr,
					To:   &randomAccounts[2].addr,
					// Phantom after blocks[0]
					Input: uint256ToBytes(uint256.NewInt(13)),
				}},
			}},
			want: []blockRes{{
				Number:        "0xb",
				GasLimit:      "0x47e7c4",
				GasUsed:       "0x0",
				Miner:         coinbase,
				BaseFeePerGas: "0x0",
				Calls:         []callRes{},
			}, {
				Number:        "0xc",
				GasLimit:      "0x47e7c4",
				GasUsed:       "0xf864",
				Miner:         coinbase,
				BaseFeePerGas: "0x0",
				Calls: []callRes{{
					ReturnValue: "0x",
					GasUsed:     "0x52cc",
					Logs:        []log{},
					Status:      "0x1",
				}, {
					ReturnValue: "0x",
					GasUsed:     "0x52cc",
					Logs:        []log{},
					Status:      "0x1",
				}, {

					ReturnValue: "0x",
					GasUsed:     "0x52cc",
					Logs:        []log{},
					Status:      "0x1",
				}},
			}, {
				Number:        "0xd",
				GasLimit:      "0x47e7c4",
				GasUsed:       "0x0",
				Miner:         coinbase,
				BaseFeePerGas: "0x0",
				Calls:         []callRes{},
			}, {
				Number:        "0xe",
				GasLimit:      "0x47e7c4",
				GasUsed:       "0x0",
				Miner:         coinbase,
				BaseFeePerGas: "0x0",
				Calls:         []callRes{},
			}, {
				Number:        "0xf",
				GasLimit:      "0x47e7c4",
				GasUsed:       "0x0",
				Miner:         coinbase,
				BaseFeePerGas: "0x0",
				Calls:         []callRes{},
			}, {
				Number:        "0x10",
				GasLimit:      "0x47e7c4",
				GasUsed:       "0xa598",
				Miner:         coinbase,
				BaseFeePerGas: "0x0",
				Calls: []callRes{{
					ReturnValue: "0x",
					GasUsed:     "0x52cc",
					Logs:        []log{},
					Status:      "0x1",
				}, {

					ReturnValue: "0x",
					GasUsed:     "0x52cc",
					Logs:        []log{},
					Status:      "0x1",
				}},
			}},
		},
		{
			name: "basefee-non-validation",
			tag:  latest,
			blocks: []simBlock{{
				StateOverrides: &override.StateOverride{
					randomAccounts[2].addr: {
						// Yul code:
						// object "Test" {
						//    code {
						//        // Get the gas price from the transaction
						//        let gasPrice := gasprice()
						//
						//        // Get the base fee from the block
						//        let baseFee := basefee()
						//
						//        // Store gasPrice and baseFee in memory
						//        mstore(0x0, gasPrice)
						//        mstore(0x20, baseFee)
						//
						//        // Return the data
						//        return(0x0, 0x40)
						//    }
						// }
						Code: hex2Bytes("3a489060005260205260406000f3"),
					},
				},
				Calls: []TransactionArgs{{
					From: &accounts[0].addr,
					To:   &randomAccounts[2].addr,
					// 0 gas price
				}, {
					From: &accounts[0].addr,
					To:   &randomAccounts[2].addr,
					// non-zero gas price
					MaxPriorityFeePerGas: newInt(1),
					MaxFeePerGas:         newInt(2),
				},
				},
			}, {
				BlockOverrides: &override.BlockOverrides{
					BaseFeePerGas: (*hexutil.Big)(big.NewInt(1)),
				},
				Calls: []TransactionArgs{{
					From: &accounts[0].addr,
					To:   &randomAccounts[2].addr,
					// 0 gas price
				}, {
					From: &accounts[0].addr,
					To:   &randomAccounts[2].addr,
					// non-zero gas price
					MaxPriorityFeePerGas: newInt(1),
					MaxFeePerGas:         newInt(2),
				},
				},
			}, {
				// Base fee should be 0 to zero even if it was set in previous block.
				Calls: []TransactionArgs{{
					From: &accounts[0].addr,
					To:   &randomAccounts[2].addr,
				}},
			}},
			want: []blockRes{{
				Number:        "0xb",
				GasLimit:      "0x47e7c4",
				GasUsed:       "0xa44e",
				Miner:         coinbase,
				BaseFeePerGas: "0x0",
				Calls: []callRes{{
					ReturnValue: "0x00000000000000000000000000000000000000000000000000000000000000000000000000000000000000000000000000000000000000000000000000000000",
					GasUsed:     "0x5227",
					Logs:        []log{},
					Status:      "0x1",
				}, {
					ReturnValue: "0x00000000000000000000000000000000000000000000000000000000000000010000000000000000000000000000000000000000000000000000000000000000",
					GasUsed:     "0x5227",
					Logs:        []log{},
					Status:      "0x1",
				}},
			}, {
				Number:        "0xc",
				GasLimit:      "0x47e7c4",
				GasUsed:       "0xa44e",
				Miner:         coinbase,
				BaseFeePerGas: "0x1",
				Calls: []callRes{{
					ReturnValue: "0x00000000000000000000000000000000000000000000000000000000000000000000000000000000000000000000000000000000000000000000000000000001",
					GasUsed:     "0x5227",
					Logs:        []log{},
					Status:      "0x1",
				}, {
					ReturnValue: "0x00000000000000000000000000000000000000000000000000000000000000020000000000000000000000000000000000000000000000000000000000000001",
					GasUsed:     "0x5227",
					Logs:        []log{},
					Status:      "0x1",
				}},
			}, {
				Number:        "0xd",
				GasLimit:      "0x47e7c4",
				GasUsed:       "0x5227",
				Miner:         coinbase,
				BaseFeePerGas: "0x0",
				Calls: []callRes{{
					ReturnValue: "0x00000000000000000000000000000000000000000000000000000000000000000000000000000000000000000000000000000000000000000000000000000000",
					GasUsed:     "0x5227",
					Logs:        []log{},
					Status:      "0x1",
				}},
			}},
		}, {
			name: "basefee-validation-mode",
			tag:  latest,
			blocks: []simBlock{{
				StateOverrides: &override.StateOverride{
					randomAccounts[2].addr: {
						// Yul code:
						// object "Test" {
						//    code {
						//        // Get the gas price from the transaction
						//        let gasPrice := gasprice()
						//
						//        // Get the base fee from the block
						//        let baseFee := basefee()
						//
						//        // Store gasPrice and baseFee in memory
						//        mstore(0x0, gasPrice)
						//        mstore(0x20, baseFee)
						//
						//        // Return the data
						//        return(0x0, 0x40)
						//    }
						// }
						Code: hex2Bytes("3a489060005260205260406000f3"),
					},
				},
				Calls: []TransactionArgs{{
					From:                 &accounts[0].addr,
					To:                   &randomAccounts[2].addr,
					MaxFeePerGas:         newInt(233138868),
					MaxPriorityFeePerGas: newInt(1),
				}},
			}},
			validation: &validation,
			want: []blockRes{{
				Number:        "0xb",
				GasLimit:      "0x47e7c4",
				GasUsed:       "0x5227",
				Miner:         coinbase,
				BaseFeePerGas: "0xde56ab3",
				Calls: []callRes{{
					ReturnValue: "0x000000000000000000000000000000000000000000000000000000000de56ab4000000000000000000000000000000000000000000000000000000000de56ab3",
					GasUsed:     "0x5227",
					Logs:        []log{},
					Status:      "0x1",
				}},
			}},
		},
	}

	for _, tc := range testSuite {
		t.Run(tc.name, func(t *testing.T) {
			opts := simOpts{BlockStateCalls: tc.blocks}
			if tc.includeTransfers != nil && *tc.includeTransfers {
				opts.TraceTransfers = true
			}
			if tc.validation != nil && *tc.validation {
				opts.Validation = true
			}
			result, err := api.SimulateV1(context.Background(), opts, &tc.tag)
			if tc.expectErr != nil {
				if err == nil {
					t.Fatalf("test %s: want error %v, have nothing", tc.name, tc.expectErr)
				}
				if !errors.Is(err, tc.expectErr) {
					// Second try
					if !reflect.DeepEqual(err, tc.expectErr) {
						t.Errorf("test %s: error mismatch, want %v, have %v", tc.name, tc.expectErr, err)
					}
				}
				return
			}
			if err != nil {
				t.Fatalf("test %s: want no error, have %v", tc.name, err)
			}
			// Turn result into res-struct
			var have []blockRes
			resBytes, _ := json.Marshal(result)
			if err := json.Unmarshal(resBytes, &have); err != nil {
				t.Fatalf("failed to unmarshal result: %v", err)
			}
			if !reflect.DeepEqual(have, tc.want) {
				t.Log(string(resBytes))
				t.Errorf("test %s, result mismatch, have\n%v\n, want\n%v\n", tc.name, have, tc.want)
			}
		})
	}
}

func TestSimulateV1ChainLinkage(t *testing.T) {
	var (
		acc          = newTestAccount()
		sender       = acc.addr
		contractAddr = common.Address{0xaa, 0xaa}
		recipient    = common.Address{0xbb, 0xbb}
		gspec        = &core.Genesis{
			Config: params.MergedTestChainConfig,
			Alloc: types.GenesisAlloc{
				sender:       {Balance: big.NewInt(params.Ether)},
				contractAddr: {Code: common.Hex2Bytes("5f35405f8114600f575f5260205ff35b5f80fd")},
			},
		}
		signer = types.LatestSigner(params.MergedTestChainConfig)
	)
	backend := newTestBackend(t, 1, gspec, beacon.New(ethash.NewFaker()), func(i int, b *core.BlockGen) {
		tx := types.MustSignNewTx(acc.key, signer, &types.LegacyTx{
			Nonce:    uint64(i),
			GasPrice: b.BaseFee(),
			Gas:      params.TxGas,
			To:       &recipient,
			Value:    big.NewInt(500),
		})
		b.AddTx(tx)
	})

	ctx := context.Background()
	stateDB, baseHeader, err := backend.StateAndHeaderByNumberOrHash(ctx, rpc.BlockNumberOrHashWithNumber(rpc.LatestBlockNumber))
	if err != nil {
		t.Fatalf("failed to get state and header: %v", err)
	}

	sim := &simulator{
		b:              backend,
		state:          stateDB,
		base:           baseHeader,
		chainConfig:    backend.ChainConfig(),
		gp:             new(core.GasPool).AddGas(math.MaxUint64),
		traceTransfers: false,
		validate:       false,
		fullTx:         false,
	}

	var (
		call1 = TransactionArgs{
			From:  &sender,
			To:    &recipient,
			Value: (*hexutil.Big)(big.NewInt(1000)),
		}
		call2 = TransactionArgs{
			From:  &sender,
			To:    &recipient,
			Value: (*hexutil.Big)(big.NewInt(2000)),
		}
		call3a = TransactionArgs{
			From:  &sender,
			To:    &contractAddr,
			Input: uint256ToBytes(uint256.NewInt(baseHeader.Number.Uint64() + 1)),
			Gas:   newUint64(1000000),
		}
		call3b = TransactionArgs{
			From:  &sender,
			To:    &contractAddr,
			Input: uint256ToBytes(uint256.NewInt(baseHeader.Number.Uint64() + 2)),
			Gas:   newUint64(1000000),
		}
		blocks = []simBlock{
			{Calls: []TransactionArgs{call1}},
			{Calls: []TransactionArgs{call2}},
			{Calls: []TransactionArgs{call3a, call3b}},
		}
	)

	results, err := sim.execute(ctx, blocks)
	if err != nil {
		t.Fatalf("simulation execution failed: %v", err)
	}
	require.Equal(t, 3, len(results), "expected 3 simulated blocks")

	// Check linkages of simulated blocks:
	// Verify that block2's parent hash equals block1's hash.
	block1 := results[0].Block
	block2 := results[1].Block
	block3 := results[2].Block
	require.Equal(t, block1.ParentHash(), baseHeader.Hash(), "parent hash of block1 should equal hash of base block")
	require.Equal(t, block1.Hash(), block2.Header().ParentHash, "parent hash of block2 should equal hash of block1")
	require.Equal(t, block2.Hash(), block3.Header().ParentHash, "parent hash of block3 should equal hash of block2")

	// In block3, two calls were executed to our contract.
	// The first call in block3 should return the blockhash for block1 (i.e. block1.Hash()),
	// whereas the second call should return the blockhash for block2 (i.e. block2.Hash()).
	require.Equal(t, block1.Hash().Bytes(), []byte(results[2].Calls[0].ReturnValue), "returned blockhash for block1 does not match")
	require.Equal(t, block2.Hash().Bytes(), []byte(results[2].Calls[1].ReturnValue), "returned blockhash for block2 does not match")
}

func TestSimulateV1TxSender(t *testing.T) {
	var (
		sender    = common.Address{0xaa, 0xaa}
		sender2   = common.Address{0xaa, 0xab}
		sender3   = common.Address{0xaa, 0xac}
		recipient = common.Address{0xbb, 0xbb}
		gspec     = &core.Genesis{
			Config: params.MergedTestChainConfig,
			Alloc: types.GenesisAlloc{
				sender:  {Balance: big.NewInt(params.Ether)},
				sender2: {Balance: big.NewInt(params.Ether)},
				sender3: {Balance: big.NewInt(params.Ether)},
			},
		}
		ctx = context.Background()
	)
	backend := newTestBackend(t, 0, gspec, beacon.New(ethash.NewFaker()), func(i int, b *core.BlockGen) {})
	stateDB, baseHeader, err := backend.StateAndHeaderByNumberOrHash(ctx, rpc.BlockNumberOrHashWithNumber(rpc.LatestBlockNumber))
	if err != nil {
		t.Fatalf("failed to get state and header: %v", err)
	}

	sim := &simulator{
		b:              backend,
		state:          stateDB,
		base:           baseHeader,
		chainConfig:    backend.ChainConfig(),
		gp:             new(core.GasPool).AddGas(math.MaxUint64),
		traceTransfers: false,
		validate:       false,
		fullTx:         true,
	}

	results, err := sim.execute(ctx, []simBlock{
		{Calls: []TransactionArgs{
			{From: &sender, To: &recipient, Value: (*hexutil.Big)(big.NewInt(1000))},
			{From: &sender2, To: &recipient, Value: (*hexutil.Big)(big.NewInt(2000))},
			{From: &sender3, To: &recipient, Value: (*hexutil.Big)(big.NewInt(3000))},
		}},
		{Calls: []TransactionArgs{
			{From: &sender2, To: &recipient, Value: (*hexutil.Big)(big.NewInt(4000))},
		}},
	})
	if err != nil {
		t.Fatalf("simulation execution failed: %v", err)
	}
	require.Len(t, results, 2, "expected 2 simulated blocks")
	require.Len(t, results[0].Block.Transactions(), 3, "expected 3 transaction in simulated block")
	require.Len(t, results[1].Block.Transactions(), 1, "expected 1 transaction in 2nd simulated block")
	enc, err := json.Marshal(results)
	if err != nil {
		t.Fatalf("failed to marshal results: %v", err)
	}
	type resultType struct {
		Transactions []struct {
			From common.Address `json:"from"`
		}
	}
	var summary []resultType
	if err := json.Unmarshal(enc, &summary); err != nil {
		t.Fatalf("failed to unmarshal results: %v", err)
	}
	require.Len(t, summary, 2, "expected 2 simulated blocks")
	require.Len(t, summary[0].Transactions, 3, "expected 3 transaction in simulated block")
	require.Equal(t, sender, summary[0].Transactions[0].From, "sender address mismatch")
	require.Equal(t, sender2, summary[0].Transactions[1].From, "sender address mismatch")
	require.Equal(t, sender3, summary[0].Transactions[2].From, "sender address mismatch")
	require.Len(t, summary[1].Transactions, 1, "expected 1 transaction in simulated block")
	require.Equal(t, sender2, summary[1].Transactions[0].From, "sender address mismatch")
}

func TestSignTransaction(t *testing.T) {
	t.Parallel()
	// Initialize test accounts
	var (
		key, _  = crypto.HexToECDSA("8a1f9a8f95be41cd7ccb6168179afb4504aefe388d1e14474d32c45c72ce7b7a")
		to      = crypto.PubkeyToAddress(key.PublicKey)
		genesis = &core.Genesis{
			Config: params.MergedTestChainConfig,
			Alloc:  types.GenesisAlloc{},
		}
	)
	b := newTestBackend(t, 1, genesis, beacon.New(ethash.NewFaker()), func(i int, b *core.BlockGen) {
		b.SetPoS()
	})
	api := NewTransactionAPI(b, nil)
	res, err := api.FillTransaction(context.Background(), TransactionArgs{
		From:  &b.acc.Address,
		To:    &to,
		Value: (*hexutil.Big)(big.NewInt(1)),
	})
	if err != nil {
		t.Fatalf("failed to fill tx defaults: %v\n", err)
	}

	res, err = api.SignTransaction(context.Background(), argsFromTransaction(res.Tx, b.acc.Address))
	if err != nil {
		t.Fatalf("failed to sign tx: %v\n", err)
	}
	tx, err := json.Marshal(res.Tx)
	if err != nil {
		t.Fatal(err)
	}
	expect := `{"type":"0x2","chainId":"0x1","nonce":"0x0","to":"0x703c4b2bd70c169f5717101caee543299fc946c7","gas":"0x5208","gasPrice":"0x0","maxPriorityFeePerGas":"0x0","maxFeePerGas":"0x684ee180","value":"0x1","input":"0x","accessList":[],"v":"0x0","r":"0x8fabeb142d585dd9247f459f7e6fe77e2520c88d50ba5d220da1533cea8b34e1","s":"0x582dd68b21aef36ba23f34e49607329c20d981d30404daf749077f5606785ce7","yParity":"0x0","hash":"0x93927839207cfbec395da84b8a2bc38b7b65d2cb2819e9fef1f091f5b1d4cc8f"}`
	if !bytes.Equal(tx, []byte(expect)) {
		t.Errorf("result mismatch. Have:\n%s\nWant:\n%s\n", tx, expect)
	}
}

func TestSignBlobTransaction(t *testing.T) {
	t.Parallel()
	// Initialize test accounts
	var (
		key, _  = crypto.HexToECDSA("8a1f9a8f95be41cd7ccb6168179afb4504aefe388d1e14474d32c45c72ce7b7a")
		to      = crypto.PubkeyToAddress(key.PublicKey)
		genesis = &core.Genesis{
			Config: params.MergedTestChainConfig,
			Alloc:  types.GenesisAlloc{},
		}
	)
	b := newTestBackend(t, 1, genesis, beacon.New(ethash.NewFaker()), func(i int, b *core.BlockGen) {
		b.SetPoS()
	})
	api := NewTransactionAPI(b, nil)
	res, err := api.FillTransaction(context.Background(), TransactionArgs{
		From:       &b.acc.Address,
		To:         &to,
		Value:      (*hexutil.Big)(big.NewInt(1)),
		BlobHashes: []common.Hash{{0x01, 0x22}},
	})
	if err != nil {
		t.Fatalf("failed to fill tx defaults: %v\n", err)
	}

	_, err = api.SignTransaction(context.Background(), argsFromTransaction(res.Tx, b.acc.Address))
	if err != nil {
		t.Fatalf("should not fail on blob transaction")
	}
}

func TestSendBlobTransaction(t *testing.T) {
	t.Parallel()
	// Initialize test accounts
	var (
		key, _  = crypto.HexToECDSA("8a1f9a8f95be41cd7ccb6168179afb4504aefe388d1e14474d32c45c72ce7b7a")
		to      = crypto.PubkeyToAddress(key.PublicKey)
		genesis = &core.Genesis{
			Config: params.MergedTestChainConfig,
			Alloc:  types.GenesisAlloc{},
		}
	)
	b := newTestBackend(t, 1, genesis, beacon.New(ethash.NewFaker()), func(i int, b *core.BlockGen) {
		b.SetPoS()
	})
	api := NewTransactionAPI(b, nil)
	res, err := api.FillTransaction(context.Background(), TransactionArgs{
		From:       &b.acc.Address,
		To:         &to,
		Value:      (*hexutil.Big)(big.NewInt(1)),
		BlobHashes: []common.Hash{{0x01, 0x22}},
	})
	if err != nil {
		t.Fatalf("failed to fill tx defaults: %v\n", err)
	}

	_, err = api.SendTransaction(context.Background(), argsFromTransaction(res.Tx, b.acc.Address))
	if err == nil {
		t.Errorf("sending tx should have failed")
	} else if !errors.Is(err, errBlobTxNotSupported) {
		t.Errorf("unexpected error. Have %v, want %v\n", err, errBlobTxNotSupported)
	}
}

func TestFillBlobTransaction(t *testing.T) {
	t.Parallel()
	// Initialize test accounts
	var (
		key, _  = crypto.HexToECDSA("8a1f9a8f95be41cd7ccb6168179afb4504aefe388d1e14474d32c45c72ce7b7a")
		to      = crypto.PubkeyToAddress(key.PublicKey)
		genesis = &core.Genesis{
			Config: params.MergedTestChainConfig,
			Alloc:  types.GenesisAlloc{},
		}
		emptyBlob                      = new(kzg4844.Blob)
		emptyBlobs                     = []kzg4844.Blob{*emptyBlob}
		emptyBlobCommit, _             = kzg4844.BlobToCommitment(emptyBlob)
		emptyBlobProof, _              = kzg4844.ComputeBlobProof(emptyBlob, emptyBlobCommit)
		emptyBlobHash      common.Hash = kzg4844.CalcBlobHashV1(sha256.New(), &emptyBlobCommit)
	)
	b := newTestBackend(t, 1, genesis, beacon.New(ethash.NewFaker()), func(i int, b *core.BlockGen) {
		b.SetPoS()
	})
	api := NewTransactionAPI(b, nil)
	type result struct {
		Hashes  []common.Hash
		Sidecar *types.BlobTxSidecar
	}
	suite := []struct {
		name string
		args TransactionArgs
		err  string
		want *result
	}{
		{
			name: "TestInvalidParamsCombination1",
			args: TransactionArgs{
				From:   &b.acc.Address,
				To:     &to,
				Value:  (*hexutil.Big)(big.NewInt(1)),
				Blobs:  []kzg4844.Blob{{}},
				Proofs: []kzg4844.Proof{{}},
			},
			err: `blob proofs provided while commitments were not`,
		},
		{
			name: "TestInvalidParamsCombination2",
			args: TransactionArgs{
				From:        &b.acc.Address,
				To:          &to,
				Value:       (*hexutil.Big)(big.NewInt(1)),
				Blobs:       []kzg4844.Blob{{}},
				Commitments: []kzg4844.Commitment{{}},
			},
			err: `blob commitments provided while proofs were not`,
		},
		{
			name: "TestInvalidParamsCount1",
			args: TransactionArgs{
				From:        &b.acc.Address,
				To:          &to,
				Value:       (*hexutil.Big)(big.NewInt(1)),
				Blobs:       []kzg4844.Blob{{}},
				Commitments: []kzg4844.Commitment{{}, {}},
				Proofs:      []kzg4844.Proof{{}, {}},
			},
			err: `number of blobs and commitments mismatch (have=2, want=1)`,
		},
		{
			name: "TestInvalidParamsCount2",
			args: TransactionArgs{
				From:        &b.acc.Address,
				To:          &to,
				Value:       (*hexutil.Big)(big.NewInt(1)),
				Blobs:       []kzg4844.Blob{{}, {}},
				Commitments: []kzg4844.Commitment{{}, {}},
				Proofs:      []kzg4844.Proof{{}},
			},
			err: `number of blobs and proofs mismatch (have=1, want=2)`,
		},
		{
			name: "TestInvalidProofVerification",
			args: TransactionArgs{
				From:        &b.acc.Address,
				To:          &to,
				Value:       (*hexutil.Big)(big.NewInt(1)),
				Blobs:       []kzg4844.Blob{{}, {}},
				Commitments: []kzg4844.Commitment{{}, {}},
				Proofs:      []kzg4844.Proof{{}, {}},
			},
			err: `failed to verify blob proof: short buffer`,
		},
		{
			name: "TestGenerateBlobHashes",
			args: TransactionArgs{
				From:        &b.acc.Address,
				To:          &to,
				Value:       (*hexutil.Big)(big.NewInt(1)),
				Blobs:       emptyBlobs,
				Commitments: []kzg4844.Commitment{emptyBlobCommit},
				Proofs:      []kzg4844.Proof{emptyBlobProof},
			},
			want: &result{
				Hashes: []common.Hash{emptyBlobHash},
				Sidecar: &types.BlobTxSidecar{
					Blobs:       emptyBlobs,
					Commitments: []kzg4844.Commitment{emptyBlobCommit},
					Proofs:      []kzg4844.Proof{emptyBlobProof},
				},
			},
		},
		{
			name: "TestValidBlobHashes",
			args: TransactionArgs{
				From:        &b.acc.Address,
				To:          &to,
				Value:       (*hexutil.Big)(big.NewInt(1)),
				BlobHashes:  []common.Hash{emptyBlobHash},
				Blobs:       emptyBlobs,
				Commitments: []kzg4844.Commitment{emptyBlobCommit},
				Proofs:      []kzg4844.Proof{emptyBlobProof},
			},
			want: &result{
				Hashes: []common.Hash{emptyBlobHash},
				Sidecar: &types.BlobTxSidecar{
					Blobs:       emptyBlobs,
					Commitments: []kzg4844.Commitment{emptyBlobCommit},
					Proofs:      []kzg4844.Proof{emptyBlobProof},
				},
			},
		},
		{
			name: "TestInvalidBlobHashes",
			args: TransactionArgs{
				From:        &b.acc.Address,
				To:          &to,
				Value:       (*hexutil.Big)(big.NewInt(1)),
				BlobHashes:  []common.Hash{{0x01, 0x22}},
				Blobs:       emptyBlobs,
				Commitments: []kzg4844.Commitment{emptyBlobCommit},
				Proofs:      []kzg4844.Proof{emptyBlobProof},
			},
			err: fmt.Sprintf("blob hash verification failed (have=%s, want=%s)", common.Hash{0x01, 0x22}, emptyBlobHash),
		},
		{
			name: "TestGenerateBlobProofs",
			args: TransactionArgs{
				From:  &b.acc.Address,
				To:    &to,
				Value: (*hexutil.Big)(big.NewInt(1)),
				Blobs: emptyBlobs,
			},
			want: &result{
				Hashes: []common.Hash{emptyBlobHash},
				Sidecar: &types.BlobTxSidecar{
					Blobs:       emptyBlobs,
					Commitments: []kzg4844.Commitment{emptyBlobCommit},
					Proofs:      []kzg4844.Proof{emptyBlobProof},
				},
			},
		},
	}
	for _, tc := range suite {
		t.Run(tc.name, func(t *testing.T) {
			t.Parallel()

			res, err := api.FillTransaction(context.Background(), tc.args)
			if len(tc.err) > 0 {
				if err == nil {
					t.Fatalf("missing error. want: %s", tc.err)
				} else if err.Error() != tc.err {
					t.Fatalf("error mismatch. want: %s, have: %s", tc.err, err.Error())
				}
				return
			}
			if err != nil && len(tc.err) == 0 {
				t.Fatalf("expected no error. have: %s", err)
			}
			if res == nil {
				t.Fatal("result missing")
			}
			want, err := json.Marshal(tc.want)
			if err != nil {
				t.Fatalf("failed to encode expected: %v", err)
			}
			have, err := json.Marshal(result{Hashes: res.Tx.BlobHashes(), Sidecar: res.Tx.BlobTxSidecar()})
			if err != nil {
				t.Fatalf("failed to encode computed sidecar: %v", err)
			}
			if !bytes.Equal(have, want) {
				t.Errorf("blob sidecar mismatch. Have: %s, want: %s", have, want)
			}
		})
	}
}

func argsFromTransaction(tx *types.Transaction, from common.Address) TransactionArgs {
	var (
		gas        = tx.Gas()
		nonce      = tx.Nonce()
		input      = tx.Data()
		accessList *types.AccessList
	)
	if acl := tx.AccessList(); acl != nil {
		accessList = &acl
	}
	return TransactionArgs{
		From:                 &from,
		To:                   tx.To(),
		Gas:                  (*hexutil.Uint64)(&gas),
		MaxFeePerGas:         (*hexutil.Big)(tx.GasFeeCap()),
		MaxPriorityFeePerGas: (*hexutil.Big)(tx.GasTipCap()),
		Value:                (*hexutil.Big)(tx.Value()),
		Nonce:                (*hexutil.Uint64)(&nonce),
		Input:                (*hexutil.Bytes)(&input),
		ChainID:              (*hexutil.Big)(tx.ChainId()),
		AccessList:           accessList,
		BlobFeeCap:           (*hexutil.Big)(tx.BlobGasFeeCap()),
		BlobHashes:           tx.BlobHashes(),
	}
}

type account struct {
	key  *ecdsa.PrivateKey
	addr common.Address
}

func newAccounts(n int) (accounts []account) {
	for i := 0; i < n; i++ {
		key, _ := crypto.GenerateKey()
		addr := crypto.PubkeyToAddress(key.PublicKey)
		accounts = append(accounts, account{key: key, addr: addr})
	}
	slices.SortFunc(accounts, func(a, b account) int { return a.addr.Cmp(b.addr) })
	return accounts
}

func newTestAccount() account {
	// testKey is a private key to use for funding a tester account.
	key, _ := crypto.HexToECDSA("b71c71a67e1177ad4e901695e1b4b9ee17ae16c6668d313eac2f96dbcda3f291")
	// testAddr is the Ethereum address of the tester account.
	addr := crypto.PubkeyToAddress(key.PublicKey)
	return account{key: key, addr: addr}
}

func newRPCBalance(balance *big.Int) *hexutil.Big {
	rpcBalance := (*hexutil.Big)(balance)
	return rpcBalance
}

func hex2Bytes(str string) *hexutil.Bytes {
	rpcBytes := hexutil.Bytes(common.FromHex(str))
	return &rpcBytes
}

func newUint64(v uint64) *hexutil.Uint64 {
	rpcUint64 := hexutil.Uint64(v)
	return &rpcUint64
}

func newBytes(b []byte) *hexutil.Bytes {
	rpcBytes := hexutil.Bytes(b)
	return &rpcBytes
}

func uint256ToBytes(v *uint256.Int) *hexutil.Bytes {
	b := v.Bytes32()
	r := hexutil.Bytes(b[:])
	return &r
}

func TestRPCMarshalBlock(t *testing.T) {
	t.Parallel()
	var (
		txs []*types.Transaction
		to  = common.BytesToAddress([]byte{0x11})
	)
	for i := uint64(1); i <= 4; i++ {
		var tx *types.Transaction
		if i%2 == 0 {
			tx = types.NewTx(&types.LegacyTx{
				Nonce:    i,
				GasPrice: big.NewInt(11111),
				Gas:      1111,
				To:       &to,
				Value:    big.NewInt(111),
				Data:     []byte{0x11, 0x11, 0x11},
			})
		} else {
			tx = types.NewTx(&types.AccessListTx{
				ChainID:  big.NewInt(1337),
				Nonce:    i,
				GasPrice: big.NewInt(11111),
				Gas:      1111,
				To:       &to,
				Value:    big.NewInt(111),
				Data:     []byte{0x11, 0x11, 0x11},
			})
		}
		txs = append(txs, tx)
	}
	block := types.NewBlock(&types.Header{Number: big.NewInt(100)}, &types.Body{Transactions: txs}, nil, blocktest.NewHasher())

	var testSuite = []struct {
		inclTx bool
		fullTx bool
		want   string
	}{
		// without txs
		{
			inclTx: false,
			fullTx: false,
			want: `{
				"difficulty": "0x0",
				"extraData": "0x",
				"gasLimit": "0x0",
				"gasUsed": "0x0",
				"hash": "0x9b73c83b25d0faf7eab854e3684c7e394336d6e135625aafa5c183f27baa8fee",
				"logsBloom": "0x00000000000000000000000000000000000000000000000000000000000000000000000000000000000000000000000000000000000000000000000000000000000000000000000000000000000000000000000000000000000000000000000000000000000000000000000000000000000000000000000000000000000000000000000000000000000000000000000000000000000000000000000000000000000000000000000000000000000000000000000000000000000000000000000000000000000000000000000000000000000000000000000000000000000000000000000000000000000000000000000000000000000000000000000000000000",
				"miner": "0x0000000000000000000000000000000000000000",
				"mixHash": "0x0000000000000000000000000000000000000000000000000000000000000000",
				"nonce": "0x0000000000000000",
				"number": "0x64",
				"parentHash": "0x0000000000000000000000000000000000000000000000000000000000000000",
				"receiptsRoot": "0x56e81f171bcc55a6ff8345e692c0f86e5b48e01b996cadc001622fb5e363b421",
				"sha3Uncles": "0x1dcc4de8dec75d7aab85b567b6ccd41ad312451b948a7413f0a142fd40d49347",
				"size": "0x296",
				"stateRoot": "0x0000000000000000000000000000000000000000000000000000000000000000",
				"timestamp": "0x0",
				"transactionsRoot": "0x661a9febcfa8f1890af549b874faf9fa274aede26ef489d9db0b25daa569450e",
				"uncles": []
			}`,
		},
		// only tx hashes
		{
			inclTx: true,
			fullTx: false,
			want: `{
				"difficulty": "0x0",
				"extraData": "0x",
				"gasLimit": "0x0",
				"gasUsed": "0x0",
				"hash": "0x9b73c83b25d0faf7eab854e3684c7e394336d6e135625aafa5c183f27baa8fee",
				"logsBloom": "0x00000000000000000000000000000000000000000000000000000000000000000000000000000000000000000000000000000000000000000000000000000000000000000000000000000000000000000000000000000000000000000000000000000000000000000000000000000000000000000000000000000000000000000000000000000000000000000000000000000000000000000000000000000000000000000000000000000000000000000000000000000000000000000000000000000000000000000000000000000000000000000000000000000000000000000000000000000000000000000000000000000000000000000000000000000000",
				"miner": "0x0000000000000000000000000000000000000000",
				"mixHash": "0x0000000000000000000000000000000000000000000000000000000000000000",
				"nonce": "0x0000000000000000",
				"number": "0x64",
				"parentHash": "0x0000000000000000000000000000000000000000000000000000000000000000",
				"receiptsRoot": "0x56e81f171bcc55a6ff8345e692c0f86e5b48e01b996cadc001622fb5e363b421",
				"sha3Uncles": "0x1dcc4de8dec75d7aab85b567b6ccd41ad312451b948a7413f0a142fd40d49347",
				"size": "0x296",
				"stateRoot": "0x0000000000000000000000000000000000000000000000000000000000000000",
				"timestamp": "0x0",
				"transactions": [
					"0x7d39df979e34172322c64983a9ad48302c2b889e55bda35324afecf043a77605",
					"0x9bba4c34e57c875ff57ac8d172805a26ae912006985395dc1bdf8f44140a7bf4",
					"0x98909ea1ff040da6be56bc4231d484de1414b3c1dac372d69293a4beb9032cb5",
					"0x12e1f81207b40c3bdcc13c0ee18f5f86af6d31754d57a0ea1b0d4cfef21abef1"
				],
				"transactionsRoot": "0x661a9febcfa8f1890af549b874faf9fa274aede26ef489d9db0b25daa569450e",
				"uncles": []
			}`,
		},
		// full tx details
		{
			inclTx: true,
			fullTx: true,
			want: `{
				"difficulty": "0x0",
				"extraData": "0x",
				"gasLimit": "0x0",
				"gasUsed": "0x0",
				"hash": "0x9b73c83b25d0faf7eab854e3684c7e394336d6e135625aafa5c183f27baa8fee",
				"logsBloom": "0x00000000000000000000000000000000000000000000000000000000000000000000000000000000000000000000000000000000000000000000000000000000000000000000000000000000000000000000000000000000000000000000000000000000000000000000000000000000000000000000000000000000000000000000000000000000000000000000000000000000000000000000000000000000000000000000000000000000000000000000000000000000000000000000000000000000000000000000000000000000000000000000000000000000000000000000000000000000000000000000000000000000000000000000000000000000",
				"miner": "0x0000000000000000000000000000000000000000",
				"mixHash": "0x0000000000000000000000000000000000000000000000000000000000000000",
				"nonce": "0x0000000000000000",
				"number": "0x64",
				"parentHash": "0x0000000000000000000000000000000000000000000000000000000000000000",
				"receiptsRoot": "0x56e81f171bcc55a6ff8345e692c0f86e5b48e01b996cadc001622fb5e363b421",
				"sha3Uncles": "0x1dcc4de8dec75d7aab85b567b6ccd41ad312451b948a7413f0a142fd40d49347",
				"size": "0x296",
				"stateRoot": "0x0000000000000000000000000000000000000000000000000000000000000000",
				"timestamp": "0x0",
				"transactions": [
					{
						"blockHash": "0x9b73c83b25d0faf7eab854e3684c7e394336d6e135625aafa5c183f27baa8fee",
						"blockNumber": "0x64",
						"from": "0x0000000000000000000000000000000000000000",
						"gas": "0x457",
						"gasPrice": "0x2b67",
						"hash": "0x7d39df979e34172322c64983a9ad48302c2b889e55bda35324afecf043a77605",
						"input": "0x111111",
						"nonce": "0x1",
						"to": "0x0000000000000000000000000000000000000011",
						"transactionIndex": "0x0",
						"value": "0x6f",
						"type": "0x1",
						"accessList": [],
						"chainId": "0x539",
						"v": "0x0",
						"r": "0x0",
						"s": "0x0",
						"yParity": "0x0"
					},
					{
						"blockHash": "0x9b73c83b25d0faf7eab854e3684c7e394336d6e135625aafa5c183f27baa8fee",
						"blockNumber": "0x64",
						"from": "0x0000000000000000000000000000000000000000",
						"gas": "0x457",
						"gasPrice": "0x2b67",
						"hash": "0x9bba4c34e57c875ff57ac8d172805a26ae912006985395dc1bdf8f44140a7bf4",
						"input": "0x111111",
						"nonce": "0x2",
						"to": "0x0000000000000000000000000000000000000011",
						"transactionIndex": "0x1",
						"value": "0x6f",
						"type": "0x0",
						"chainId": "0x7fffffffffffffee",
						"v": "0x0",
						"r": "0x0",
						"s": "0x0"
					},
					{
						"blockHash": "0x9b73c83b25d0faf7eab854e3684c7e394336d6e135625aafa5c183f27baa8fee",
						"blockNumber": "0x64",
						"from": "0x0000000000000000000000000000000000000000",
						"gas": "0x457",
						"gasPrice": "0x2b67",
						"hash": "0x98909ea1ff040da6be56bc4231d484de1414b3c1dac372d69293a4beb9032cb5",
						"input": "0x111111",
						"nonce": "0x3",
						"to": "0x0000000000000000000000000000000000000011",
						"transactionIndex": "0x2",
						"value": "0x6f",
						"type": "0x1",
						"accessList": [],
						"chainId": "0x539",
						"v": "0x0",
						"r": "0x0",
						"s": "0x0",
						"yParity": "0x0"
					},
					{
						"blockHash": "0x9b73c83b25d0faf7eab854e3684c7e394336d6e135625aafa5c183f27baa8fee",
						"blockNumber": "0x64",
						"from": "0x0000000000000000000000000000000000000000",
						"gas": "0x457",
						"gasPrice": "0x2b67",
						"hash": "0x12e1f81207b40c3bdcc13c0ee18f5f86af6d31754d57a0ea1b0d4cfef21abef1",
						"input": "0x111111",
						"nonce": "0x4",
						"to": "0x0000000000000000000000000000000000000011",
						"transactionIndex": "0x3",
						"value": "0x6f",
						"type": "0x0",
						"chainId": "0x7fffffffffffffee",
						"v": "0x0",
						"r": "0x0",
						"s": "0x0"
					}
				],
				"transactionsRoot": "0x661a9febcfa8f1890af549b874faf9fa274aede26ef489d9db0b25daa569450e",
				"uncles": []
			}`,
		},
	}

	for i, tc := range testSuite {
		resp := RPCMarshalBlock(block, tc.inclTx, tc.fullTx, params.MainnetChainConfig)
		out, err := json.Marshal(resp)
		if err != nil {
			t.Errorf("test %d: json marshal error: %v", i, err)
			continue
		}
		require.JSONEqf(t, tc.want, string(out), "test %d", i)
	}
}

func TestRPCGetBlockOrHeader(t *testing.T) {
	t.Parallel()

	// Initialize test accounts
	var (
		acc1Key, _ = crypto.HexToECDSA("8a1f9a8f95be41cd7ccb6168179afb4504aefe388d1e14474d32c45c72ce7b7a")
		acc2Key, _ = crypto.HexToECDSA("49a7b37aa6f6645917e7b807e9d1c00d4fa71f18343b0d4122a4d2df64dd6fee")
		acc1Addr   = crypto.PubkeyToAddress(acc1Key.PublicKey)
		acc2Addr   = crypto.PubkeyToAddress(acc2Key.PublicKey)
		genesis    = &core.Genesis{
			Config: params.TestChainConfig,
			Alloc: types.GenesisAlloc{
				acc1Addr: {Balance: big.NewInt(params.Ether)},
				acc2Addr: {Balance: big.NewInt(params.Ether)},
			},
		}
		genBlocks = 10
		signer    = types.HomesteadSigner{}
		tx        = types.NewTx(&types.LegacyTx{
			Nonce:    11,
			GasPrice: big.NewInt(11111),
			Gas:      1111,
			To:       &acc2Addr,
			Value:    big.NewInt(111),
			Data:     []byte{0x11, 0x11, 0x11},
		})
		withdrawal = &types.Withdrawal{
			Index:     0,
			Validator: 1,
			Address:   common.Address{0x12, 0x34},
			Amount:    10,
		}
		pending = types.NewBlock(&types.Header{Number: big.NewInt(11), Time: 42}, &types.Body{Transactions: types.Transactions{tx}, Withdrawals: types.Withdrawals{withdrawal}}, nil, blocktest.NewHasher())
	)
	backend := newTestBackend(t, genBlocks, genesis, ethash.NewFaker(), func(i int, b *core.BlockGen) {
		// Transfer from account[0] to account[1]
		//    value: 1000 wei
		//    fee:   0 wei
		tx, _ := types.SignTx(types.NewTx(&types.LegacyTx{Nonce: uint64(i), To: &acc2Addr, Value: big.NewInt(1000), Gas: params.TxGas, GasPrice: b.BaseFee(), Data: nil}), signer, acc1Key)
		b.AddTx(tx)
	})
	backend.setPendingBlock(pending)
	api := NewBlockChainAPI(backend)
	blockHashes := make([]common.Hash, genBlocks+1)
	ctx := context.Background()
	for i := 0; i <= genBlocks; i++ {
		header, err := backend.HeaderByNumber(ctx, rpc.BlockNumber(i))
		if err != nil {
			t.Errorf("failed to get block: %d err: %v", i, err)
		}
		blockHashes[i] = header.Hash()
	}
	pendingHash := pending.Hash()

	var testSuite = []struct {
		blockNumber rpc.BlockNumber
		blockHash   *common.Hash
		fullTx      bool
		reqHeader   bool
		file        string
		expectErr   error
	}{
		// 0. latest header
		{
			blockNumber: rpc.LatestBlockNumber,
			reqHeader:   true,
			file:        "tag-latest",
		},
		// 1. genesis header
		{
			blockNumber: rpc.BlockNumber(0),
			reqHeader:   true,
			file:        "number-0",
		},
		// 2. #1 header
		{
			blockNumber: rpc.BlockNumber(1),
			reqHeader:   true,
			file:        "number-1",
		},
		// 3. latest-1 header
		{
			blockNumber: rpc.BlockNumber(9),
			reqHeader:   true,
			file:        "number-latest-1",
		},
		// 4. latest+1 header
		{
			blockNumber: rpc.BlockNumber(11),
			reqHeader:   true,
			file:        "number-latest+1",
		},
		// 5. pending header
		{
			blockNumber: rpc.PendingBlockNumber,
			reqHeader:   true,
			file:        "tag-pending",
		},
		// 6. latest block
		{
			blockNumber: rpc.LatestBlockNumber,
			file:        "tag-latest",
		},
		// 7. genesis block
		{
			blockNumber: rpc.BlockNumber(0),
			file:        "number-0",
		},
		// 8. #1 block
		{
			blockNumber: rpc.BlockNumber(1),
			file:        "number-1",
		},
		// 9. latest-1 block
		{
			blockNumber: rpc.BlockNumber(9),
			fullTx:      true,
			file:        "number-latest-1",
		},
		// 10. latest+1 block
		{
			blockNumber: rpc.BlockNumber(11),
			fullTx:      true,
			file:        "number-latest+1",
		},
		// 11. pending block
		{
			blockNumber: rpc.PendingBlockNumber,
			file:        "tag-pending",
		},
		// 12. pending block + fullTx
		{
			blockNumber: rpc.PendingBlockNumber,
			fullTx:      true,
			file:        "tag-pending-fullTx",
		},
		// 13. latest header by hash
		{
			blockHash: &blockHashes[len(blockHashes)-1],
			reqHeader: true,
			file:      "hash-latest",
		},
		// 14. genesis header by hash
		{
			blockHash: &blockHashes[0],
			reqHeader: true,
			file:      "hash-0",
		},
		// 15. #1 header
		{
			blockHash: &blockHashes[1],
			reqHeader: true,
			file:      "hash-1",
		},
		// 16. latest-1 header
		{
			blockHash: &blockHashes[len(blockHashes)-2],
			reqHeader: true,
			file:      "hash-latest-1",
		},
		// 17. empty hash
		{
			blockHash: &common.Hash{},
			reqHeader: true,
			file:      "hash-empty",
		},
		// 18. pending hash
		{
			blockHash: &pendingHash,
			reqHeader: true,
			file:      `hash-pending`,
		},
		// 19. latest block
		{
			blockHash: &blockHashes[len(blockHashes)-1],
			file:      "hash-latest",
		},
		// 20. genesis block
		{
			blockHash: &blockHashes[0],
			file:      "hash-genesis",
		},
		// 21. #1 block
		{
			blockHash: &blockHashes[1],
			file:      "hash-1",
		},
		// 22. latest-1 block
		{
			blockHash: &blockHashes[len(blockHashes)-2],
			fullTx:    true,
			file:      "hash-latest-1-fullTx",
		},
		// 23. empty hash + body
		{
			blockHash: &common.Hash{},
			fullTx:    true,
			file:      "hash-empty-fullTx",
		},
		// 24. pending block
		{
			blockHash: &pendingHash,
			file:      `hash-pending`,
		},
		// 25. pending block + fullTx
		{
			blockHash: &pendingHash,
			fullTx:    true,
			file:      "hash-pending-fullTx",
		},
	}

	for i, tt := range testSuite {
		var (
			result map[string]interface{}
			err    error
			rpc    string
		)
		if tt.blockHash != nil {
			if tt.reqHeader {
				result = api.GetHeaderByHash(context.Background(), *tt.blockHash)
				rpc = "eth_getHeaderByHash"
			} else {
				result, err = api.GetBlockByHash(context.Background(), *tt.blockHash, tt.fullTx)
				rpc = "eth_getBlockByHash"
			}
		} else {
			if tt.reqHeader {
				result, err = api.GetHeaderByNumber(context.Background(), tt.blockNumber)
				rpc = "eth_getHeaderByNumber"
			} else {
				result, err = api.GetBlockByNumber(context.Background(), tt.blockNumber, tt.fullTx)
				rpc = "eth_getBlockByNumber"
			}
		}
		if tt.expectErr != nil {
			if err == nil {
				t.Errorf("test %d: want error %v, have nothing", i, tt.expectErr)
				continue
			}
			if !errors.Is(err, tt.expectErr) {
				t.Errorf("test %d: error mismatch, want %v, have %v", i, tt.expectErr, err)
			}
			continue
		}
		if err != nil {
			t.Errorf("test %d: want no error, have %v", i, err)
			continue
		}

		testRPCResponseWithFile(t, i, result, rpc, tt.file)
	}
}

func setupReceiptBackend(t *testing.T, genBlocks int) (*testBackend, []common.Hash) {
	config := *params.MergedTestChainConfig
	var (
		acc1Key, _ = crypto.HexToECDSA("8a1f9a8f95be41cd7ccb6168179afb4504aefe388d1e14474d32c45c72ce7b7a")
		acc2Key, _ = crypto.HexToECDSA("49a7b37aa6f6645917e7b807e9d1c00d4fa71f18343b0d4122a4d2df64dd6fee")
		acc1Addr   = crypto.PubkeyToAddress(acc1Key.PublicKey)
		acc2Addr   = crypto.PubkeyToAddress(acc2Key.PublicKey)
		contract   = common.HexToAddress("0000000000000000000000000000000000031ec7")
		genesis    = &core.Genesis{
			Config:        &config,
			ExcessBlobGas: new(uint64),
			BlobGasUsed:   new(uint64),
			Alloc: types.GenesisAlloc{
				acc1Addr: {Balance: big.NewInt(params.Ether)},
				acc2Addr: {Balance: big.NewInt(params.Ether)},
				// // SPDX-License-Identifier: GPL-3.0
				// pragma solidity >=0.7.0 <0.9.0;
				//
				// contract Token {
				//     event Transfer(address indexed from, address indexed to, uint256 value);
				//     function transfer(address to, uint256 value) public returns (bool) {
				//         emit Transfer(msg.sender, to, value);
				//         return true;
				//     }
				// }
				contract: {Balance: big.NewInt(params.Ether), Code: common.FromHex("0x608060405234801561001057600080fd5b506004361061002b5760003560e01c8063a9059cbb14610030575b600080fd5b61004a6004803603810190610045919061016a565b610060565b60405161005791906101c5565b60405180910390f35b60008273ffffffffffffffffffffffffffffffffffffffff163373ffffffffffffffffffffffffffffffffffffffff167fddf252ad1be2c89b69c2b068fc378daa952ba7f163c4a11628f55a4df523b3ef846040516100bf91906101ef565b60405180910390a36001905092915050565b600080fd5b600073ffffffffffffffffffffffffffffffffffffffff82169050919050565b6000610101826100d6565b9050919050565b610111816100f6565b811461011c57600080fd5b50565b60008135905061012e81610108565b92915050565b6000819050919050565b61014781610134565b811461015257600080fd5b50565b6000813590506101648161013e565b92915050565b60008060408385031215610181576101806100d1565b5b600061018f8582860161011f565b92505060206101a085828601610155565b9150509250929050565b60008115159050919050565b6101bf816101aa565b82525050565b60006020820190506101da60008301846101b6565b92915050565b6101e981610134565b82525050565b600060208201905061020460008301846101e0565b9291505056fea2646970667358221220b469033f4b77b9565ee84e0a2f04d496b18160d26034d54f9487e57788fd36d564736f6c63430008120033")},
			},
		}
		signer   = types.LatestSignerForChainID(params.TestChainConfig.ChainID)
		txHashes = make([]common.Hash, genBlocks)
	)

	backend := newTestBackend(t, genBlocks, genesis, beacon.New(ethash.NewFaker()), func(i int, b *core.BlockGen) {
		var (
			tx  *types.Transaction
			err error
		)
		b.SetPoS()
		switch i {
		case 0:
			// transfer 1000wei
			tx, err = types.SignTx(types.NewTx(&types.LegacyTx{Nonce: uint64(i), To: &acc2Addr, Value: big.NewInt(1000), Gas: params.TxGas, GasPrice: b.BaseFee(), Data: nil}), types.HomesteadSigner{}, acc1Key)
		case 1:
			// create contract
			tx, err = types.SignTx(types.NewTx(&types.LegacyTx{Nonce: uint64(i), To: nil, Gas: 53100, GasPrice: b.BaseFee(), Data: common.FromHex("0x60806040")}), signer, acc1Key)
		case 2:
			// with logs
			// transfer(address to, uint256 value)
			data := fmt.Sprintf("0xa9059cbb%s%s", common.HexToHash(common.BigToAddress(big.NewInt(int64(i + 1))).Hex()).String()[2:], common.BytesToHash([]byte{byte(i + 11)}).String()[2:])
			tx, err = types.SignTx(types.NewTx(&types.LegacyTx{Nonce: uint64(i), To: &contract, Gas: 60000, GasPrice: b.BaseFee(), Data: common.FromHex(data)}), signer, acc1Key)
		case 3:
			// dynamic fee with logs
			// transfer(address to, uint256 value)
			data := fmt.Sprintf("0xa9059cbb%s%s", common.HexToHash(common.BigToAddress(big.NewInt(int64(i + 1))).Hex()).String()[2:], common.BytesToHash([]byte{byte(i + 11)}).String()[2:])
			fee := big.NewInt(500)
			fee.Add(fee, b.BaseFee())
			tx, err = types.SignTx(types.NewTx(&types.DynamicFeeTx{Nonce: uint64(i), To: &contract, Gas: 60000, Value: big.NewInt(1), GasTipCap: big.NewInt(500), GasFeeCap: fee, Data: common.FromHex(data)}), signer, acc1Key)
		case 4:
			// access list with contract create
			accessList := types.AccessList{{
				Address:     contract,
				StorageKeys: []common.Hash{{0}},
			}}
			tx, err = types.SignTx(types.NewTx(&types.AccessListTx{Nonce: uint64(i), To: nil, Gas: 58100, GasPrice: b.BaseFee(), Data: common.FromHex("0x60806040"), AccessList: accessList}), signer, acc1Key)
		case 5:
			// blob tx
			fee := big.NewInt(500)
			fee.Add(fee, b.BaseFee())
			tx, err = types.SignTx(types.NewTx(&types.BlobTx{
				Nonce:      uint64(i),
				GasTipCap:  uint256.NewInt(1),
				GasFeeCap:  uint256.MustFromBig(fee),
				Gas:        params.TxGas,
				To:         acc2Addr,
				BlobFeeCap: uint256.NewInt(1),
				BlobHashes: []common.Hash{{1}},
				Value:      new(uint256.Int),
			}), signer, acc1Key)
		}
		if err != nil {
			t.Errorf("failed to sign tx: %v", err)
		}
		if tx != nil {
			b.AddTx(tx)
			txHashes[i] = tx.Hash()
		}
	})
	return backend, txHashes
}

func TestRPCGetTransactionReceipt(t *testing.T) {
	t.Parallel()

	var (
		backend, txHashes = setupReceiptBackend(t, 6)
		api               = NewTransactionAPI(backend, new(AddrLocker))
	)

	var testSuite = []struct {
		txHash common.Hash
		file   string
	}{
		// 0. normal success
		{
			txHash: txHashes[0],
			file:   "normal-transfer-tx",
		},
		// 1. create contract
		{
			txHash: txHashes[1],
			file:   "create-contract-tx",
		},
		// 2. with logs success
		{
			txHash: txHashes[2],
			file:   "with-logs",
		},
		// 3. dynamic tx with logs success
		{
			txHash: txHashes[3],
			file:   `dynamic-tx-with-logs`,
		},
		// 4. access list tx with create contract
		{
			txHash: txHashes[4],
			file:   "create-contract-with-access-list",
		},
		// 5. txhash empty
		{
			txHash: common.Hash{},
			file:   "txhash-empty",
		},
		// 6. txhash not found
		{
			txHash: common.HexToHash("deadbeef"),
			file:   "txhash-notfound",
		},
		// 7. blob tx
		{
			txHash: txHashes[5],
			file:   "blob-tx",
		},
	}

	for i, tt := range testSuite {
		var (
			result interface{}
			err    error
		)
		result, err = api.GetTransactionReceipt(context.Background(), tt.txHash)
		if err != nil {
			t.Errorf("test %d: want no error, have %v", i, err)
			continue
		}
		testRPCResponseWithFile(t, i, result, "eth_getTransactionReceipt", tt.file)
	}
}

func TestRPCGetBlockReceipts(t *testing.T) {
	t.Parallel()

	var (
		genBlocks  = 6
		backend, _ = setupReceiptBackend(t, genBlocks)
		api        = NewBlockChainAPI(backend)
	)
	blockHashes := make([]common.Hash, genBlocks+1)
	ctx := context.Background()
	for i := 0; i <= genBlocks; i++ {
		header, err := backend.HeaderByNumber(ctx, rpc.BlockNumber(i))
		if err != nil {
			t.Errorf("failed to get block: %d err: %v", i, err)
		}
		blockHashes[i] = header.Hash()
	}

	var testSuite = []struct {
		test rpc.BlockNumberOrHash
		file string
	}{
		// 0. block without any txs(hash)
		{
			test: rpc.BlockNumberOrHashWithHash(blockHashes[0], false),
			file: "number-0",
		},
		// 1. block without any txs(number)
		{
			test: rpc.BlockNumberOrHashWithNumber(0),
			file: "number-1",
		},
		// 2. earliest tag
		{
			test: rpc.BlockNumberOrHashWithNumber(rpc.EarliestBlockNumber),
			file: "tag-earliest",
		},
		// 3. latest tag
		{
			test: rpc.BlockNumberOrHashWithNumber(rpc.LatestBlockNumber),
			file: "tag-latest",
		},
		// 4. block with legacy transfer tx(hash)
		{
			test: rpc.BlockNumberOrHashWithHash(blockHashes[1], false),
			file: "block-with-legacy-transfer-tx",
		},
		// 5. block with contract create tx(number)
		{
			test: rpc.BlockNumberOrHashWithNumber(rpc.BlockNumber(2)),
			file: "block-with-contract-create-tx",
		},
		// 6. block with legacy contract call tx(hash)
		{
			test: rpc.BlockNumberOrHashWithHash(blockHashes[3], false),
			file: "block-with-legacy-contract-call-tx",
		},
		// 7. block with dynamic fee tx(number)
		{
			test: rpc.BlockNumberOrHashWithNumber(rpc.BlockNumber(4)),
			file: "block-with-dynamic-fee-tx",
		},
		// 8. block is empty
		{
			test: rpc.BlockNumberOrHashWithHash(common.Hash{}, false),
			file: "hash-empty",
		},
		// 9. block is not found
		{
			test: rpc.BlockNumberOrHashWithHash(common.HexToHash("deadbeef"), false),
			file: "hash-notfound",
		},
		// 10. block is not found
		{
			test: rpc.BlockNumberOrHashWithNumber(rpc.BlockNumber(genBlocks + 1)),
			file: "block-notfound",
		},
		// 11. block with blob tx
		{
			test: rpc.BlockNumberOrHashWithNumber(rpc.BlockNumber(6)),
			file: "block-with-blob-tx",
		},
	}

	for i, tt := range testSuite {
		var (
			result interface{}
			err    error
		)
		result, err = api.GetBlockReceipts(context.Background(), tt.test)
		if err != nil {
			t.Errorf("test %d: want no error, have %v", i, err)
			continue
		}
		testRPCResponseWithFile(t, i, result, "eth_getBlockReceipts", tt.file)
	}
}

func testRPCResponseWithFile(t *testing.T, testid int, result interface{}, rpc string, file string) {
	data, err := json.MarshalIndent(result, "", "  ")
	if err != nil {
		t.Errorf("test %d: json marshal error", testid)
		return
	}
	outputFile := filepath.Join("testdata", fmt.Sprintf("%s-%s.json", rpc, file))
	if os.Getenv("WRITE_TEST_FILES") != "" {
		os.WriteFile(outputFile, data, 0644)
	}
	want, err := os.ReadFile(outputFile)
	if err != nil {
		t.Fatalf("error reading expected test file: %s output: %v", outputFile, err)
	}
	require.JSONEqf(t, string(want), string(data), "test %d: json not match, want: %s, have: %s", testid, string(want), string(data))
}

func addressToHash(a common.Address) common.Hash {
	return common.BytesToHash(a.Bytes())
}

func TestCreateAccessListWithStateOverrides(t *testing.T) {
	// Initialize test backend
	genesis := &core.Genesis{
		Config: params.TestChainConfig,
		Alloc: types.GenesisAlloc{
			common.HexToAddress("0x71562b71999873db5b286df957af199ec94617f7"): {Balance: big.NewInt(1000000000000000000)},
		},
	}
	backend := newTestBackend(t, 1, genesis, ethash.NewFaker(), nil)

	// Create a new BlockChainAPI instance
	api := NewBlockChainAPI(backend)

	// Create test contract code - a simple storage contract
	//
	// SPDX-License-Identifier: MIT
	// pragma solidity ^0.8.0;
	//
	// contract SimpleStorage {
	//     uint256 private value;
	//
	//     function retrieve() public view returns (uint256) {
	//         return value;
	//     }
	// }
	var (
		contractCode = hexutil.Bytes(common.Hex2Bytes("6080604052348015600f57600080fd5b506004361060285760003560e01c80632e64cec114602d575b600080fd5b60336047565b604051603e91906067565b60405180910390f35b60008054905090565b6000819050919050565b6061816050565b82525050565b6000602082019050607a6000830184605a565b9291505056"))
		// Create state overrides with more complete state
		contractAddr = common.HexToAddress("0x1234567890123456789012345678901234567890")
		nonce        = hexutil.Uint64(1)
		overrides    = &override.StateOverride{
			contractAddr: override.OverrideAccount{
				Code:    &contractCode,
				Balance: (*hexutil.Big)(big.NewInt(1000000000000000000)),
				Nonce:   &nonce,
				State: map[common.Hash]common.Hash{
					common.Hash{}: common.HexToHash("0x000000000000000000000000000000000000000000000000000000000000002a"),
				},
			},
		}
	)

	// Create transaction arguments with gas and value
	var (
		from = common.HexToAddress("0x71562b71999873db5b286df957af199ec94617f7")
		data = hexutil.Bytes(common.Hex2Bytes("2e64cec1")) // retrieve()
		gas  = hexutil.Uint64(100000)
		args = TransactionArgs{
			From:  &from,
			To:    &contractAddr,
			Data:  &data,
			Gas:   &gas,
			Value: new(hexutil.Big),
		}
	)
	// Call CreateAccessList
	result, err := api.CreateAccessList(context.Background(), args, nil, overrides)
	if err != nil {
		t.Fatalf("Failed to create access list: %v", err)
	}
	if err != nil || result == nil {
		t.Fatalf("Failed to create access list: %v", err)
	}
	require.NotNil(t, result.Accesslist)

	// Verify access list contains the contract address and storage slot
	expected := &types.AccessList{{
		Address:     contractAddr,
		StorageKeys: []common.Hash{{}},
	}}
	require.Equal(t, expected, result.Accesslist)
}<|MERGE_RESOLUTION|>--- conflicted
+++ resolved
@@ -637,14 +637,11 @@
 func (b testBackend) FallbackClient() types.FallbackClient {
 	return nil
 }
-<<<<<<< HEAD
-=======
 
 func (b testBackend) ArchiveFallbackClient(_ uint64) types.FallbackClient {
 	return nil
 }
 
->>>>>>> 4654b34f
 func (b testBackend) SyncProgressMap(ctx context.Context) map[string]interface{} {
 	return map[string]interface{}{}
 }

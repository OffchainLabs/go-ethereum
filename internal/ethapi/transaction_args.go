--- conflicted
+++ resolved
@@ -452,11 +452,7 @@
 }
 
 // Assumes that fields are not nil, i.e. setDefaults or CallDefaults has been called.
-<<<<<<< HEAD
-func (args *TransactionArgs) ToMessage(baseFee *big.Int, globalGasCap uint64, header *types.Header, state *state.StateDB, runCtx *core.MessageRunContext, skipNonceCheck, skipEoACheck bool) *core.Message {
-=======
-func (args *TransactionArgs) ToMessage(baseFee *big.Int, skipNonceCheck bool) *core.Message {
->>>>>>> 41714b49
+func (args *TransactionArgs) ToMessage(baseFee *big.Int, globalGasCap uint64, header *types.Header, state *state.StateDB, runCtx *core.MessageRunContext, skipNonceCheck bool) *core.Message {
 	var (
 		gasPrice  *big.Int
 		gasFeeCap *big.Int
@@ -511,8 +507,7 @@
 		SetCodeAuthorizations: args.AuthorizationList,
 		TxRunContext:          runCtx,
 		SkipNonceChecks:       skipNonceCheck,
-<<<<<<< HEAD
-		SkipFromEOACheck:      skipEoACheck,
+		SkipTransactionChecks: true,
 		SkipL1Charging:        skipL1Charging,
 	}
 	// Arbitrum: raise the gas cap to ignore L1 costs so that it's compute-only
@@ -533,9 +528,6 @@
 		} else {
 			log.Error("error reading posting gas", "err", err)
 		}
-=======
-		SkipTransactionChecks: true,
->>>>>>> 41714b49
 	}
 	return msg
 }

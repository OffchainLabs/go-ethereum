--- conflicted
+++ resolved
@@ -382,7 +382,7 @@
 	if args.gasNotSetByUser {
 		gas := globalGasCap
 		if gas == 0 {
-			gas = uint64(gomath.MaxUint64 / 2)
+			gas = uint64(math.MaxUint64 / 2)
 		}
 		args.Gas = (*hexutil.Uint64)(&gas)
 	} else {
@@ -407,22 +407,7 @@
 			return fmt.Errorf("chainId does not match node's (have=%v, want=%v)", have, chainID)
 		}
 	}
-<<<<<<< HEAD
 	args.setGasUsingCap(globalGasCap)
-=======
-	if args.Gas == nil {
-		gas := globalGasCap
-		if gas == 0 {
-			gas = uint64(math.MaxUint64 / 2)
-		}
-		args.Gas = (*hexutil.Uint64)(&gas)
-	} else {
-		if globalGasCap > 0 && globalGasCap < uint64(*args.Gas) {
-			log.Warn("Caller gas above allowance, capping", "requested", args.Gas, "cap", globalGasCap)
-			args.Gas = (*hexutil.Uint64)(&globalGasCap)
-		}
-	}
->>>>>>> e5fb824e
 	if args.Nonce == nil {
 		args.Nonce = new(hexutil.Uint64)
 	}

// Copyright 2021 The go-ethereum Authors
// This file is part of the go-ethereum library.
//
// The go-ethereum library is free software: you can redistribute it and/or modify
// it under the terms of the GNU Lesser General Public License as published by
// the Free Software Foundation, either version 3 of the License, or
// (at your option) any later version.
//
// The go-ethereum library is distributed in the hope that it will be useful,
// but WITHOUT ANY WARRANTY; without even the implied warranty of
// MERCHANTABILITY or FITNESS FOR A PARTICULAR PURPOSE. See the
// GNU Lesser General Public License for more details.
//
// You should have received a copy of the GNU Lesser General Public License
// along with the go-ethereum library. If not, see <http://www.gnu.org/licenses/>.

package ethapi

import (
	"bytes"
	"context"
	"errors"
	"fmt"
	"math/big"

	"github.com/ethereum/go-ethereum/common"
	"github.com/ethereum/go-ethereum/common/hexutil"
	"github.com/ethereum/go-ethereum/common/math"
	"github.com/ethereum/go-ethereum/core"
<<<<<<< HEAD
	"github.com/ethereum/go-ethereum/core/state"
=======
>>>>>>> 7e3b149b
	"github.com/ethereum/go-ethereum/core/types"
	"github.com/ethereum/go-ethereum/log"
	"github.com/ethereum/go-ethereum/rpc"
)

// TransactionArgs represents the arguments to construct a new transaction
// or a message call.
type TransactionArgs struct {
	From                 *common.Address `json:"from"`
	To                   *common.Address `json:"to"`
	Gas                  *hexutil.Uint64 `json:"gas"`
	GasPrice             *hexutil.Big    `json:"gasPrice"`
	MaxFeePerGas         *hexutil.Big    `json:"maxFeePerGas"`
	MaxPriorityFeePerGas *hexutil.Big    `json:"maxPriorityFeePerGas"`
	Value                *hexutil.Big    `json:"value"`
	Nonce                *hexutil.Uint64 `json:"nonce"`

	// We accept "data" and "input" for backwards-compatibility reasons.
	// "input" is the newer name and should be preferred by clients.
	// Issue detail: https://github.com/ethereum/go-ethereum/issues/15628
	Data  *hexutil.Bytes `json:"data"`
	Input *hexutil.Bytes `json:"input"`

	// Introduced by AccessListTxType transaction.
	AccessList *types.AccessList `json:"accessList,omitempty"`
	ChainID    *hexutil.Big      `json:"chainId,omitempty"`
}

// from retrieves the transaction sender address.
func (args *TransactionArgs) from() common.Address {
	if args.From == nil {
		return common.Address{}
	}
	return *args.From
}

// data retrieves the transaction calldata. Input field is preferred.
func (args *TransactionArgs) data() []byte {
	if args.Input != nil {
		return *args.Input
	}
	if args.Data != nil {
		return *args.Data
	}
	return nil
}

// setDefaults fills in default values for unspecified tx fields.
func (args *TransactionArgs) setDefaults(ctx context.Context, b Backend) error {
	if err := args.setFeeDefaults(ctx, b); err != nil {
		return err
	}
	if args.Value == nil {
		args.Value = new(hexutil.Big)
	}
	if args.Nonce == nil {
		nonce, err := b.GetPoolNonce(ctx, args.from())
		if err != nil {
			return err
		}
		args.Nonce = (*hexutil.Uint64)(&nonce)
	}
	if args.Data != nil && args.Input != nil && !bytes.Equal(*args.Data, *args.Input) {
		return errors.New(`both "data" and "input" are set and not equal. Please use "input" to pass transaction call data`)
	}
	if args.To == nil && len(args.data()) == 0 {
		return errors.New(`contract creation without any data provided`)
	}
	// Estimate the gas usage if necessary.
	if args.Gas == nil {
		// These fields are immutable during the estimation, safe to
		// pass the pointer directly.
		data := args.data()
		callArgs := TransactionArgs{
			From:                 args.From,
			To:                   args.To,
			GasPrice:             args.GasPrice,
			MaxFeePerGas:         args.MaxFeePerGas,
			MaxPriorityFeePerGas: args.MaxPriorityFeePerGas,
			Value:                args.Value,
			Data:                 (*hexutil.Bytes)(&data),
			AccessList:           args.AccessList,
		}
		pendingBlockNr := rpc.BlockNumberOrHashWithNumber(rpc.PendingBlockNumber)
		estimated, err := DoEstimateGas(ctx, b, callArgs, pendingBlockNr, b.RPCGasCap())
		if err != nil {
			return err
		}
		args.Gas = &estimated
		log.Trace("Estimate gas usage automatically", "gas", args.Gas)
	}
	// If chain id is provided, ensure it matches the local chain id. Otherwise, set the local
	// chain id as the default.
	want := b.ChainConfig().ChainID
	if args.ChainID != nil {
		if have := (*big.Int)(args.ChainID); have.Cmp(want) != 0 {
			return fmt.Errorf("chainId does not match node's (have=%v, want=%v)", have, want)
		}
	} else {
		args.ChainID = (*hexutil.Big)(want)
	}
	return nil
}

// setFeeDefaults fills in default fee values for unspecified tx fields.
func (args *TransactionArgs) setFeeDefaults(ctx context.Context, b Backend) error {
	// If both gasPrice and at least one of the EIP-1559 fee parameters are specified, error.
	if args.GasPrice != nil && (args.MaxFeePerGas != nil || args.MaxPriorityFeePerGas != nil) {
		return errors.New("both gasPrice and (maxFeePerGas or maxPriorityFeePerGas) specified")
	}
	// If the tx has completely specified a fee mechanism, no default is needed. This allows users
	// who are not yet synced past London to get defaults for other tx values. See
	// https://github.com/ethereum/go-ethereum/pull/23274 for more information.
	eip1559ParamsSet := args.MaxFeePerGas != nil && args.MaxPriorityFeePerGas != nil
	if (args.GasPrice != nil && !eip1559ParamsSet) || (args.GasPrice == nil && eip1559ParamsSet) {
		// Sanity check the EIP-1559 fee parameters if present.
		if args.GasPrice == nil && args.MaxFeePerGas.ToInt().Cmp(args.MaxPriorityFeePerGas.ToInt()) < 0 {
			return fmt.Errorf("maxFeePerGas (%v) < maxPriorityFeePerGas (%v)", args.MaxFeePerGas, args.MaxPriorityFeePerGas)
		}
		return nil
	}
	// Now attempt to fill in default value depending on whether London is active or not.
	head := b.CurrentHeader()
	if b.ChainConfig().IsLondon(head.Number) {
		// London is active, set maxPriorityFeePerGas and maxFeePerGas.
		if err := args.setLondonFeeDefaults(ctx, head, b); err != nil {
			return err
		}
	} else {
		if args.MaxFeePerGas != nil || args.MaxPriorityFeePerGas != nil {
			return fmt.Errorf("maxFeePerGas and maxPriorityFeePerGas are not valid before London is active")
		}
		// London not active, set gas price.
		price, err := b.SuggestGasTipCap(ctx)
		if err != nil {
			return err
		}
		args.GasPrice = (*hexutil.Big)(price)
	}
	return nil
}

// setLondonFeeDefaults fills in reasonable default fee values for unspecified fields.
func (args *TransactionArgs) setLondonFeeDefaults(ctx context.Context, head *types.Header, b Backend) error {
	// Set maxPriorityFeePerGas if it is missing.
	if args.MaxPriorityFeePerGas == nil {
		tip, err := b.SuggestGasTipCap(ctx)
		if err != nil {
			return err
		}
		args.MaxPriorityFeePerGas = (*hexutil.Big)(tip)
	}
	// Set maxFeePerGas if it is missing.
	if args.MaxFeePerGas == nil {
		// Set the max fee to be 2 times larger than the previous block's base fee.
		// The additional slack allows the tx to not become invalidated if the base
		// fee is rising.
		val := new(big.Int).Add(
			args.MaxPriorityFeePerGas.ToInt(),
			new(big.Int).Mul(head.BaseFee, big.NewInt(2)),
		)
		args.MaxFeePerGas = (*hexutil.Big)(val)
	}
	// Both EIP-1559 fee parameters are now set; sanity check them.
	if args.MaxFeePerGas.ToInt().Cmp(args.MaxPriorityFeePerGas.ToInt()) < 0 {
		return fmt.Errorf("maxFeePerGas (%v) < maxPriorityFeePerGas (%v)", args.MaxFeePerGas, args.MaxPriorityFeePerGas)
	}
	return nil
}

// ToMessage converts the transaction arguments to the Message type used by the
// core evm. This method is used in calls and traces that do not require a real
// live transaction.
<<<<<<< HEAD
func (args *TransactionArgs) ToMessage(globalGasCap uint64, header *types.Header, state *state.StateDB, runMode types.MessageRunMode) (types.Message, error) {
	baseFee := header.BaseFee

=======
func (args *TransactionArgs) ToMessage(globalGasCap uint64, baseFee *big.Int) (*core.Message, error) {
>>>>>>> 7e3b149b
	// Reject invalid combinations of pre- and post-1559 fee styles
	if args.GasPrice != nil && (args.MaxFeePerGas != nil || args.MaxPriorityFeePerGas != nil) {
		return nil, errors.New("both gasPrice and (maxFeePerGas or maxPriorityFeePerGas) specified")
	}
	// Set sender address or use zero address if none specified.
	addr := args.from()

	// Set default gas & gas price if none were set
	gas := globalGasCap
	if gas == 0 {
		gas = uint64(math.MaxUint64 / 2)
	}
	if args.Gas != nil {
		gas = uint64(*args.Gas)
	}
	if globalGasCap != 0 && globalGasCap < gas {
		log.Warn("Caller gas above allowance, capping", "requested", gas, "cap", globalGasCap)
		gas = globalGasCap
	}
	var (
		gasPrice  *big.Int
		gasFeeCap *big.Int
		gasTipCap *big.Int
	)
	if baseFee == nil {
		// If there's no basefee, then it must be a non-1559 execution
		gasPrice = new(big.Int)
		if args.GasPrice != nil {
			gasPrice = args.GasPrice.ToInt()
		}
		gasFeeCap, gasTipCap = gasPrice, gasPrice
	} else {
		// A basefee is provided, necessitating 1559-type execution
		if args.GasPrice != nil {
			// User specified the legacy gas field, convert to 1559 gas typing
			gasPrice = args.GasPrice.ToInt()
			gasFeeCap, gasTipCap = gasPrice, gasPrice
		} else {
			// User specified 1559 gas fields (or none), use those
			gasFeeCap = new(big.Int)
			if args.MaxFeePerGas != nil {
				gasFeeCap = args.MaxFeePerGas.ToInt()
			}
			gasTipCap = new(big.Int)
			if args.MaxPriorityFeePerGas != nil {
				gasTipCap = args.MaxPriorityFeePerGas.ToInt()
			}
			// Backfill the legacy gasPrice for EVM execution, unless we're all zeroes
			gasPrice = new(big.Int)
			if gasFeeCap.BitLen() > 0 || gasTipCap.BitLen() > 0 {
				gasPrice = math.BigMin(new(big.Int).Add(gasTipCap, baseFee), gasFeeCap)
			}
		}
	}
	value := new(big.Int)
	if args.Value != nil {
		value = args.Value.ToInt()
	}
	data := args.data()
	var accessList types.AccessList
	if args.AccessList != nil {
		accessList = *args.AccessList
	}
<<<<<<< HEAD
	msg := types.NewMessage(addr, args.To, 0, value, gas, gasPrice, gasFeeCap, gasTipCap, data, accessList, true)
	msg.TxRunMode = runMode

	// Arbitrum: raise the gas cap to ignore L1 costs so that it's compute-only
	if core.InterceptRPCGasCap != nil && state != nil {
		// ToMessage recurses once to allow ArbOS to intercept the result for all callers
		// ArbOS uses this to modify globalGasCap so that the cap will ignore this tx's specific L1 data costs
		core.InterceptRPCGasCap(&globalGasCap, msg, header, state)
		return args.ToMessage(globalGasCap, header, nil, runMode) // we pass a nil to avoid another recursion
=======
	msg := &core.Message{
		From:              addr,
		To:                args.To,
		Value:             value,
		GasLimit:          gas,
		GasPrice:          gasPrice,
		GasFeeCap:         gasFeeCap,
		GasTipCap:         gasTipCap,
		Data:              data,
		AccessList:        accessList,
		SkipAccountChecks: true,
>>>>>>> 7e3b149b
	}
	return msg, nil
}

// Raises the vanilla gas cap by the tx's l1 data costs in l2 terms. This creates a new gas cap that after
// data payments are made, equals the original vanilla cap for the remaining, L2-specific work the tx does.
func (args *TransactionArgs) L2OnlyGasCap(gasCap uint64, header *types.Header, state *state.StateDB, runMode types.MessageRunMode) (uint64, error) {
	msg, err := args.ToMessage(gasCap, header, nil, runMode)
	if err != nil {
		return 0, err
	}
	core.InterceptRPCGasCap(&gasCap, msg, header, state)
	return gasCap, nil
}

// toTransaction converts the arguments to a transaction.
// This assumes that setDefaults has been called.
func (args *TransactionArgs) toTransaction() *types.Transaction {
	var data types.TxData
	switch {
	case args.MaxFeePerGas != nil:
		al := types.AccessList{}
		if args.AccessList != nil {
			al = *args.AccessList
		}
		data = &types.DynamicFeeTx{
			To:         args.To,
			ChainID:    (*big.Int)(args.ChainID),
			Nonce:      uint64(*args.Nonce),
			Gas:        uint64(*args.Gas),
			GasFeeCap:  (*big.Int)(args.MaxFeePerGas),
			GasTipCap:  (*big.Int)(args.MaxPriorityFeePerGas),
			Value:      (*big.Int)(args.Value),
			Data:       args.data(),
			AccessList: al,
		}
	case args.AccessList != nil:
		data = &types.AccessListTx{
			To:         args.To,
			ChainID:    (*big.Int)(args.ChainID),
			Nonce:      uint64(*args.Nonce),
			Gas:        uint64(*args.Gas),
			GasPrice:   (*big.Int)(args.GasPrice),
			Value:      (*big.Int)(args.Value),
			Data:       args.data(),
			AccessList: *args.AccessList,
		}
	default:
		data = &types.LegacyTx{
			To:       args.To,
			Nonce:    uint64(*args.Nonce),
			Gas:      uint64(*args.Gas),
			GasPrice: (*big.Int)(args.GasPrice),
			Value:    (*big.Int)(args.Value),
			Data:     args.data(),
		}
	}
	return types.NewTx(data)
}

// ToTransaction converts the arguments to a transaction.
// This assumes that setDefaults has been called.
func (args *TransactionArgs) ToTransaction() *types.Transaction {
	return args.toTransaction()
}<|MERGE_RESOLUTION|>--- conflicted
+++ resolved
@@ -27,10 +27,7 @@
 	"github.com/ethereum/go-ethereum/common/hexutil"
 	"github.com/ethereum/go-ethereum/common/math"
 	"github.com/ethereum/go-ethereum/core"
-<<<<<<< HEAD
 	"github.com/ethereum/go-ethereum/core/state"
-=======
->>>>>>> 7e3b149b
 	"github.com/ethereum/go-ethereum/core/types"
 	"github.com/ethereum/go-ethereum/log"
 	"github.com/ethereum/go-ethereum/rpc"
@@ -204,13 +201,8 @@
 // ToMessage converts the transaction arguments to the Message type used by the
 // core evm. This method is used in calls and traces that do not require a real
 // live transaction.
-<<<<<<< HEAD
-func (args *TransactionArgs) ToMessage(globalGasCap uint64, header *types.Header, state *state.StateDB, runMode types.MessageRunMode) (types.Message, error) {
+func (args *TransactionArgs) ToMessage(globalGasCap uint64, header *types.Header, state *state.StateDB, runMode core.MessageRunMode) (*core.Message, error) {
 	baseFee := header.BaseFee
-
-=======
-func (args *TransactionArgs) ToMessage(globalGasCap uint64, baseFee *big.Int) (*core.Message, error) {
->>>>>>> 7e3b149b
 	// Reject invalid combinations of pre- and post-1559 fee styles
 	if args.GasPrice != nil && (args.MaxFeePerGas != nil || args.MaxPriorityFeePerGas != nil) {
 		return nil, errors.New("both gasPrice and (maxFeePerGas or maxPriorityFeePerGas) specified")
@@ -274,17 +266,7 @@
 	if args.AccessList != nil {
 		accessList = *args.AccessList
 	}
-<<<<<<< HEAD
-	msg := types.NewMessage(addr, args.To, 0, value, gas, gasPrice, gasFeeCap, gasTipCap, data, accessList, true)
-	msg.TxRunMode = runMode
-
-	// Arbitrum: raise the gas cap to ignore L1 costs so that it's compute-only
-	if core.InterceptRPCGasCap != nil && state != nil {
-		// ToMessage recurses once to allow ArbOS to intercept the result for all callers
-		// ArbOS uses this to modify globalGasCap so that the cap will ignore this tx's specific L1 data costs
-		core.InterceptRPCGasCap(&globalGasCap, msg, header, state)
-		return args.ToMessage(globalGasCap, header, nil, runMode) // we pass a nil to avoid another recursion
-=======
+
 	msg := &core.Message{
 		From:              addr,
 		To:                args.To,
@@ -296,14 +278,21 @@
 		Data:              data,
 		AccessList:        accessList,
 		SkipAccountChecks: true,
->>>>>>> 7e3b149b
+		TxRunMode:         runMode,
+	}
+	// Arbitrum: raise the gas cap to ignore L1 costs so that it's compute-only
+	if core.InterceptRPCGasCap != nil && state != nil {
+		// ToMessage recurses once to allow ArbOS to intercept the result for all callers
+		// ArbOS uses this to modify globalGasCap so that the cap will ignore this tx's specific L1 data costs
+		core.InterceptRPCGasCap(&globalGasCap, msg, header, state)
+		return args.ToMessage(globalGasCap, header, nil, runMode) // we pass a nil to avoid another recursion
 	}
 	return msg, nil
 }
 
 // Raises the vanilla gas cap by the tx's l1 data costs in l2 terms. This creates a new gas cap that after
 // data payments are made, equals the original vanilla cap for the remaining, L2-specific work the tx does.
-func (args *TransactionArgs) L2OnlyGasCap(gasCap uint64, header *types.Header, state *state.StateDB, runMode types.MessageRunMode) (uint64, error) {
+func (args *TransactionArgs) L2OnlyGasCap(gasCap uint64, header *types.Header, state *state.StateDB, runMode core.MessageRunMode) (uint64, error) {
 	msg, err := args.ToMessage(gasCap, header, nil, runMode)
 	if err != nil {
 		return 0, err

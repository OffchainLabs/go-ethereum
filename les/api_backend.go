// Copyright 2016 The go-ethereum Authors
// This file is part of the go-ethereum library.
//
// The go-ethereum library is free software: you can redistribute it and/or modify
// it under the terms of the GNU Lesser General Public License as published by
// the Free Software Foundation, either version 3 of the License, or
// (at your option) any later version.
//
// The go-ethereum library is distributed in the hope that it will be useful,
// but WITHOUT ANY WARRANTY; without even the implied warranty of
// MERCHANTABILITY or FITNESS FOR A PARTICULAR PURPOSE. See the
// GNU Lesser General Public License for more details.
//
// You should have received a copy of the GNU Lesser General Public License
// along with the go-ethereum library. If not, see <http://www.gnu.org/licenses/>.

package les

import (
	"context"
	"errors"
	"math/big"
	"time"

	"github.com/ethereum/go-ethereum"
	"github.com/ethereum/go-ethereum/accounts"
	"github.com/ethereum/go-ethereum/common"
	"github.com/ethereum/go-ethereum/consensus"
	"github.com/ethereum/go-ethereum/core"
	"github.com/ethereum/go-ethereum/core/bloombits"
	"github.com/ethereum/go-ethereum/core/rawdb"
	"github.com/ethereum/go-ethereum/core/state"
	"github.com/ethereum/go-ethereum/core/types"
	"github.com/ethereum/go-ethereum/core/vm"
	"github.com/ethereum/go-ethereum/eth/gasprice"
	"github.com/ethereum/go-ethereum/ethdb"
	"github.com/ethereum/go-ethereum/event"
	"github.com/ethereum/go-ethereum/firehose"
	"github.com/ethereum/go-ethereum/light"
	"github.com/ethereum/go-ethereum/params"
	"github.com/ethereum/go-ethereum/rpc"
)

type LesApiBackend struct {
	extRPCEnabled       bool
	allowUnprotectedTxs bool
	eth                 *LightEthereum
	gpo                 *gasprice.Oracle
}

func (b *LesApiBackend) ChainConfig() *params.ChainConfig {
	return b.eth.chainConfig
}

func (b *LesApiBackend) CurrentBlock() *types.Block {
	return types.NewBlockWithHeader(b.eth.BlockChain().CurrentHeader())
}

func (b *LesApiBackend) SetHead(number uint64) {
	b.eth.handler.downloader.Cancel()
	b.eth.blockchain.SetHead(number)
}

func (b *LesApiBackend) HeaderByNumber(ctx context.Context, number rpc.BlockNumber) (*types.Header, error) {
	// Return the latest current as the pending one since there
	// is no pending notion in the light client. TODO(rjl493456442)
	// unify the behavior of `HeaderByNumber` and `PendingBlockAndReceipts`.
	if number == rpc.PendingBlockNumber {
		return b.eth.blockchain.CurrentHeader(), nil
	}
	if number == rpc.LatestBlockNumber {
		return b.eth.blockchain.CurrentHeader(), nil
	}
	return b.eth.blockchain.GetHeaderByNumberOdr(ctx, uint64(number))
}

func (b *LesApiBackend) HeaderByNumberOrHash(ctx context.Context, blockNrOrHash rpc.BlockNumberOrHash) (*types.Header, error) {
	if blockNr, ok := blockNrOrHash.Number(); ok {
		return b.HeaderByNumber(ctx, blockNr)
	}
	if hash, ok := blockNrOrHash.Hash(); ok {
		header, err := b.HeaderByHash(ctx, hash)
		if err != nil {
			return nil, err
		}
		if header == nil {
			return nil, errors.New("header for hash not found")
		}
		if blockNrOrHash.RequireCanonical && b.eth.blockchain.GetCanonicalHash(header.Number.Uint64()) != hash {
			return nil, errors.New("hash is not currently canonical")
		}
		return header, nil
	}
	return nil, errors.New("invalid arguments; neither block nor hash specified")
}

func (b *LesApiBackend) HeaderByHash(ctx context.Context, hash common.Hash) (*types.Header, error) {
	return b.eth.blockchain.GetHeaderByHash(hash), nil
}

func (b *LesApiBackend) BlockByNumber(ctx context.Context, number rpc.BlockNumber) (*types.Block, error) {
	header, err := b.HeaderByNumber(ctx, number)
	if header == nil || err != nil {
		return nil, err
	}
	return b.BlockByHash(ctx, header.Hash())
}

func (b *LesApiBackend) BlockByHash(ctx context.Context, hash common.Hash) (*types.Block, error) {
	return b.eth.blockchain.GetBlockByHash(ctx, hash)
}

func (b *LesApiBackend) BlockByNumberOrHash(ctx context.Context, blockNrOrHash rpc.BlockNumberOrHash) (*types.Block, error) {
	if blockNr, ok := blockNrOrHash.Number(); ok {
		return b.BlockByNumber(ctx, blockNr)
	}
	if hash, ok := blockNrOrHash.Hash(); ok {
		block, err := b.BlockByHash(ctx, hash)
		if err != nil {
			return nil, err
		}
		if block == nil {
			return nil, errors.New("header found, but block body is missing")
		}
		if blockNrOrHash.RequireCanonical && b.eth.blockchain.GetCanonicalHash(block.NumberU64()) != hash {
			return nil, errors.New("hash is not currently canonical")
		}
		return block, nil
	}
	return nil, errors.New("invalid arguments; neither block nor hash specified")
}

func (b *LesApiBackend) PendingBlockAndReceipts() (*types.Block, types.Receipts) {
	return nil, nil
}

func (b *LesApiBackend) StateAndHeaderByNumber(ctx context.Context, number rpc.BlockNumber) (*state.StateDB, *types.Header, error) {
	header, err := b.HeaderByNumber(ctx, number)
	if err != nil {
		return nil, nil, err
	}
	if header == nil {
		return nil, nil, errors.New("header not found")
	}
	return light.NewState(ctx, header, b.eth.odr), header, nil
}

func (b *LesApiBackend) StateAndHeaderByNumberOrHash(ctx context.Context, blockNrOrHash rpc.BlockNumberOrHash) (*state.StateDB, *types.Header, error) {
	if blockNr, ok := blockNrOrHash.Number(); ok {
		return b.StateAndHeaderByNumber(ctx, blockNr)
	}
	if hash, ok := blockNrOrHash.Hash(); ok {
		header := b.eth.blockchain.GetHeaderByHash(hash)
		if header == nil {
			return nil, nil, errors.New("header for hash not found")
		}
		if blockNrOrHash.RequireCanonical && b.eth.blockchain.GetCanonicalHash(header.Number.Uint64()) != hash {
			return nil, nil, errors.New("hash is not currently canonical")
		}
		return light.NewState(ctx, header, b.eth.odr), header, nil
	}
	return nil, nil, errors.New("invalid arguments; neither block nor hash specified")
}

func (b *LesApiBackend) GetReceipts(ctx context.Context, hash common.Hash) (types.Receipts, error) {
	if number := rawdb.ReadHeaderNumber(b.eth.chainDb, hash); number != nil {
		return light.GetBlockReceipts(ctx, b.eth.odr, hash, *number)
	}
	return nil, nil
}

func (b *LesApiBackend) GetLogs(ctx context.Context, hash common.Hash, number uint64) ([][]*types.Log, error) {
	return light.GetBlockLogs(ctx, b.eth.odr, hash, number)
}

func (b *LesApiBackend) GetTd(ctx context.Context, hash common.Hash) *big.Int {
	if number := rawdb.ReadHeaderNumber(b.eth.chainDb, hash); number != nil {
		return b.eth.blockchain.GetTdOdr(ctx, hash, *number)
	}
	return nil
}

func (b *LesApiBackend) GetEVM(ctx context.Context, msg core.Message, state *state.StateDB, header *types.Header, vmConfig *vm.Config, firehoseContext *firehose.Context) (*vm.EVM, func() error, error) {
	if vmConfig == nil {
		vmConfig = new(vm.Config)
	}
	txContext := core.NewEVMTxContext(msg)
	context := core.NewEVMBlockContext(header, b.eth.blockchain, nil)
	return vm.NewEVM(context, txContext, state, b.eth.chainConfig, *vmConfig, firehoseContext), state.Error, nil
}

func (b *LesApiBackend) SendTx(ctx context.Context, signedTx *types.Transaction) error {
	return b.eth.txPool.Add(ctx, signedTx)
}

func (b *LesApiBackend) RemoveTx(txHash common.Hash) {
	b.eth.txPool.RemoveTx(txHash)
}

func (b *LesApiBackend) GetPoolTransactions() (types.Transactions, error) {
	return b.eth.txPool.GetTransactions()
}

func (b *LesApiBackend) GetPoolTransaction(txHash common.Hash) *types.Transaction {
	return b.eth.txPool.GetTransaction(txHash)
}

func (b *LesApiBackend) GetTransaction(ctx context.Context, txHash common.Hash) (*types.Transaction, common.Hash, uint64, uint64, error) {
	return light.GetTransaction(ctx, b.eth.odr, txHash)
}

func (b *LesApiBackend) GetPoolNonce(ctx context.Context, addr common.Address) (uint64, error) {
	return b.eth.txPool.GetNonce(ctx, addr)
}

func (b *LesApiBackend) Stats() (pending int, queued int) {
	return b.eth.txPool.Stats(), 0
}

func (b *LesApiBackend) TxPoolContent() (map[common.Address]types.Transactions, map[common.Address]types.Transactions) {
	return b.eth.txPool.Content()
}

func (b *LesApiBackend) TxPoolContentFrom(addr common.Address) (types.Transactions, types.Transactions) {
	return b.eth.txPool.ContentFrom(addr)
}

func (b *LesApiBackend) SubscribeNewTxsEvent(ch chan<- core.NewTxsEvent) event.Subscription {
	return b.eth.txPool.SubscribeNewTxsEvent(ch)
}

func (b *LesApiBackend) SubscribeChainEvent(ch chan<- core.ChainEvent) event.Subscription {
	return b.eth.blockchain.SubscribeChainEvent(ch)
}

func (b *LesApiBackend) SubscribeChainHeadEvent(ch chan<- core.ChainHeadEvent) event.Subscription {
	return b.eth.blockchain.SubscribeChainHeadEvent(ch)
}

func (b *LesApiBackend) SubscribeChainSideEvent(ch chan<- core.ChainSideEvent) event.Subscription {
	return b.eth.blockchain.SubscribeChainSideEvent(ch)
}

func (b *LesApiBackend) SubscribeLogsEvent(ch chan<- []*types.Log) event.Subscription {
	return b.eth.blockchain.SubscribeLogsEvent(ch)
}

func (b *LesApiBackend) SubscribePendingLogsEvent(ch chan<- []*types.Log) event.Subscription {
	return event.NewSubscription(func(quit <-chan struct{}) error {
		<-quit
		return nil
	})
}

func (b *LesApiBackend) SubscribeRemovedLogsEvent(ch chan<- core.RemovedLogsEvent) event.Subscription {
	return b.eth.blockchain.SubscribeRemovedLogsEvent(ch)
}

func (b *LesApiBackend) SyncProgressMap() map[string]interface{} {
	progress := b.eth.Downloader().Progress()
	return progress.ToMap()
}

func (b *LesApiBackend) SyncProgress() ethereum.SyncProgress {
	return b.eth.Downloader().Progress()
}

func (b *LesApiBackend) ProtocolVersion() int {
	return b.eth.LesVersion() + 10000
}

func (b *LesApiBackend) SuggestGasTipCap(ctx context.Context) (*big.Int, error) {
	return b.gpo.SuggestTipCap(ctx)
}

func (b *LesApiBackend) FeeHistory(ctx context.Context, blockCount int, lastBlock rpc.BlockNumber, rewardPercentiles []float64) (firstBlock *big.Int, reward [][]*big.Int, baseFee []*big.Int, gasUsedRatio []float64, err error) {
	return b.gpo.FeeHistory(ctx, blockCount, lastBlock, rewardPercentiles)
}

func (b *LesApiBackend) ChainDb() ethdb.Database {
	return b.eth.chainDb
}

func (b *LesApiBackend) AccountManager() *accounts.Manager {
	return b.eth.accountManager
}

func (b *LesApiBackend) ExtRPCEnabled() bool {
	return b.extRPCEnabled
}

func (b *LesApiBackend) UnprotectedAllowed() bool {
	return b.allowUnprotectedTxs
}

func (b *LesApiBackend) RPCGasCap() uint64 {
	return b.eth.config.RPCGasCap
}

func (b *LesApiBackend) RPCEVMTimeout() time.Duration {
	return b.eth.config.RPCEVMTimeout
}

func (b *LesApiBackend) RPCTxFeeCap() float64 {
	return b.eth.config.RPCTxFeeCap
}

func (b *LesApiBackend) BloomStatus() (uint64, uint64) {
	if b.eth.bloomIndexer == nil {
		return 0, 0
	}
	sections, _, _ := b.eth.bloomIndexer.Sections()
	return params.BloomBitsBlocksClient, sections
}

func (b *LesApiBackend) ServiceFilter(ctx context.Context, session *bloombits.MatcherSession) {
	for i := 0; i < bloomFilterThreads; i++ {
		go session.Multiplex(bloomRetrievalBatch, bloomRetrievalWait, b.eth.bloomRequests)
	}
}

func (b *LesApiBackend) Engine() consensus.Engine {
	return b.eth.engine
}

func (b *LesApiBackend) CurrentHeader() *types.Header {
	return b.eth.blockchain.CurrentHeader()
}

func (b *LesApiBackend) StateAtBlock(ctx context.Context, block *types.Block, reexec uint64, base *state.StateDB, checkLive bool, preferDisk bool) (*state.StateDB, error) {
	return b.eth.stateAtBlock(ctx, block, reexec)
}

func (b *LesApiBackend) StateAtTransaction(ctx context.Context, block *types.Block, txIndex int, reexec uint64) (core.Message, vm.BlockContext, *state.StateDB, error) {
<<<<<<< HEAD
	return b.eth.stateAtTransaction(ctx, block, txIndex, reexec)
}

func (b *LesApiBackend) FallbackClient() types.FallbackClient {
	return nil
=======
	return b.eth.stateAtTransaction(ctx, block, txIndex, reexec, firehose.NoOpContext)
>>>>>>> a8bdecc5
}<|MERGE_RESOLUTION|>--- conflicted
+++ resolved
@@ -332,13 +332,9 @@
 }
 
 func (b *LesApiBackend) StateAtTransaction(ctx context.Context, block *types.Block, txIndex int, reexec uint64) (core.Message, vm.BlockContext, *state.StateDB, error) {
-<<<<<<< HEAD
-	return b.eth.stateAtTransaction(ctx, block, txIndex, reexec)
+	return b.eth.stateAtTransaction(ctx, block, txIndex, reexec, firehose.NoOpContext)
 }
 
 func (b *LesApiBackend) FallbackClient() types.FallbackClient {
 	return nil
-=======
-	return b.eth.stateAtTransaction(ctx, block, txIndex, reexec, firehose.NoOpContext)
->>>>>>> a8bdecc5
 }
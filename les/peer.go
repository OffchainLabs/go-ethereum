--- conflicted
+++ resolved
@@ -1005,11 +1005,7 @@
 
 			// If local ethereum node is running in archive mode, advertise ourselves we have
 			// all version state data. Otherwise only recent state is available.
-<<<<<<< HEAD
-			stateRecent := uint64(core.TriesInMemory - blockSafetyMargin)
-=======
-			stateRecent := uint64(core.DefaultTriesInMemory - 4)
->>>>>>> b5de59e0
+			stateRecent := uint64(core.DefaultTriesInMemory - blockSafetyMargin)
 			if server.archiveMode {
 				stateRecent = 0
 			}

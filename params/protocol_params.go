// Copyright 2015 The go-ethereum Authors
// This file is part of the go-ethereum library.
//
// The go-ethereum library is free software: you can redistribute it and/or modify
// it under the terms of the GNU Lesser General Public License as published by
// the Free Software Foundation, either version 3 of the License, or
// (at your option) any later version.
//
// The go-ethereum library is distributed in the hope that it will be useful,
// but WITHOUT ANY WARRANTY; without even the implied warranty of
// MERCHANTABILITY or FITNESS FOR A PARTICULAR PURPOSE. See the
// GNU Lesser General Public License for more details.
//
// You should have received a copy of the GNU Lesser General Public License
// along with the go-ethereum library. If not, see <http://www.gnu.org/licenses/>.

package params

import (
	"math/big"

	"github.com/ethereum/go-ethereum/common"
)

const (
	GasLimitBoundDivisor uint64 = 1024               // The bound divisor of the gas limit, used in update calculations.
	MinGasLimit          uint64 = 5000               // Minimum the gas limit may ever be.
	MaxGasLimit          uint64 = 0x7fffffffffffffff // Maximum the gas limit (2^63-1).
	GenesisGasLimit      uint64 = 4712388            // Gas limit of the Genesis block.

	MaximumExtraDataSize  uint64 = 32    // Maximum size extra data may be after Genesis.
	ExpByteGas            uint64 = 10    // Times ceil(log256(exponent)) for the EXP instruction.
	SloadGas              uint64 = 50    // Multiplied by the number of 32-byte words that are copied (round up) for any *COPY operation and added.
	CallValueTransferGas  uint64 = 9000  // Paid for CALL when the value transfer is non-zero.
	CallNewAccountGas     uint64 = 25000 // Paid for CALL when the destination address didn't exist prior.
	TxGas                 uint64 = 21000 // Per transaction not creating a contract. NOTE: Not payable on data of calls between transactions.
	TxGasContractCreation uint64 = 53000 // Per transaction that creates a contract. NOTE: Not payable on data of calls between transactions.
	TxDataZeroGas         uint64 = 4     // Per byte of data attached to a transaction that equals zero. NOTE: Not payable on data of calls between transactions.
	QuadCoeffDiv          uint64 = 512   // Divisor for the quadratic particle of the memory cost equation.
	LogDataGas            uint64 = 8     // Per byte in a LOG* operation's data.
	CallStipend           uint64 = 2300  // Free gas given at beginning of call.

	Keccak256Gas     uint64 = 30 // Once per KECCAK256 operation.
	Keccak256WordGas uint64 = 6  // Once per word of the KECCAK256 operation's data.
	InitCodeWordGas  uint64 = 2  // Once per word of the init code when creating a contract.

	SstoreSetGas    uint64 = 20000 // Once per SSTORE operation.
	SstoreResetGas  uint64 = 5000  // Once per SSTORE operation if the zeroness changes from zero.
	SstoreClearGas  uint64 = 5000  // Once per SSTORE operation if the zeroness doesn't change.
	SstoreRefundGas uint64 = 15000 // Once per SSTORE operation if the zeroness changes to zero.

	NetSstoreNoopGas  uint64 = 200   // Once per SSTORE operation if the value doesn't change.
	NetSstoreInitGas  uint64 = 20000 // Once per SSTORE operation from clean zero.
	NetSstoreCleanGas uint64 = 5000  // Once per SSTORE operation from clean non-zero.
	NetSstoreDirtyGas uint64 = 200   // Once per SSTORE operation from dirty.

	NetSstoreClearRefund      uint64 = 15000 // Once per SSTORE operation for clearing an originally existing storage slot
	NetSstoreResetRefund      uint64 = 4800  // Once per SSTORE operation for resetting to the original non-zero value
	NetSstoreResetClearRefund uint64 = 19800 // Once per SSTORE operation for resetting to the original zero value

	SstoreSentryGasEIP2200            uint64 = 2300  // Minimum gas required to be present for an SSTORE call, not consumed
	SstoreSetGasEIP2200               uint64 = 20000 // Once per SSTORE operation from clean zero to non-zero
	SstoreResetGasEIP2200             uint64 = 5000  // Once per SSTORE operation from clean non-zero to something else
	SstoreClearsScheduleRefundEIP2200 uint64 = 15000 // Once per SSTORE operation for clearing an originally existing storage slot

	ColdAccountAccessCostEIP2929 = uint64(2600) // COLD_ACCOUNT_ACCESS_COST
	ColdSloadCostEIP2929         = uint64(2100) // COLD_SLOAD_COST
	WarmStorageReadCostEIP2929   = uint64(100)  // WARM_STORAGE_READ_COST

	// In EIP-2200: SstoreResetGas was 5000.
	// In EIP-2929: SstoreResetGas was changed to '5000 - COLD_SLOAD_COST'.
	// In EIP-3529: SSTORE_CLEARS_SCHEDULE is defined as SSTORE_RESET_GAS + ACCESS_LIST_STORAGE_KEY_COST
	// Which becomes: 5000 - 2100 + 1900 = 4800
	SstoreClearsScheduleRefundEIP3529 uint64 = SstoreResetGasEIP2200 - ColdSloadCostEIP2929 + TxAccessListStorageKeyGas

	JumpdestGas   uint64 = 1     // Once per JUMPDEST operation.
	EpochDuration uint64 = 30000 // Duration between proof-of-work epochs.

	CreateDataGas         uint64 = 200   //
	CallCreateDepth       uint64 = 1024  // Maximum depth of call/create stack.
	ExpGas                uint64 = 10    // Once per EXP instruction
	LogGas                uint64 = 375   // Per LOG* operation.
	CopyGas               uint64 = 3     //
	StackLimit            uint64 = 1024  // Maximum size of VM stack allowed.
	TierStepGas           uint64 = 0     // Once per operation, for a selection of them.
	LogTopicGas           uint64 = 375   // Multiplied by the * of the LOG*, per LOG transaction. e.g. LOG0 incurs 0 * c_txLogTopicGas, LOG4 incurs 4 * c_txLogTopicGas.
	CreateGas             uint64 = 32000 // Once per CREATE operation & contract-creation transaction.
	Create2Gas            uint64 = 32000 // Once per CREATE2 operation
	CreateNGasEip4762     uint64 = 1000  // Once per CREATEn operations post-verkle
	SelfdestructRefundGas uint64 = 24000 // Refunded following a selfdestruct operation.
	MemoryGas             uint64 = 3     // Times the address of the (highest referenced byte in memory + 1). NOTE: referencing happens on read, write and in instructions such as RETURN and CALL.

	TxDataNonZeroGasFrontier  uint64 = 68    // Per byte of data attached to a transaction that is not equal to zero. NOTE: Not payable on data of calls between transactions.
	TxDataNonZeroGasEIP2028   uint64 = 16    // Per byte of non zero data attached to a transaction after EIP 2028 (part in Istanbul)
	TxTokenPerNonZeroByte     uint64 = 4     // Token cost per non-zero byte as specified by EIP-7623.
	TxCostFloorPerToken       uint64 = 10    // Cost floor per byte of data as specified by EIP-7623.
	TxAccessListAddressGas    uint64 = 2400  // Per address specified in EIP 2930 access list
	TxAccessListStorageKeyGas uint64 = 1900  // Per storage key specified in EIP 2930 access list
	TxAuthTupleGas            uint64 = 12500 // Per auth tuple code specified in EIP-7702

	// These have been changed during the course of the chain
	CallGasFrontier              uint64 = 40  // Once per CALL operation & message call transaction.
	CallGasEIP150                uint64 = 700 // Static portion of gas for CALL-derivates after EIP 150 (Tangerine)
	BalanceGasFrontier           uint64 = 20  // The cost of a BALANCE operation
	BalanceGasEIP150             uint64 = 400 // The cost of a BALANCE operation after Tangerine
	BalanceGasEIP1884            uint64 = 700 // The cost of a BALANCE operation after EIP 1884 (part of Istanbul)
	ExtcodeSizeGasFrontier       uint64 = 20  // Cost of EXTCODESIZE before EIP 150 (Tangerine)
	ExtcodeSizeGasEIP150         uint64 = 700 // Cost of EXTCODESIZE after EIP 150 (Tangerine)
	SloadGasFrontier             uint64 = 50
	SloadGasEIP150               uint64 = 200
	SloadGasEIP1884              uint64 = 800  // Cost of SLOAD after EIP 1884 (part of Istanbul)
	SloadGasEIP2200              uint64 = 800  // Cost of SLOAD after EIP 2200 (part of Istanbul)
	ExtcodeHashGasConstantinople uint64 = 400  // Cost of EXTCODEHASH (introduced in Constantinople)
	ExtcodeHashGasEIP1884        uint64 = 700  // Cost of EXTCODEHASH after EIP 1884 (part in Istanbul)
	SelfdestructGasEIP150        uint64 = 5000 // Cost of SELFDESTRUCT post EIP 150 (Tangerine)

	// EXP has a dynamic portion depending on the size of the exponent
	ExpByteFrontier uint64 = 10 // was set to 10 in Frontier
	ExpByteEIP158   uint64 = 50 // was raised to 50 during Eip158 (Spurious Dragon)

	// Extcodecopy has a dynamic AND a static cost. This represents only the
	// static portion of the gas. It was changed during EIP 150 (Tangerine)
	ExtcodeCopyBaseFrontier uint64 = 20
	ExtcodeCopyBaseEIP150   uint64 = 700

	// CreateBySelfdestructGas is used when the refunded account is one that does
	// not exist. This logic is similar to call.
	// Introduced in Tangerine Whistle (Eip 150)
	CreateBySelfdestructGas uint64 = 25000

	DefaultBaseFeeChangeDenominator = 8          // Bounds the amount the base fee can change between blocks.
	DefaultElasticityMultiplier     = 2          // Bounds the maximum gas limit an EIP-1559 block may have.
	InitialBaseFee                  = 1000000000 // Initial base fee for EIP-1559 blocks.

	DefaultMaxCodeSize     = 24576                  // Maximum bytecode to permit for a contract
	DefaultMaxInitCodeSize = 2 * DefaultMaxCodeSize // Maximum initcode to permit in a creation transaction and create instructions

	// Precompiled contract gas prices

	EcrecoverGas        uint64 = 3000 // Elliptic curve sender recovery gas price
	Sha256BaseGas       uint64 = 60   // Base price for a SHA256 operation
	Sha256PerWordGas    uint64 = 12   // Per-word price for a SHA256 operation
	Ripemd160BaseGas    uint64 = 600  // Base price for a RIPEMD160 operation
	Ripemd160PerWordGas uint64 = 120  // Per-word price for a RIPEMD160 operation
	IdentityBaseGas     uint64 = 15   // Base price for a data copy operation
	IdentityPerWordGas  uint64 = 3    // Per-work price for a data copy operation

	Bn256AddGasByzantium             uint64 = 500    // Byzantium gas needed for an elliptic curve addition
	Bn256AddGasIstanbul              uint64 = 150    // Gas needed for an elliptic curve addition
	Bn256ScalarMulGasByzantium       uint64 = 40000  // Byzantium gas needed for an elliptic curve scalar multiplication
	Bn256ScalarMulGasIstanbul        uint64 = 6000   // Gas needed for an elliptic curve scalar multiplication
	Bn256PairingBaseGasByzantium     uint64 = 100000 // Byzantium base price for an elliptic curve pairing check
	Bn256PairingBaseGasIstanbul      uint64 = 45000  // Base price for an elliptic curve pairing check
	Bn256PairingPerPointGasByzantium uint64 = 80000  // Byzantium per-point price for an elliptic curve pairing check
	Bn256PairingPerPointGasIstanbul  uint64 = 34000  // Per-point price for an elliptic curve pairing check

	Bls12381G1AddGas          uint64 = 375   // Price for BLS12-381 elliptic curve G1 point addition
	Bls12381G1MulGas          uint64 = 12000 // Price for BLS12-381 elliptic curve G1 point scalar multiplication
	Bls12381G2AddGas          uint64 = 600   // Price for BLS12-381 elliptic curve G2 point addition
	Bls12381G2MulGas          uint64 = 22500 // Price for BLS12-381 elliptic curve G2 point scalar multiplication
	Bls12381PairingBaseGas    uint64 = 37700 // Base gas price for BLS12-381 elliptic curve pairing check
	Bls12381PairingPerPairGas uint64 = 32600 // Per-point pair gas price for BLS12-381 elliptic curve pairing check
	Bls12381MapG1Gas          uint64 = 5500  // Gas price for BLS12-381 mapping field element to G1 operation
	Bls12381MapG2Gas          uint64 = 23800 // Gas price for BLS12-381 mapping field element to G2 operation

<<<<<<< HEAD
	P256VerifyGas uint64 = 3450 // secp256r1 elliptic curve signature verifier gas price
=======
	P256VerifyGas uint64 = 6900 // secp256r1 elliptic curve signature verifier gas price
>>>>>>> b3131f00

	// The Refund Quotient is the cap on how much of the used gas can be refunded. Before EIP-3529,
	// up to half the consumed gas could be refunded. Redefined as 1/5th in EIP-3529
	RefundQuotient        uint64 = 2
	RefundQuotientEIP3529 uint64 = 5

	BlobTxBytesPerFieldElement         = 32      // Size in bytes of a field element
	BlobTxFieldElementsPerBlob         = 4096    // Number of field elements stored in a single data blob
	BlobTxBlobGasPerBlob               = 1 << 17 // Gas consumption of a single data blob (== blob byte size)
	BlobTxMinBlobGasprice              = 1       // Minimum gas price for data blobs
	BlobTxPointEvaluationPrecompileGas = 50000   // Gas price for the point evaluation precompile.
	BlobBaseCost                       = 1 << 13 // Base execution gas cost for a blob.

	HistoryServeWindow = 8192 // Number of blocks to serve historical block hashes for, EIP-2935.
)

// Bls12381G1MultiExpDiscountTable is the gas discount table for BLS12-381 G1 multi exponentiation operation
var Bls12381G1MultiExpDiscountTable = [128]uint64{1000, 949, 848, 797, 764, 750, 738, 728, 719, 712, 705, 698, 692, 687, 682, 677, 673, 669, 665, 661, 658, 654, 651, 648, 645, 642, 640, 637, 635, 632, 630, 627, 625, 623, 621, 619, 617, 615, 613, 611, 609, 608, 606, 604, 603, 601, 599, 598, 596, 595, 593, 592, 591, 589, 588, 586, 585, 584, 582, 581, 580, 579, 577, 576, 575, 574, 573, 572, 570, 569, 568, 567, 566, 565, 564, 563, 562, 561, 560, 559, 558, 557, 556, 555, 554, 553, 552, 551, 550, 549, 548, 547, 547, 546, 545, 544, 543, 542, 541, 540, 540, 539, 538, 537, 536, 536, 535, 534, 533, 532, 532, 531, 530, 529, 528, 528, 527, 526, 525, 525, 524, 523, 522, 522, 521, 520, 520, 519}

// Bls12381G2MultiExpDiscountTable is the gas discount table for BLS12-381 G2 multi exponentiation operation
var Bls12381G2MultiExpDiscountTable = [128]uint64{1000, 1000, 923, 884, 855, 832, 812, 796, 782, 770, 759, 749, 740, 732, 724, 717, 711, 704, 699, 693, 688, 683, 679, 674, 670, 666, 663, 659, 655, 652, 649, 646, 643, 640, 637, 634, 632, 629, 627, 624, 622, 620, 618, 615, 613, 611, 609, 607, 606, 604, 602, 600, 598, 597, 595, 593, 592, 590, 589, 587, 586, 584, 583, 582, 580, 579, 578, 576, 575, 574, 573, 571, 570, 569, 568, 567, 566, 565, 563, 562, 561, 560, 559, 558, 557, 556, 555, 554, 553, 552, 552, 551, 550, 549, 548, 547, 546, 545, 545, 544, 543, 542, 541, 541, 540, 539, 538, 537, 537, 536, 535, 535, 534, 533, 532, 532, 531, 530, 530, 529, 528, 528, 527, 526, 526, 525, 524, 524}

// Difficulty parameters.
var (
	DifficultyBoundDivisor = big.NewInt(2048)   // The bound divisor of the difficulty, used in the update calculations.
	GenesisDifficulty      = big.NewInt(131072) // Difficulty of the Genesis block.
	MinimumDifficulty      = big.NewInt(131072) // The minimum that the difficulty may ever be.
	DurationLimit          = big.NewInt(13)     // The decision boundary on the blocktime duration used to determine whether difficulty should go up or not.
)

// System contracts.
var (
	// SystemAddress is where the system-transaction is sent from as per EIP-4788
	SystemAddress = common.HexToAddress("0xfffffffffffffffffffffffffffffffffffffffe")

	// EIP-4788 - Beacon block root in the EVM
	BeaconRootsAddress = common.HexToAddress("0x000F3df6D732807Ef1319fB7B8bB8522d0Beac02")
	BeaconRootsCode    = common.FromHex("3373fffffffffffffffffffffffffffffffffffffffe14604d57602036146024575f5ffd5b5f35801560495762001fff810690815414603c575f5ffd5b62001fff01545f5260205ff35b5f5ffd5b62001fff42064281555f359062001fff015500")

	// EIP-2935 - Serve historical block hashes from state
	HistoryStorageAddress = common.HexToAddress("0x0000F90827F1C53a10cb7A02335B175320002935")
	HistoryStorageCode    = common.FromHex("3373fffffffffffffffffffffffffffffffffffffffe14604657602036036042575f35600143038111604257611fff81430311604257611fff9006545f5260205ff35b5f5ffd5b5f35611fff60014303065500")
	// EIP-2935 - Serve historical block hashes from state (Arbitrum), majorly differ from the original in two aspects:
	// 1. The buffer size is 393168 blocks instead of 8191.
	// 2. Instead of using number (L1 block number), it uses arb_block_num (L2 block number).
	// https://github.com/OffchainLabs/sys-asm/blob/main/src/execution_hash/main.eas
	HistoryStorageCodeArbitrum = common.FromHex("3373fffffffffffffffffffffffffffffffffffffffe1460605760203603605c575f3563a3b1b31d5f5260205f6004601c60645afa15605c575f51600181038211605c57816205ffd0910311605c576205ffd09006545f5260205ff35b5f5ffd5b5f356205ffd0600163a3b1b31d5f5260205f6004601c60645afa15605c575f5103065500")

	// EIP-7002 - Execution layer triggerable withdrawals
	WithdrawalQueueAddress = common.HexToAddress("0x00000961Ef480Eb55e80D19ad83579A64c007002")
	WithdrawalQueueCode    = common.FromHex("3373fffffffffffffffffffffffffffffffffffffffe1460cb5760115f54807fffffffffffffffffffffffffffffffffffffffffffffffffffffffffffffffff146101f457600182026001905f5b5f82111560685781019083028483029004916001019190604d565b909390049250505036603814608857366101f457346101f4575f5260205ff35b34106101f457600154600101600155600354806003026004013381556001015f35815560010160203590553360601b5f5260385f601437604c5fa0600101600355005b6003546002548082038060101160df575060105b5f5b8181146101835782810160030260040181604c02815460601b8152601401816001015481526020019060020154807fffffffffffffffffffffffffffffffff00000000000000000000000000000000168252906010019060401c908160381c81600701538160301c81600601538160281c81600501538160201c81600401538160181c81600301538160101c81600201538160081c81600101535360010160e1565b910180921461019557906002556101a0565b90505f6002555f6003555b5f54807fffffffffffffffffffffffffffffffffffffffffffffffffffffffffffffffff14156101cd57505f5b6001546002828201116101e25750505f6101e8565b01600290035b5f555f600155604c025ff35b5f5ffd")

	// EIP-7251 - Increase the MAX_EFFECTIVE_BALANCE
	ConsolidationQueueAddress = common.HexToAddress("0x0000BBdDc7CE488642fb579F8B00f3a590007251")
	ConsolidationQueueCode    = common.FromHex("3373fffffffffffffffffffffffffffffffffffffffe1460d35760115f54807fffffffffffffffffffffffffffffffffffffffffffffffffffffffffffffffff1461019a57600182026001905f5b5f82111560685781019083028483029004916001019190604d565b9093900492505050366060146088573661019a573461019a575f5260205ff35b341061019a57600154600101600155600354806004026004013381556001015f358155600101602035815560010160403590553360601b5f5260605f60143760745fa0600101600355005b6003546002548082038060021160e7575060025b5f5b8181146101295782810160040260040181607402815460601b815260140181600101548152602001816002015481526020019060030154905260010160e9565b910180921461013b5790600255610146565b90505f6002555f6003555b5f54807fffffffffffffffffffffffffffffffffffffffffffffffffffffffffffffffff141561017357505f5b6001546001828201116101885750505f61018e565b01600190035b5f555f6001556074025ff35b5f5ffd")
)<|MERGE_RESOLUTION|>--- conflicted
+++ resolved
@@ -163,11 +163,7 @@
 	Bls12381MapG1Gas          uint64 = 5500  // Gas price for BLS12-381 mapping field element to G1 operation
 	Bls12381MapG2Gas          uint64 = 23800 // Gas price for BLS12-381 mapping field element to G2 operation
 
-<<<<<<< HEAD
-	P256VerifyGas uint64 = 3450 // secp256r1 elliptic curve signature verifier gas price
-=======
 	P256VerifyGas uint64 = 6900 // secp256r1 elliptic curve signature verifier gas price
->>>>>>> b3131f00
 
 	// The Refund Quotient is the cap on how much of the used gas can be refunded. Before EIP-3529,
 	// up to half the consumed gas could be refunded. Redefined as 1/5th in EIP-3529

--- conflicted
+++ resolved
@@ -21,17 +21,10 @@
 )
 
 const (
-<<<<<<< HEAD
-	VersionMajor = 1           // Major version component of the current release
-	VersionMinor = 10          // Minor version component of the current release
-	VersionPatch = 9           // Patch version component of the current release
-	VersionMeta  = "dm-stable" // Version metadata to append to the version string
-=======
 	VersionMajor = 1        // Major version component of the current release
 	VersionMinor = 10       // Minor version component of the current release
 	VersionPatch = 11       // Patch version component of the current release
-	VersionMeta  = "stable" // Version metadata to append to the version string
->>>>>>> 7231b3ef
+	VersionMeta  = "dm-stable" // Version metadata to append to the version string
 )
 
 // Version holds the textual version string.

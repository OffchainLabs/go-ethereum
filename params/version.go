// Copyright 2016 The go-ethereum Authors
// This file is part of the go-ethereum library.
//
// The go-ethereum library is free software: you can redistribute it and/or modify
// it under the terms of the GNU Lesser General Public License as published by
// the Free Software Foundation, either version 3 of the License, or
// (at your option) any later version.
//
// The go-ethereum library is distributed in the hope that it will be useful,
// but WITHOUT ANY WARRANTY; without even the implied warranty of
// MERCHANTABILITY or FITNESS FOR A PARTICULAR PURPOSE. See the
// GNU Lesser General Public License for more details.
//
// You should have received a copy of the GNU Lesser General Public License
// along with the go-ethereum library. If not, see <http://www.gnu.org/licenses/>.

package params

import (
	"fmt"
)

const (
<<<<<<< HEAD
	VersionMajor = 1     // Major version component of the current release
	VersionMinor = 10    // Minor version component of the current release
	VersionPatch = 20    // Patch version component of the current release
	VersionMeta  = "fh2" // Version metadata to append to the version string

	DeepmindVersionMajor = 2
	DeepmindVersionMinor = 0
	Variant              = "geth"
=======
	VersionMajor = 1           // Major version component of the current release
	VersionMinor = 10          // Minor version component of the current release
	VersionPatch = 21          // Patch version component of the current release
	VersionMeta  = "dm-stable" // Version metadata to append to the version string
>>>>>>> 5557196d
)

// Version holds the textual version string.
var Version = func() string {
	return fmt.Sprintf("%d.%d.%d", VersionMajor, VersionMinor, VersionPatch)
}()

// VersionWithMeta holds the textual version string including the metadata.
var VersionWithMeta = func() string {
	v := Version
	if VersionMeta != "" {
		v += "-" + VersionMeta
	}
	return v
}()

func DeepmindVersion() string {
	return fmt.Sprintf("%d.%d", DeepmindVersionMajor, DeepmindVersionMinor)
}

// ArchiveVersion holds the textual version string used for Geth archives.
// e.g. "1.8.11-dea1ce05" for stable releases, or
//      "1.8.13-unstable-21c059b6" for unstable releases
func ArchiveVersion(gitCommit string) string {
	vsn := Version
	if VersionMeta != "stable" {
		vsn += "-" + VersionMeta
	}
	if len(gitCommit) >= 8 {
		vsn += "-" + gitCommit[:8]
	}
	return vsn
}

func VersionWithCommit(gitCommit, gitDate string) string {
	vsn := VersionWithMeta
	if len(gitCommit) >= 8 {
		vsn += "-" + gitCommit[:8]
	}
	if (VersionMeta != "stable") && (gitDate != "") {
		vsn += "-" + gitDate
	}
	return vsn
}<|MERGE_RESOLUTION|>--- conflicted
+++ resolved
@@ -21,21 +21,14 @@
 )
 
 const (
-<<<<<<< HEAD
 	VersionMajor = 1     // Major version component of the current release
 	VersionMinor = 10    // Minor version component of the current release
-	VersionPatch = 20    // Patch version component of the current release
+	VersionPatch = 21    // Patch version component of the current release
 	VersionMeta  = "fh2" // Version metadata to append to the version string
 
 	DeepmindVersionMajor = 2
 	DeepmindVersionMinor = 0
 	Variant              = "geth"
-=======
-	VersionMajor = 1           // Major version component of the current release
-	VersionMinor = 10          // Minor version component of the current release
-	VersionPatch = 21          // Patch version component of the current release
-	VersionMeta  = "dm-stable" // Version metadata to append to the version string
->>>>>>> 5557196d
 )
 
 // Version holds the textual version string.

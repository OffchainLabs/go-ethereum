// Copyright 2016 The go-ethereum Authors
// This file is part of the go-ethereum library.
//
// The go-ethereum library is free software: you can redistribute it and/or modify
// it under the terms of the GNU Lesser General Public License as published by
// the Free Software Foundation, either version 3 of the License, or
// (at your option) any later version.
//
// The go-ethereum library is distributed in the hope that it will be useful,
// but WITHOUT ANY WARRANTY; without even the implied warranty of
// MERCHANTABILITY or FITNESS FOR A PARTICULAR PURPOSE. See the
// GNU Lesser General Public License for more details.
//
// You should have received a copy of the GNU Lesser General Public License
// along with the go-ethereum library. If not, see <http://www.gnu.org/licenses/>.

package params

import (
	"encoding/binary"
	"fmt"
	"math/big"

	"golang.org/x/crypto/sha3"

	"github.com/ethereum/go-ethereum/common"
)

// Genesis hashes to enforce below configs on.
var (
	MainnetGenesisHash = common.HexToHash("0xd4e56740f876aef8c010b86a40d5f56745a118d0906a34e69aec8c0db1cb8fa3")
	SepoliaGenesisHash = common.HexToHash("0x25a5cc106eea7138acab33231d7160d69cb777ee0c2c553fcddf5138993e6dd9")
	RinkebyGenesisHash = common.HexToHash("0x6341fd3daf94b748c72ced5a5b26028f2474f5f00d824504e4fa37a75767e177")
	GoerliGenesisHash  = common.HexToHash("0xbf7e331f7f7c1dd2e05159666b3bf8bc7a8a3a9eb1d518969eab529dd9b88c1a")
)

// TrustedCheckpoints associates each known checkpoint with the genesis hash of
// the chain it belongs to.
var TrustedCheckpoints = map[common.Hash]*TrustedCheckpoint{
	MainnetGenesisHash: MainnetTrustedCheckpoint,
	SepoliaGenesisHash: SepoliaTrustedCheckpoint,
	RinkebyGenesisHash: RinkebyTrustedCheckpoint,
	GoerliGenesisHash:  GoerliTrustedCheckpoint,
}

// CheckpointOracles associates each known checkpoint oracles with the genesis hash of
// the chain it belongs to.
var CheckpointOracles = map[common.Hash]*CheckpointOracleConfig{
	MainnetGenesisHash: MainnetCheckpointOracle,
	RinkebyGenesisHash: RinkebyCheckpointOracle,
	GoerliGenesisHash:  GoerliCheckpointOracle,
}

func newUint64(val uint64) *uint64 { return &val }

var (
	MainnetTerminalTotalDifficulty, _ = new(big.Int).SetString("58_750_000_000_000_000_000_000", 0)

	// MainnetChainConfig is the chain parameters to run a node on the main network.
	MainnetChainConfig = &ChainConfig{
		ChainID:                       big.NewInt(1),
		HomesteadBlock:                big.NewInt(1_150_000),
		DAOForkBlock:                  big.NewInt(1_920_000),
		DAOForkSupport:                true,
		EIP150Block:                   big.NewInt(2_463_000),
		EIP150Hash:                    common.HexToHash("0x2086799aeebeae135c246c65021c82b4e15a2c451340993aacfd2751886514f0"),
		EIP155Block:                   big.NewInt(2_675_000),
		EIP158Block:                   big.NewInt(2_675_000),
		ByzantiumBlock:                big.NewInt(4_370_000),
		ConstantinopleBlock:           big.NewInt(7_280_000),
		PetersburgBlock:               big.NewInt(7_280_000),
		IstanbulBlock:                 big.NewInt(9_069_000),
		MuirGlacierBlock:              big.NewInt(9_200_000),
		BerlinBlock:                   big.NewInt(12_244_000),
		LondonBlock:                   big.NewInt(12_965_000),
		ArrowGlacierBlock:             big.NewInt(13_773_000),
		GrayGlacierBlock:              big.NewInt(15_050_000),
		TerminalTotalDifficulty:       MainnetTerminalTotalDifficulty, // 58_750_000_000_000_000_000_000
		TerminalTotalDifficultyPassed: true,
		Ethash:                        new(EthashConfig),
	}

	// MainnetTrustedCheckpoint contains the light client trusted checkpoint for the main network.
	MainnetTrustedCheckpoint = &TrustedCheckpoint{
		SectionIndex: 506,
		SectionHead:  common.HexToHash("0x3d1a139a6fc7764211236ef7c64d9e8c1fe55b358d7414e25277bac1144486cd"),
		CHTRoot:      common.HexToHash("0xef7fc3321a239a54238593bdf68d82933d903cb533b0d03228a8d958cd35ea77"),
		BloomRoot:    common.HexToHash("0x51d7bfe7c6397b1caa8b1cb046de4aeaf7e7fbd3fb6c726b60bf750de78809e8"),
	}

	// MainnetCheckpointOracle contains a set of configs for the main network oracle.
	MainnetCheckpointOracle = &CheckpointOracleConfig{
		Address: common.HexToAddress("0x9a9070028361F7AAbeB3f2F2Dc07F82C4a98A02a"),
		Signers: []common.Address{
			common.HexToAddress("0x1b2C260efc720BE89101890E4Db589b44E950527"), // Peter
			common.HexToAddress("0x78d1aD571A1A09D60D9BBf25894b44e4C8859595"), // Martin
			common.HexToAddress("0x286834935f4A8Cfb4FF4C77D5770C2775aE2b0E7"), // Zsolt
			common.HexToAddress("0xb86e2B0Ab5A4B1373e40c51A7C712c70Ba2f9f8E"), // Gary
			common.HexToAddress("0x0DF8fa387C602AE62559cC4aFa4972A7045d6707"), // Guillaume
		},
		Threshold: 2,
	}

	// SepoliaChainConfig contains the chain parameters to run a node on the Sepolia test network.
	SepoliaChainConfig = &ChainConfig{
		ChainID:                       big.NewInt(11155111),
		HomesteadBlock:                big.NewInt(0),
		DAOForkBlock:                  nil,
		DAOForkSupport:                true,
		EIP150Block:                   big.NewInt(0),
		EIP155Block:                   big.NewInt(0),
		EIP158Block:                   big.NewInt(0),
		ByzantiumBlock:                big.NewInt(0),
		ConstantinopleBlock:           big.NewInt(0),
		PetersburgBlock:               big.NewInt(0),
		IstanbulBlock:                 big.NewInt(0),
		MuirGlacierBlock:              big.NewInt(0),
		BerlinBlock:                   big.NewInt(0),
		LondonBlock:                   big.NewInt(0),
		TerminalTotalDifficulty:       big.NewInt(17_000_000_000_000_000),
		TerminalTotalDifficultyPassed: true,
		MergeNetsplitBlock:            big.NewInt(1735371),
		ShanghaiTime:                  newUint64(1677557088),
		Ethash:                        new(EthashConfig),
	}

	// SepoliaTrustedCheckpoint contains the light client trusted checkpoint for the Sepolia test network.
	SepoliaTrustedCheckpoint = &TrustedCheckpoint{
		SectionIndex: 55,
		SectionHead:  common.HexToHash("0xb70ea113ab4db9d6e015c5b55d486713f60c40bda666121914a71ce3aec53a75"),
		CHTRoot:      common.HexToHash("0x206456d8847b66aaf427ed551f55e24cff90241bdb0a02583c761bf8164f78e4"),
		BloomRoot:    common.HexToHash("0x4369228d59a8fe285fee874c636531091e659b3b1294bb978eb159860a1cede2"),
	}

	// RinkebyChainConfig contains the chain parameters to run a node on the Rinkeby test network.
	RinkebyChainConfig = &ChainConfig{
		ChainID:             big.NewInt(4),
		HomesteadBlock:      big.NewInt(1),
		DAOForkBlock:        nil,
		DAOForkSupport:      true,
		EIP150Block:         big.NewInt(2),
		EIP150Hash:          common.HexToHash("0x9b095b36c15eaf13044373aef8ee0bd3a382a5abb92e402afa44b8249c3a90e9"),
		EIP155Block:         big.NewInt(3),
		EIP158Block:         big.NewInt(3),
		ByzantiumBlock:      big.NewInt(1_035_301),
		ConstantinopleBlock: big.NewInt(3_660_663),
		PetersburgBlock:     big.NewInt(4_321_234),
		IstanbulBlock:       big.NewInt(5_435_345),
		MuirGlacierBlock:    nil,
		BerlinBlock:         big.NewInt(8_290_928),
		LondonBlock:         big.NewInt(8_897_988),
		ArrowGlacierBlock:   nil,
		Clique: &CliqueConfig{
			Period: 15,
			Epoch:  30000,
		},
	}

	// RinkebyTrustedCheckpoint contains the light client trusted checkpoint for the Rinkeby test network.
	RinkebyTrustedCheckpoint = &TrustedCheckpoint{
		SectionIndex: 373,
		SectionHead:  common.HexToHash("0x09f6d8f0d08d61025ccf4578dc214220b78013841470d445ed86faab4a5a885a"),
		CHTRoot:      common.HexToHash("0xef72902b944a111e9fdfee5fb69a5e46f68bf11a1f0bd430321f92d6b66987df"),
		BloomRoot:    common.HexToHash("0xd0120268729c51dd6fa2714f7f88527adfecbdb08592c671233ad2e0ad7cd835"),
	}

	// RinkebyCheckpointOracle contains a set of configs for the Rinkeby test network oracle.
	RinkebyCheckpointOracle = &CheckpointOracleConfig{
		Address: common.HexToAddress("0xebe8eFA441B9302A0d7eaECc277c09d20D684540"),
		Signers: []common.Address{
			common.HexToAddress("0xd9c9cd5f6779558b6e0ed4e6acf6b1947e7fa1f3"), // Peter
			common.HexToAddress("0x78d1aD571A1A09D60D9BBf25894b44e4C8859595"), // Martin
			common.HexToAddress("0x286834935f4A8Cfb4FF4C77D5770C2775aE2b0E7"), // Zsolt
			common.HexToAddress("0xb86e2B0Ab5A4B1373e40c51A7C712c70Ba2f9f8E"), // Gary
		},
		Threshold: 2,
	}

	// GoerliChainConfig contains the chain parameters to run a node on the Görli test network.
	GoerliChainConfig = &ChainConfig{
		ChainID:                       big.NewInt(5),
		HomesteadBlock:                big.NewInt(0),
		DAOForkBlock:                  nil,
		DAOForkSupport:                true,
		EIP150Block:                   big.NewInt(0),
		EIP155Block:                   big.NewInt(0),
		EIP158Block:                   big.NewInt(0),
		ByzantiumBlock:                big.NewInt(0),
		ConstantinopleBlock:           big.NewInt(0),
		PetersburgBlock:               big.NewInt(0),
		IstanbulBlock:                 big.NewInt(1_561_651),
		MuirGlacierBlock:              nil,
		BerlinBlock:                   big.NewInt(4_460_644),
		LondonBlock:                   big.NewInt(5_062_605),
		ArrowGlacierBlock:             nil,
		TerminalTotalDifficulty:       big.NewInt(10_790_000),
		TerminalTotalDifficultyPassed: true,
		Clique: &CliqueConfig{
			Period: 15,
			Epoch:  30000,
		},
	}

	// GoerliTrustedCheckpoint contains the light client trusted checkpoint for the Görli test network.
	GoerliTrustedCheckpoint = &TrustedCheckpoint{
		SectionIndex: 229,
		SectionHead:  common.HexToHash("0xc5a7b57cb4af7b3d4cc251ac5f29acaac94e7464365358e7ad26129083b7729a"),
		CHTRoot:      common.HexToHash("0x54c0d5c756d9c48eda26ea13c2a49c2e31f1cb7dfb01514ddc49f3d24272c77e"),
		BloomRoot:    common.HexToHash("0xd681970a496f6187d089f8c8665a3587b5a78212d79b6ceef97c0dabd0188e56"),
	}

	// GoerliCheckpointOracle contains a set of configs for the Goerli test network oracle.
	GoerliCheckpointOracle = &CheckpointOracleConfig{
		Address: common.HexToAddress("0x18CA0E045F0D772a851BC7e48357Bcaab0a0795D"),
		Signers: []common.Address{
			common.HexToAddress("0x4769bcaD07e3b938B7f43EB7D278Bc7Cb9efFb38"), // Peter
			common.HexToAddress("0x78d1aD571A1A09D60D9BBf25894b44e4C8859595"), // Martin
			common.HexToAddress("0x286834935f4A8Cfb4FF4C77D5770C2775aE2b0E7"), // Zsolt
			common.HexToAddress("0xb86e2B0Ab5A4B1373e40c51A7C712c70Ba2f9f8E"), // Gary
			common.HexToAddress("0x0DF8fa387C602AE62559cC4aFa4972A7045d6707"), // Guillaume
		},
		Threshold: 2,
	}

	// AllEthashProtocolChanges contains every protocol change (EIPs) introduced
	// and accepted by the Ethereum core developers into the Ethash consensus.
<<<<<<< HEAD
	//
	// This configuration is intentionally not using keyed fields to force anyone
	// adding flags to the config to also have to set these fields.
	AllEthashProtocolChanges = &ChainConfig{big.NewInt(1337), big.NewInt(0), nil, false, big.NewInt(0), common.Hash{}, big.NewInt(0), big.NewInt(0), big.NewInt(0), big.NewInt(0), big.NewInt(0), big.NewInt(0), big.NewInt(0), big.NewInt(0), big.NewInt(0), big.NewInt(0), big.NewInt(0), nil, nil, nil, nil, false, new(EthashConfig), nil, DisableArbitrumParams()}

	// AllCliqueProtocolChanges contains every protocol change (EIPs) introduced
	// and accepted by the Ethereum core developers into the Clique consensus.
	//
	// This configuration is intentionally not using keyed fields to force anyone
	// adding flags to the config to also have to set these fields.
	AllCliqueProtocolChanges = &ChainConfig{big.NewInt(1337), big.NewInt(0), nil, false, big.NewInt(0), common.Hash{}, big.NewInt(0), big.NewInt(0), big.NewInt(0), big.NewInt(0), big.NewInt(0), big.NewInt(0), big.NewInt(0), big.NewInt(0), big.NewInt(0), nil, nil, nil, nil, nil, nil, false, nil, &CliqueConfig{Period: 0, Epoch: 30000}, DisableArbitrumParams()}

	TestChainConfig = &ChainConfig{big.NewInt(1), big.NewInt(0), nil, false, big.NewInt(0), common.Hash{}, big.NewInt(0), big.NewInt(0), big.NewInt(0), big.NewInt(0), big.NewInt(0), big.NewInt(0), big.NewInt(0), big.NewInt(0), big.NewInt(0), big.NewInt(0), big.NewInt(0), nil, nil, nil, nil, false, new(EthashConfig), nil, DisableArbitrumParams()}
	TestRules       = TestChainConfig.Rules(new(big.Int), false)
=======
	AllEthashProtocolChanges = &ChainConfig{
		ChainID:                       big.NewInt(1337),
		HomesteadBlock:                big.NewInt(0),
		DAOForkBlock:                  nil,
		DAOForkSupport:                false,
		EIP150Block:                   big.NewInt(0),
		EIP150Hash:                    common.Hash{},
		EIP155Block:                   big.NewInt(0),
		EIP158Block:                   big.NewInt(0),
		ByzantiumBlock:                big.NewInt(0),
		ConstantinopleBlock:           big.NewInt(0),
		PetersburgBlock:               big.NewInt(0),
		IstanbulBlock:                 big.NewInt(0),
		MuirGlacierBlock:              big.NewInt(0),
		BerlinBlock:                   big.NewInt(0),
		LondonBlock:                   big.NewInt(0),
		ArrowGlacierBlock:             big.NewInt(0),
		GrayGlacierBlock:              big.NewInt(0),
		MergeNetsplitBlock:            nil,
		ShanghaiTime:                  nil,
		CancunTime:                    nil,
		PragueTime:                    nil,
		TerminalTotalDifficulty:       nil,
		TerminalTotalDifficultyPassed: false,
		Ethash:                        new(EthashConfig),
		Clique:                        nil,
	}

	// AllCliqueProtocolChanges contains every protocol change (EIPs) introduced
	// and accepted by the Ethereum core developers into the Clique consensus.
	AllCliqueProtocolChanges = &ChainConfig{
		ChainID:                       big.NewInt(1337),
		HomesteadBlock:                big.NewInt(0),
		DAOForkBlock:                  nil,
		DAOForkSupport:                false,
		EIP150Block:                   big.NewInt(0),
		EIP150Hash:                    common.Hash{},
		EIP155Block:                   big.NewInt(0),
		EIP158Block:                   big.NewInt(0),
		ByzantiumBlock:                big.NewInt(0),
		ConstantinopleBlock:           big.NewInt(0),
		PetersburgBlock:               big.NewInt(0),
		IstanbulBlock:                 big.NewInt(0),
		MuirGlacierBlock:              big.NewInt(0),
		BerlinBlock:                   big.NewInt(0),
		LondonBlock:                   big.NewInt(0),
		ArrowGlacierBlock:             nil,
		GrayGlacierBlock:              nil,
		MergeNetsplitBlock:            nil,
		ShanghaiTime:                  nil,
		CancunTime:                    nil,
		PragueTime:                    nil,
		TerminalTotalDifficulty:       nil,
		TerminalTotalDifficultyPassed: false,
		Ethash:                        nil,
		Clique:                        &CliqueConfig{Period: 0, Epoch: 30000},
	}

	// TestChainConfig contains every protocol change (EIPs) introduced
	// and accepted by the Ethereum core developers for testing proposes.
	TestChainConfig = &ChainConfig{
		ChainID:                       big.NewInt(1),
		HomesteadBlock:                big.NewInt(0),
		DAOForkBlock:                  nil,
		DAOForkSupport:                false,
		EIP150Block:                   big.NewInt(0),
		EIP150Hash:                    common.Hash{},
		EIP155Block:                   big.NewInt(0),
		EIP158Block:                   big.NewInt(0),
		ByzantiumBlock:                big.NewInt(0),
		ConstantinopleBlock:           big.NewInt(0),
		PetersburgBlock:               big.NewInt(0),
		IstanbulBlock:                 big.NewInt(0),
		MuirGlacierBlock:              big.NewInt(0),
		BerlinBlock:                   big.NewInt(0),
		LondonBlock:                   big.NewInt(0),
		ArrowGlacierBlock:             big.NewInt(0),
		GrayGlacierBlock:              big.NewInt(0),
		MergeNetsplitBlock:            nil,
		ShanghaiTime:                  nil,
		CancunTime:                    nil,
		PragueTime:                    nil,
		TerminalTotalDifficulty:       nil,
		TerminalTotalDifficultyPassed: false,
		Ethash:                        new(EthashConfig),
		Clique:                        nil,
	}

	// NonActivatedConfig defines the chain configuration without activating
	// any protocol change (EIPs).
	NonActivatedConfig = &ChainConfig{
		ChainID:                       big.NewInt(1),
		HomesteadBlock:                nil,
		DAOForkBlock:                  nil,
		DAOForkSupport:                false,
		EIP150Block:                   nil,
		EIP150Hash:                    common.Hash{},
		EIP155Block:                   nil,
		EIP158Block:                   nil,
		ByzantiumBlock:                nil,
		ConstantinopleBlock:           nil,
		PetersburgBlock:               nil,
		IstanbulBlock:                 nil,
		MuirGlacierBlock:              nil,
		BerlinBlock:                   nil,
		LondonBlock:                   nil,
		ArrowGlacierBlock:             nil,
		GrayGlacierBlock:              nil,
		MergeNetsplitBlock:            nil,
		ShanghaiTime:                  nil,
		CancunTime:                    nil,
		PragueTime:                    nil,
		TerminalTotalDifficulty:       nil,
		TerminalTotalDifficultyPassed: false,
		Ethash:                        new(EthashConfig),
		Clique:                        nil,
	}
	TestRules = TestChainConfig.Rules(new(big.Int), false, 0)
>>>>>>> 73b01f40
)

// NetworkNames are user friendly names to use in the chain spec banner.
var NetworkNames = map[string]string{
	MainnetChainConfig.ChainID.String(): "mainnet",
	RinkebyChainConfig.ChainID.String(): "rinkeby",
	GoerliChainConfig.ChainID.String():  "goerli",
	SepoliaChainConfig.ChainID.String(): "sepolia",
}

// TrustedCheckpoint represents a set of post-processed trie roots (CHT and
// BloomTrie) associated with the appropriate section index and head hash. It is
// used to start light syncing from this checkpoint and avoid downloading the
// entire header chain while still being able to securely access old headers/logs.
type TrustedCheckpoint struct {
	SectionIndex uint64      `json:"sectionIndex"`
	SectionHead  common.Hash `json:"sectionHead"`
	CHTRoot      common.Hash `json:"chtRoot"`
	BloomRoot    common.Hash `json:"bloomRoot"`
}

// HashEqual returns an indicator comparing the itself hash with given one.
func (c *TrustedCheckpoint) HashEqual(hash common.Hash) bool {
	if c.Empty() {
		return hash == common.Hash{}
	}
	return c.Hash() == hash
}

// Hash returns the hash of checkpoint's four key fields(index, sectionHead, chtRoot and bloomTrieRoot).
func (c *TrustedCheckpoint) Hash() common.Hash {
	var sectionIndex [8]byte
	binary.BigEndian.PutUint64(sectionIndex[:], c.SectionIndex)

	w := sha3.NewLegacyKeccak256()
	w.Write(sectionIndex[:])
	w.Write(c.SectionHead[:])
	w.Write(c.CHTRoot[:])
	w.Write(c.BloomRoot[:])

	var h common.Hash
	w.Sum(h[:0])
	return h
}

// Empty returns an indicator whether the checkpoint is regarded as empty.
func (c *TrustedCheckpoint) Empty() bool {
	return c.SectionHead == (common.Hash{}) || c.CHTRoot == (common.Hash{}) || c.BloomRoot == (common.Hash{})
}

// CheckpointOracleConfig represents a set of checkpoint contract(which acts as an oracle)
// config which used for light client checkpoint syncing.
type CheckpointOracleConfig struct {
	Address   common.Address   `json:"address"`
	Signers   []common.Address `json:"signers"`
	Threshold uint64           `json:"threshold"`
}

// ChainConfig is the core config which determines the blockchain settings.
//
// ChainConfig is stored in the database on a per block basis. This means
// that any network, identified by its genesis block, can have its own
// set of configuration options.
type ChainConfig struct {
	ChainID *big.Int `json:"chainId"` // chainId identifies the current chain and is used for replay protection

	HomesteadBlock *big.Int `json:"homesteadBlock,omitempty"` // Homestead switch block (nil = no fork, 0 = already homestead)

	DAOForkBlock   *big.Int `json:"daoForkBlock,omitempty"`   // TheDAO hard-fork switch block (nil = no fork)
	DAOForkSupport bool     `json:"daoForkSupport,omitempty"` // Whether the nodes supports or opposes the DAO hard-fork

	// EIP150 implements the Gas price changes (https://github.com/ethereum/EIPs/issues/150)
	EIP150Block *big.Int    `json:"eip150Block,omitempty"` // EIP150 HF block (nil = no fork)
	EIP150Hash  common.Hash `json:"eip150Hash,omitempty"`  // EIP150 HF hash (needed for header only clients as only gas pricing changed)

	EIP155Block *big.Int `json:"eip155Block,omitempty"` // EIP155 HF block
	EIP158Block *big.Int `json:"eip158Block,omitempty"` // EIP158 HF block

	ByzantiumBlock      *big.Int `json:"byzantiumBlock,omitempty"`      // Byzantium switch block (nil = no fork, 0 = already on byzantium)
	ConstantinopleBlock *big.Int `json:"constantinopleBlock,omitempty"` // Constantinople switch block (nil = no fork, 0 = already activated)
	PetersburgBlock     *big.Int `json:"petersburgBlock,omitempty"`     // Petersburg switch block (nil = same as Constantinople)
	IstanbulBlock       *big.Int `json:"istanbulBlock,omitempty"`       // Istanbul switch block (nil = no fork, 0 = already on istanbul)
	MuirGlacierBlock    *big.Int `json:"muirGlacierBlock,omitempty"`    // Eip-2384 (bomb delay) switch block (nil = no fork, 0 = already activated)
	BerlinBlock         *big.Int `json:"berlinBlock,omitempty"`         // Berlin switch block (nil = no fork, 0 = already on berlin)
	LondonBlock         *big.Int `json:"londonBlock,omitempty"`         // London switch block (nil = no fork, 0 = already on london)
	ArrowGlacierBlock   *big.Int `json:"arrowGlacierBlock,omitempty"`   // Eip-4345 (bomb delay) switch block (nil = no fork, 0 = already activated)
	GrayGlacierBlock    *big.Int `json:"grayGlacierBlock,omitempty"`    // Eip-5133 (bomb delay) switch block (nil = no fork, 0 = already activated)
	MergeNetsplitBlock  *big.Int `json:"mergeNetsplitBlock,omitempty"`  // Virtual fork after The Merge to use as a network splitter

	// Fork scheduling was switched from blocks to timestamps here

	ShanghaiTime *uint64 `json:"shanghaiTime,omitempty"` // Shanghai switch time (nil = no fork, 0 = already on shanghai)
	CancunTime   *uint64 `json:"cancunTime,omitempty"`   // Cancun switch time (nil = no fork, 0 = already on cancun)
	PragueTime   *uint64 `json:"pragueTime,omitempty"`   // Prague switch time (nil = no fork, 0 = already on prague)

	// TerminalTotalDifficulty is the amount of total difficulty reached by
	// the network that triggers the consensus upgrade.
	TerminalTotalDifficulty *big.Int `json:"terminalTotalDifficulty,omitempty"`

	// TerminalTotalDifficultyPassed is a flag specifying that the network already
	// passed the terminal total difficulty. Its purpose is to disable legacy sync
	// even without having seen the TTD locally (safer long term).
	TerminalTotalDifficultyPassed bool `json:"terminalTotalDifficultyPassed,omitempty"`

	// Various consensus engines
	Ethash *EthashConfig `json:"ethash,omitempty"`
	Clique *CliqueConfig `json:"clique,omitempty"`

	ArbitrumChainParams ArbitrumChainParams `json:"arbitrum,omitempty"`
}

// EthashConfig is the consensus engine configs for proof-of-work based sealing.
type EthashConfig struct{}

// String implements the stringer interface, returning the consensus engine details.
func (c *EthashConfig) String() string {
	return "ethash"
}

// CliqueConfig is the consensus engine configs for proof-of-authority based sealing.
type CliqueConfig struct {
	Period uint64 `json:"period"` // Number of seconds between blocks to enforce
	Epoch  uint64 `json:"epoch"`  // Epoch length to reset votes and checkpoint
}

// String implements the stringer interface, returning the consensus engine details.
func (c *CliqueConfig) String() string {
	return "clique"
}

// Description returns a human-readable description of ChainConfig.
func (c *ChainConfig) Description() string {
	var banner string

	// Create some basinc network config output
	network := NetworkNames[c.ChainID.String()]
	if network == "" {
		network = "unknown"
	}
	banner += fmt.Sprintf("Chain ID:  %v (%s)\n", c.ChainID, network)
	switch {
	case c.Ethash != nil:
		if c.TerminalTotalDifficulty == nil {
			banner += "Consensus: Ethash (proof-of-work)\n"
		} else if !c.TerminalTotalDifficultyPassed {
			banner += "Consensus: Beacon (proof-of-stake), merging from Ethash (proof-of-work)\n"
		} else {
			banner += "Consensus: Beacon (proof-of-stake), merged from Ethash (proof-of-work)\n"
		}
	case c.Clique != nil:
		if c.TerminalTotalDifficulty == nil {
			banner += "Consensus: Clique (proof-of-authority)\n"
		} else if !c.TerminalTotalDifficultyPassed {
			banner += "Consensus: Beacon (proof-of-stake), merging from Clique (proof-of-authority)\n"
		} else {
			banner += "Consensus: Beacon (proof-of-stake), merged from Clique (proof-of-authority)\n"
		}
	default:
		banner += "Consensus: unknown\n"
	}
	banner += "\n"

	// Create a list of forks with a short description of them. Forks that only
	// makes sense for mainnet should be optional at printing to avoid bloating
	// the output for testnets and private networks.
	banner += "Pre-Merge hard forks (block based):\n"
	banner += fmt.Sprintf(" - Homestead:                   #%-8v (https://github.com/ethereum/execution-specs/blob/master/network-upgrades/mainnet-upgrades/homestead.md)\n", c.HomesteadBlock)
	if c.DAOForkBlock != nil {
		banner += fmt.Sprintf(" - DAO Fork:                    #%-8v (https://github.com/ethereum/execution-specs/blob/master/network-upgrades/mainnet-upgrades/dao-fork.md)\n", c.DAOForkBlock)
	}
	banner += fmt.Sprintf(" - Tangerine Whistle (EIP 150): #%-8v (https://github.com/ethereum/execution-specs/blob/master/network-upgrades/mainnet-upgrades/tangerine-whistle.md)\n", c.EIP150Block)
	banner += fmt.Sprintf(" - Spurious Dragon/1 (EIP 155): #%-8v (https://github.com/ethereum/execution-specs/blob/master/network-upgrades/mainnet-upgrades/spurious-dragon.md)\n", c.EIP155Block)
	banner += fmt.Sprintf(" - Spurious Dragon/2 (EIP 158): #%-8v (https://github.com/ethereum/execution-specs/blob/master/network-upgrades/mainnet-upgrades/spurious-dragon.md)\n", c.EIP155Block)
	banner += fmt.Sprintf(" - Byzantium:                   #%-8v (https://github.com/ethereum/execution-specs/blob/master/network-upgrades/mainnet-upgrades/byzantium.md)\n", c.ByzantiumBlock)
	banner += fmt.Sprintf(" - Constantinople:              #%-8v (https://github.com/ethereum/execution-specs/blob/master/network-upgrades/mainnet-upgrades/constantinople.md)\n", c.ConstantinopleBlock)
	banner += fmt.Sprintf(" - Petersburg:                  #%-8v (https://github.com/ethereum/execution-specs/blob/master/network-upgrades/mainnet-upgrades/petersburg.md)\n", c.PetersburgBlock)
	banner += fmt.Sprintf(" - Istanbul:                    #%-8v (https://github.com/ethereum/execution-specs/blob/master/network-upgrades/mainnet-upgrades/istanbul.md)\n", c.IstanbulBlock)
	if c.MuirGlacierBlock != nil {
		banner += fmt.Sprintf(" - Muir Glacier:                #%-8v (https://github.com/ethereum/execution-specs/blob/master/network-upgrades/mainnet-upgrades/muir-glacier.md)\n", c.MuirGlacierBlock)
	}
	banner += fmt.Sprintf(" - Berlin:                      #%-8v (https://github.com/ethereum/execution-specs/blob/master/network-upgrades/mainnet-upgrades/berlin.md)\n", c.BerlinBlock)
	banner += fmt.Sprintf(" - London:                      #%-8v (https://github.com/ethereum/execution-specs/blob/master/network-upgrades/mainnet-upgrades/london.md)\n", c.LondonBlock)
	if c.ArrowGlacierBlock != nil {
		banner += fmt.Sprintf(" - Arrow Glacier:               #%-8v (https://github.com/ethereum/execution-specs/blob/master/network-upgrades/mainnet-upgrades/arrow-glacier.md)\n", c.ArrowGlacierBlock)
	}
	if c.GrayGlacierBlock != nil {
		banner += fmt.Sprintf(" - Gray Glacier:                #%-8v (https://github.com/ethereum/execution-specs/blob/master/network-upgrades/mainnet-upgrades/gray-glacier.md)\n", c.GrayGlacierBlock)
	}
	banner += "\n"

	// Add a special section for the merge as it's non-obvious
	if c.TerminalTotalDifficulty == nil {
		banner += "The Merge is not yet available for this network!\n"
		banner += " - Hard-fork specification: https://github.com/ethereum/execution-specs/blob/master/network-upgrades/mainnet-upgrades/paris.md\n"
	} else {
		banner += "Merge configured:\n"
		banner += " - Hard-fork specification:    https://github.com/ethereum/execution-specs/blob/master/network-upgrades/mainnet-upgrades/paris.md\n"
		banner += fmt.Sprintf(" - Network known to be merged: %v\n", c.TerminalTotalDifficultyPassed)
		banner += fmt.Sprintf(" - Total terminal difficulty:  %v\n", c.TerminalTotalDifficulty)
		if c.MergeNetsplitBlock != nil {
			banner += fmt.Sprintf(" - Merge netsplit block:       #%-8v\n", c.MergeNetsplitBlock)
		}
	}
	banner += "\n"

	// Create a list of forks post-merge
	banner += "Post-Merge hard forks (timestamp based):\n"
	if c.ShanghaiTime != nil {
		banner += fmt.Sprintf(" - Shanghai:                    @%-10v (https://github.com/ethereum/execution-specs/blob/master/network-upgrades/mainnet-upgrades/shanghai.md)\n", *c.ShanghaiTime)
	}
	if c.CancunTime != nil {
		banner += fmt.Sprintf(" - Cancun:                      @%-10v\n", *c.CancunTime)
	}
	if c.PragueTime != nil {
		banner += fmt.Sprintf(" - Prague:                      @%-10v\n", *c.PragueTime)
	}
	return banner
}

// IsHomestead returns whether num is either equal to the homestead block or greater.
func (c *ChainConfig) IsHomestead(num *big.Int) bool {
	return isBlockForked(c.HomesteadBlock, num)
}

// IsDAOFork returns whether num is either equal to the DAO fork block or greater.
func (c *ChainConfig) IsDAOFork(num *big.Int) bool {
	return isBlockForked(c.DAOForkBlock, num)
}

// IsEIP150 returns whether num is either equal to the EIP150 fork block or greater.
func (c *ChainConfig) IsEIP150(num *big.Int) bool {
	return isBlockForked(c.EIP150Block, num)
}

// IsEIP155 returns whether num is either equal to the EIP155 fork block or greater.
func (c *ChainConfig) IsEIP155(num *big.Int) bool {
	return isBlockForked(c.EIP155Block, num)
}

// IsEIP158 returns whether num is either equal to the EIP158 fork block or greater.
func (c *ChainConfig) IsEIP158(num *big.Int) bool {
	return isBlockForked(c.EIP158Block, num)
}

// IsByzantium returns whether num is either equal to the Byzantium fork block or greater.
func (c *ChainConfig) IsByzantium(num *big.Int) bool {
	return isBlockForked(c.ByzantiumBlock, num)
}

// IsConstantinople returns whether num is either equal to the Constantinople fork block or greater.
func (c *ChainConfig) IsConstantinople(num *big.Int) bool {
	return isBlockForked(c.ConstantinopleBlock, num)
}

// IsMuirGlacier returns whether num is either equal to the Muir Glacier (EIP-2384) fork block or greater.
func (c *ChainConfig) IsMuirGlacier(num *big.Int) bool {
	return isBlockForked(c.MuirGlacierBlock, num)
}

// IsPetersburg returns whether num is either
// - equal to or greater than the PetersburgBlock fork block,
// - OR is nil, and Constantinople is active
func (c *ChainConfig) IsPetersburg(num *big.Int) bool {
	return isBlockForked(c.PetersburgBlock, num) || c.PetersburgBlock == nil && isBlockForked(c.ConstantinopleBlock, num)
}

// IsIstanbul returns whether num is either equal to the Istanbul fork block or greater.
func (c *ChainConfig) IsIstanbul(num *big.Int) bool {
	return isBlockForked(c.IstanbulBlock, num)
}

// IsBerlin returns whether num is either equal to the Berlin fork block or greater.
func (c *ChainConfig) IsBerlin(num *big.Int) bool {
	return isBlockForked(c.BerlinBlock, num)
}

// IsLondon returns whether num is either equal to the London fork block or greater.
func (c *ChainConfig) IsLondon(num *big.Int) bool {
<<<<<<< HEAD
	if c.IsArbitrum() {
		return isForked(new(big.Int).SetUint64(c.ArbitrumChainParams.GenesisBlockNum), num)
	}
	return isForked(c.LondonBlock, num)
=======
	return isBlockForked(c.LondonBlock, num)
>>>>>>> 73b01f40
}

// IsArrowGlacier returns whether num is either equal to the Arrow Glacier (EIP-4345) fork block or greater.
func (c *ChainConfig) IsArrowGlacier(num *big.Int) bool {
	return isBlockForked(c.ArrowGlacierBlock, num)
}

// IsGrayGlacier returns whether num is either equal to the Gray Glacier (EIP-5133) fork block or greater.
func (c *ChainConfig) IsGrayGlacier(num *big.Int) bool {
	return isBlockForked(c.GrayGlacierBlock, num)
}

// IsTerminalPoWBlock returns whether the given block is the last block of PoW stage.
func (c *ChainConfig) IsTerminalPoWBlock(parentTotalDiff *big.Int, totalDiff *big.Int) bool {
	if c.TerminalTotalDifficulty == nil {
		return false
	}
	return parentTotalDiff.Cmp(c.TerminalTotalDifficulty) < 0 && totalDiff.Cmp(c.TerminalTotalDifficulty) >= 0
}

// IsShanghai returns whether time is either equal to the Shanghai fork time or greater.
func (c *ChainConfig) IsShanghai(time uint64) bool {
	return isTimestampForked(c.ShanghaiTime, time)
}

// IsCancun returns whether num is either equal to the Cancun fork time or greater.
func (c *ChainConfig) IsCancun(time uint64) bool {
	return isTimestampForked(c.CancunTime, time)
}

// IsPrague returns whether num is either equal to the Prague fork time or greater.
func (c *ChainConfig) IsPrague(time uint64) bool {
	return isTimestampForked(c.PragueTime, time)
}

// CheckCompatible checks whether scheduled fork transitions have been imported
// with a mismatching chain configuration.
func (c *ChainConfig) CheckCompatible(newcfg *ChainConfig, height uint64, time uint64) *ConfigCompatError {
	var (
		bhead = new(big.Int).SetUint64(height)
		btime = time
	)
	// Iterate checkCompatible to find the lowest conflict.
	var lasterr *ConfigCompatError
	for {
		err := c.checkCompatible(newcfg, bhead, btime)
		if err == nil || (lasterr != nil && err.RewindToBlock == lasterr.RewindToBlock && err.RewindToTime == lasterr.RewindToTime) {
			break
		}
		lasterr = err

		if err.RewindToTime > 0 {
			btime = err.RewindToTime
		} else {
			bhead.SetUint64(err.RewindToBlock)
		}
	}
	return lasterr
}

// CheckConfigForkOrder checks that we don't "skip" any forks, geth isn't pluggable enough
// to guarantee that forks can be implemented in a different order than on official networks
func (c *ChainConfig) CheckConfigForkOrder() error {
	type fork struct {
		name      string
		block     *big.Int // forks up to - and including the merge - were defined with block numbers
		timestamp *uint64  // forks after the merge are scheduled using timestamps
		optional  bool     // if true, the fork may be nil and next fork is still allowed
	}
	var lastFork fork
	for _, cur := range []fork{
		{name: "homesteadBlock", block: c.HomesteadBlock},
		{name: "daoForkBlock", block: c.DAOForkBlock, optional: true},
		{name: "eip150Block", block: c.EIP150Block},
		{name: "eip155Block", block: c.EIP155Block},
		{name: "eip158Block", block: c.EIP158Block},
		{name: "byzantiumBlock", block: c.ByzantiumBlock},
		{name: "constantinopleBlock", block: c.ConstantinopleBlock},
		{name: "petersburgBlock", block: c.PetersburgBlock},
		{name: "istanbulBlock", block: c.IstanbulBlock},
		{name: "muirGlacierBlock", block: c.MuirGlacierBlock, optional: true},
		{name: "berlinBlock", block: c.BerlinBlock},
		{name: "londonBlock", block: c.LondonBlock},
		{name: "arrowGlacierBlock", block: c.ArrowGlacierBlock, optional: true},
		{name: "grayGlacierBlock", block: c.GrayGlacierBlock, optional: true},
		{name: "mergeNetsplitBlock", block: c.MergeNetsplitBlock, optional: true},
		{name: "shanghaiTime", timestamp: c.ShanghaiTime},
		{name: "cancunTime", timestamp: c.CancunTime, optional: true},
		{name: "pragueTime", timestamp: c.PragueTime, optional: true},
	} {
		if lastFork.name != "" {
			switch {
			// Non-optional forks must all be present in the chain config up to the last defined fork
			case lastFork.block == nil && lastFork.timestamp == nil && (cur.block != nil || cur.timestamp != nil):
				if cur.block != nil {
					return fmt.Errorf("unsupported fork ordering: %v not enabled, but %v enabled at block %v",
						lastFork.name, cur.name, cur.block)
				} else {
					return fmt.Errorf("unsupported fork ordering: %v not enabled, but %v enabled at timestamp %v",
						lastFork.name, cur.name, cur.timestamp)
				}

			// Fork (whether defined by block or timestamp) must follow the fork definition sequence
			case (lastFork.block != nil && cur.block != nil) || (lastFork.timestamp != nil && cur.timestamp != nil):
				if lastFork.block != nil && lastFork.block.Cmp(cur.block) > 0 {
					return fmt.Errorf("unsupported fork ordering: %v enabled at block %v, but %v enabled at block %v",
						lastFork.name, lastFork.block, cur.name, cur.block)
				} else if lastFork.timestamp != nil && *lastFork.timestamp > *cur.timestamp {
					return fmt.Errorf("unsupported fork ordering: %v enabled at timestamp %v, but %v enabled at timestamp %v",
						lastFork.name, lastFork.timestamp, cur.name, cur.timestamp)
				}

				// Timestamp based forks can follow block based ones, but not the other way around
				if lastFork.timestamp != nil && cur.block != nil {
					return fmt.Errorf("unsupported fork ordering: %v used timestamp ordering, but %v reverted to block ordering",
						lastFork.name, cur.name)
				}
			}
		}
		// If it was optional and not set, then ignore it
		if !cur.optional || (cur.block != nil || cur.timestamp != nil) {
			lastFork = cur
		}
	}
	return nil
}

func (c *ChainConfig) checkCompatible(newcfg *ChainConfig, headNumber *big.Int, headTimestamp uint64) *ConfigCompatError {
	if isForkBlockIncompatible(c.HomesteadBlock, newcfg.HomesteadBlock, headNumber) {
		return newBlockCompatError("Homestead fork block", c.HomesteadBlock, newcfg.HomesteadBlock)
	}
	if isForkBlockIncompatible(c.DAOForkBlock, newcfg.DAOForkBlock, headNumber) {
		return newBlockCompatError("DAO fork block", c.DAOForkBlock, newcfg.DAOForkBlock)
	}
	if c.IsDAOFork(headNumber) && c.DAOForkSupport != newcfg.DAOForkSupport {
		return newBlockCompatError("DAO fork support flag", c.DAOForkBlock, newcfg.DAOForkBlock)
	}
	if isForkBlockIncompatible(c.EIP150Block, newcfg.EIP150Block, headNumber) {
		return newBlockCompatError("EIP150 fork block", c.EIP150Block, newcfg.EIP150Block)
	}
	if isForkBlockIncompatible(c.EIP155Block, newcfg.EIP155Block, headNumber) {
		return newBlockCompatError("EIP155 fork block", c.EIP155Block, newcfg.EIP155Block)
	}
	if isForkBlockIncompatible(c.EIP158Block, newcfg.EIP158Block, headNumber) {
		return newBlockCompatError("EIP158 fork block", c.EIP158Block, newcfg.EIP158Block)
	}
	if c.IsEIP158(headNumber) && !configBlockEqual(c.ChainID, newcfg.ChainID) {
		return newBlockCompatError("EIP158 chain ID", c.EIP158Block, newcfg.EIP158Block)
	}
<<<<<<< HEAD
	if err := c.checkArbitrumCompatible(newcfg, head); err != nil {
		return err
	}
	if isForkIncompatible(c.ByzantiumBlock, newcfg.ByzantiumBlock, head) {
		return newCompatError("Byzantium fork block", c.ByzantiumBlock, newcfg.ByzantiumBlock)
=======
	if isForkBlockIncompatible(c.ByzantiumBlock, newcfg.ByzantiumBlock, headNumber) {
		return newBlockCompatError("Byzantium fork block", c.ByzantiumBlock, newcfg.ByzantiumBlock)
>>>>>>> 73b01f40
	}
	if isForkBlockIncompatible(c.ConstantinopleBlock, newcfg.ConstantinopleBlock, headNumber) {
		return newBlockCompatError("Constantinople fork block", c.ConstantinopleBlock, newcfg.ConstantinopleBlock)
	}
	if isForkBlockIncompatible(c.PetersburgBlock, newcfg.PetersburgBlock, headNumber) {
		// the only case where we allow Petersburg to be set in the past is if it is equal to Constantinople
		// mainly to satisfy fork ordering requirements which state that Petersburg fork be set if Constantinople fork is set
		if isForkBlockIncompatible(c.ConstantinopleBlock, newcfg.PetersburgBlock, headNumber) {
			return newBlockCompatError("Petersburg fork block", c.PetersburgBlock, newcfg.PetersburgBlock)
		}
	}
	if isForkBlockIncompatible(c.IstanbulBlock, newcfg.IstanbulBlock, headNumber) {
		return newBlockCompatError("Istanbul fork block", c.IstanbulBlock, newcfg.IstanbulBlock)
	}
	if isForkBlockIncompatible(c.MuirGlacierBlock, newcfg.MuirGlacierBlock, headNumber) {
		return newBlockCompatError("Muir Glacier fork block", c.MuirGlacierBlock, newcfg.MuirGlacierBlock)
	}
	if isForkBlockIncompatible(c.BerlinBlock, newcfg.BerlinBlock, headNumber) {
		return newBlockCompatError("Berlin fork block", c.BerlinBlock, newcfg.BerlinBlock)
	}
	if isForkBlockIncompatible(c.LondonBlock, newcfg.LondonBlock, headNumber) {
		return newBlockCompatError("London fork block", c.LondonBlock, newcfg.LondonBlock)
	}
	if isForkBlockIncompatible(c.ArrowGlacierBlock, newcfg.ArrowGlacierBlock, headNumber) {
		return newBlockCompatError("Arrow Glacier fork block", c.ArrowGlacierBlock, newcfg.ArrowGlacierBlock)
	}
	if isForkBlockIncompatible(c.GrayGlacierBlock, newcfg.GrayGlacierBlock, headNumber) {
		return newBlockCompatError("Gray Glacier fork block", c.GrayGlacierBlock, newcfg.GrayGlacierBlock)
	}
	if isForkBlockIncompatible(c.MergeNetsplitBlock, newcfg.MergeNetsplitBlock, headNumber) {
		return newBlockCompatError("Merge netsplit fork block", c.MergeNetsplitBlock, newcfg.MergeNetsplitBlock)
	}
	if isForkTimestampIncompatible(c.ShanghaiTime, newcfg.ShanghaiTime, headTimestamp) {
		return newTimestampCompatError("Shanghai fork timestamp", c.ShanghaiTime, newcfg.ShanghaiTime)
	}
	if isForkTimestampIncompatible(c.CancunTime, newcfg.CancunTime, headTimestamp) {
		return newTimestampCompatError("Cancun fork timestamp", c.CancunTime, newcfg.CancunTime)
	}
	if isForkTimestampIncompatible(c.PragueTime, newcfg.PragueTime, headTimestamp) {
		return newTimestampCompatError("Prague fork timestamp", c.PragueTime, newcfg.PragueTime)
	}
	return nil
}

// BaseFeeChangeDenominator bounds the amount the base fee can change between blocks.
func (c *ChainConfig) BaseFeeChangeDenominator() uint64 {
	return DefaultBaseFeeChangeDenominator
}

// ElasticityMultiplier bounds the maximum gas limit an EIP-1559 block may have.
func (c *ChainConfig) ElasticityMultiplier() uint64 {
	return DefaultElasticityMultiplier
}

// isForkBlockIncompatible returns true if a fork scheduled at block s1 cannot be
// rescheduled to block s2 because head is already past the fork.
func isForkBlockIncompatible(s1, s2, head *big.Int) bool {
	return (isBlockForked(s1, head) || isBlockForked(s2, head)) && !configBlockEqual(s1, s2)
}

// isBlockForked returns whether a fork scheduled at block s is active at the
// given head block. Whilst this method is the same as isTimestampForked, they
// are explicitly separate for clearer reading.
func isBlockForked(s, head *big.Int) bool {
	if s == nil || head == nil {
		return false
	}
	return s.Cmp(head) <= 0
}

func configBlockEqual(x, y *big.Int) bool {
	if x == nil {
		return y == nil
	}
	if y == nil {
		return x == nil
	}
	return x.Cmp(y) == 0
}

// isForkTimestampIncompatible returns true if a fork scheduled at timestamp s1
// cannot be rescheduled to timestamp s2 because head is already past the fork.
func isForkTimestampIncompatible(s1, s2 *uint64, head uint64) bool {
	return (isTimestampForked(s1, head) || isTimestampForked(s2, head)) && !configTimestampEqual(s1, s2)
}

// isTimestampForked returns whether a fork scheduled at timestamp s is active
// at the given head timestamp. Whilst this method is the same as isBlockForked,
// they are explicitly separate for clearer reading.
func isTimestampForked(s *uint64, head uint64) bool {
	if s == nil {
		return false
	}
	return *s <= head
}

func configTimestampEqual(x, y *uint64) bool {
	if x == nil {
		return y == nil
	}
	if y == nil {
		return x == nil
	}
	return *x == *y
}

// ConfigCompatError is raised if the locally-stored blockchain is initialised with a
// ChainConfig that would alter the past.
type ConfigCompatError struct {
	What string

	// block numbers of the stored and new configurations if block based forking
	StoredBlock, NewBlock *big.Int

	// timestamps of the stored and new configurations if time based forking
	StoredTime, NewTime *uint64

	// the block number to which the local chain must be rewound to correct the error
	RewindToBlock uint64

	// the timestamp to which the local chain must be rewound to correct the error
	RewindToTime uint64
}

func newBlockCompatError(what string, storedblock, newblock *big.Int) *ConfigCompatError {
	var rew *big.Int
	switch {
	case storedblock == nil:
		rew = newblock
	case newblock == nil || storedblock.Cmp(newblock) < 0:
		rew = storedblock
	default:
		rew = newblock
	}
	err := &ConfigCompatError{
		What:          what,
		StoredBlock:   storedblock,
		NewBlock:      newblock,
		RewindToBlock: 0,
	}
	if rew != nil && rew.Sign() > 0 {
		err.RewindToBlock = rew.Uint64() - 1
	}
	return err
}

func newTimestampCompatError(what string, storedtime, newtime *uint64) *ConfigCompatError {
	var rew *uint64
	switch {
	case storedtime == nil:
		rew = newtime
	case newtime == nil || *storedtime < *newtime:
		rew = storedtime
	default:
		rew = newtime
	}
	err := &ConfigCompatError{
		What:         what,
		StoredTime:   storedtime,
		NewTime:      newtime,
		RewindToTime: 0,
	}
	if rew != nil {
		err.RewindToTime = *rew - 1
	}
	return err
}

func (err *ConfigCompatError) Error() string {
	if err.StoredBlock != nil {
		return fmt.Sprintf("mismatching %s in database (have block %d, want block %d, rewindto block %d)", err.What, err.StoredBlock, err.NewBlock, err.RewindToBlock)
	}
	return fmt.Sprintf("mismatching %s in database (have timestamp %d, want timestamp %d, rewindto timestamp %d)", err.What, err.StoredTime, err.NewTime, err.RewindToTime)
}

// Rules wraps ChainConfig and is merely syntactic sugar or can be used for functions
// that do not have or require information about the block.
//
// Rules is a one time interface meaning that it shouldn't be used in between transition
// phases.
type Rules struct {
	IsArbitrum                                              bool
	ChainID                                                 *big.Int
	IsHomestead, IsEIP150, IsEIP155, IsEIP158               bool
	IsByzantium, IsConstantinople, IsPetersburg, IsIstanbul bool
	IsBerlin, IsLondon                                      bool
	IsMerge, IsShanghai, isCancun, isPrague                 bool
}

// Rules ensures c's ChainID is not nil.
func (c *ChainConfig) Rules(num *big.Int, isMerge bool, timestamp uint64) Rules {
	chainID := c.ChainID
	if chainID == nil {
		chainID = new(big.Int)
	}
	return Rules{
		IsArbitrum:       c.IsArbitrum(),
		ChainID:          new(big.Int).Set(chainID),
		IsHomestead:      c.IsHomestead(num),
		IsEIP150:         c.IsEIP150(num),
		IsEIP155:         c.IsEIP155(num),
		IsEIP158:         c.IsEIP158(num),
		IsByzantium:      c.IsByzantium(num),
		IsConstantinople: c.IsConstantinople(num),
		IsPetersburg:     c.IsPetersburg(num),
		IsIstanbul:       c.IsIstanbul(num),
		IsBerlin:         c.IsBerlin(num),
		IsLondon:         c.IsLondon(num),
		IsMerge:          isMerge,
		IsShanghai:       c.IsShanghai(timestamp),
		isCancun:         c.IsCancun(timestamp),
		isPrague:         c.IsPrague(timestamp),
	}
}<|MERGE_RESOLUTION|>--- conflicted
+++ resolved
@@ -224,22 +224,6 @@
 
 	// AllEthashProtocolChanges contains every protocol change (EIPs) introduced
 	// and accepted by the Ethereum core developers into the Ethash consensus.
-<<<<<<< HEAD
-	//
-	// This configuration is intentionally not using keyed fields to force anyone
-	// adding flags to the config to also have to set these fields.
-	AllEthashProtocolChanges = &ChainConfig{big.NewInt(1337), big.NewInt(0), nil, false, big.NewInt(0), common.Hash{}, big.NewInt(0), big.NewInt(0), big.NewInt(0), big.NewInt(0), big.NewInt(0), big.NewInt(0), big.NewInt(0), big.NewInt(0), big.NewInt(0), big.NewInt(0), big.NewInt(0), nil, nil, nil, nil, false, new(EthashConfig), nil, DisableArbitrumParams()}
-
-	// AllCliqueProtocolChanges contains every protocol change (EIPs) introduced
-	// and accepted by the Ethereum core developers into the Clique consensus.
-	//
-	// This configuration is intentionally not using keyed fields to force anyone
-	// adding flags to the config to also have to set these fields.
-	AllCliqueProtocolChanges = &ChainConfig{big.NewInt(1337), big.NewInt(0), nil, false, big.NewInt(0), common.Hash{}, big.NewInt(0), big.NewInt(0), big.NewInt(0), big.NewInt(0), big.NewInt(0), big.NewInt(0), big.NewInt(0), big.NewInt(0), big.NewInt(0), nil, nil, nil, nil, nil, nil, false, nil, &CliqueConfig{Period: 0, Epoch: 30000}, DisableArbitrumParams()}
-
-	TestChainConfig = &ChainConfig{big.NewInt(1), big.NewInt(0), nil, false, big.NewInt(0), common.Hash{}, big.NewInt(0), big.NewInt(0), big.NewInt(0), big.NewInt(0), big.NewInt(0), big.NewInt(0), big.NewInt(0), big.NewInt(0), big.NewInt(0), big.NewInt(0), big.NewInt(0), nil, nil, nil, nil, false, new(EthashConfig), nil, DisableArbitrumParams()}
-	TestRules       = TestChainConfig.Rules(new(big.Int), false)
-=======
 	AllEthashProtocolChanges = &ChainConfig{
 		ChainID:                       big.NewInt(1337),
 		HomesteadBlock:                big.NewInt(0),
@@ -266,6 +250,7 @@
 		TerminalTotalDifficultyPassed: false,
 		Ethash:                        new(EthashConfig),
 		Clique:                        nil,
+		ArbitrumChainParams:           DisableArbitrumParams(),
 	}
 
 	// AllCliqueProtocolChanges contains every protocol change (EIPs) introduced
@@ -296,6 +281,7 @@
 		TerminalTotalDifficultyPassed: false,
 		Ethash:                        nil,
 		Clique:                        &CliqueConfig{Period: 0, Epoch: 30000},
+		ArbitrumChainParams:           DisableArbitrumParams(),
 	}
 
 	// TestChainConfig contains every protocol change (EIPs) introduced
@@ -326,6 +312,7 @@
 		TerminalTotalDifficultyPassed: false,
 		Ethash:                        new(EthashConfig),
 		Clique:                        nil,
+		ArbitrumChainParams:           DisableArbitrumParams(),
 	}
 
 	// NonActivatedConfig defines the chain configuration without activating
@@ -356,9 +343,9 @@
 		TerminalTotalDifficultyPassed: false,
 		Ethash:                        new(EthashConfig),
 		Clique:                        nil,
+		ArbitrumChainParams:           DisableArbitrumParams(),
 	}
 	TestRules = TestChainConfig.Rules(new(big.Int), false, 0)
->>>>>>> 73b01f40
 )
 
 // NetworkNames are user friendly names to use in the chain spec banner.
@@ -637,14 +624,11 @@
 
 // IsLondon returns whether num is either equal to the London fork block or greater.
 func (c *ChainConfig) IsLondon(num *big.Int) bool {
-<<<<<<< HEAD
 	if c.IsArbitrum() {
 		return isForked(new(big.Int).SetUint64(c.ArbitrumChainParams.GenesisBlockNum), num)
 	}
-	return isForked(c.LondonBlock, num)
-=======
+
 	return isBlockForked(c.LondonBlock, num)
->>>>>>> 73b01f40
 }
 
 // IsArrowGlacier returns whether num is either equal to the Arrow Glacier (EIP-4345) fork block or greater.
@@ -794,16 +778,12 @@
 	if c.IsEIP158(headNumber) && !configBlockEqual(c.ChainID, newcfg.ChainID) {
 		return newBlockCompatError("EIP158 chain ID", c.EIP158Block, newcfg.EIP158Block)
 	}
-<<<<<<< HEAD
-	if err := c.checkArbitrumCompatible(newcfg, head); err != nil {
+
+	if err := c.checkArbitrumCompatible(newcfg, headNumber); err != nil {
 		return err
 	}
-	if isForkIncompatible(c.ByzantiumBlock, newcfg.ByzantiumBlock, head) {
-		return newCompatError("Byzantium fork block", c.ByzantiumBlock, newcfg.ByzantiumBlock)
-=======
 	if isForkBlockIncompatible(c.ByzantiumBlock, newcfg.ByzantiumBlock, headNumber) {
 		return newBlockCompatError("Byzantium fork block", c.ByzantiumBlock, newcfg.ByzantiumBlock)
->>>>>>> 73b01f40
 	}
 	if isForkBlockIncompatible(c.ConstantinopleBlock, newcfg.ConstantinopleBlock, headNumber) {
 		return newBlockCompatError("Constantinople fork block", c.ConstantinopleBlock, newcfg.ConstantinopleBlock)

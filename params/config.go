--- conflicted
+++ resolved
@@ -270,26 +270,16 @@
 	//
 	// This configuration is intentionally not using keyed fields to force anyone
 	// adding flags to the config to also have to set these fields.
-<<<<<<< HEAD
-	AllEthashProtocolChanges = &ChainConfig{big.NewInt(1337), big.NewInt(0), nil, false, big.NewInt(0), common.Hash{}, big.NewInt(0), big.NewInt(0), big.NewInt(0), big.NewInt(0), big.NewInt(0), big.NewInt(0), big.NewInt(0), big.NewInt(0), big.NewInt(0), big.NewInt(0), big.NewInt(0), nil, nil, nil, nil, false, new(EthashConfig), nil}
-=======
-	AllEthashProtocolChanges = &ChainConfig{big.NewInt(1337), big.NewInt(0), nil, false, big.NewInt(0), common.Hash{}, big.NewInt(0), big.NewInt(0), big.NewInt(0), big.NewInt(0), big.NewInt(0), big.NewInt(0), big.NewInt(0), big.NewInt(0), big.NewInt(0), big.NewInt(0), nil, nil, nil, new(EthashConfig), nil}
->>>>>>> d704423d
+	AllEthashProtocolChanges = &ChainConfig{big.NewInt(1337), big.NewInt(0), nil, false, big.NewInt(0), common.Hash{}, big.NewInt(0), big.NewInt(0), big.NewInt(0), big.NewInt(0), big.NewInt(0), big.NewInt(0), big.NewInt(0), big.NewInt(0), big.NewInt(0), big.NewInt(0), big.NewInt(0), nil, nil, nil, nil, nil, nil, false, new(EthashConfig), nil}
 
 	// AllCliqueProtocolChanges contains every protocol change (EIPs) introduced
 	// and accepted by the Ethereum core developers into the Clique consensus.
 	//
 	// This configuration is intentionally not using keyed fields to force anyone
 	// adding flags to the config to also have to set these fields.
-<<<<<<< HEAD
-	AllCliqueProtocolChanges = &ChainConfig{big.NewInt(1337), big.NewInt(0), nil, false, big.NewInt(0), common.Hash{}, big.NewInt(0), big.NewInt(0), big.NewInt(0), big.NewInt(0), big.NewInt(0), big.NewInt(0), big.NewInt(0), big.NewInt(0), big.NewInt(0), nil, nil, nil, nil, nil, nil, false, nil, &CliqueConfig{Period: 0, Epoch: 30000}}
-
-	TestChainConfig = &ChainConfig{big.NewInt(1), big.NewInt(0), nil, false, big.NewInt(0), common.Hash{}, big.NewInt(0), big.NewInt(0), big.NewInt(0), big.NewInt(0), big.NewInt(0), big.NewInt(0), big.NewInt(0), big.NewInt(0), big.NewInt(0), big.NewInt(0), big.NewInt(0), nil, nil, nil, nil, false, new(EthashConfig), nil}
-=======
-	AllCliqueProtocolChanges = &ChainConfig{big.NewInt(1337), big.NewInt(0), nil, false, big.NewInt(0), common.Hash{}, big.NewInt(0), big.NewInt(0), big.NewInt(0), big.NewInt(0), big.NewInt(0), big.NewInt(0), big.NewInt(0), big.NewInt(0), big.NewInt(0), nil, nil, nil, nil, nil, &CliqueConfig{Period: 0, Epoch: 30000}}
-
-	TestChainConfig = &ChainConfig{big.NewInt(1), big.NewInt(0), nil, false, big.NewInt(0), common.Hash{}, big.NewInt(0), big.NewInt(0), big.NewInt(0), big.NewInt(0), big.NewInt(0), big.NewInt(0), big.NewInt(0), big.NewInt(0), big.NewInt(0), big.NewInt(0), nil, nil, nil, new(EthashConfig), nil}
->>>>>>> d704423d
+	AllCliqueProtocolChanges = &ChainConfig{big.NewInt(1337), big.NewInt(0), nil, false, big.NewInt(0), common.Hash{}, big.NewInt(0), big.NewInt(0), big.NewInt(0), big.NewInt(0), big.NewInt(0), big.NewInt(0), big.NewInt(0), big.NewInt(0), big.NewInt(0), big.NewInt(0), nil, nil, nil, nil, nil, nil, nil, false, nil, &CliqueConfig{Period: 0, Epoch: 30000}}
+
+	TestChainConfig = &ChainConfig{big.NewInt(1), big.NewInt(0), nil, false, big.NewInt(0), common.Hash{}, big.NewInt(0), big.NewInt(0), big.NewInt(0), big.NewInt(0), big.NewInt(0), big.NewInt(0), big.NewInt(0), big.NewInt(0), big.NewInt(0), big.NewInt(0), big.NewInt(0), nil, nil, nil, nil, nil, nil, false, new(EthashConfig), nil}
 	TestRules       = TestChainConfig.Rules(new(big.Int), false)
 )
 
@@ -378,15 +368,12 @@
 	BerlinBlock         *big.Int `json:"berlinBlock,omitempty"`         // Berlin switch block (nil = no fork, 0 = already on berlin)
 	LondonBlock         *big.Int `json:"londonBlock,omitempty"`         // London switch block (nil = no fork, 0 = already on london)
 	ArrowGlacierBlock   *big.Int `json:"arrowGlacierBlock,omitempty"`   // Eip-4345 (bomb delay) switch block (nil = no fork, 0 = already activated)
-<<<<<<< HEAD
 	GrayGlacierBlock    *big.Int `json:"grayGlacierBlock,omitempty"`    // Eip-5133 (bomb delay) switch block (nil = no fork, 0 = already activated)
 	MergeNetsplitBlock  *big.Int `json:"mergeNetsplitBlock,omitempty"`  // Virtual fork after The Merge to use as a network splitter
 	ShanghaiBlock       *big.Int `json:"shanghaiBlock,omitempty"`       // Shanghai switch block (nil = no fork, 0 = already on shanghai)
 	CancunBlock         *big.Int `json:"cancunBlock,omitempty"`         // Cancun switch block (nil = no fork, 0 = already on cancun)
-=======
 	MergeForkBlock      *big.Int `json:"mergeForkBlock,omitempty"`      // EIP-3675 (TheMerge) switch block (nil = no fork, 0 = already in merge proceedings)
 	ShardingForkBlock   *big.Int `json:"shardingForkBlock,omitempty"`   // Mini-Danksharding switch block (nil = no fork, 0 = already activated)
->>>>>>> d704423d
 
 	// TerminalTotalDifficulty is the amount of total difficulty reached by
 	// the network that triggers the consensus upgrade.
@@ -449,7 +436,6 @@
 			banner += "Consensus: Beacon (proof-of-stake), merged from Clique (proof-of-authority)\n"
 		}
 	default:
-<<<<<<< HEAD
 		banner += "Consensus: unknown\n"
 	}
 	banner += "\n"
@@ -481,10 +467,13 @@
 		banner += fmt.Sprintf(" - Gray Glacier:                %-8v (https://github.com/ethereum/execution-specs/blob/master/network-upgrades/mainnet-upgrades/gray-glacier.md)\n", c.GrayGlacierBlock)
 	}
 	if c.ShanghaiBlock != nil {
-		banner += fmt.Sprintf(" - Shanghai:                     %-8v (https://github.com/ethereum/execution-specs/blob/master/network-upgrades/mainnet-upgrades/shanghai.md)\n", c.ShanghaiBlock)
+		banner += fmt.Sprintf(" - Shanghai:                    %-8v (https://github.com/ethereum/execution-specs/blob/master/network-upgrades/mainnet-upgrades/shanghai.md)\n", c.ShanghaiBlock)
 	}
 	if c.CancunBlock != nil {
 		banner += fmt.Sprintf(" - Cancun:                      %-8v\n", c.CancunBlock)
+	}
+	if c.ShardingForkBlock != nil {
+		banner += fmt.Sprintf(" - ShardingFork:                %-8v\n", c.ShardingForkBlock)
 	}
 	banner += "\n"
 
@@ -500,31 +489,6 @@
 		banner += fmt.Sprintf(" - Merge netsplit block:       %-8v", c.MergeNetsplitBlock)
 	}
 	return banner
-=======
-		engine = "unknown"
-	}
-	return fmt.Sprintf("{ChainID: %v Homestead: %v DAO: %v DAOSupport: %v EIP150: %v EIP155: %v EIP158: %v Byzantium: %v Constantinople: %v Petersburg: %v Istanbul: %v, Muir Glacier: %v, Berlin: %v, London: %v, Arrow Glacier: %v, MergeFork: %v, Terminal TD: %v, ShardingFork: %v, Engine: %v}",
-		c.ChainID,
-		c.HomesteadBlock,
-		c.DAOForkBlock,
-		c.DAOForkSupport,
-		c.EIP150Block,
-		c.EIP155Block,
-		c.EIP158Block,
-		c.ByzantiumBlock,
-		c.ConstantinopleBlock,
-		c.PetersburgBlock,
-		c.IstanbulBlock,
-		c.MuirGlacierBlock,
-		c.BerlinBlock,
-		c.LondonBlock,
-		c.ArrowGlacierBlock,
-		c.MergeForkBlock,
-		c.TerminalTotalDifficulty,
-		c.ShardingForkBlock,
-		engine,
-	)
->>>>>>> d704423d
 }
 
 // IsHomestead returns whether num is either equal to the homestead block or greater.
@@ -594,15 +558,14 @@
 	return isForked(c.ArrowGlacierBlock, num)
 }
 
-<<<<<<< HEAD
 // IsGrayGlacier returns whether num is either equal to the Gray Glacier (EIP-5133) fork block or greater.
 func (c *ChainConfig) IsGrayGlacier(num *big.Int) bool {
 	return isForked(c.GrayGlacierBlock, num)
-=======
+}
+
 // IsSharding returns whether num is either equal to the Mini-Danksharding fork block or greater.
 func (c *ChainConfig) IsSharding(num *big.Int) bool {
 	return isForked(c.ShardingForkBlock, num)
->>>>>>> d704423d
 }
 
 // IsTerminalPoWBlock returns whether the given block is the last block of PoW stage.
@@ -664,15 +627,12 @@
 		{name: "berlinBlock", block: c.BerlinBlock},
 		{name: "londonBlock", block: c.LondonBlock},
 		{name: "arrowGlacierBlock", block: c.ArrowGlacierBlock, optional: true},
-<<<<<<< HEAD
 		{name: "grayGlacierBlock", block: c.GrayGlacierBlock, optional: true},
 		{name: "mergeNetsplitBlock", block: c.MergeNetsplitBlock, optional: true},
 		{name: "shanghaiBlock", block: c.ShanghaiBlock, optional: true},
 		{name: "cancunBlock", block: c.CancunBlock, optional: true},
-=======
 		{name: "mergeStartBlock", block: c.MergeForkBlock, optional: true},
 		{name: "shardingForkBlock", block: c.ShardingForkBlock, optional: true},
->>>>>>> d704423d
 	} {
 		if lastFork.name != "" {
 			// Next one must be higher number
@@ -828,12 +788,7 @@
 	IsHomestead, IsEIP150, IsEIP155, IsEIP158               bool
 	IsByzantium, IsConstantinople, IsPetersburg, IsIstanbul bool
 	IsBerlin, IsLondon                                      bool
-<<<<<<< HEAD
-	IsMerge, IsShanghai, isCancun                           bool
-=======
-	IsMerge                                                 bool
-	IsSharding                                              bool
->>>>>>> d704423d
+	IsMerge, IsShanghai, isCancun, IsSharding               bool
 }
 
 // Rules ensures c's ChainID is not nil.
@@ -855,11 +810,8 @@
 		IsBerlin:         c.IsBerlin(num),
 		IsLondon:         c.IsLondon(num),
 		IsMerge:          isMerge,
-<<<<<<< HEAD
 		IsShanghai:       c.IsShanghai(num),
 		isCancun:         c.IsCancun(num),
-=======
 		IsSharding:       c.IsSharding(num),
->>>>>>> d704423d
 	}
 }
--- conflicted
+++ resolved
@@ -296,34 +296,49 @@
 	}
 }
 
-<<<<<<< HEAD
 func ArbitrumRinkebyShadowForkChainConfig() *ChainConfig {
 	return &ChainConfig{
 		ChainID:             big.NewInt(1338),
-=======
+		HomesteadBlock:      big.NewInt(0),
+		DAOForkBlock:        nil,
+		DAOForkSupport:      true,
+		EIP150Block:         big.NewInt(0),
+		EIP150Hash:          common.Hash{},
+		EIP155Block:         big.NewInt(0),
+		EIP158Block:         big.NewInt(0),
+		ByzantiumBlock:      big.NewInt(0),
+		ConstantinopleBlock: big.NewInt(0),
+		PetersburgBlock:     big.NewInt(0),
+		IstanbulBlock:       big.NewInt(0),
+		MuirGlacierBlock:    big.NewInt(0),
+		BerlinBlock:         big.NewInt(0),
+		LondonBlock:         big.NewInt(0),
+		ArbitrumChainParams: ArbitrumRinkebyShadowForkParams(),
+		Clique: &CliqueConfig{
+			Period: 0,
+			Epoch:  0,
+		},
+	}
+}
+
 func ArbitrumRinkebyDevTestChainConfig() *ChainConfig {
 	return &ChainConfig{
 		ChainID:             big.NewInt(421611),
->>>>>>> 92763149
-		HomesteadBlock:      big.NewInt(0),
-		DAOForkBlock:        nil,
-		DAOForkSupport:      true,
-		EIP150Block:         big.NewInt(0),
-		EIP150Hash:          common.Hash{},
-		EIP155Block:         big.NewInt(0),
-		EIP158Block:         big.NewInt(0),
-		ByzantiumBlock:      big.NewInt(0),
-		ConstantinopleBlock: big.NewInt(0),
-		PetersburgBlock:     big.NewInt(0),
-		IstanbulBlock:       big.NewInt(0),
-		MuirGlacierBlock:    big.NewInt(0),
-		BerlinBlock:         big.NewInt(0),
-		LondonBlock:         big.NewInt(0),
-<<<<<<< HEAD
-		ArbitrumChainParams: ArbitrumRinkebyShadowForkParams(),
-=======
+		HomesteadBlock:      big.NewInt(0),
+		DAOForkBlock:        nil,
+		DAOForkSupport:      true,
+		EIP150Block:         big.NewInt(0),
+		EIP150Hash:          common.Hash{},
+		EIP155Block:         big.NewInt(0),
+		EIP158Block:         big.NewInt(0),
+		ByzantiumBlock:      big.NewInt(0),
+		ConstantinopleBlock: big.NewInt(0),
+		PetersburgBlock:     big.NewInt(0),
+		IstanbulBlock:       big.NewInt(0),
+		MuirGlacierBlock:    big.NewInt(0),
+		BerlinBlock:         big.NewInt(0),
+		LondonBlock:         big.NewInt(0),
 		ArbitrumChainParams: ArbitrumDevTestParams(),
->>>>>>> 92763149
 		Clique: &CliqueConfig{
 			Period: 0,
 			Epoch:  0,
@@ -338,9 +353,6 @@
 	ArbitrumDevTestChainConfig(),
 	ArbitrumDevTestDASChainConfig(),
 	ArbitrumDevnetDASChainConfig(),
-<<<<<<< HEAD
 	ArbitrumRinkebyShadowForkChainConfig(),
-=======
 	ArbitrumRinkebyDevTestChainConfig(),
->>>>>>> 92763149
 }
--- conflicted
+++ resolved
@@ -476,7 +476,17 @@
 	}
 }
 
-<<<<<<< HEAD
+type PrettyBytes []byte
+
+// TerminalString implements log.TerminalStringer, formatting a string for console
+// output during logging.
+func (b PrettyBytes) TerminalString() string {
+	if len(b) < 7 {
+		return fmt.Sprintf("%x", b)
+	}
+	return fmt.Sprintf("%#x...%x (%dB)", b[:3], b[len(b)-3:], len(b))
+}
+
 type BlockMetadata []byte
 
 // IsTxTimeboosted given a tx's index in the block returns whether the tx was timeboosted or not
@@ -486,15 +496,4 @@
 		return false
 	}
 	return b[1+(txIndex/8)]&(1<<(txIndex%8)) != 0
-=======
-type PrettyBytes []byte
-
-// TerminalString implements log.TerminalStringer, formatting a string for console
-// output during logging.
-func (b PrettyBytes) TerminalString() string {
-	if len(b) < 7 {
-		return fmt.Sprintf("%x", b)
-	}
-	return fmt.Sprintf("%#x...%x (%dB)", b[:3], b[len(b)-3:], len(b))
->>>>>>> 2b9bafa3
 }
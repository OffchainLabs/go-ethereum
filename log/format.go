--- conflicted
+++ resolved
@@ -271,18 +271,12 @@
 	return append(dst, res...)
 }
 
-<<<<<<< HEAD
-// escapeString checks if the provided string needs escaping/quoting, and
-// calls strconv.Quote if needed
-func escapeString(s string) string {
-	// Arbitrum: remove console colors introduced in Arbitrator
-	s = Uncolor(s)
-
-=======
 // appendEscapeString writes the string s to the given writer, with
 // escaping/quoting if needed.
 func appendEscapeString(dst []byte, s string) []byte {
->>>>>>> f9417437
+	// Arbitrum: remove console colors introduced in Arbitrator
+	s = Uncolor(s)
+
 	needsQuoting := false
 	needsEscaping := false
 	for _, r := range s {

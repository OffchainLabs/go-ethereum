package deepmind

import (
<<<<<<< HEAD
	"encoding/binary"
	"fmt"
	"math"
=======
	"fmt"
>>>>>>> e5e92210
	"math/big"
	"os"
	"runtime/debug"
	"strconv"
	"strings"

	"github.com/ethereum/go-ethereum/common"
	"github.com/ethereum/go-ethereum/common/hexutil"
	"github.com/ethereum/go-ethereum/core/types"
	"go.uber.org/atomic"
)

// NoOpContext can be used when no recording should happen for a given code path
var NoOpContext *Context

var syncContext *Context = NewContext(&DelegateToWriterPrinter{writer: os.Stdout})

// MaybeSyncContext is used when syncing blocks with the network for mindreader consumption, there
// is always a single active sync context use for the whole syncing process, should not be used
// for other purposes.
//
// It responsibility of the user of sync context to ensure it's being used in a concurrent safe
// way and to handle its lifecycle behavior (like resetting it at the end of a block).
func MaybeSyncContext() *Context {
	if !Enabled {
		return NoOpContext
	}

	if !SyncInstrumentationEnabled {
		return NoOpContext
	}

	return syncContext
}

// SyncContext returns the sync context without any checking if deep mind is enabled or not. Use
// it only for specific cases and ensure you only use it when it's strictly correct to do so as this
// will print stdout lines.
func SyncContext() *Context {
	return syncContext
}

// Context is a block level data container used throughout deep mind instrumentation to
// keep active state about current instrumentation. This contains method to deal with
// block, transaction and call metadata required for proper functionning of Deep Mind
// code.
type Context struct {
	printer Printer

	blockLogIndex   uint64
	activeCallIndex string
	nextCallIndex   uint64
	callIndexStack  *ExtendedStack

	seenBlock            *atomic.Bool
	inBlock              *atomic.Bool
	inTransaction        *atomic.Bool
	totalOrderingCounter *atomic.Uint64
}

func NewContext(printer Printer) *Context {
	ctx := &Context{
		printer: printer,

		activeCallIndex: "0",
		callIndexStack:  &ExtendedStack{},

		seenBlock:            atomic.NewBool(false),
		inBlock:              atomic.NewBool(false),
		inTransaction:        atomic.NewBool(false),
		totalOrderingCounter: atomic.NewUint64(0),
	}

	ctx.callIndexStack.Push(ctx.activeCallIndex)

	return ctx
}

func (ctx *Context) InitVersion(nodeVersion, dmVersion, variant string) {
	if ctx == nil {
		return
	}
	ctx.printer.Print("INIT", dmVersion, variant, nodeVersion)
}

func NewSpeculativeExecutionContext() *Context {
	return NewContext(NewToBufferPrinter())
}

func (ctx *Context) Enabled() bool {
	return ctx != nil
}

func (ctx *Context) DeepMindLog() []byte {
	if ctx == nil {
		return nil
	}

	if v, ok := ctx.printer.(*ToBufferPrinter); ok {
		return v.buffer.Bytes()
	}

	return nil
}

// Block methods

func (ctx *Context) StartBlock(block *types.Block) {
	if !ctx.inBlock.CAS(false, true) {
		panic("entering a block while already in a block scope")
	}

	ctx.seenBlock.Store(true)
	ctx.totalOrderingCounter.Store(0)
	ctx.printer.Print("BEGIN_BLOCK", Uint64(block.NumberU64()))
}

func (ctx *Context) FinalizeBlock(block *types.Block) {
	// We must not check if the finalize block is actually in the a block since
	// when deep mind block progress only is enabled, it would hit a panic
	ctx.printer.Print("FINALIZE_BLOCK", Uint64(block.NumberU64()))
}

// ExitBlock is used when an abnormal condition is encountered while processing
// transactions and we must end the block processing right away, resetting the start
// along the way.
func (ctx *Context) ExitBlock() {
	if !ctx.inBlock.CAS(true, false) {
		panic("exiting a block while not already within a block scope")
	}
	ctx.blockLogIndex = 0
}

func (ctx *Context) EndBlock(block *types.Block, totalDifficulty *big.Int) {
	ctx.ExitBlock()

	ctx.printer.Print("END_BLOCK",
		Uint64(block.NumberU64()),
		Uint64(uint64(block.Size())),
		JSON(map[string]interface{}{
			"header":          block.Header(),
			"uncles":          block.Body().Uncles,
			"totalDifficulty": (*hexutil.Big)(totalDifficulty),
		}),
	)
}

// Transaction methods

func (ctx *Context) StartTransaction(tx *types.Transaction, baseFee *big.Int) {
	if ctx == nil {
		return
	}

	hash := tx.Hash()
	v, r, s := tx.RawSignatureValues()

	ctx.StartTransactionRaw(
		hash,
		tx.To(),
		tx.Value(),
		v.Bytes(),
		r.Bytes(),
		s.Bytes(),
		tx.Gas(),
<<<<<<< HEAD
		gasPrice(tx),
=======
		// Once London is active in the patch set, this `nil` value should become
		gasPrice(tx, nil),
>>>>>>> e5e92210
		tx.Nonce(),
		tx.Data(),
		AccessList(tx.AccessList()),
		// London fork not active in this branch yet, replace by `tx.GasFeeCap()` when it's the case (and remove this comment)
		nil,
		// London fork not active in this branch yet, replace by `tx.GasTipCap()` when it's the case (and remove this comment)
		nil,
		tx.Type(),
	)
}

<<<<<<< HEAD
func gasPrice(tx *types.Transaction) *big.Int {
	switch tx.Type() {
	case types.LegacyTxType, types.AccessListTxType:
		return tx.GasPrice()
	}

	panic(fmt.Errorf("unhandled transaction type's %d for deepmind.gasPrice()", tx.Type()))
=======
func gasPrice(tx *types.Transaction, baseFee *big.Int) *big.Int {
	// Once London is active in the patch set, this will not be necessary because DynamicTx should be handled properly
	_ = baseFee

	switch tx.Type() {
	case types.AccessListTxType:
		return tx.GasPrice()
	case types.LegacyTxType:
		return tx.GasPrice()
	default:
		panic(fmt.Errorf("unhandled transaction type's %d, carefully review the patch, if this new transaction type add new fields, think about adding them to Firehose Block format, when you see this message, it means something changed in the chain model and great care and thinking most be put here to properly understand the changes and the consequences they bring for the instrumentation", tx.Type()))
	}
>>>>>>> e5e92210
}

func (ctx *Context) StartTransactionRaw(
	hash common.Hash,
	to *common.Address,
	value *big.Int,
	v, r, s []byte,
	gasLimit uint64,
	gasPrice *big.Int,
	nonce uint64,
	data []byte,
	accessList AccessList,
	maxFeePerGas *big.Int,
	maxPriorityFeePerGas *big.Int,
	txType uint8,
) {
	if ctx == nil {
		return
	}

	ctx.openTransaction()

	// We start assuming the "null" value (i.e. a dot character), and update if `to` is set
	toAsString := "."
	if to != nil {
		toAsString = Addr(*to)
	}

	// London fork not active in this branch yet, add proper handling here when it's the case (and remove this comment)
	maxFeePerGasAsString := "."
	// London fork not active in this branch yet, add proper handling here when it's the case (and remove this comment)
	maxPriorityFeePerGasAsString := "."

	ctx.printer.Print("BEGIN_APPLY_TRX",
		Hash(hash),
		toAsString,
		Hex(value.Bytes()),
		Hex(v),
		Hex(r),
		Hex(s),
		Uint64(gasLimit),
		Hex(gasPrice.Bytes()),
		Uint64(nonce),
		Hex(data),
		Hex(accessList.marshal()),
		maxFeePerGasAsString,
		maxPriorityFeePerGasAsString,
		Uint8(txType),
		Uint64(ctx.totalOrderingCounter.Inc()),
	)
}

func (ctx *Context) openTransaction() {
	if !ctx.inTransaction.CAS(false, true) {
		panic("entering a transaction while already in a transaction scope")
	}
}

func (ctx *Context) RecordTrxFrom(from common.Address) {
	if ctx == nil {
		return
	}

	if !ctx.inTransaction.Load() {
		debug.PrintStack()
		panic("the RecordTrxFrom should have been call within a transaction, something is deeply wrong")
	}

	ctx.printer.Print("TRX_FROM",
		Addr(from),
	)
}

func (ctx *Context) RecordFailedTransaction(err error) {
	if ctx == nil {
		return
	}

	ctx.printer.Print("FAILED_APPLY_TRX",
		err.Error(),
		Uint64(ctx.totalOrderingCounter.Inc()),
	)
	if !ctx.inTransaction.CAS(true, false) {
		panic("exiting a transaction while not already within a transaction scope")
	}
}

func (ctx *Context) EndTransaction(receipt *types.Receipt) {
	if ctx == nil {
		return
	}

	if !ctx.inTransaction.CAS(true, false) {
		panic("exiting a transaction while not already within a transaction scope")
	}

	logItems := make([]logItem, len(receipt.Logs))
	for i, log := range receipt.Logs {
		logItems[i] = logItem{
			"address": log.Address,
			"topics":  log.Topics,
			"data":    hexutil.Bytes(log.Data),
		}
	}

	ctx.printer.Print(
		"END_APPLY_TRX",
		Uint64(receipt.GasUsed),
		Hex(receipt.PostState),
		Uint64(receipt.CumulativeGasUsed),
		Hex(receipt.Bloom[:]),
		Uint64(ctx.totalOrderingCounter.Inc()),
		JSON(logItems),
	)

	ctx.nextCallIndex = 0
	ctx.activeCallIndex = "0"
	ctx.callIndexStack = &ExtendedStack{}
	ctx.callIndexStack.Push(ctx.activeCallIndex)
}

// Call methods

func (ctx *Context) StartCall(callType string) {
	if ctx == nil {
		return
	}

	ctx.printer.Print("EVM_RUN_CALL",
		callType,
		ctx.openCall(),
		Uint64(ctx.totalOrderingCounter.Inc()),
	)

}

func (ctx *Context) openCall() string {
	ctx.nextCallIndex++
	ctx.activeCallIndex = strconv.FormatUint(ctx.nextCallIndex, 10)

	ctx.callIndexStack.Push(ctx.activeCallIndex)

	return ctx.activeCallIndex
}

func (ctx *Context) callIndex() string {
	if ctx.seenBlock.Load() && !ctx.inBlock.Load() {
		debug.PrintStack()
		panic("should have been call in a block, something is deeply wrong")
	}

	return ctx.activeCallIndex
}

func (ctx *Context) RecordCallParams(callType string, caller common.Address, callee common.Address, value *big.Int, gasLimit uint64, input []byte) {
	if ctx == nil {
		return
	}

	ctx.printer.Print("EVM_PARAM",
		callType,
		ctx.callIndex(),
		Addr(caller),
		Addr(callee),
		Hex(value.Bytes()),
		Uint64(gasLimit),
		Hex(input),
	)
}

func (ctx *Context) RecordCallWithoutCode() {
	if ctx == nil {
		return
	}

	ctx.printer.Print("ACCOUNT_WITHOUT_CODE",
		ctx.callIndex(),
	)
}

func (ctx *Context) RecordCallFailed(gasLeft uint64, reason string) {
	if ctx == nil {
		return
	}

	ctx.printer.Print("EVM_CALL_FAILED",
		ctx.callIndex(),
		Uint64(gasLeft),
		reason,
	)
}

func (ctx *Context) RecordCallReverted() {
	if ctx == nil {
		return
	}

	ctx.printer.Print("EVM_REVERTED",
		ctx.callIndex(),
	)
}

func (ctx *Context) closeCall() string {
	previousIndex := ctx.callIndexStack.MustPop()
	ctx.activeCallIndex = ctx.callIndexStack.MustPeek()

	return previousIndex
}

func (ctx *Context) EndCall(gasLeft uint64, returnValue []byte) {
	if ctx == nil {
		return
	}

	ctx.printer.Print("EVM_END_CALL",
		ctx.closeCall(),
		Uint64(gasLeft),
		Hex(returnValue),
		Uint64(ctx.totalOrderingCounter.Inc()),
	)
}

// EndFailedCall is works similarly to EndCall but actualy also prints extra required line
// like EVM_CALL_FAILED and EVM_REVERTED when it's the case. This is used on early exit in the
// the instrumentation when a failure (and revertion) occurs to reduce the actual method call
// peformed.
func (ctx *Context) EndFailedCall(gasLeft uint64, reverted bool, reason string) {
	if ctx == nil {
		return
	}

	ctx.RecordCallFailed(gasLeft, reason)

	if reverted {
		ctx.RecordCallReverted()
	} else {
		ctx.RecordGasConsume(gasLeft, gasLeft, FailedExecutionGasChangeReason)
		gasLeft = 0
	}

	ctx.printer.Print("EVM_END_CALL",
		ctx.closeCall(),
		Uint64(gasLeft),
		Hex(nil),
		Uint64(ctx.totalOrderingCounter.Inc()),
	)
}

// In-call methods

func (ctx *Context) RecordKeccak(hashOfdata common.Hash, data []byte) {
	if ctx == nil {
		return
	}

	ctx.printer.Print("EVM_KECCAK",
		ctx.callIndex(),
		Hash(hashOfdata),
		Hex(data),
	)
}

func (ctx *Context) RecordGasRefund(gasOld, gasRefund uint64) {
	if ctx == nil {
		return
	}

	if gasRefund != 0 {
		ctx.printer.Print("GAS_CHANGE",
			ctx.callIndex(),
			Uint64(gasOld),
			Uint64(gasOld+gasRefund),
			string(RefundAfterExecutionGasChangeReason),
			Uint64(ctx.totalOrderingCounter.Inc()),
		)
	}
}

func (ctx *Context) RecordGasConsume(gasOld, gasConsumed uint64, reason GasChangeReason) {
	if ctx == nil {
		return
	}

	if gasConsumed != 0 && reason != IgnoredGasChangeReason {
		ctx.printer.Print("GAS_CHANGE",
			ctx.callIndex(),
			Uint64(gasOld),
			Uint64(gasOld-gasConsumed),
			string(reason),
			Uint64(ctx.totalOrderingCounter.Inc()),
		)
	}
}

func (ctx *Context) RecordStorageChange(addr common.Address, key, oldData, newData common.Hash) {
	if ctx == nil {
		return
	}

	ctx.printer.Print("STORAGE_CHANGE",
		ctx.callIndex(),
		Addr(addr),
		Hash(key),
		Hash(oldData),
		Hash(newData),
		Uint64(ctx.totalOrderingCounter.Inc()),
	)
}

func (ctx *Context) RecordBalanceChange(addr common.Address, oldBalance, newBalance *big.Int, reason BalanceChangeReason) {
	if ctx == nil {
		return
	}

	if reason != IgnoredBalanceChangeReason {
		// THOUGHTS: There is a choice between storage vs CPU here as we store the old balance and the new balance.
		//           Usually, balances are quite big. Storing instead the old balance and the delta would probably
		//           reduce a lot the storage space at the expense of CPU time to compute the delta and recomputed
		//           the new balance in place where it's required. This would need to be computed (the space
		//           savings) to see if it make sense to apply it or not.
		ctx.printer.Print("BALANCE_CHANGE",
			ctx.callIndex(),
			Addr(addr),
			BigInt(oldBalance),
			BigInt(newBalance),
			string(reason),
			Uint64(ctx.totalOrderingCounter.Inc()),
		)
	}
}

func (ctx *Context) RecordLog(log *types.Log) {
	if ctx == nil {
		return
	}

	strtopics := make([]string, len(log.Topics))
	for idx, topic := range log.Topics {
		strtopics[idx] = Hash(topic)
	}

	ctx.printer.Print("ADD_LOG",
		ctx.callIndex(),
		ctx.logIndexInBlock(),
		Addr(log.Address),
		strings.Join(strtopics, ","),
		Hex(log.Data),
		Uint64(ctx.totalOrderingCounter.Inc()),
	)
}

func (ctx *Context) logIndexInBlock() string {
	current := strconv.FormatUint(ctx.blockLogIndex, 10)
	ctx.blockLogIndex++
	return current
}

func (ctx *Context) RecordSuicide(addr common.Address, suicided bool, balanceBeforeSuicide *big.Int) {
	if ctx == nil {
		return
	}

	// This infers a balance change, a reduction from this account. In the `opSuicide` op code, the corresponding AddBalance is emitted.
	ctx.printer.Print("SUICIDE_CHANGE",
		ctx.callIndex(),
		Addr(addr),
		Bool(suicided),
		BigInt(balanceBeforeSuicide),
	)

	if balanceBeforeSuicide.Sign() != 0 {
		// We need to explicit add a balance change removing the suicided contract balance since
		// the remaining balance of the contract has already been resetted to 0 by the time we
		// do the print call.
		ctx.RecordBalanceChange(addr, balanceBeforeSuicide, common.Big0, BalanceChangeReason("suicide_withdraw"))
	}
}

func (ctx *Context) RecordNewAccount(addr common.Address) {
	if ctx == nil {
		return
	}

	ctx.printer.Print("CREATED_ACCOUNT",
		ctx.callIndex(),
		Addr(addr),
		Uint64(ctx.totalOrderingCounter.Inc()),
	)
}

func (ctx *Context) RecordCodeChange(addr common.Address, inputHash, prevCode []byte, codeHash common.Hash, code []byte) {
	if ctx == nil {
		return
	}

	ctx.printer.Print("CODE_CHANGE",
		ctx.callIndex(),
		Addr(addr),
		Hex(inputHash),
		Hex(prevCode),
		Hash(codeHash),
		Hex(code),
		Uint64(ctx.totalOrderingCounter.Inc()),
	)
}

func (ctx *Context) RecordNonceChange(addr common.Address, oldNonce, newNonce uint64) {
	if ctx == nil {
		return
	}

	ctx.printer.Print("NONCE_CHANGE",
		ctx.callIndex(),
		Addr(addr),
		Uint64(oldNonce),
		Uint64(newNonce),
		Uint64(ctx.totalOrderingCounter.Inc()),
	)
}

// Mempool methods

func (ctx *Context) RecordTrxPool(eventType string, tx *types.Transaction, err error) {
	if ctx == nil {
		return
	}

	signer := types.LatestSignerForChainID(tx.ChainId())

	fromAsString := "."
	from, err := types.Sender(signer, tx)
	if err == nil {
		fromAsString = Addr(from)
	}

	toAsString := "."
	if tx.To() != nil {
		toAsString = Addr(*tx.To())
	}

	v, r, s := tx.RawSignatureValues()

	//todo: handle error message
	ctx.printer.Print(
		eventType,
		Hash(tx.Hash()),
		fromAsString,
		toAsString,
		Hex(tx.Value().Bytes()),
		Hex(v.Bytes()),
		Hex(r.Bytes()),
		Hex(s.Bytes()),
		Uint64(tx.Gas()),
		Hex(tx.GasPrice().Bytes()),
		Uint64(tx.Nonce()),
		Hex(tx.Data()),
	)
}

type AccessList types.AccessList

// marshal in a binary format that will be printed as hex in deep mind and read on the console reader
// in a binary format.
//
// An access list format will be, varint for the length of the list, followed by each tuple
// being serialized as 20 bytes for the address, varint for the storage keys length followed by
// each storage key as 32 bytes.
func (l AccessList) marshal() (out []byte) {
	if len(l) == 0 {
		// Returns right away when there is not element in the access list
		return []byte{0x00}
	}

	// There is no need for full precision of the 64 bits, so we restrict it to 32 bits max
	if len(l) > math.MaxUint32 {
		panic(fmt.Errorf("access list length is bigger than 32 bits, refusing to do it"))
	}

	// Compute max varuint (length of access list) + N * (contract address + max varuint (length of storage keys) + 32 * K)
	maxByteCount := binary.MaxVarintLen32
	for _, tuple := range l {
		maxByteCount += 20 + binary.MaxVarintLen32 + len(tuple.StorageKeys)*32
	}

	out = make([]byte, maxByteCount)

	offset := 0
	offset += binary.PutUvarint(out[offset:], uint64(len(l)))

	for _, tuple := range l {
		// There is no need for full precision of the 64 bits, so we restrict it to 32 bits max
		if len(tuple.StorageKeys) > math.MaxUint32 {
			panic(fmt.Errorf("access list length is bigger than 32 bits, refusing to do it"))
		}

		offset += copy(out[offset:], tuple.Address[:])
		offset += binary.PutUvarint(out[offset:], uint64(len(tuple.StorageKeys)))
		for _, key := range tuple.StorageKeys {
			offset += copy(out[offset:], key[:])
		}
	}

	return out[0:offset]
}<|MERGE_RESOLUTION|>--- conflicted
+++ resolved
@@ -1,13 +1,9 @@
 package deepmind
 
 import (
-<<<<<<< HEAD
 	"encoding/binary"
 	"fmt"
 	"math"
-=======
-	"fmt"
->>>>>>> e5e92210
 	"math/big"
 	"os"
 	"runtime/debug"
@@ -173,12 +169,8 @@
 		r.Bytes(),
 		s.Bytes(),
 		tx.Gas(),
-<<<<<<< HEAD
-		gasPrice(tx),
-=======
 		// Once London is active in the patch set, this `nil` value should become
 		gasPrice(tx, nil),
->>>>>>> e5e92210
 		tx.Nonce(),
 		tx.Data(),
 		AccessList(tx.AccessList()),
@@ -190,28 +182,16 @@
 	)
 }
 
-<<<<<<< HEAD
-func gasPrice(tx *types.Transaction) *big.Int {
+func gasPrice(tx *types.Transaction, baseFee *big.Int) *big.Int {
+	// Once London is active in the patch set, this will not be necessary because DynamicTx should be handled properly
+	_ = baseFee
+
 	switch tx.Type() {
 	case types.LegacyTxType, types.AccessListTxType:
 		return tx.GasPrice()
-	}
-
-	panic(fmt.Errorf("unhandled transaction type's %d for deepmind.gasPrice()", tx.Type()))
-=======
-func gasPrice(tx *types.Transaction, baseFee *big.Int) *big.Int {
-	// Once London is active in the patch set, this will not be necessary because DynamicTx should be handled properly
-	_ = baseFee
-
-	switch tx.Type() {
-	case types.AccessListTxType:
-		return tx.GasPrice()
-	case types.LegacyTxType:
-		return tx.GasPrice()
 	default:
 		panic(fmt.Errorf("unhandled transaction type's %d, carefully review the patch, if this new transaction type add new fields, think about adding them to Firehose Block format, when you see this message, it means something changed in the chain model and great care and thinking most be put here to properly understand the changes and the consequences they bring for the instrumentation", tx.Type()))
 	}
->>>>>>> e5e92210
 }
 
 func (ctx *Context) StartTransactionRaw(
